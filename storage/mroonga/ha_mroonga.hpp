--- conflicted
+++ resolved
@@ -450,17 +450,10 @@
   int extra(enum ha_extra_function operation) mrn_override;
   int extra_opt(enum ha_extra_function operation, ulong cache_size) mrn_override;
 
-<<<<<<< HEAD
-  int delete_table(const char *name);
-  int write_row(const uchar *buf);
-  int update_row(const uchar *old_data, const uchar *new_data);
-  int delete_row(const uchar *buf);
-=======
   int delete_table(const char *name) mrn_override;
-  int write_row(uchar *buf) mrn_override;
+  int write_row(const uchar *buf) mrn_override;
   int update_row(const uchar *old_data, const uchar *new_data) mrn_override;
   int delete_row(const uchar *buf) mrn_override;
->>>>>>> f3eb82f0
 
   uint max_supported_record_length()   const mrn_override;
   uint max_supported_keys()            const mrn_override;
