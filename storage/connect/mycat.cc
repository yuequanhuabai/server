--- conflicted
+++ resolved
@@ -102,13 +102,6 @@
 extern "C" HINSTANCE s_hModule;           // Saved module handle
 #endif  // !__WIN__
 
-<<<<<<< HEAD
-=======
-#if defined(JAVA_SUPPORT) || defined(CMGO_SUPPORT)
-bool MongoEnabled(void);
-#endif   // JAVA_SUPPORT || CMGO_SUPPORT
-
->>>>>>> fe718541
 PQRYRES OEMColumns(PGLOBAL g, PTOS topt, char *tab, char *db, bool info);
 
 /***********************************************************************/
