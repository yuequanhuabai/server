--- conflicted
+++ resolved
@@ -1,318 +1,253 @@
-/*************** TabDos H Declares Source Code File (.H) ***************/
-/*  Name: TABDOS.H    Version 3.3                                      */
-/*                                                                     */
-/*  (C) Copyright to the author Olivier BERTRAND          1999-2014    */
-/*                                                                     */
-/*  This file contains the DOS classes declares.                       */
-/***********************************************************************/
-
-#ifndef __TABDOS_H
-#define __TABDOS_H
-
-#include "xtable.h"                       // Table  base class declares
-#include "colblk.h"                       // Column base class declares
-#include "xindex.h"
-#if defined(BLK_INDX)
-#include "filter.h"
-#endif   // BLK_INDX
-
-//pedef struct _tabdesc   *PTABD;         // For friend setting
-typedef class TXTFAM      *PTXF;
-#if defined(BLK_INDX)
-typedef class BLOCKFILTER *PBF;
-typedef class BLOCKINDEX  *PBX;
-#endif   // BLK_INDX
-
-/***********************************************************************/
-/*  DOS table.                                                         */
-/***********************************************************************/
-class DllExport DOSDEF : public TABDEF {  /* Logical table description */
-  friend class OEMDEF;
-  friend class TDBDOS;
-  friend class TDBFIX;
-  friend class TXTFAM;
-  friend class DBFBASE;
- public:
-  // Constructor
-  DOSDEF(void);
-
-  // Implementation
-  virtual AMT         GetDefType(void) {return TYPE_AM_DOS;}
-  virtual const char *GetType(void) {return "DOS";}
-  virtual PIXDEF      GetIndx(void) {return To_Indx;}
-  virtual void        SetIndx(PIXDEF xdp) {To_Indx = xdp;}
-  virtual bool        IsHuge(void) {return Huge;}
-  PSZ     GetFn(void) {return Fn;}
-  PSZ     GetOfn(void) {return Ofn;}
-  void    SetBlock(int block) {Block = block;}
-  int     GetBlock(void) {return Block;}
-  int     GetLast(void) {return Last;}
-  void    SetLast(int last) {Last = last;}
-  int     GetLrecl(void) {return Lrecl;}
-  void    SetLrecl(int lrecl) {Lrecl = lrecl;}
-  bool    GetPadded(void) {return Padded;}
-  bool    GetEof(void) {return Eof;}
-  int     GetBlksize(void) {return Blksize;}
-  int     GetEnding(void) {return Ending;}
-<<<<<<< HEAD
-#if defined(BLK_INDX)
-  bool    IsOptimized(void) {return (Optimized == 1);}
-  void    SetOptimized(int opt) {Optimized = opt;}
-  void    SetAllocBlks(int blks) {AllocBlks = blks;}
-  int     GetAllocBlks(void) {return AllocBlks;}
-  int    *GetTo_Pos(void) {return To_Pos;}
-#endif   // BLK_INDX
-
-  // Methods
-//virtual bool DeleteTableFile(PGLOBAL g);
-=======
-
-  // Methods
->>>>>>> e5729127
-  virtual bool Indexable(void) {return Compressed != 1;}
-  virtual bool DeleteIndexFile(PGLOBAL g, PIXDEF pxdf);
-  virtual bool DefineAM(PGLOBAL g, LPCSTR am, int poff);
-  virtual PTDB GetTable(PGLOBAL g, MODE mode);
-          bool InvalidateIndex(PGLOBAL g);
-#if defined(BLK_INDX)
-          bool GetOptFileName(PGLOBAL g, char *filename);
-          void RemoveOptValues(PGLOBAL g);
-#endif   // BLK_INDX
-
- protected:
-//virtual bool Erase(char *filename);
-
-  // Members
-  PSZ     Fn;                 /* Path/Name of corresponding file       */
-  PSZ     Ofn;                /* Base Path/Name of matching index files*/
-  PIXDEF  To_Indx;            /* To index definitions blocks           */
-  RECFM   Recfm;              /* 0:VAR, 1:FIX, 2:BIN, 3:VCT, 6:DBF     */
-  bool    Mapped;             /* 0: disk file, 1: memory mapped file   */
-  bool    Padded;             /* true for padded table file            */
-  bool    Huge;               /* true for files larger than 2GB        */
-  bool    Accept;             /* true if wrong lines are accepted (DBF)*/
-  bool    Eof;                /* true if an EOF (0xA) character exists */
-<<<<<<< HEAD
-#if defined(BLK_INDX)
-  int    *To_Pos;             /* To array of block starting positions  */
-  int     Optimized;          /* 0: No, 1:Yes, 2:Redo optimization     */
-  int     AllocBlks;          /* Number of suballocated opt blocks     */
-#endif   // BLK_INDX
-=======
->>>>>>> e5729127
-  int     Compressed;         /* 0: No, 1: gz, 2:zlib compressed file  */
-  int     Lrecl;              /* Size of biggest record                */
-  int     AvgLen;             /* Average size of records               */
-  int     Block;              /* Number de blocks of FIX/VCT tables    */
-  int     Last;               /* Number of elements of last block      */
-  int     Blksize;            /* Size of padded blocks                 */
-  int     Maxerr;             /* Maximum number of bad records (DBF)   */
-  int     ReadMode;           /* Specific to DBF                       */
-  int     Ending;             /* Length of end of lines                */
-  }; // end of DOSDEF
-
-/***********************************************************************/
-/*  This is the DOS/UNIX Access Method class declaration for files     */
-/*  that are standard files with columns starting at fixed offset.     */
-/*  The last column (and record) is of variable length.                */
-/***********************************************************************/
-class DllExport TDBDOS : public TDBASE {
-  friend class XINDEX;
-  friend class DOSCOL;
-  friend class MAPCOL;
-  friend class TXTFAM;
-  friend class DOSFAM;
-  friend class VCTCOL;
-  friend RCODE CntDeleteRow(PGLOBAL, PTDB, bool);
- public:
-  // Constructors
-  TDBDOS(PDOSDEF tdp, PTXF txfp);
-  TDBDOS(PGLOBAL g, PTDBDOS tdbp);
-
-  // Inline functions
-  inline  void  SetTxfp(PTXF txfp) {Txfp = txfp; Txfp->SetTdbp(this);}
-  inline  PTXF  GetTxfp(void) {return Txfp;}
-  inline  char *GetLine(void) {return To_Line;}
-  inline  int   GetCurBlk(void) {return Txfp->GetCurBlk();}
-  inline  void  SetLine(char *toline) {To_Line = toline;}
-  inline  void  IncLine(int inc) {To_Line += inc;}
-  inline  bool  IsRead(void) {return Txfp->IsRead;}
-  inline  PXOB *GetLink(void) {return To_Link;}
-
-  // Implementation
-  virtual AMT   GetAmType(void) {return Txfp->GetAmType();}
-  virtual PSZ   GetFile(PGLOBAL g) {return Txfp->To_File;}
-  virtual void  SetFile(PGLOBAL g, PSZ fn) {Txfp->To_File = fn;}
-  virtual RECFM GetFtype(void) {return Ftype;}
-  virtual bool  SkipHeader(PGLOBAL g) {return false;}
-  virtual void  RestoreNrec(void) {Txfp->SetNrec(1);}
-  virtual PTDB  Duplicate(PGLOBAL g)
-                {return (PTDB)new(g) TDBDOS(g, this);}
-
-  // Methods
-  virtual PTDB  CopyOne(PTABS t);
-  virtual void  ResetDB(void) {Txfp->Reset();}
-  virtual bool  IsUsingTemp(PGLOBAL g);
-  virtual void  ResetSize(void) {MaxSize = Cardinal = -1;}
-<<<<<<< HEAD
-  virtual int   ResetTableOpt(PGLOBAL g, bool dop, bool dox);
-#if defined(BLK_INDX)
-  virtual int   MakeBlockValues(PGLOBAL g);
-  virtual bool  SaveBlockValues(PGLOBAL g);
-  virtual bool  GetBlockValues(PGLOBAL g);
-  virtual PBF   InitBlockFilter(PGLOBAL g, PFIL filp);
-//virtual PBX   InitBlockIndex(PGLOBAL g);
-  virtual int   TestBlock(PGLOBAL g);
-#endif   // BLK_INDX
-=======
-  virtual int   ResetTableOpt(PGLOBAL g, bool dox);
->>>>>>> e5729127
-  virtual void  PrintAM(FILE *f, char *m);
-
-  // Database routines
-  virtual PCOL  MakeCol(PGLOBAL g, PCOLDEF cdp, PCOL cprec, int n);
-  virtual char *GetOpenMode(PGLOBAL g, char *opmode) {return NULL;}
-  virtual int   GetFileLength(PGLOBAL g) {return Txfp->GetFileLength(g);}
-  virtual int   GetProgMax(PGLOBAL g);
-  virtual int   GetProgCur(void);
-  virtual int   GetAffectedRows(void) {return Txfp->GetDelRows();}
-  virtual int   GetRecpos(void) {return Txfp->GetPos();}
-  virtual bool  SetRecpos(PGLOBAL g, int recpos)
-                {return Txfp->SetPos(g, recpos);}
-  virtual int   RowNumber(PGLOBAL g, bool b = false);
-  virtual int   Cardinality(PGLOBAL g);
-  virtual int   GetMaxSize(PGLOBAL g);
-  virtual bool  OpenDB(PGLOBAL g);
-  virtual int   ReadDB(PGLOBAL g);
-  virtual int   WriteDB(PGLOBAL g);
-  virtual int   DeleteDB(PGLOBAL g, int irc);
-  virtual void  CloseDB(PGLOBAL g);
-  virtual int   ReadBuffer(PGLOBAL g) {return Txfp->ReadBuffer(g);}
-
-  // Specific routine
-  virtual int  EstimatedLength(PGLOBAL g);
-
-  // Optimization routines
-          int   MakeIndex(PGLOBAL g, PIXDEF pxdf, bool add);
-<<<<<<< HEAD
-#if defined(BLK_INDX)
-          void  ResetBlockFilter(PGLOBAL g);
-          bool  GetDistinctColumnValues(PGLOBAL g, int nrec);
-
- protected:
-          PBF    CheckBlockFilari(PGLOBAL g, PXOB *arg, int op, bool *cnv);
-#endif   // BLK_INDX
-
-  // Members
-  PTXF    Txfp;              // To the File access method class
-#if defined(BLK_INDX)
-//PBX     To_BlkIdx;         // To index test block
-  PBF     To_BlkFil;         // To evaluation block filter
-  PFIL    SavFil;            // Saved hidden filter
-#endif   // BLK_INDX
-=======
-
- protected:
-  // Members
-  PTXF    Txfp;              // To the File access method class
->>>>>>> e5729127
-  char   *To_Line;           // Points to current processed line
-  int     Cardinal;           // Table Cardinality
-  RECFM   Ftype;             // File type: 0-var 1-fixed 2-binary (VCT)
-  int     Lrecl;             // Logical Record Length
-  int     AvgLen;            // Logical Record Average Length
-<<<<<<< HEAD
-#if defined(BLK_INDX)
-//int     Xeval;             // BlockTest return value
-  int     Beval;             // BlockEval return value
-#endif   // BLK_INDX
-=======
->>>>>>> e5729127
-  }; // end of class TDBDOS
-
-/***********************************************************************/
-/*  Class DOSCOL: DOS access method column descriptor.                 */
-/*  This A.M. is used for text file tables under operating systems     */
-/*  DOS, OS2, UNIX, WIN16 and WIN32.                                   */
-/***********************************************************************/
-class DllExport DOSCOL : public COLBLK {
-  friend class TDBDOS;
-  friend class TDBFIX;
- public:
-  // Constructors
-  DOSCOL(PGLOBAL g, PCOLDEF cdp, PTDB tp, PCOL cp, int i, PSZ am = "DOS");
-  DOSCOL(DOSCOL *colp, PTDB tdbp); // Constructor used in copy process
-
-  // Implementation
-  virtual int    GetAmType(void) {return TYPE_AM_DOS;}
-  virtual void   SetTo_Val(PVAL valp) {To_Val = valp;}
-<<<<<<< HEAD
-#if defined(BLK_INDX)
-  virtual int    GetClustered(void) {return Clustered;}
-  virtual int    IsClustered(void) {return (Clustered &&
-                 ((PDOSDEF)(((PTDBDOS)To_Tdb)->To_Def))->IsOptimized());}
-  virtual int    IsSorted(void) {return Sorted;}
-  virtual PVBLK  GetMin(void) {return Min;}
-  virtual PVBLK  GetMax(void) {return Max;}
-  virtual int    GetNdv(void) {return Ndv;}
-  virtual int    GetNbm(void) {return Nbm;}
-  virtual PVBLK  GetBmap(void) {return Bmap;}
-  virtual PVBLK  GetDval(void) {return Dval;}
-#endif   // BLK_INDX
-
-  // Methods
-#if defined(BLK_INDX)
-  virtual bool   VarSize(void);
-#endif   // BLK_INDX
-=======
-
-  // Methods
->>>>>>> e5729127
-  virtual bool   SetBuffer(PGLOBAL g, PVAL value, bool ok, bool check);
-  virtual void   ReadColumn(PGLOBAL g);
-  virtual void   WriteColumn(PGLOBAL g);
-  virtual void   Print(PGLOBAL g, FILE *, uint);
-
- protected:
-<<<<<<< HEAD
-#if defined(BLK_INDX)
-  virtual bool   SetMinMax(PGLOBAL g);
-  virtual bool   SetBitMap(PGLOBAL g);
-          bool   CheckSorted(PGLOBAL g);
-          bool   AddDistinctValue(PGLOBAL g);
-#endif   // BLK_INDX
-=======
->>>>>>> e5729127
-
-  // Default constructor not to be used
-  DOSCOL(void) {}
-
-  // Members
-<<<<<<< HEAD
-#if defined(BLK_INDX)
-  PVBLK Min;          // Array of block min values
-  PVBLK Max;          // Array of block max values
-  PVBLK Bmap;         // Array of block bitmap values
-  PVBLK Dval;         // Array of column distinct values
-#endif   // BLK_INDX
-=======
->>>>>>> e5729127
-  PVAL  To_Val;       // To value used for Update/Insert
-  PVAL  OldVal;       // The previous value of the object.
-  char *Buf;          // Buffer used in write operations
-  bool  Ldz;          // True if field contains leading zeros
-  bool  Nod;          // True if no decimal point
-  int   Dcm;          // Last Dcm digits are decimals
-  int   Deplac;       // Offset in dos_buf
-<<<<<<< HEAD
-#if defined(BLK_INDX)
-  int   Clustered;    // 0:No 1:Yes
-  int   Sorted;       // 0:No 1:Asc (2:Desc - NIY)
-  int   Ndv;          // Number of distinct values
-  int   Nbm;          // Number of uint in bitmap
-#endif   // BLK_INDX
-=======
->>>>>>> e5729127
-  }; // end of class DOSCOL
-
-#endif // __TABDOS_H+/*************** TabDos H Declares Source Code File (.H) ***************/
+/*  Name: TABDOS.H    Version 3.3                                      */
+/*                                                                     */
+/*  (C) Copyright to the author Olivier BERTRAND          1999-2014    */
+/*                                                                     */
+/*  This file contains the DOS classes declares.                       */
+/***********************************************************************/
+
+#ifndef __TABDOS_H
+#define __TABDOS_H
+
+#include "xtable.h"                       // Table  base class declares
+#include "colblk.h"                       // Column base class declares
+#include "xindex.h"
+#include "filter.h"
+
+//pedef struct _tabdesc   *PTABD;         // For friend setting
+typedef class TXTFAM      *PTXF;
+typedef class BLOCKFILTER *PBF;
+typedef class BLOCKINDEX  *PBX;
+
+/***********************************************************************/
+/*  DOS table.                                                         */
+/***********************************************************************/
+class DllExport DOSDEF : public TABDEF {  /* Logical table description */
+  friend class OEMDEF;
+  friend class TDBDOS;
+  friend class TDBFIX;
+  friend class TXTFAM;
+  friend class DBFBASE;
+ public:
+  // Constructor
+  DOSDEF(void);
+
+  // Implementation
+  virtual AMT         GetDefType(void) {return TYPE_AM_DOS;}
+  virtual const char *GetType(void) {return "DOS";}
+  virtual PIXDEF      GetIndx(void) {return To_Indx;}
+  virtual void        SetIndx(PIXDEF xdp) {To_Indx = xdp;}
+  virtual bool        IsHuge(void) {return Huge;}
+  PSZ     GetFn(void) {return Fn;}
+  PSZ     GetOfn(void) {return Ofn;}
+  void    SetBlock(int block) {Block = block;}
+  int     GetBlock(void) {return Block;}
+  int     GetLast(void) {return Last;}
+  void    SetLast(int last) {Last = last;}
+  int     GetLrecl(void) {return Lrecl;}
+  void    SetLrecl(int lrecl) {Lrecl = lrecl;}
+  bool    GetPadded(void) {return Padded;}
+  bool    GetEof(void) {return Eof;}
+  int     GetBlksize(void) {return Blksize;}
+  int     GetEnding(void) {return Ending;}
+  bool    IsOptimized(void) {return (Optimized == 1);}
+  void    SetOptimized(int opt) {Optimized = opt;}
+  void    SetAllocBlks(int blks) {AllocBlks = blks;}
+  int     GetAllocBlks(void) {return AllocBlks;}
+  int    *GetTo_Pos(void) {return To_Pos;}
+
+  // Methods
+  virtual bool Indexable(void) {return Compressed != 1;}
+  virtual bool DeleteIndexFile(PGLOBAL g, PIXDEF pxdf);
+  virtual bool DefineAM(PGLOBAL g, LPCSTR am, int poff);
+  virtual PTDB GetTable(PGLOBAL g, MODE mode);
+          bool InvalidateIndex(PGLOBAL g);
+          bool GetOptFileName(PGLOBAL g, char *filename);
+          void RemoveOptValues(PGLOBAL g);
+
+ protected:
+//virtual bool Erase(char *filename);
+
+  // Members
+  PSZ     Fn;                 /* Path/Name of corresponding file       */
+  PSZ     Ofn;                /* Base Path/Name of matching index files*/
+  PIXDEF  To_Indx;            /* To index definitions blocks           */
+  RECFM   Recfm;              /* 0:VAR, 1:FIX, 2:BIN, 3:VCT, 6:DBF     */
+  bool    Mapped;             /* 0: disk file, 1: memory mapped file   */
+  bool    Padded;             /* true for padded table file            */
+  bool    Huge;               /* true for files larger than 2GB        */
+  bool    Accept;             /* true if wrong lines are accepted (DBF)*/
+  bool    Eof;                /* true if an EOF (0xA) character exists */
+  int    *To_Pos;             /* To array of block starting positions  */
+  int     Optimized;          /* 0: No, 1:Yes, 2:Redo optimization     */
+  int     AllocBlks;          /* Number of suballocated opt blocks     */
+  int     Compressed;         /* 0: No, 1: gz, 2:zlib compressed file  */
+  int     Lrecl;              /* Size of biggest record                */
+  int     AvgLen;             /* Average size of records               */
+  int     Block;              /* Number de blocks of FIX/VCT tables    */
+  int     Last;               /* Number of elements of last block      */
+  int     Blksize;            /* Size of padded blocks                 */
+  int     Maxerr;             /* Maximum number of bad records (DBF)   */
+  int     ReadMode;           /* Specific to DBF                       */
+  int     Ending;             /* Length of end of lines                */
+  }; // end of DOSDEF
+
+/***********************************************************************/
+/*  This is the DOS/UNIX Access Method class declaration for files     */
+/*  that are standard files with columns starting at fixed offset.     */
+/*  The last column (and record) is of variable length.                */
+/***********************************************************************/
+class DllExport TDBDOS : public TDBASE {
+  friend class XINDEX;
+  friend class DOSCOL;
+  friend class MAPCOL;
+  friend class TXTFAM;
+  friend class DOSFAM;
+  friend class VCTCOL;
+  friend RCODE CntDeleteRow(PGLOBAL, PTDB, bool);
+ public:
+  // Constructors
+  TDBDOS(PDOSDEF tdp, PTXF txfp);
+  TDBDOS(PGLOBAL g, PTDBDOS tdbp);
+
+  // Inline functions
+  inline  void  SetTxfp(PTXF txfp) {Txfp = txfp; Txfp->SetTdbp(this);}
+  inline  PTXF  GetTxfp(void) {return Txfp;}
+  inline  char *GetLine(void) {return To_Line;}
+  inline  int   GetCurBlk(void) {return Txfp->GetCurBlk();}
+  inline  void  SetLine(char *toline) {To_Line = toline;}
+  inline  void  IncLine(int inc) {To_Line += inc;}
+  inline  bool  IsRead(void) {return Txfp->IsRead;}
+  inline  PXOB *GetLink(void) {return To_Link;}
+
+  // Implementation
+  virtual AMT   GetAmType(void) {return Txfp->GetAmType();}
+  virtual PSZ   GetFile(PGLOBAL g) {return Txfp->To_File;}
+  virtual void  SetFile(PGLOBAL g, PSZ fn) {Txfp->To_File = fn;}
+  virtual RECFM GetFtype(void) {return Ftype;}
+  virtual bool  SkipHeader(PGLOBAL g) {return false;}
+  virtual void  RestoreNrec(void) {Txfp->SetNrec(1);}
+  virtual PTDB  Duplicate(PGLOBAL g)
+                {return (PTDB)new(g) TDBDOS(g, this);}
+
+  // Methods
+  virtual PTDB  CopyOne(PTABS t);
+  virtual void  ResetDB(void) {Txfp->Reset();}
+  virtual bool  IsUsingTemp(PGLOBAL g);
+  virtual void  ResetSize(void) {MaxSize = Cardinal = -1;}
+  virtual int   ResetTableOpt(PGLOBAL g, bool dop, bool dox);
+  virtual int   MakeBlockValues(PGLOBAL g);
+  virtual bool  SaveBlockValues(PGLOBAL g);
+  virtual bool  GetBlockValues(PGLOBAL g);
+  virtual PBF   InitBlockFilter(PGLOBAL g, PFIL filp);
+//virtual PBX   InitBlockIndex(PGLOBAL g);
+  virtual int   TestBlock(PGLOBAL g);
+  virtual void  PrintAM(FILE *f, char *m);
+
+  // Database routines
+  virtual PCOL  MakeCol(PGLOBAL g, PCOLDEF cdp, PCOL cprec, int n);
+  virtual char *GetOpenMode(PGLOBAL g, char *opmode) {return NULL;}
+  virtual int   GetFileLength(PGLOBAL g) {return Txfp->GetFileLength(g);}
+  virtual int   GetProgMax(PGLOBAL g);
+  virtual int   GetProgCur(void);
+  virtual int   GetAffectedRows(void) {return Txfp->GetDelRows();}
+  virtual int   GetRecpos(void) {return Txfp->GetPos();}
+  virtual bool  SetRecpos(PGLOBAL g, int recpos)
+                {return Txfp->SetPos(g, recpos);}
+  virtual int   RowNumber(PGLOBAL g, bool b = false);
+  virtual int   Cardinality(PGLOBAL g);
+  virtual int   GetMaxSize(PGLOBAL g);
+  virtual bool  OpenDB(PGLOBAL g);
+  virtual int   ReadDB(PGLOBAL g);
+  virtual int   WriteDB(PGLOBAL g);
+  virtual int   DeleteDB(PGLOBAL g, int irc);
+  virtual void  CloseDB(PGLOBAL g);
+  virtual int   ReadBuffer(PGLOBAL g) {return Txfp->ReadBuffer(g);}
+
+  // Specific routine
+  virtual int  EstimatedLength(PGLOBAL g);
+
+  // Optimization routines
+          int   MakeIndex(PGLOBAL g, PIXDEF pxdf, bool add);
+          void  ResetBlockFilter(PGLOBAL g);
+          bool  GetDistinctColumnValues(PGLOBAL g, int nrec);
+
+ protected:
+          PBF    CheckBlockFilari(PGLOBAL g, PXOB *arg, int op, bool *cnv);
+
+  // Members
+  PTXF    Txfp;              // To the File access method class
+//PBX     To_BlkIdx;         // To index test block
+  PBF     To_BlkFil;         // To evaluation block filter
+  PFIL    SavFil;            // Saved hidden filter
+  char   *To_Line;           // Points to current processed line
+  int     Cardinal;           // Table Cardinality
+  RECFM   Ftype;             // File type: 0-var 1-fixed 2-binary (VCT)
+  int     Lrecl;             // Logical Record Length
+  int     AvgLen;            // Logical Record Average Length
+//int     Xeval;             // BlockTest return value
+  int     Beval;             // BlockEval return value
+  }; // end of class TDBDOS
+
+/***********************************************************************/
+/*  Class DOSCOL: DOS access method column descriptor.                 */
+/*  This A.M. is used for text file tables under operating systems     */
+/*  DOS, OS2, UNIX, WIN16 and WIN32.                                   */
+/***********************************************************************/
+class DllExport DOSCOL : public COLBLK {
+  friend class TDBDOS;
+  friend class TDBFIX;
+ public:
+  // Constructors
+  DOSCOL(PGLOBAL g, PCOLDEF cdp, PTDB tp, PCOL cp, int i, PSZ am = "DOS");
+  DOSCOL(DOSCOL *colp, PTDB tdbp); // Constructor used in copy process
+
+  // Implementation
+  virtual int    GetAmType(void) {return TYPE_AM_DOS;}
+  virtual void   SetTo_Val(PVAL valp) {To_Val = valp;}
+  virtual int    GetClustered(void) {return Clustered;}
+  virtual int    IsClustered(void) {return (Clustered &&
+                 ((PDOSDEF)(((PTDBDOS)To_Tdb)->To_Def))->IsOptimized());}
+  virtual int    IsSorted(void) {return Sorted;}
+  virtual PVBLK  GetMin(void) {return Min;}
+  virtual PVBLK  GetMax(void) {return Max;}
+  virtual int    GetNdv(void) {return Ndv;}
+  virtual int    GetNbm(void) {return Nbm;}
+  virtual PVBLK  GetBmap(void) {return Bmap;}
+  virtual PVBLK  GetDval(void) {return Dval;}
+
+  // Methods
+  virtual bool   VarSize(void);
+  virtual bool   SetBuffer(PGLOBAL g, PVAL value, bool ok, bool check);
+  virtual void   ReadColumn(PGLOBAL g);
+  virtual void   WriteColumn(PGLOBAL g);
+  virtual void   Print(PGLOBAL g, FILE *, uint);
+
+ protected:
+  virtual bool   SetMinMax(PGLOBAL g);
+  virtual bool   SetBitMap(PGLOBAL g);
+          bool   CheckSorted(PGLOBAL g);
+          bool   AddDistinctValue(PGLOBAL g);
+
+  // Default constructor not to be used
+  DOSCOL(void) {}
+
+  // Members
+  PVBLK Min;          // Array of block min values
+  PVBLK Max;          // Array of block max values
+  PVBLK Bmap;         // Array of block bitmap values
+  PVBLK Dval;         // Array of column distinct values
+  PVAL  To_Val;       // To value used for Update/Insert
+  PVAL  OldVal;       // The previous value of the object.
+  char *Buf;          // Buffer used in write operations
+  bool  Ldz;          // True if field contains leading zeros
+  bool  Nod;          // True if no decimal point
+  int   Dcm;          // Last Dcm digits are decimals
+  int   Deplac;       // Offset in dos_buf
+  int   Clustered;    // 0:No 1:Yes
+  int   Sorted;       // 0:No 1:Asc (2:Desc - NIY)
+  int   Ndv;          // Number of distinct values
+  int   Nbm;          // Number of uint in bitmap
+  }; // end of class DOSCOL
+
+#endif // __TABDOS_H