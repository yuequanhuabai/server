--- conflicted
+++ resolved
@@ -3272,15 +3272,9 @@
 	buf_block_t*	block;
 	page_t*		page;
 	rec_t*		dummy;
-<<<<<<< HEAD
 	bool		leaf;
-	bool		reorg;
+	bool		reorg __attribute__((unused));
 	bool		inherit = true;
-=======
-	ibool		leaf;
-	ibool		reorg __attribute__((unused));
-	ibool		inherit = TRUE;
->>>>>>> ff66d65a
 	ulint		rec_size;
 	dberr_t		err;
 
