/*****************************************************************************

Copyright (c) 1994, 2016, Oracle and/or its affiliates. All Rights Reserved.
Copyright (c) 2008, Google Inc.
Copyright (c) 2012, Facebook Inc.
Copyright (c) 2015, 2017, MariaDB Corporation.

Portions of this file contain modifications contributed and copyrighted by
Google, Inc. Those modifications are gratefully acknowledged and are described
briefly in the InnoDB documentation. The contributions by Google are
incorporated with their permission, and subject to the conditions contained in
the file COPYING.Google.

This program is free software; you can redistribute it and/or modify it under
the terms of the GNU General Public License as published by the Free Software
Foundation; version 2 of the License.

This program is distributed in the hope that it will be useful, but WITHOUT
ANY WARRANTY; without even the implied warranty of MERCHANTABILITY or FITNESS
FOR A PARTICULAR PURPOSE. See the GNU General Public License for more details.

You should have received a copy of the GNU General Public License along with
this program; if not, write to the Free Software Foundation, Inc.,
51 Franklin Street, Suite 500, Boston, MA 02110-1335 USA

*****************************************************************************/

/**************************************************//**
@file btr/btr0cur.cc
The index tree cursor

All changes that row operations make to a B-tree or the records
there must go through this module! Undo log records are written here
of every modify or insert of a clustered index record.

			NOTE!!!
To make sure we do not run out of disk space during a pessimistic
insert or update, we have to reserve 2 x the height of the index tree
many pages in the tablespace before we start the operation, because
if leaf splitting has been started, it is difficult to undo, except
by crashing the database and doing a roll-forward.

Created 10/16/1994 Heikki Tuuri
*******************************************************/

#include "btr0cur.h"
#include "row0upd.h"
#include "mtr0log.h"
#include "page0page.h"
#include "page0zip.h"
#include "rem0rec.h"
#include "rem0cmp.h"
#include "buf0lru.h"
#include "btr0btr.h"
#include "btr0sea.h"
#include "row0log.h"
#include "row0purge.h"
#include "row0upd.h"
#include "trx0rec.h"
#include "trx0roll.h"
#include "que0que.h"
#include "row0row.h"
#include "srv0srv.h"
#include "ibuf0ibuf.h"
#include "lock0lock.h"
#include "zlib.h"
#include "srv0start.h"

/** Buffered B-tree operation types, introduced as part of delete buffering. */
enum btr_op_t {
	BTR_NO_OP = 0,			/*!< Not buffered */
	BTR_INSERT_OP,			/*!< Insert, do not ignore UNIQUE */
	BTR_INSERT_IGNORE_UNIQUE_OP,	/*!< Insert, ignoring UNIQUE */
	BTR_DELETE_OP,			/*!< Purge a delete-marked record */
	BTR_DELMARK_OP			/*!< Mark a record for deletion */
};

/** Modification types for the B-tree operation. */
enum btr_intention_t {
	BTR_INTENTION_DELETE,
	BTR_INTENTION_BOTH,
	BTR_INTENTION_INSERT
};
#if BTR_INTENTION_DELETE > BTR_INTENTION_BOTH
#error "BTR_INTENTION_DELETE > BTR_INTENTION_BOTH"
#endif
#if BTR_INTENTION_BOTH > BTR_INTENTION_INSERT
#error "BTR_INTENTION_BOTH > BTR_INTENTION_INSERT"
#endif

/** For the index->lock scalability improvement, only possibility of clear
performance regression observed was caused by grown huge history list length.
That is because the exclusive use of index->lock also worked as reserving
free blocks and read IO bandwidth with priority. To avoid huge glowing history
list as same level with previous implementation, prioritizes pessimistic tree
operations by purge as the previous, when it seems to be growing huge.

 Experimentally, the history list length starts to affect to performance
throughput clearly from about 100000. */
#define BTR_CUR_FINE_HISTORY_LENGTH	100000

/** Number of searches down the B-tree in btr_cur_search_to_nth_level(). */
ulint	btr_cur_n_non_sea;
/** Old value of btr_cur_n_non_sea.  Copied by
srv_refresh_innodb_monitor_stats().  Referenced by
srv_printf_innodb_monitor(). */
ulint	btr_cur_n_non_sea_old;
#ifdef BTR_CUR_HASH_ADAPT
/** Number of successful adaptive hash index lookups in
btr_cur_search_to_nth_level(). */
ulint	btr_cur_n_sea;
/** Old value of btr_cur_n_sea.  Copied by
srv_refresh_innodb_monitor_stats().  Referenced by
srv_printf_innodb_monitor(). */
ulint	btr_cur_n_sea_old;
#endif /* BTR_CUR_HASH_ADAPT */

#ifdef UNIV_DEBUG
/* Flag to limit optimistic insert records */
uint	btr_cur_limit_optimistic_insert_debug;
#endif /* UNIV_DEBUG */

/** In the optimistic insert, if the insert does not fit, but this much space
can be released by page reorganize, then it is reorganized */
#define BTR_CUR_PAGE_REORGANIZE_LIMIT	(UNIV_PAGE_SIZE / 32)

/** The structure of a BLOB part header */
/* @{ */
/*--------------------------------------*/
#define BTR_BLOB_HDR_PART_LEN		0	/*!< BLOB part len on this
						page */
#define BTR_BLOB_HDR_NEXT_PAGE_NO	4	/*!< next BLOB part page no,
						FIL_NULL if none */
/*--------------------------------------*/
#define BTR_BLOB_HDR_SIZE		8	/*!< Size of a BLOB
						part header, in bytes */

/** Estimated table level stats from sampled value.
@param value sampled stats
@param index index being sampled
@param sample number of sampled rows
@param ext_size external stored data size
@param not_empty table not empty
@return estimated table wide stats from sampled value */
#define BTR_TABLE_STATS_FROM_SAMPLE(value, index, sample, ext_size, not_empty) \
	(((value) * static_cast<ib_uint64_t>(index->stat_n_leaf_pages) \
	  + (sample) - 1 + (ext_size) + (not_empty)) / ((sample) + (ext_size)))

/* @} */

/*******************************************************************//**
Marks all extern fields in a record as owned by the record. This function
should be called if the delete mark of a record is removed: a not delete
marked record always owns all its extern fields. */
static
void
btr_cur_unmark_extern_fields(
/*=========================*/
	page_zip_des_t*	page_zip,/*!< in/out: compressed page whose uncompressed
				part will be updated, or NULL */
	rec_t*		rec,	/*!< in/out: record in a clustered index */
	dict_index_t*	index,	/*!< in: index of the page */
	const ulint*	offsets,/*!< in: array returned by rec_get_offsets() */
	mtr_t*		mtr);	/*!< in: mtr, or NULL if not logged */
/*******************************************************************//**
Adds path information to the cursor for the current page, for which
the binary search has been performed. */
static
void
btr_cur_add_path_info(
/*==================*/
	btr_cur_t*	cursor,		/*!< in: cursor positioned on a page */
	ulint		height,		/*!< in: height of the page in tree;
					0 means leaf node */
	ulint		root_height);	/*!< in: root node height in tree */
/***********************************************************//**
Frees the externally stored fields for a record, if the field is mentioned
in the update vector. */
static
void
btr_rec_free_updated_extern_fields(
/*===============================*/
	dict_index_t*	index,	/*!< in: index of rec; the index tree MUST be
				X-latched */
	rec_t*		rec,	/*!< in: record */
	page_zip_des_t*	page_zip,/*!< in: compressed page whose uncompressed
				part will be updated, or NULL */
	const ulint*	offsets,/*!< in: rec_get_offsets(rec, index) */
	const upd_t*	update,	/*!< in: update vector */
	bool		rollback,/*!< in: performing rollback? */
	mtr_t*		mtr);	/*!< in: mini-transaction handle which contains
				an X-latch to record page and to the tree */
/***********************************************************//**
Frees the externally stored fields for a record. */
static
void
btr_rec_free_externally_stored_fields(
/*==================================*/
	dict_index_t*	index,	/*!< in: index of the data, the index
				tree MUST be X-latched */
	rec_t*		rec,	/*!< in: record */
	const ulint*	offsets,/*!< in: rec_get_offsets(rec, index) */
	page_zip_des_t*	page_zip,/*!< in: compressed page whose uncompressed
				part will be updated, or NULL */
	bool		rollback,/*!< in: performing rollback? */
	mtr_t*		mtr);	/*!< in: mini-transaction handle which contains
				an X-latch to record page and to the index
				tree */

/*==================== B-TREE SEARCH =========================*/

#if MTR_MEMO_PAGE_S_FIX != RW_S_LATCH
#error "MTR_MEMO_PAGE_S_FIX != RW_S_LATCH"
#endif
#if MTR_MEMO_PAGE_X_FIX != RW_X_LATCH
#error "MTR_MEMO_PAGE_X_FIX != RW_X_LATCH"
#endif
#if MTR_MEMO_PAGE_SX_FIX != RW_SX_LATCH
#error "MTR_MEMO_PAGE_SX_FIX != RW_SX_LATCH"
#endif

/** Latches the leaf page or pages requested.
@param[in]	block		leaf page where the search converged
@param[in]	page_id		page id of the leaf
@param[in]	latch_mode	BTR_SEARCH_LEAF, ...
@param[in]	cursor		cursor
@param[in]	mtr		mini-transaction
@return	blocks and savepoints which actually latched. */
btr_latch_leaves_t
btr_cur_latch_leaves(
	buf_block_t*		block,
	const page_id_t&	page_id,
	const page_size_t&	page_size,
	ulint			latch_mode,
	btr_cur_t*		cursor,
	mtr_t*			mtr)
{
	ulint		mode;
	ulint		left_page_no;
	ulint		right_page_no;
	buf_block_t*	get_block;
	page_t*		page = buf_block_get_frame(block);
	bool		spatial;
	btr_latch_leaves_t latch_leaves = {{NULL, NULL, NULL}, {0, 0, 0}};

	spatial = dict_index_is_spatial(cursor->index) && cursor->rtr_info;
	ut_ad(buf_page_in_file(&block->page));

	switch (latch_mode) {
	case BTR_SEARCH_LEAF:
	case BTR_MODIFY_LEAF:
	case BTR_SEARCH_TREE:
		if (spatial) {
			cursor->rtr_info->tree_savepoints[RTR_MAX_LEVELS]
				= mtr_set_savepoint(mtr);
		}

		mode = latch_mode == BTR_MODIFY_LEAF ? RW_X_LATCH : RW_S_LATCH;
		latch_leaves.savepoints[1] = mtr_set_savepoint(mtr);
		get_block = btr_block_get(page_id, page_size, mode,
					  cursor->index, mtr);
		latch_leaves.blocks[1] = get_block;
#ifdef UNIV_BTR_DEBUG
		ut_a(page_is_comp(get_block->frame) == page_is_comp(page));
#endif /* UNIV_BTR_DEBUG */
		if (spatial) {
			cursor->rtr_info->tree_blocks[RTR_MAX_LEVELS]
				= get_block;
		}

		return(latch_leaves);
	case BTR_MODIFY_TREE:
		/* It is exclusive for other operations which calls
		btr_page_set_prev() */
		ut_ad(mtr_memo_contains_flagged(
			      mtr,
			      dict_index_get_lock(cursor->index),
			      MTR_MEMO_X_LOCK | MTR_MEMO_SX_LOCK));
		/* x-latch also siblings from left to right */
		left_page_no = btr_page_get_prev(page, mtr);
		mode = latch_mode;

		if (left_page_no != FIL_NULL) {

			if (spatial) {
				cursor->rtr_info->tree_savepoints[
					RTR_MAX_LEVELS] = mtr_set_savepoint(mtr);
			}

			latch_leaves.savepoints[0] = mtr_set_savepoint(mtr);
			get_block = btr_block_get(
				page_id_t(page_id.space(), left_page_no),
				page_size, RW_X_LATCH, cursor->index, mtr);
			latch_leaves.blocks[0] = get_block;

			if (spatial) {
				cursor->rtr_info->tree_blocks[RTR_MAX_LEVELS]
					= get_block;
			}
		}

		if (spatial) {
			cursor->rtr_info->tree_savepoints[RTR_MAX_LEVELS + 1]
				= mtr_set_savepoint(mtr);
		}

		latch_leaves.savepoints[1] = mtr_set_savepoint(mtr);
		get_block = btr_block_get(
			page_id, page_size, RW_X_LATCH, cursor->index, mtr);
		latch_leaves.blocks[1] = get_block;

#ifdef UNIV_BTR_DEBUG
		/* Sanity check only after both the blocks are latched. */
		if (latch_leaves.blocks[0] != NULL) {
			ut_a(page_is_comp(latch_leaves.blocks[0]->frame)
				== page_is_comp(page));
			ut_a(btr_page_get_next(
				latch_leaves.blocks[0]->frame, mtr)
				== page_get_page_no(page));
		}
		ut_a(page_is_comp(get_block->frame) == page_is_comp(page));
#endif /* UNIV_BTR_DEBUG */

		if (spatial) {
			cursor->rtr_info->tree_blocks[RTR_MAX_LEVELS + 1]
				= get_block;
		}

		right_page_no = btr_page_get_next(page, mtr);

		if (right_page_no != FIL_NULL) {
			if (spatial) {
				cursor->rtr_info->tree_savepoints[
					RTR_MAX_LEVELS + 2] = mtr_set_savepoint(
								mtr);
			}
			latch_leaves.savepoints[2] = mtr_set_savepoint(mtr);
			get_block = btr_block_get(
				page_id_t(page_id.space(), right_page_no),
				page_size, RW_X_LATCH, cursor->index, mtr);
			latch_leaves.blocks[2] = get_block;
#ifdef UNIV_BTR_DEBUG
			ut_a(page_is_comp(get_block->frame)
			     == page_is_comp(page));
			ut_a(btr_page_get_prev(get_block->frame, mtr)
			     == page_get_page_no(page));
#endif /* UNIV_BTR_DEBUG */
			if (spatial) {
				cursor->rtr_info->tree_blocks[
					RTR_MAX_LEVELS + 2] = get_block;
			}
		}

		return(latch_leaves);

	case BTR_SEARCH_PREV:
	case BTR_MODIFY_PREV:
		mode = latch_mode == BTR_SEARCH_PREV ? RW_S_LATCH : RW_X_LATCH;
		/* latch also left sibling */
		rw_lock_s_lock(&block->lock);
		left_page_no = btr_page_get_prev(page, mtr);
		rw_lock_s_unlock(&block->lock);

		if (left_page_no != FIL_NULL) {
			latch_leaves.savepoints[0] = mtr_set_savepoint(mtr);
			get_block = btr_block_get(
				page_id_t(page_id.space(), left_page_no),
				page_size, mode, cursor->index, mtr);
			latch_leaves.blocks[0] = get_block;
			cursor->left_block = get_block;
#ifdef UNIV_BTR_DEBUG
			ut_a(page_is_comp(get_block->frame)
			     == page_is_comp(page));
			ut_a(btr_page_get_next(get_block->frame, mtr)
			     == page_get_page_no(page));
#endif /* UNIV_BTR_DEBUG */
		}

		latch_leaves.savepoints[1] = mtr_set_savepoint(mtr);
		get_block = btr_block_get(page_id, page_size, mode,
					  cursor->index, mtr);
		latch_leaves.blocks[1] = get_block;
#ifdef UNIV_BTR_DEBUG
		ut_a(page_is_comp(get_block->frame) == page_is_comp(page));
#endif /* UNIV_BTR_DEBUG */
		return(latch_leaves);
	case BTR_CONT_MODIFY_TREE:
		ut_ad(dict_index_is_spatial(cursor->index));
		return(latch_leaves);
	}

	ut_error;
	return(latch_leaves);
}

/** Optimistically latches the leaf page or pages requested.
@param[in]	block		guessed buffer block
@param[in]	modify_clock	modify clock value
@param[in,out]	latch_mode	BTR_SEARCH_LEAF, ...
@param[in,out]	cursor		cursor
@param[in]	file		file name
@param[in]	line		line where called
@param[in]	mtr		mini-transaction
@return true if success */
bool
btr_cur_optimistic_latch_leaves(
	buf_block_t*	block,
	ib_uint64_t	modify_clock,
	ulint*		latch_mode,
	btr_cur_t*	cursor,
	const char*	file,
	unsigned	line,
	mtr_t*		mtr)
{
	ulint		mode;
	ulint		left_page_no;

	switch (*latch_mode) {
	case BTR_SEARCH_LEAF:
	case BTR_MODIFY_LEAF:
		return(buf_page_optimistic_get(*latch_mode, block,
				modify_clock, file, line, mtr));
	case BTR_SEARCH_PREV:
	case BTR_MODIFY_PREV:
		mode = *latch_mode == BTR_SEARCH_PREV
			? RW_S_LATCH : RW_X_LATCH;

		buf_page_mutex_enter(block);
		if (buf_block_get_state(block) != BUF_BLOCK_FILE_PAGE) {
			buf_page_mutex_exit(block);
			return(false);
		}
		/* pin the block not to be relocated */
		buf_block_buf_fix_inc(block, file, line);
		buf_page_mutex_exit(block);

		rw_lock_s_lock(&block->lock);
		if (block->modify_clock != modify_clock) {
			rw_lock_s_unlock(&block->lock);

			goto unpin_failed;
		}
		left_page_no = btr_page_get_prev(
			buf_block_get_frame(block), mtr);
		rw_lock_s_unlock(&block->lock);

		if (left_page_no != FIL_NULL) {
			const page_id_t	page_id(
				dict_index_get_space(cursor->index),
				left_page_no);

			cursor->left_block = btr_block_get(
				page_id,
				dict_table_page_size(cursor->index->table),
				mode, cursor->index, mtr);
		} else {
			cursor->left_block = NULL;
		}

		if (buf_page_optimistic_get(mode, block, modify_clock,
					    file, line, mtr)) {
			if (btr_page_get_prev(buf_block_get_frame(block), mtr)
			    == left_page_no) {
				/* adjust buf_fix_count */
				buf_page_mutex_enter(block);
				buf_block_buf_fix_dec(block);
				buf_page_mutex_exit(block);

				*latch_mode = mode;
				return(true);
			} else {
				/* release the block */
				btr_leaf_page_release(block, mode, mtr);
			}
		}

		/* release the left block */
		if (cursor->left_block != NULL) {
			btr_leaf_page_release(cursor->left_block,
					      mode, mtr);
		}
unpin_failed:
		/* unpin the block */
		buf_page_mutex_enter(block);
		buf_block_buf_fix_dec(block);
		buf_page_mutex_exit(block);

		return(false);

	default:
		ut_error;
		return(false);
	}
}

/**
Gets intention in btr_intention_t from latch_mode, and cleares the intention
at the latch_mode.
@param latch_mode	in/out: pointer to latch_mode
@return intention for latching tree */
static
btr_intention_t
btr_cur_get_and_clear_intention(
	ulint	*latch_mode)
{
	btr_intention_t	intention;

	switch (*latch_mode & (BTR_LATCH_FOR_INSERT | BTR_LATCH_FOR_DELETE)) {
	case BTR_LATCH_FOR_INSERT:
		intention = BTR_INTENTION_INSERT;
		break;
	case BTR_LATCH_FOR_DELETE:
		intention = BTR_INTENTION_DELETE;
		break;
	default:
		/* both or unknown */
		intention = BTR_INTENTION_BOTH;
	}
	*latch_mode &= ~(BTR_LATCH_FOR_INSERT | BTR_LATCH_FOR_DELETE);

	return(intention);
}

/**
Gets the desired latch type for the root leaf (root page is root leaf)
at the latch mode.
@param latch_mode	in: BTR_SEARCH_LEAF, ...
@return latch type */
static
rw_lock_type_t
btr_cur_latch_for_root_leaf(
	ulint	latch_mode)
{
	switch (latch_mode) {
	case BTR_SEARCH_LEAF:
	case BTR_SEARCH_TREE:
	case BTR_SEARCH_PREV:
		return(RW_S_LATCH);
	case BTR_MODIFY_LEAF:
	case BTR_MODIFY_TREE:
	case BTR_MODIFY_PREV:
		return(RW_X_LATCH);
	case BTR_CONT_MODIFY_TREE:
	case BTR_CONT_SEARCH_TREE:
		/* A root page should be latched already,
		and don't need to be latched here.
		fall through (RW_NO_LATCH) */
	case BTR_NO_LATCHES:
		return(RW_NO_LATCH);
	}

	ut_error;
	return(RW_NO_LATCH); /* avoid compiler warnings */
}

/** Detects whether the modifying record might need a modifying tree structure.
@param[in]	index		index
@param[in]	page		page
@param[in]	lock_intention	lock intention for the tree operation
@param[in]	rec		record (current node_ptr)
@param[in]	rec_size	size of the record or max size of node_ptr
@param[in]	page_size	page size
@param[in]	mtr		mtr
@return true if tree modification is needed */
static
bool
btr_cur_will_modify_tree(
	dict_index_t*	index,
	const page_t*	page,
	btr_intention_t	lock_intention,
	const rec_t*	rec,
	ulint		rec_size,
	const page_size_t&	page_size,
	mtr_t*		mtr)
{
	ut_ad(!page_is_leaf(page));
	ut_ad(mtr_memo_contains_flagged(mtr, dict_index_get_lock(index),
					MTR_MEMO_X_LOCK | MTR_MEMO_SX_LOCK));

	/* Pessimistic delete of the first record causes delete & insert
	of node_ptr at upper level. And a subsequent page shrink is
	possible. It causes delete of node_ptr at the upper level.
	So we should pay attention also to 2nd record not only
	first record and last record. Because if the "delete & insert" are
	done for the different page, the 2nd record become
	first record and following compress might delete the record and causes
	the uppper level node_ptr modification. */

	if (lock_intention <= BTR_INTENTION_BOTH) {
		ulint	margin;

		/* check delete will cause. (BTR_INTENTION_BOTH
		or BTR_INTENTION_DELETE) */
		/* first, 2nd, 2nd-last and last records are 4 records */
		if (page_get_n_recs(page) < 5) {
			return(true);
		}

		/* is first, 2nd or last record */
		if (page_rec_is_first(rec, page)
		    || (mach_read_from_4(page + FIL_PAGE_NEXT) != FIL_NULL
			&& (page_rec_is_last(rec, page)
			    || page_rec_is_second_last(rec, page)))
		    || (mach_read_from_4(page + FIL_PAGE_PREV) != FIL_NULL
			&& page_rec_is_second(rec, page))) {
			return(true);
		}

		if (lock_intention == BTR_INTENTION_BOTH) {
			/* Delete at leftmost record in a page causes delete
			& insert at its parent page. After that, the delete
			might cause btr_compress() and delete record at its
			parent page. Thus we should consider max 2 deletes. */

			margin = rec_size * 2;
		} else {
			ut_ad(lock_intention == BTR_INTENTION_DELETE);

			margin = rec_size;
		}
		/* NOTE: call mach_read_from_4() directly to avoid assertion
		failure. It is safe because we already have SX latch of the
		index tree */
		if (page_get_data_size(page)
			< margin + BTR_CUR_PAGE_COMPRESS_LIMIT(index)
		    || (mach_read_from_4(page + FIL_PAGE_NEXT)
				== FIL_NULL
			&& mach_read_from_4(page + FIL_PAGE_PREV)
				== FIL_NULL)) {
			return(true);
		}
	}

	if (lock_intention >= BTR_INTENTION_BOTH) {
		/* check insert will cause. BTR_INTENTION_BOTH
		or BTR_INTENTION_INSERT*/

		/* Once we invoke the btr_cur_limit_optimistic_insert_debug,
		we should check it here in advance, since the max allowable
		records in a page is limited. */
		LIMIT_OPTIMISTIC_INSERT_DEBUG(page_get_n_recs(page),
					      return(true));

		/* needs 2 records' space for the case the single split and
		insert cannot fit.
		page_get_max_insert_size_after_reorganize() includes space
		for page directory already */
		ulint	max_size
			= page_get_max_insert_size_after_reorganize(page, 2);

		if (max_size < BTR_CUR_PAGE_REORGANIZE_LIMIT + rec_size
		    || max_size < rec_size * 2) {
			return(true);
		}
		/* TODO: optimize this condition for compressed page.
		this is based on the worst compress rate.
		currently looking only uncompressed page, but we can look
		also compressed page page_zip_available() if already in the
		buffer pool */
		/* needs 2 records' space also for worst compress rate. */
		if (page_size.is_compressed()
		    && page_zip_empty_size(index->n_fields,
					   page_size.physical())
		       < rec_size * 2 + page_get_data_size(page)
			 + page_dir_calc_reserved_space(
				page_get_n_recs(page) + 2) + 1) {
			return(true);
		}
	}

	return(false);
}

/** Detects whether the modifying record might need a opposite modification
to the intention.
@param[in]	page		page
@param[in]	lock_intention	lock intention for the tree operation
@param[in]	rec		record (current node_ptr)
@return	true if tree modification is needed */
static
bool
btr_cur_need_opposite_intention(
	const page_t*	page,
	btr_intention_t	lock_intention,
	const rec_t*	rec)
{
	switch (lock_intention) {
	case BTR_INTENTION_DELETE:
		return((mach_read_from_4(page + FIL_PAGE_PREV) != FIL_NULL
			&& page_rec_is_first(rec, page))
		       || (mach_read_from_4(page + FIL_PAGE_NEXT) != FIL_NULL
			   && page_rec_is_last(rec, page)));
	case BTR_INTENTION_INSERT:
		return(mach_read_from_4(page + FIL_PAGE_NEXT) != FIL_NULL
		       && page_rec_is_last(rec, page));
	case BTR_INTENTION_BOTH:
		return(false);
	}

	ut_error;
	return(false);
}

/********************************************************************//**
Searches an index tree and positions a tree cursor on a given level.
NOTE: n_fields_cmp in tuple must be set so that it cannot be compared
to node pointer page number fields on the upper levels of the tree!
Note that if mode is PAGE_CUR_LE, which is used in inserts, then
cursor->up_match and cursor->low_match both will have sensible values.
If mode is PAGE_CUR_GE, then up_match will a have a sensible value.

If mode is PAGE_CUR_LE , cursor is left at the place where an insert of the
search tuple should be performed in the B-tree. InnoDB does an insert
immediately after the cursor. Thus, the cursor may end up on a user record,
or on a page infimum record. */
dberr_t
btr_cur_search_to_nth_level(
/*========================*/
	dict_index_t*	index,	/*!< in: index */
	ulint		level,	/*!< in: the tree level of search */
	const dtuple_t*	tuple,	/*!< in: data tuple; NOTE: n_fields_cmp in
				tuple must be set so that it cannot get
				compared to the node ptr page number field! */
	page_cur_mode_t	mode,	/*!< in: PAGE_CUR_L, ...;
				Inserts should always be made using
				PAGE_CUR_LE to search the position! */
	ulint		latch_mode, /*!< in: BTR_SEARCH_LEAF, ..., ORed with
				at most one of BTR_INSERT, BTR_DELETE_MARK,
				BTR_DELETE, or BTR_ESTIMATE;
				cursor->left_block is used to store a pointer
				to the left neighbor page, in the cases
				BTR_SEARCH_PREV and BTR_MODIFY_PREV;
				NOTE that if has_search_latch
				is != 0, we maybe do not have a latch set
				on the cursor page, we assume
				the caller uses his search latch
				to protect the record! */
	btr_cur_t*	cursor, /*!< in/out: tree cursor; the cursor page is
				s- or x-latched, but see also above! */
	ulint		has_search_latch,
				/*!< in: info on the latch mode the
				caller currently has on search system:
				RW_S_LATCH, or 0 */
	const char*	file,	/*!< in: file name */
	unsigned	line,	/*!< in: line where called */
	mtr_t*		mtr,	/*!< in: mtr */
	ib_uint64_t	autoinc)/*!< in: PAGE_ROOT_AUTO_INC to be written
				(0 if none) */
{
	page_t*		page = NULL; /* remove warning */
	buf_block_t*	block;
	buf_block_t*	guess;
	ulint		height;
	ulint		up_match;
	ulint		up_bytes;
	ulint		low_match;
	ulint		low_bytes;
	ulint		savepoint;
	ulint		rw_latch;
	page_cur_mode_t	page_mode;
	page_cur_mode_t	search_mode = PAGE_CUR_UNSUPP;
	ulint		buf_mode;
	ulint		estimate;
	ulint		node_ptr_max_size = UNIV_PAGE_SIZE / 2;
	page_cur_t*	page_cursor;
	btr_op_t	btr_op;
	ulint		root_height = 0; /* remove warning */
	dberr_t		err = DB_SUCCESS;

	ulint		upper_rw_latch, root_leaf_rw_latch;
	btr_intention_t	lock_intention;
	bool		modify_external;
	buf_block_t*	tree_blocks[BTR_MAX_LEVELS];
	ulint		tree_savepoints[BTR_MAX_LEVELS];
	ulint		n_blocks = 0;
	ulint		n_releases = 0;
	bool		detected_same_key_root = false;

	bool		retrying_for_search_prev = false;
	ulint		leftmost_from_level = 0;
	buf_block_t**	prev_tree_blocks = NULL;
	ulint*		prev_tree_savepoints = NULL;
	ulint		prev_n_blocks = 0;
	ulint		prev_n_releases = 0;
	bool		need_path = true;
	bool		rtree_parent_modified = false;
	bool		mbr_adj = false;
	bool		found = false;

	DBUG_ENTER("btr_cur_search_to_nth_level");

#ifdef BTR_CUR_ADAPT
	btr_search_t*	info;
#endif /* BTR_CUR_ADAPT */
	mem_heap_t*	heap		= NULL;
	ulint		offsets_[REC_OFFS_NORMAL_SIZE];
	ulint*		offsets		= offsets_;
	ulint		offsets2_[REC_OFFS_NORMAL_SIZE];
	ulint*		offsets2	= offsets2_;
	rec_offs_init(offsets_);
	rec_offs_init(offsets2_);
	/* Currently, PAGE_CUR_LE is the only search mode used for searches
	ending to upper levels */

	ut_ad(level == 0 || mode == PAGE_CUR_LE
	      || RTREE_SEARCH_MODE(mode));
	ut_ad(dict_index_check_search_tuple(index, tuple));
	ut_ad(!dict_index_is_ibuf(index) || ibuf_inside(mtr));
	ut_ad(dtuple_check_typed(tuple));
	ut_ad(!(index->type & DICT_FTS));
	ut_ad(index->page != FIL_NULL);

	UNIV_MEM_INVALID(&cursor->up_match, sizeof cursor->up_match);
	UNIV_MEM_INVALID(&cursor->up_bytes, sizeof cursor->up_bytes);
	UNIV_MEM_INVALID(&cursor->low_match, sizeof cursor->low_match);
	UNIV_MEM_INVALID(&cursor->low_bytes, sizeof cursor->low_bytes);
#ifdef UNIV_DEBUG
	cursor->up_match = ULINT_UNDEFINED;
	cursor->low_match = ULINT_UNDEFINED;
#endif /* UNIV_DEBUG */

	ibool	s_latch_by_caller;

	s_latch_by_caller = latch_mode & BTR_ALREADY_S_LATCHED;

	ut_ad(!s_latch_by_caller
	      || srv_read_only_mode
	      || mtr_memo_contains_flagged(mtr,
					   dict_index_get_lock(index),
					   MTR_MEMO_S_LOCK
					   | MTR_MEMO_SX_LOCK));

	/* These flags are mutually exclusive, they are lumped together
	with the latch mode for historical reasons. It's possible for
	none of the flags to be set. */
	switch (UNIV_EXPECT(latch_mode
			    & (BTR_INSERT | BTR_DELETE | BTR_DELETE_MARK),
			    0)) {
	case 0:
		btr_op = BTR_NO_OP;
		break;
	case BTR_INSERT:
		btr_op = (latch_mode & BTR_IGNORE_SEC_UNIQUE)
			? BTR_INSERT_IGNORE_UNIQUE_OP
			: BTR_INSERT_OP;
		break;
	case BTR_DELETE:
		btr_op = BTR_DELETE_OP;
		ut_a(cursor->purge_node);
		break;
	case BTR_DELETE_MARK:
		btr_op = BTR_DELMARK_OP;
		break;
	default:
		/* only one of BTR_INSERT, BTR_DELETE, BTR_DELETE_MARK
		should be specified at a time */
		ut_error;
	}

	/* Operations on the insert buffer tree cannot be buffered. */
	ut_ad(btr_op == BTR_NO_OP || !dict_index_is_ibuf(index));
	/* Operations on the clustered index cannot be buffered. */
	ut_ad(btr_op == BTR_NO_OP || !dict_index_is_clust(index));
	/* Operations on the temporary table(indexes) cannot be buffered. */
	ut_ad(btr_op == BTR_NO_OP || !dict_table_is_temporary(index->table));
	/* Operation on the spatial index cannot be buffered. */
	ut_ad(btr_op == BTR_NO_OP || !dict_index_is_spatial(index));

	estimate = latch_mode & BTR_ESTIMATE;

	lock_intention = btr_cur_get_and_clear_intention(&latch_mode);

	modify_external = latch_mode & BTR_MODIFY_EXTERNAL;

	/* Turn the flags unrelated to the latch mode off. */
	latch_mode = BTR_LATCH_MODE_WITHOUT_FLAGS(latch_mode);

	ut_ad(!modify_external || latch_mode == BTR_MODIFY_LEAF);

	ut_ad(!s_latch_by_caller
	      || latch_mode == BTR_SEARCH_LEAF
	      || latch_mode == BTR_SEARCH_TREE
	      || latch_mode == BTR_MODIFY_LEAF);

	ut_ad(autoinc == 0 || dict_index_is_clust(index));
	ut_ad(autoinc == 0
	      || latch_mode == BTR_MODIFY_TREE
	      || latch_mode == BTR_MODIFY_LEAF);
	ut_ad(autoinc == 0 || level == 0);

	cursor->flag = BTR_CUR_BINARY;
	cursor->index = index;

#ifndef BTR_CUR_ADAPT
	guess = NULL;
#else
	info = btr_search_get_info(index);

	if (!buf_pool_is_obsolete(info->withdraw_clock)) {
		guess = info->root_guess;
	} else {
		guess = NULL;
	}

#ifdef BTR_CUR_HASH_ADAPT

# ifdef UNIV_SEARCH_PERF_STAT
	info->n_searches++;
# endif
	if (autoinc == 0
	    && latch_mode <= BTR_MODIFY_LEAF
	    && info->last_hash_succ
# ifdef MYSQL_INDEX_DISABLE_AHI
	    && !index->disable_ahi
# endif
	    && !estimate
# ifdef PAGE_CUR_LE_OR_EXTENDS
	    && mode != PAGE_CUR_LE_OR_EXTENDS
# endif /* PAGE_CUR_LE_OR_EXTENDS */
	    && !dict_index_is_spatial(index)
	    /* If !has_search_latch, we do a dirty read of
	    btr_search_enabled below, and btr_search_guess_on_hash()
	    will have to check it again. */
	    && btr_search_enabled
	    && !modify_external
	    && rw_lock_get_writer(btr_get_search_latch(index))
	    == RW_LOCK_NOT_LOCKED
	    && btr_search_guess_on_hash(index, info, tuple, mode,
					latch_mode, cursor,
					has_search_latch, mtr)) {

		/* Search using the hash index succeeded */

		ut_ad(cursor->up_match != ULINT_UNDEFINED
		      || mode != PAGE_CUR_GE);
		ut_ad(cursor->up_match != ULINT_UNDEFINED
		      || mode != PAGE_CUR_LE);
		ut_ad(cursor->low_match != ULINT_UNDEFINED
		      || mode != PAGE_CUR_LE);
		btr_cur_n_sea++;

		DBUG_RETURN(err);
	}
# endif /* BTR_CUR_HASH_ADAPT */
#endif /* BTR_CUR_ADAPT */
	btr_cur_n_non_sea++;

	/* If the hash search did not succeed, do binary search down the
	tree */

	if (has_search_latch) {
		/* Release possible search latch to obey latching order */
		btr_search_s_unlock(index);
	}

	/* Store the position of the tree latch we push to mtr so that we
	know how to release it when we have latched leaf node(s) */

	savepoint = mtr_set_savepoint(mtr);

	switch (latch_mode) {
	case BTR_MODIFY_TREE:
		/* Most of delete-intended operations are purging.
		Free blocks and read IO bandwidth should be prior
		for them, when the history list is glowing huge. */
		if (lock_intention == BTR_INTENTION_DELETE
		    && trx_sys->rseg_history_len > BTR_CUR_FINE_HISTORY_LENGTH
			&& buf_get_n_pending_read_ios()) {
			mtr_x_lock(dict_index_get_lock(index), mtr);
		} else if (dict_index_is_spatial(index)
			   && lock_intention <= BTR_INTENTION_BOTH) {
			/* X lock the if there is possibility of
			pessimistic delete on spatial index. As we could
			lock upward for the tree */

			mtr_x_lock(dict_index_get_lock(index), mtr);
		} else {
			mtr_sx_lock(dict_index_get_lock(index), mtr);
		}
		upper_rw_latch = RW_X_LATCH;
		break;
	case BTR_CONT_MODIFY_TREE:
	case BTR_CONT_SEARCH_TREE:
		/* Do nothing */
		ut_ad(srv_read_only_mode
		      || mtr_memo_contains_flagged(mtr,
						   dict_index_get_lock(index),
						   MTR_MEMO_X_LOCK
						   | MTR_MEMO_SX_LOCK));
		if (dict_index_is_spatial(index)
		    && latch_mode == BTR_CONT_MODIFY_TREE) {
			/* If we are about to locating parent page for split
			and/or merge operation for R-Tree index, X latch
			the parent */
			upper_rw_latch = RW_X_LATCH;
		} else {
			upper_rw_latch = RW_NO_LATCH;
		}
		break;
	default:
		if (!srv_read_only_mode) {
			if (s_latch_by_caller) {
				ut_ad(rw_lock_own(dict_index_get_lock(index),
				              RW_LOCK_S));
			} else if (!modify_external) {
				/* BTR_SEARCH_TREE is intended to be used with
				BTR_ALREADY_S_LATCHED */
				ut_ad(latch_mode != BTR_SEARCH_TREE);

				mtr_s_lock(dict_index_get_lock(index), mtr);
			} else {
				/* BTR_MODIFY_EXTERNAL needs to be excluded */
				mtr_sx_lock(dict_index_get_lock(index), mtr);
			}
			upper_rw_latch = RW_S_LATCH;
		} else {
			upper_rw_latch = RW_NO_LATCH;
		}
	}
	root_leaf_rw_latch = btr_cur_latch_for_root_leaf(latch_mode);

	page_cursor = btr_cur_get_page_cur(cursor);

	const ulint		space = dict_index_get_space(index);
	const page_size_t	page_size(dict_table_page_size(index->table));

	/* Start with the root page. */
	page_id_t		page_id(space, dict_index_get_page(index));

	if (root_leaf_rw_latch == RW_X_LATCH) {
		node_ptr_max_size = dict_index_node_ptr_max_size(index);
	}

	up_match = 0;
	up_bytes = 0;
	low_match = 0;
	low_bytes = 0;

	height = ULINT_UNDEFINED;

	/* We use these modified search modes on non-leaf levels of the
	B-tree. These let us end up in the right B-tree leaf. In that leaf
	we use the original search mode. */

	switch (mode) {
	case PAGE_CUR_GE:
		page_mode = PAGE_CUR_L;
		break;
	case PAGE_CUR_G:
		page_mode = PAGE_CUR_LE;
		break;
	default:
#ifdef PAGE_CUR_LE_OR_EXTENDS
		ut_ad(mode == PAGE_CUR_L || mode == PAGE_CUR_LE
		      || RTREE_SEARCH_MODE(mode)
		      || mode == PAGE_CUR_LE_OR_EXTENDS);
#else /* PAGE_CUR_LE_OR_EXTENDS */
		ut_ad(mode == PAGE_CUR_L || mode == PAGE_CUR_LE
		      || RTREE_SEARCH_MODE(mode));
#endif /* PAGE_CUR_LE_OR_EXTENDS */
		page_mode = mode;
		break;
	}

	/* Loop and search until we arrive at the desired level */
	btr_latch_leaves_t latch_leaves = {{NULL, NULL, NULL}, {0, 0, 0}};

search_loop:
	buf_mode = BUF_GET;
	rw_latch = RW_NO_LATCH;
	rtree_parent_modified = false;

	if (height != 0) {
		/* We are about to fetch the root or a non-leaf page. */
		if ((latch_mode != BTR_MODIFY_TREE || height == level)
		    && !retrying_for_search_prev) {
			/* If doesn't have SX or X latch of index,
			each pages should be latched before reading. */
			if (height == ULINT_UNDEFINED
			    && upper_rw_latch == RW_S_LATCH
			    && (modify_external || autoinc)) {
				/* needs sx-latch of root page
				for fseg operation or for writing
				PAGE_ROOT_AUTO_INC */
				rw_latch = RW_SX_LATCH;
			} else {
				rw_latch = upper_rw_latch;
			}
		}
	} else if (latch_mode <= BTR_MODIFY_LEAF) {
		rw_latch = latch_mode;

		if (btr_op != BTR_NO_OP
		    && ibuf_should_try(index, btr_op != BTR_INSERT_OP)) {

			/* Try to buffer the operation if the leaf
			page is not in the buffer pool. */

			buf_mode = btr_op == BTR_DELETE_OP
				? BUF_GET_IF_IN_POOL_OR_WATCH
				: BUF_GET_IF_IN_POOL;
		}
	}

retry_page_get:
	ut_ad(n_blocks < BTR_MAX_LEVELS);
	tree_savepoints[n_blocks] = mtr_set_savepoint(mtr);
	block = buf_page_get_gen(page_id, page_size, rw_latch, guess,
				 buf_mode, file, line, mtr, &err);
	tree_blocks[n_blocks] = block;

	/* Note that block==NULL signifies either an error or change
	buffering. */

	if (err != DB_SUCCESS) {
		ut_ad(block == NULL);
		if (err == DB_DECRYPTION_FAILED) {
			ib_push_warning((void *)NULL,
				DB_DECRYPTION_FAILED,
				"Table %s is encrypted but encryption service or"
				" used key_id is not available. "
				" Can't continue reading table.",
				index->table->name);
			index->table->file_unreadable = true;
		}

		goto func_exit;
	}

	if (block == NULL) {
		/* This must be a search to perform an insert/delete
		mark/ delete; try using the insert/delete buffer */

		ut_ad(height == 0);
		ut_ad(cursor->thr);

		switch (btr_op) {
		case BTR_INSERT_OP:
		case BTR_INSERT_IGNORE_UNIQUE_OP:
			ut_ad(buf_mode == BUF_GET_IF_IN_POOL);
			ut_ad(!dict_index_is_spatial(index));

			if (ibuf_insert(IBUF_OP_INSERT, tuple, index,
					page_id, page_size, cursor->thr)) {

				cursor->flag = BTR_CUR_INSERT_TO_IBUF;

				goto func_exit;
			}
			break;

		case BTR_DELMARK_OP:
			ut_ad(buf_mode == BUF_GET_IF_IN_POOL);
			ut_ad(!dict_index_is_spatial(index));

			if (ibuf_insert(IBUF_OP_DELETE_MARK, tuple,
					index, page_id, page_size,
					cursor->thr)) {

				cursor->flag = BTR_CUR_DEL_MARK_IBUF;

				goto func_exit;
			}

			break;

		case BTR_DELETE_OP:
			ut_ad(buf_mode == BUF_GET_IF_IN_POOL_OR_WATCH);
			ut_ad(!dict_index_is_spatial(index));

			if (!row_purge_poss_sec(cursor->purge_node,
						index, tuple)) {

				/* The record cannot be purged yet. */
				cursor->flag = BTR_CUR_DELETE_REF;
			} else if (ibuf_insert(IBUF_OP_DELETE, tuple,
					       index, page_id, page_size,
					       cursor->thr)) {

				/* The purge was buffered. */
				cursor->flag = BTR_CUR_DELETE_IBUF;
			} else {
				/* The purge could not be buffered. */
				buf_pool_watch_unset(page_id);
				break;
			}

			buf_pool_watch_unset(page_id);
			goto func_exit;

		default:
			ut_error;
		}

		/* Insert to the insert/delete buffer did not succeed, we
		must read the page from disk. */

		buf_mode = BUF_GET;

		goto retry_page_get;
	}

	if (retrying_for_search_prev && height != 0) {
		/* also latch left sibling */
		ulint		left_page_no;
		buf_block_t*	get_block;

		ut_ad(rw_latch == RW_NO_LATCH);

		rw_latch = upper_rw_latch;

		rw_lock_s_lock(&block->lock);
		left_page_no = btr_page_get_prev(
			buf_block_get_frame(block), mtr);
		rw_lock_s_unlock(&block->lock);

		if (left_page_no != FIL_NULL) {
			ut_ad(prev_n_blocks < leftmost_from_level);

			prev_tree_savepoints[prev_n_blocks]
				= mtr_set_savepoint(mtr);
			get_block = buf_page_get_gen(
				page_id_t(page_id.space(), left_page_no),
				page_size, rw_latch, NULL, buf_mode,
				file, line, mtr, &err);
			prev_tree_blocks[prev_n_blocks] = get_block;
			prev_n_blocks++;

			if (err != DB_SUCCESS) {
				if (err == DB_DECRYPTION_FAILED) {
					ib_push_warning((void *)NULL,
						DB_DECRYPTION_FAILED,
						"Table %s is encrypted but encryption service or"
						" used key_id is not available. "
						" Can't continue reading table.",
						index->table->name);
					index->table->file_unreadable = true;
				}

				goto func_exit;
			}

			/* BTR_MODIFY_TREE doesn't update prev/next_page_no,
			without their parent page's lock. So, not needed to
			retry here, because we have the parent page's lock. */
		}

		/* release RW_NO_LATCH page and lock with RW_S_LATCH */
		mtr_release_block_at_savepoint(
			mtr, tree_savepoints[n_blocks],
			tree_blocks[n_blocks]);

		tree_savepoints[n_blocks] = mtr_set_savepoint(mtr);
		block = buf_page_get_gen(page_id, page_size, rw_latch, NULL,
					 buf_mode, file, line, mtr, &err);
		tree_blocks[n_blocks] = block;

		if (err != DB_SUCCESS) {
			if (err == DB_DECRYPTION_FAILED) {
				ib_push_warning((void *)NULL,
					DB_DECRYPTION_FAILED,
					"Table %s is encrypted but encryption service or"
					" used key_id is not available. "
					" Can't continue reading table.",
					index->table->name);
				index->table->file_unreadable = true;
			}

			goto func_exit;
		}
	}

	page = buf_block_get_frame(block);

	if (height == ULINT_UNDEFINED
	    && page_is_leaf(page)
	    && rw_latch != RW_NO_LATCH
	    && rw_latch != root_leaf_rw_latch) {
		/* The root page is also a leaf page (root_leaf).
		We should reacquire the page, because the root page
		is latched differently from leaf pages. */
		ut_ad(root_leaf_rw_latch != RW_NO_LATCH);
		ut_ad(rw_latch == RW_S_LATCH || rw_latch == RW_SX_LATCH);
		ut_ad(rw_latch == RW_S_LATCH || modify_external || autoinc);
		ut_ad(!autoinc || root_leaf_rw_latch == RW_X_LATCH);

		ut_ad(n_blocks == 0);
		mtr_release_block_at_savepoint(
			mtr, tree_savepoints[n_blocks],
			tree_blocks[n_blocks]);

		upper_rw_latch = root_leaf_rw_latch;
		goto search_loop;
	}

	if (rw_latch != RW_NO_LATCH) {
#ifdef UNIV_ZIP_DEBUG
		const page_zip_des_t*	page_zip
			= buf_block_get_page_zip(block);
		ut_a(!page_zip || page_zip_validate(page_zip, page, index));
#endif /* UNIV_ZIP_DEBUG */

		buf_block_dbg_add_level(
			block, dict_index_is_ibuf(index)
			? SYNC_IBUF_TREE_NODE : SYNC_TREE_NODE);
	}

	ut_ad(fil_page_index_page_check(page));
	ut_ad(index->id == btr_page_get_index_id(page));

	if (UNIV_UNLIKELY(height == ULINT_UNDEFINED)) {
		/* We are in the root node */

		height = btr_page_get_level(page, mtr);
		root_height = height;
		cursor->tree_height = root_height + 1;

		if (dict_index_is_spatial(index)) {
			ut_ad(cursor->rtr_info);

			node_seq_t      seq_no = rtr_get_current_ssn_id(index);

			/* If SSN in memory is not initialized, fetch
			it from root page */
			if (seq_no < 1) {
				node_seq_t      root_seq_no;

				root_seq_no = page_get_ssn_id(page);

				mutex_enter(&(index->rtr_ssn.mutex));
				index->rtr_ssn.seq_no = root_seq_no + 1;
				mutex_exit(&(index->rtr_ssn.mutex));
			}

			/* Save the MBR */
			cursor->rtr_info->thr = cursor->thr;
			rtr_get_mbr_from_tuple(tuple, &cursor->rtr_info->mbr);
		}

#ifdef BTR_CUR_ADAPT
		if (block != guess) {
			info->root_guess = block;
			info->withdraw_clock = buf_withdraw_clock;
		}
#endif
	}

	if (height == 0) {
		if (rw_latch == RW_NO_LATCH) {

			latch_leaves = btr_cur_latch_leaves(
				block, page_id, page_size, latch_mode,
				cursor, mtr);
		}

		switch (latch_mode) {
		case BTR_MODIFY_TREE:
		case BTR_CONT_MODIFY_TREE:
		case BTR_CONT_SEARCH_TREE:
			break;
		default:
			if (!s_latch_by_caller
			    && !srv_read_only_mode
			    && !modify_external) {
				/* Release the tree s-latch */
				/* NOTE: BTR_MODIFY_EXTERNAL
				needs to keep tree sx-latch */
				mtr_release_s_latch_at_savepoint(
					mtr, savepoint,
					dict_index_get_lock(index));
			}

			/* release upper blocks */
			if (retrying_for_search_prev) {
				ut_ad(!autoinc);
				for (;
				     prev_n_releases < prev_n_blocks;
				     prev_n_releases++) {
					mtr_release_block_at_savepoint(
						mtr,
						prev_tree_savepoints[
							prev_n_releases],
						prev_tree_blocks[
							prev_n_releases]);
				}
			}

			for (; n_releases < n_blocks; n_releases++) {
				if (n_releases == 0
				    && (modify_external || autoinc)) {
					/* keep the root page latch */
					ut_ad(mtr_memo_contains_flagged(
						mtr, tree_blocks[n_releases],
						MTR_MEMO_PAGE_SX_FIX
						| MTR_MEMO_PAGE_X_FIX));
					continue;
				}

				mtr_release_block_at_savepoint(
					mtr, tree_savepoints[n_releases],
					tree_blocks[n_releases]);
			}
		}

		page_mode = mode;
	}

	if (dict_index_is_spatial(index)) {
		/* Remember the page search mode */
		search_mode = page_mode;

		/* Some adjustment on search mode, when the
		page search mode is PAGE_CUR_RTREE_LOCATE
		or PAGE_CUR_RTREE_INSERT, as we are searching
		with MBRs. When it is not the target level, we
		should search all sub-trees that "CONTAIN" the
		search range/MBR. When it is at the target
		level, the search becomes PAGE_CUR_LE */
		if (page_mode == PAGE_CUR_RTREE_LOCATE
		    && level == height) {
			if (level == 0) {
				page_mode = PAGE_CUR_LE;
			} else {
				page_mode = PAGE_CUR_RTREE_GET_FATHER;
			}
		}

		if (page_mode == PAGE_CUR_RTREE_INSERT) {
			page_mode = (level == height)
					? PAGE_CUR_LE
					: PAGE_CUR_RTREE_INSERT;

			ut_ad(!page_is_leaf(page) || page_mode == PAGE_CUR_LE);
		}

		/* "need_path" indicates if we need to tracking the parent
		pages, if it is not spatial comparison, then no need to
		track it */
		if (page_mode < PAGE_CUR_CONTAIN) {
			need_path = false;
		}

		up_match = 0;
		low_match = 0;

		if (latch_mode == BTR_MODIFY_TREE
		    || latch_mode == BTR_CONT_MODIFY_TREE
		    || latch_mode == BTR_CONT_SEARCH_TREE) {
			/* Tree are locked, no need for Page Lock to protect
			the "path" */
			cursor->rtr_info->need_page_lock = false;
		}
        }

	if (dict_index_is_spatial(index) && page_mode >= PAGE_CUR_CONTAIN) {
		ut_ad(need_path);
		found = rtr_cur_search_with_match(
			block, index, tuple, page_mode, page_cursor,
			cursor->rtr_info);

		/* Need to use BTR_MODIFY_TREE to do the MBR adjustment */
		if (search_mode == PAGE_CUR_RTREE_INSERT
		    && cursor->rtr_info->mbr_adj) {
			if (latch_mode & BTR_MODIFY_LEAF) {
				/* Parent MBR needs updated, should retry
				with BTR_MODIFY_TREE */
				goto func_exit;
			} else if (latch_mode & BTR_MODIFY_TREE) {
				rtree_parent_modified = true;
				cursor->rtr_info->mbr_adj = false;
				mbr_adj = true;
			} else {
				ut_ad(0);
			}
		}

		if (found && page_mode == PAGE_CUR_RTREE_GET_FATHER) {
			cursor->low_match =
				DICT_INDEX_SPATIAL_NODEPTR_SIZE + 1;
		}
#ifdef BTR_CUR_HASH_ADAPT
	} else if (height == 0 && btr_search_enabled
		   && !dict_index_is_spatial(index)) {
		/* The adaptive hash index is only used when searching
		for leaf pages (height==0), but not in r-trees.
		We only need the byte prefix comparison for the purpose
		of updating the adaptive hash index. */
		page_cur_search_with_match_bytes(
			block, index, tuple, page_mode, &up_match, &up_bytes,
			&low_match, &low_bytes, page_cursor);
#endif /* BTR_CUR_HASH_ADAPT */
	} else {
		/* Search for complete index fields. */
		up_bytes = low_bytes = 0;
		page_cur_search_with_match(
			block, index, tuple, page_mode, &up_match,
			&low_match, page_cursor,
			need_path ? cursor->rtr_info : NULL);
	}

	if (estimate) {
		btr_cur_add_path_info(cursor, height, root_height);
	}

	/* If this is the desired level, leave the loop */

	ut_ad(height == btr_page_get_level(page_cur_get_page(page_cursor),
					   mtr));

	/* Add Predicate lock if it is serializable isolation
	and only if it is in the search case */
	if (dict_index_is_spatial(index)
	    && cursor->rtr_info->need_prdt_lock
	    && mode != PAGE_CUR_RTREE_INSERT
	    && mode != PAGE_CUR_RTREE_LOCATE
	    && mode >= PAGE_CUR_CONTAIN) {
		trx_t*		trx = thr_get_trx(cursor->thr);
		lock_prdt_t	prdt;

		lock_mutex_enter();
		lock_init_prdt_from_mbr(
			&prdt, &cursor->rtr_info->mbr, mode,
			trx->lock.lock_heap);
		lock_mutex_exit();

		if (rw_latch == RW_NO_LATCH && height != 0) {
			rw_lock_s_lock(&(block->lock));
		}

		lock_prdt_lock(block, &prdt, index, LOCK_S,
			       LOCK_PREDICATE, cursor->thr, mtr);

		if (rw_latch == RW_NO_LATCH && height != 0) {
			rw_lock_s_unlock(&(block->lock));
		}
	}

	if (level != height) {

		const rec_t*	node_ptr;
		ut_ad(height > 0);

		height--;
		guess = NULL;

		node_ptr = page_cur_get_rec(page_cursor);

		offsets = rec_get_offsets(
			node_ptr, index, offsets, ULINT_UNDEFINED, &heap);

		/* If the rec is the first or last in the page for
		pessimistic delete intention, it might cause node_ptr insert
		for the upper level. We should change the intention and retry.
		*/
		if (latch_mode == BTR_MODIFY_TREE
		    && btr_cur_need_opposite_intention(
			page, lock_intention, node_ptr)) {

need_opposite_intention:
			ut_ad(upper_rw_latch == RW_X_LATCH);

			if (n_releases > 0) {
				/* release root block */
				mtr_release_block_at_savepoint(
					mtr, tree_savepoints[0],
					tree_blocks[0]);
			}

			/* release all blocks */
			for (; n_releases <= n_blocks; n_releases++) {
				mtr_release_block_at_savepoint(
					mtr, tree_savepoints[n_releases],
					tree_blocks[n_releases]);
			}

			lock_intention = BTR_INTENTION_BOTH;

			page_id.reset(space, dict_index_get_page(index));
			up_match = 0;
			low_match = 0;
			height = ULINT_UNDEFINED;

			n_blocks = 0;
			n_releases = 0;

			goto search_loop;
		}

		if (dict_index_is_spatial(index)) {
			if (page_rec_is_supremum(node_ptr)) {
				cursor->low_match = 0;
				cursor->up_match = 0;
				goto func_exit;
			}

			/* If we are doing insertion or record locating,
			remember the tree nodes we visited */
			if (page_mode == PAGE_CUR_RTREE_INSERT
			    || (search_mode == PAGE_CUR_RTREE_LOCATE
			        && (latch_mode != BTR_MODIFY_LEAF))) {
				bool		add_latch = false;

				if (latch_mode == BTR_MODIFY_TREE
				    && rw_latch == RW_NO_LATCH) {
					ut_ad(mtr_memo_contains_flagged(
						mtr, dict_index_get_lock(index),
						MTR_MEMO_X_LOCK
						| MTR_MEMO_SX_LOCK));
					rw_lock_s_lock(&block->lock);
					add_latch = true;
				}

				/* Store the parent cursor location */
#ifdef UNIV_DEBUG
				ulint	num_stored = rtr_store_parent_path(
					block, cursor, latch_mode,
					height + 1, mtr);
#else
				rtr_store_parent_path(
					block, cursor, latch_mode,
					height + 1, mtr);
#endif

				if (page_mode == PAGE_CUR_RTREE_INSERT) {
					btr_pcur_t*     r_cursor =
						rtr_get_parent_cursor(
							cursor, height + 1,
							true);
					/* If it is insertion, there should
					be only one parent for each level
					traverse */
#ifdef UNIV_DEBUG
					ut_ad(num_stored == 1);
#endif

					node_ptr = btr_pcur_get_rec(r_cursor);

				}

				if (add_latch) {
					rw_lock_s_unlock(&block->lock);
				}

				ut_ad(!page_rec_is_supremum(node_ptr));
			}

			ut_ad(page_mode == search_mode
			      || (page_mode == PAGE_CUR_WITHIN
				  && search_mode == PAGE_CUR_RTREE_LOCATE));

			page_mode = search_mode;
		}

		/* If the first or the last record of the page
		or the same key value to the first record or last record,
		the another page might be choosen when BTR_CONT_MODIFY_TREE.
		So, the parent page should not released to avoiding deadlock
		with blocking the another search with the same key value. */
		if (!detected_same_key_root
		    && lock_intention == BTR_INTENTION_BOTH
		    && !dict_index_is_unique(index)
		    && latch_mode == BTR_MODIFY_TREE
		    && (up_match >= rec_offs_n_fields(offsets) - 1
			|| low_match >= rec_offs_n_fields(offsets) - 1)) {
			const rec_t*	first_rec
						= page_rec_get_next_const(
							page_get_infimum_rec(
								page));
			ulint		matched_fields;

			ut_ad(upper_rw_latch == RW_X_LATCH);

			if (node_ptr == first_rec
			    || page_rec_is_last(node_ptr, page)) {
				detected_same_key_root = true;
			} else {
				matched_fields = 0;

				offsets2 = rec_get_offsets(
					first_rec, index, offsets2,
					ULINT_UNDEFINED, &heap);
				cmp_rec_rec_with_match(node_ptr, first_rec,
					offsets, offsets2, index, FALSE,
					&matched_fields);

				if (matched_fields
				    >= rec_offs_n_fields(offsets) - 1) {
					detected_same_key_root = true;
				} else {
					const rec_t*	last_rec;

					last_rec = page_rec_get_prev_const(
							page_get_supremum_rec(
								page));

					matched_fields = 0;

					offsets2 = rec_get_offsets(
						last_rec, index, offsets2,
						ULINT_UNDEFINED, &heap);
					cmp_rec_rec_with_match(
						node_ptr, last_rec,
						offsets, offsets2, index,
						FALSE, &matched_fields);
					if (matched_fields
					    >= rec_offs_n_fields(offsets) - 1) {
						detected_same_key_root = true;
					}
				}
			}
		}

		/* If the page might cause modify_tree,
		we should not release the parent page's lock. */
		if (!detected_same_key_root
		    && latch_mode == BTR_MODIFY_TREE
		    && !btr_cur_will_modify_tree(
				index, page, lock_intention, node_ptr,
				node_ptr_max_size, page_size, mtr)
		    && !rtree_parent_modified) {
			ut_ad(upper_rw_latch == RW_X_LATCH);
			ut_ad(n_releases <= n_blocks);

			/* we can release upper blocks */
			for (; n_releases < n_blocks; n_releases++) {
				if (n_releases == 0) {
					/* we should not release root page
					to pin to same block. */
					continue;
				}

				/* release unused blocks to unpin */
				mtr_release_block_at_savepoint(
					mtr, tree_savepoints[n_releases],
					tree_blocks[n_releases]);
			}
		}

		if (height == level
		    && latch_mode == BTR_MODIFY_TREE) {
			ut_ad(upper_rw_latch == RW_X_LATCH);
			/* we should sx-latch root page, if released already.
			It contains seg_header. */
			if (n_releases > 0) {
				mtr_block_sx_latch_at_savepoint(
					mtr, tree_savepoints[0],
					tree_blocks[0]);
			}

			/* x-latch the branch blocks not released yet. */
			for (ulint i = n_releases; i <= n_blocks; i++) {
				mtr_block_x_latch_at_savepoint(
					mtr, tree_savepoints[i],
					tree_blocks[i]);
			}
		}

		/* We should consider prev_page of parent page, if the node_ptr
		is the leftmost of the page. because BTR_SEARCH_PREV and
		BTR_MODIFY_PREV latches prev_page of the leaf page. */
		if ((latch_mode == BTR_SEARCH_PREV
		     || latch_mode == BTR_MODIFY_PREV)
		    && !retrying_for_search_prev) {
			/* block should be latched for consistent
			   btr_page_get_prev() */
			ut_ad(mtr_memo_contains_flagged(mtr, block,
				MTR_MEMO_PAGE_S_FIX
				| MTR_MEMO_PAGE_X_FIX));

			if (btr_page_get_prev(page, mtr) != FIL_NULL
			    && page_rec_is_first(node_ptr, page)) {

				if (leftmost_from_level == 0) {
					leftmost_from_level = height + 1;
				}
			} else {
				leftmost_from_level = 0;
			}

			if (height == 0 && leftmost_from_level > 0) {
				/* should retry to get also prev_page
				from level==leftmost_from_level. */
				retrying_for_search_prev = true;

				prev_tree_blocks = static_cast<buf_block_t**>(
					ut_malloc_nokey(sizeof(buf_block_t*)
							* leftmost_from_level));

				prev_tree_savepoints = static_cast<ulint*>(
					ut_malloc_nokey(sizeof(ulint)
							* leftmost_from_level));

				/* back to the level (leftmost_from_level+1) */
				ulint	idx = n_blocks
					- (leftmost_from_level - 1);

				page_id.reset(
					space,
					tree_blocks[idx]->page.id.page_no());

				for (ulint i = n_blocks
					       - (leftmost_from_level - 1);
				     i <= n_blocks; i++) {
					mtr_release_block_at_savepoint(
						mtr, tree_savepoints[i],
						tree_blocks[i]);
				}

				n_blocks -= (leftmost_from_level - 1);
				height = leftmost_from_level;
				ut_ad(n_releases == 0);

				/* replay up_match, low_match */
				up_match = 0;
				low_match = 0;
				rtr_info_t*	rtr_info	= need_path
					? cursor->rtr_info : NULL;

				for (ulint i = 0; i < n_blocks; i++) {
					page_cur_search_with_match(
						tree_blocks[i], index, tuple,
						page_mode, &up_match,
						&low_match, page_cursor,
						rtr_info);
				}

				goto search_loop;
			}
		}

		/* Go to the child node */
		page_id.reset(
			space,
			btr_node_ptr_get_child_page_no(node_ptr, offsets));

		n_blocks++;

		if (UNIV_UNLIKELY(height == 0 && dict_index_is_ibuf(index))) {
			/* We're doing a search on an ibuf tree and we're one
			level above the leaf page. */

			ut_ad(level == 0);

			buf_mode = BUF_GET;
			rw_latch = RW_NO_LATCH;
			goto retry_page_get;
		}

		if (dict_index_is_spatial(index)
		    && page_mode >= PAGE_CUR_CONTAIN
		    && page_mode != PAGE_CUR_RTREE_INSERT) {
			ut_ad(need_path);
			rtr_node_path_t* path =
				cursor->rtr_info->path;

			if (!path->empty() && found) {
#ifdef UNIV_DEBUG
				node_visit_t    last_visit = path->back();

				ut_ad(last_visit.page_no == page_id.page_no());
#endif /* UNIV_DEBUG */

				path->pop_back();

#ifdef UNIV_DEBUG
				if (page_mode == PAGE_CUR_RTREE_LOCATE
				    && (latch_mode != BTR_MODIFY_LEAF)) {
					btr_pcur_t*	cur
					= cursor->rtr_info->parent_path->back(
					  ).cursor;
					rec_t*	my_node_ptr
						= btr_pcur_get_rec(cur);

					offsets = rec_get_offsets(
						my_node_ptr, index, offsets,
						ULINT_UNDEFINED, &heap);

					ulint	my_page_no
					= btr_node_ptr_get_child_page_no(
						my_node_ptr, offsets);

					ut_ad(page_id.page_no() == my_page_no);

				}
#endif
			}
		}

		goto search_loop;
	} else if (!dict_index_is_spatial(index)
		   && latch_mode == BTR_MODIFY_TREE
		   && lock_intention == BTR_INTENTION_INSERT
		   && mach_read_from_4(page + FIL_PAGE_NEXT) != FIL_NULL
		   && page_rec_is_last(page_cur_get_rec(page_cursor), page)) {

		/* btr_insert_into_right_sibling() might cause
		deleting node_ptr at upper level */

		guess = NULL;

		if (height == 0) {
			/* release the leaf pages if latched */
			for (uint i = 0; i < 3; i++) {
				if (latch_leaves.blocks[i] != NULL) {
					mtr_release_block_at_savepoint(
						mtr, latch_leaves.savepoints[i],
						latch_leaves.blocks[i]);
					latch_leaves.blocks[i] = NULL;
				}
			}
		}

		goto need_opposite_intention;
	}

	if (level != 0) {
		ut_ad(!autoinc);

		if (upper_rw_latch == RW_NO_LATCH) {
			/* latch the page */
			buf_block_t*	child_block;

			if (latch_mode == BTR_CONT_MODIFY_TREE) {
				child_block = btr_block_get(
					page_id, page_size, RW_X_LATCH,
					index, mtr);
			} else {
				ut_ad(latch_mode == BTR_CONT_SEARCH_TREE);
				child_block = btr_block_get(
					page_id, page_size, RW_SX_LATCH,
					index, mtr);
			}

			btr_assert_not_corrupted(child_block, index);
		} else {
			ut_ad(mtr_memo_contains(mtr, block, upper_rw_latch));
			btr_assert_not_corrupted(block, index);

			if (s_latch_by_caller) {
				ut_ad(latch_mode == BTR_SEARCH_TREE);
				/* to exclude modifying tree operations
				should sx-latch the index. */
				ut_ad(mtr_memo_contains(
					mtr, dict_index_get_lock(index),
					MTR_MEMO_SX_LOCK));
				/* because has sx-latch of index,
				can release upper blocks. */
				for (; n_releases < n_blocks; n_releases++) {
					mtr_release_block_at_savepoint(
						mtr,
						tree_savepoints[n_releases],
						tree_blocks[n_releases]);
				}
			}
		}

		if (page_mode <= PAGE_CUR_LE) {
			cursor->low_match = low_match;
			cursor->up_match = up_match;
		}
	} else {
		cursor->low_match = low_match;
		cursor->low_bytes = low_bytes;
		cursor->up_match = up_match;
		cursor->up_bytes = up_bytes;

		if (autoinc) {
			page_set_autoinc(tree_blocks[0],
					 index, autoinc, mtr, false);
		}

#ifdef BTR_CUR_HASH_ADAPT
		/* We do a dirty read of btr_search_enabled here.  We
		will properly check btr_search_enabled again in
		btr_search_build_page_hash_index() before building a
		page hash index, while holding search latch. */
		if (btr_search_enabled
# ifdef MYSQL_INDEX_DISABLE_AHI
		    && !index->disable_ahi
# endif
		    ) {
			btr_search_info_update(index, cursor);
		}
#endif /* BTR_CUR_HASH_ADAPT */
		ut_ad(cursor->up_match != ULINT_UNDEFINED
		      || mode != PAGE_CUR_GE);
		ut_ad(cursor->up_match != ULINT_UNDEFINED
		      || mode != PAGE_CUR_LE);
		ut_ad(cursor->low_match != ULINT_UNDEFINED
		      || mode != PAGE_CUR_LE);
	}

	/* For spatial index, remember  what blocks are still latched */
	if (dict_index_is_spatial(index)
	    && (latch_mode == BTR_MODIFY_TREE
		|| latch_mode == BTR_MODIFY_LEAF)) {
		for (ulint i = 0; i < n_releases; i++) {
			cursor->rtr_info->tree_blocks[i] = NULL;
			cursor->rtr_info->tree_savepoints[i] = 0;
		}

		for (ulint i = n_releases; i <= n_blocks; i++) {
			cursor->rtr_info->tree_blocks[i] = tree_blocks[i];
			cursor->rtr_info->tree_savepoints[i] = tree_savepoints[i];
		}
	}

func_exit:

	if (UNIV_LIKELY_NULL(heap)) {
		mem_heap_free(heap);
	}

	if (retrying_for_search_prev) {
		ut_free(prev_tree_blocks);
		ut_free(prev_tree_savepoints);
	}

	if (has_search_latch) {
		btr_search_s_lock(index);
	}

	if (mbr_adj) {
		/* remember that we will need to adjust parent MBR */
		cursor->rtr_info->mbr_adj = true;
	}

	DBUG_RETURN(err);
}

/*****************************************************************//**
Opens a cursor at either end of an index. */
dberr_t
btr_cur_open_at_index_side_func(
/*============================*/
	bool		from_left,	/*!< in: true if open to the low end,
					false if to the high end */
	dict_index_t*	index,		/*!< in: index */
	ulint		latch_mode,	/*!< in: latch mode */
	btr_cur_t*	cursor,		/*!< in/out: cursor */
	ulint		level,		/*!< in: level to search for
					(0=leaf). */
	const char*	file,		/*!< in: file name */
	unsigned	line,		/*!< in: line where called */
	mtr_t*		mtr)		/*!< in/out: mini-transaction */
{
	page_cur_t*	page_cursor;
	ulint		node_ptr_max_size = UNIV_PAGE_SIZE / 2;
	ulint		height;
	ulint		root_height = 0; /* remove warning */
	rec_t*		node_ptr;
	ulint		estimate;
	ulint		savepoint;
	ulint		upper_rw_latch, root_leaf_rw_latch;
	btr_intention_t	lock_intention;
	buf_block_t*	tree_blocks[BTR_MAX_LEVELS];
	ulint		tree_savepoints[BTR_MAX_LEVELS];
	ulint		n_blocks = 0;
	ulint		n_releases = 0;
	mem_heap_t*	heap		= NULL;
	ulint		offsets_[REC_OFFS_NORMAL_SIZE];
	ulint*		offsets		= offsets_;
	dberr_t		err = DB_SUCCESS;

	rec_offs_init(offsets_);

	estimate = latch_mode & BTR_ESTIMATE;
	latch_mode &= ~BTR_ESTIMATE;

	ut_ad(level != ULINT_UNDEFINED);

	bool	s_latch_by_caller;

	s_latch_by_caller = latch_mode & BTR_ALREADY_S_LATCHED;
	latch_mode &= ~BTR_ALREADY_S_LATCHED;

	lock_intention = btr_cur_get_and_clear_intention(&latch_mode);

	ut_ad(!(latch_mode & BTR_MODIFY_EXTERNAL));

	/* This function doesn't need to lock left page of the leaf page */
	if (latch_mode == BTR_SEARCH_PREV) {
		latch_mode = BTR_SEARCH_LEAF;
	} else if (latch_mode == BTR_MODIFY_PREV) {
		latch_mode = BTR_MODIFY_LEAF;
	}

	/* Store the position of the tree latch we push to mtr so that we
	know how to release it when we have latched the leaf node */

	savepoint = mtr_set_savepoint(mtr);

	switch (latch_mode) {
	case BTR_CONT_MODIFY_TREE:
	case BTR_CONT_SEARCH_TREE:
		upper_rw_latch = RW_NO_LATCH;
		break;
	case BTR_MODIFY_TREE:
		/* Most of delete-intended operations are purging.
		Free blocks and read IO bandwidth should be prior
		for them, when the history list is glowing huge. */
		if (lock_intention == BTR_INTENTION_DELETE
		    && trx_sys->rseg_history_len > BTR_CUR_FINE_HISTORY_LENGTH
		    && buf_get_n_pending_read_ios()) {
			mtr_x_lock(dict_index_get_lock(index), mtr);
		} else {
			mtr_sx_lock(dict_index_get_lock(index), mtr);
		}
		upper_rw_latch = RW_X_LATCH;
		break;
	default:
		ut_ad(!s_latch_by_caller
		      || mtr_memo_contains_flagged(mtr,
						 dict_index_get_lock(index),
						 MTR_MEMO_SX_LOCK
						 | MTR_MEMO_S_LOCK));
		if (!srv_read_only_mode) {
			if (!s_latch_by_caller) {
				/* BTR_SEARCH_TREE is intended to be used with
				BTR_ALREADY_S_LATCHED */
				ut_ad(latch_mode != BTR_SEARCH_TREE);

				mtr_s_lock(dict_index_get_lock(index), mtr);
			}
			upper_rw_latch = RW_S_LATCH;
		} else {
			upper_rw_latch = RW_NO_LATCH;
		}
	}
	root_leaf_rw_latch = btr_cur_latch_for_root_leaf(latch_mode);

	page_cursor = btr_cur_get_page_cur(cursor);
	cursor->index = index;

	page_id_t		page_id(dict_index_get_space(index),
					dict_index_get_page(index));
	const page_size_t&	page_size = dict_table_page_size(index->table);

	if (root_leaf_rw_latch == RW_X_LATCH) {
		node_ptr_max_size = dict_index_node_ptr_max_size(index);
	}

	height = ULINT_UNDEFINED;

	for (;;) {
		buf_block_t*	block;
		ulint		rw_latch;

		ut_ad(n_blocks < BTR_MAX_LEVELS);

		if (height != 0
		    && (latch_mode != BTR_MODIFY_TREE
			|| height == level)) {
			rw_latch = upper_rw_latch;
		} else {
			rw_latch = RW_NO_LATCH;
		}

		tree_savepoints[n_blocks] = mtr_set_savepoint(mtr);
		block = buf_page_get_gen(page_id, page_size, rw_latch, NULL,
					 BUF_GET, file, line, mtr, &err);
		ut_ad((block != NULL) == (err == DB_SUCCESS));
		tree_blocks[n_blocks] = block;

		if (err != DB_SUCCESS) {
			if (err == DB_DECRYPTION_FAILED) {
				ib_push_warning((void *)NULL,
					DB_DECRYPTION_FAILED,
					"Table %s is encrypted but encryption service or"
					" used key_id is not available. "
					" Can't continue reading table.",
					index->table->name);
				index->table->file_unreadable = true;
			}

			goto exit_loop;
		}

		const page_t* page = buf_block_get_frame(block);

		if (height == ULINT_UNDEFINED
		    && page_is_leaf(page)
		    && rw_latch != RW_NO_LATCH
		    && rw_latch != root_leaf_rw_latch) {
			/* We should retry to get the page, because the root page
			is latched with different level as a leaf page. */
			ut_ad(root_leaf_rw_latch != RW_NO_LATCH);
			ut_ad(rw_latch == RW_S_LATCH);

			ut_ad(n_blocks == 0);
			mtr_release_block_at_savepoint(
				mtr, tree_savepoints[n_blocks],
				tree_blocks[n_blocks]);

			upper_rw_latch = root_leaf_rw_latch;
			continue;
		}

		ut_ad(fil_page_index_page_check(page));
		ut_ad(index->id == btr_page_get_index_id(page));

		if (height == ULINT_UNDEFINED) {
			/* We are in the root node */

			height = btr_page_get_level(page, mtr);
			root_height = height;
			ut_a(height >= level);
		} else {
			/* TODO: flag the index corrupted if this fails */
			ut_ad(height == btr_page_get_level(page, mtr));
		}

		if (height == level) {
			if (srv_read_only_mode) {
				btr_cur_latch_leaves(
					block, page_id, page_size,
					latch_mode, cursor, mtr);
			} else if (height == 0) {
				if (rw_latch == RW_NO_LATCH) {
					btr_cur_latch_leaves(
						block, page_id, page_size,
						latch_mode, cursor, mtr);
				}
				/* In versions <= 3.23.52 we had
				forgotten to release the tree latch
				here. If in an index scan we had to
				scan far to find a record visible to
				the current transaction, that could
				starve others waiting for the tree
				latch. */

				switch (latch_mode) {
				case BTR_MODIFY_TREE:
				case BTR_CONT_MODIFY_TREE:
				case BTR_CONT_SEARCH_TREE:
					break;
				default:
					if (!s_latch_by_caller) {
						/* Release the tree s-latch */
						mtr_release_s_latch_at_savepoint(
							mtr, savepoint,
							dict_index_get_lock(
								index));
					}

					/* release upper blocks */
					for (; n_releases < n_blocks;
					     n_releases++) {
						mtr_release_block_at_savepoint(
							mtr,
							tree_savepoints[
								n_releases],
							tree_blocks[
								n_releases]);
					}
				}
			} else { /* height != 0 */
				/* We already have the block latched. */
				ut_ad(latch_mode == BTR_SEARCH_TREE);
				ut_ad(s_latch_by_caller);
				ut_ad(upper_rw_latch == RW_S_LATCH);

				ut_ad(mtr_memo_contains(mtr, block,
							upper_rw_latch));

				if (s_latch_by_caller) {
					/* to exclude modifying tree operations
					should sx-latch the index. */
					ut_ad(mtr_memo_contains(
						mtr,
						dict_index_get_lock(index),
						MTR_MEMO_SX_LOCK));
					/* because has sx-latch of index,
					can release upper blocks. */
					for (; n_releases < n_blocks;
					     n_releases++) {
						mtr_release_block_at_savepoint(
							mtr,
							tree_savepoints[
								n_releases],
							tree_blocks[
								n_releases]);
					}
				}
			}
		}

		if (from_left) {
			page_cur_set_before_first(block, page_cursor);
		} else {
			page_cur_set_after_last(block, page_cursor);
		}

		if (height == level) {
			if (estimate) {
				btr_cur_add_path_info(cursor, height,
						      root_height);
			}

			break;
		}

		ut_ad(height > 0);

		if (from_left) {
			page_cur_move_to_next(page_cursor);
		} else {
			page_cur_move_to_prev(page_cursor);
		}

		if (estimate) {
			btr_cur_add_path_info(cursor, height, root_height);
		}

		height--;

		node_ptr = page_cur_get_rec(page_cursor);
		offsets = rec_get_offsets(node_ptr, cursor->index, offsets,
					  ULINT_UNDEFINED, &heap);

		/* If the rec is the first or last in the page for
		pessimistic delete intention, it might cause node_ptr insert
		for the upper level. We should change the intention and retry.
		*/
		if (latch_mode == BTR_MODIFY_TREE
		    && btr_cur_need_opposite_intention(
			page, lock_intention, node_ptr)) {

			ut_ad(upper_rw_latch == RW_X_LATCH);
			/* release all blocks */
			for (; n_releases <= n_blocks; n_releases++) {
				mtr_release_block_at_savepoint(
					mtr, tree_savepoints[n_releases],
					tree_blocks[n_releases]);
			}

			lock_intention = BTR_INTENTION_BOTH;

			page_id.set_page_no(dict_index_get_page(index));

			height = ULINT_UNDEFINED;

			n_blocks = 0;
			n_releases = 0;

			continue;
		}

		if (latch_mode == BTR_MODIFY_TREE
		    && !btr_cur_will_modify_tree(
				cursor->index, page, lock_intention, node_ptr,
				node_ptr_max_size, page_size, mtr)) {
			ut_ad(upper_rw_latch == RW_X_LATCH);
			ut_ad(n_releases <= n_blocks);

			/* we can release upper blocks */
			for (; n_releases < n_blocks; n_releases++) {
				if (n_releases == 0) {
					/* we should not release root page
					to pin to same block. */
					continue;
				}

				/* release unused blocks to unpin */
				mtr_release_block_at_savepoint(
					mtr, tree_savepoints[n_releases],
					tree_blocks[n_releases]);
			}
		}

		if (height == level
		    && latch_mode == BTR_MODIFY_TREE) {
			ut_ad(upper_rw_latch == RW_X_LATCH);
			/* we should sx-latch root page, if released already.
			It contains seg_header. */
			if (n_releases > 0) {
				mtr_block_sx_latch_at_savepoint(
					mtr, tree_savepoints[0],
					tree_blocks[0]);
			}

			/* x-latch the branch blocks not released yet. */
			for (ulint i = n_releases; i <= n_blocks; i++) {
				mtr_block_x_latch_at_savepoint(
					mtr, tree_savepoints[i],
					tree_blocks[i]);
			}
		}

		/* Go to the child node */
		page_id.set_page_no(
			btr_node_ptr_get_child_page_no(node_ptr, offsets));

		n_blocks++;
	}

 exit_loop:
	if (heap) {
		mem_heap_free(heap);
	}

	return err;
}

/**********************************************************************//**
Positions a cursor at a randomly chosen position within a B-tree.
@return true if the index is available and we have put the cursor, false
if the index is unavailable */
bool
btr_cur_open_at_rnd_pos_func(
/*=========================*/
	dict_index_t*	index,		/*!< in: index */
	ulint		latch_mode,	/*!< in: BTR_SEARCH_LEAF, ... */
	btr_cur_t*	cursor,		/*!< in/out: B-tree cursor */
	const char*	file,		/*!< in: file name */
	unsigned	line,		/*!< in: line where called */
	mtr_t*		mtr)		/*!< in: mtr */
{
	page_cur_t*	page_cursor;
	ulint		node_ptr_max_size = UNIV_PAGE_SIZE / 2;
	ulint		height;
	rec_t*		node_ptr;
	ulint		savepoint;
	ulint		upper_rw_latch, root_leaf_rw_latch;
	btr_intention_t	lock_intention;
	buf_block_t*	tree_blocks[BTR_MAX_LEVELS];
	ulint		tree_savepoints[BTR_MAX_LEVELS];
	ulint		n_blocks = 0;
	ulint		n_releases = 0;
	mem_heap_t*	heap		= NULL;
	ulint		offsets_[REC_OFFS_NORMAL_SIZE];
	ulint*		offsets		= offsets_;
	rec_offs_init(offsets_);

	ut_ad(!dict_index_is_spatial(index));

	lock_intention = btr_cur_get_and_clear_intention(&latch_mode);

	ut_ad(!(latch_mode & BTR_MODIFY_EXTERNAL));

	savepoint = mtr_set_savepoint(mtr);

	switch (latch_mode) {
	case BTR_MODIFY_TREE:
		/* Most of delete-intended operations are purging.
		Free blocks and read IO bandwidth should be prior
		for them, when the history list is glowing huge. */
		if (lock_intention == BTR_INTENTION_DELETE
		    && trx_sys->rseg_history_len > BTR_CUR_FINE_HISTORY_LENGTH
		    && buf_get_n_pending_read_ios()) {
			mtr_x_lock(dict_index_get_lock(index), mtr);
		} else {
			mtr_sx_lock(dict_index_get_lock(index), mtr);
		}
		upper_rw_latch = RW_X_LATCH;
		break;
	case BTR_SEARCH_PREV:
	case BTR_MODIFY_PREV:
		/* This function doesn't support left uncle
		   page lock for left leaf page lock, when
		   needed. */
	case BTR_SEARCH_TREE:
	case BTR_CONT_MODIFY_TREE:
	case BTR_CONT_SEARCH_TREE:
		ut_ad(0);
		/* fall through */
	default:
		if (!srv_read_only_mode) {
			mtr_s_lock(dict_index_get_lock(index), mtr);
			upper_rw_latch = RW_S_LATCH;
		} else {
			upper_rw_latch = RW_NO_LATCH;
		}
	}

	DBUG_EXECUTE_IF("test_index_is_unavailable",
			return(false););

	if (index->page == FIL_NULL) {
		/* Since we don't hold index lock until just now, the index
		could be modified by others, for example, if this is a
		statistics updater for referenced table, it could be marked
		as unavailable by 'DROP TABLE' in the mean time, since
		we don't hold lock for statistics updater */
		return(false);
	}

	root_leaf_rw_latch = btr_cur_latch_for_root_leaf(latch_mode);

	page_cursor = btr_cur_get_page_cur(cursor);
	cursor->index = index;

	page_id_t		page_id(dict_index_get_space(index),
					dict_index_get_page(index));
	const page_size_t&	page_size = dict_table_page_size(index->table);
	dberr_t			err = DB_SUCCESS;

	if (root_leaf_rw_latch == RW_X_LATCH) {
		node_ptr_max_size = dict_index_node_ptr_max_size(index);
	}

	height = ULINT_UNDEFINED;

	for (;;) {
		buf_block_t*	block;
		page_t*		page;
		ulint		rw_latch;

		ut_ad(n_blocks < BTR_MAX_LEVELS);

		if (height != 0
		    && latch_mode != BTR_MODIFY_TREE) {
			rw_latch = upper_rw_latch;
		} else {
			rw_latch = RW_NO_LATCH;
		}

		tree_savepoints[n_blocks] = mtr_set_savepoint(mtr);
		block = buf_page_get_gen(page_id, page_size, rw_latch, NULL,
			BUF_GET, file, line, mtr, &err);
		tree_blocks[n_blocks] = block;

		ut_ad((block != NULL) == (err == DB_SUCCESS));

		if (err != DB_SUCCESS) {
			if (err == DB_DECRYPTION_FAILED) {
				ib_push_warning((void *)NULL,
					DB_DECRYPTION_FAILED,
					"Table %s is encrypted but encryption service or"
					" used key_id is not available. "
					" Can't continue reading table.",
					index->table->name);
				index->table->file_unreadable = true;
			}

			goto exit_loop;
		}

		page = buf_block_get_frame(block);

		if (height == ULINT_UNDEFINED
		    && page_is_leaf(page)
		    && rw_latch != RW_NO_LATCH
		    && rw_latch != root_leaf_rw_latch) {
			/* We should retry to get the page, because the root page
			is latched with different level as a leaf page. */
			ut_ad(root_leaf_rw_latch != RW_NO_LATCH);
			ut_ad(rw_latch == RW_S_LATCH);

			ut_ad(n_blocks == 0);
			mtr_release_block_at_savepoint(
				mtr, tree_savepoints[n_blocks],
				tree_blocks[n_blocks]);

			upper_rw_latch = root_leaf_rw_latch;
			continue;
		}

		ut_ad(fil_page_index_page_check(page));
		ut_ad(index->id == btr_page_get_index_id(page));

		if (height == ULINT_UNDEFINED) {
			/* We are in the root node */

			height = btr_page_get_level(page, mtr);
		}

		if (height == 0) {
			if (rw_latch == RW_NO_LATCH
			    || srv_read_only_mode) {
				btr_cur_latch_leaves(
					block, page_id, page_size,
					latch_mode, cursor, mtr);
			}

			/* btr_cur_open_at_index_side_func() and
			btr_cur_search_to_nth_level() release
			tree s-latch here.*/
			switch (latch_mode) {
			case BTR_MODIFY_TREE:
			case BTR_CONT_MODIFY_TREE:
			case BTR_CONT_SEARCH_TREE:
				break;
			default:
				/* Release the tree s-latch */
				if (!srv_read_only_mode) {
					mtr_release_s_latch_at_savepoint(
						mtr, savepoint,
						dict_index_get_lock(index));
				}

				/* release upper blocks */
				for (; n_releases < n_blocks; n_releases++) {
					mtr_release_block_at_savepoint(
						mtr,
						tree_savepoints[n_releases],
						tree_blocks[n_releases]);
				}
			}
		}

		page_cur_open_on_rnd_user_rec(block, page_cursor);

		if (height == 0) {

			break;
		}

		ut_ad(height > 0);

		height--;

		node_ptr = page_cur_get_rec(page_cursor);
		offsets = rec_get_offsets(node_ptr, cursor->index, offsets,
					  ULINT_UNDEFINED, &heap);

		/* If the rec is the first or last in the page for
		pessimistic delete intention, it might cause node_ptr insert
		for the upper level. We should change the intention and retry.
		*/
		if (latch_mode == BTR_MODIFY_TREE
		    && btr_cur_need_opposite_intention(
			page, lock_intention, node_ptr)) {

			ut_ad(upper_rw_latch == RW_X_LATCH);
			/* release all blocks */
			for (; n_releases <= n_blocks; n_releases++) {
				mtr_release_block_at_savepoint(
					mtr, tree_savepoints[n_releases],
					tree_blocks[n_releases]);
			}

			lock_intention = BTR_INTENTION_BOTH;

			page_id.set_page_no(dict_index_get_page(index));

			height = ULINT_UNDEFINED;

			n_blocks = 0;
			n_releases = 0;

			continue;
		}

		if (latch_mode == BTR_MODIFY_TREE
		    && !btr_cur_will_modify_tree(
				cursor->index, page, lock_intention, node_ptr,
				node_ptr_max_size, page_size, mtr)) {
			ut_ad(upper_rw_latch == RW_X_LATCH);
			ut_ad(n_releases <= n_blocks);

			/* we can release upper blocks */
			for (; n_releases < n_blocks; n_releases++) {
				if (n_releases == 0) {
					/* we should not release root page
					to pin to same block. */
					continue;
				}

				/* release unused blocks to unpin */
				mtr_release_block_at_savepoint(
					mtr, tree_savepoints[n_releases],
					tree_blocks[n_releases]);
			}
		}

		if (height == 0
		    && latch_mode == BTR_MODIFY_TREE) {
			ut_ad(upper_rw_latch == RW_X_LATCH);
			/* we should sx-latch root page, if released already.
			It contains seg_header. */
			if (n_releases > 0) {
				mtr_block_sx_latch_at_savepoint(
					mtr, tree_savepoints[0],
					tree_blocks[0]);
			}

			/* x-latch the branch blocks not released yet. */
			for (ulint i = n_releases; i <= n_blocks; i++) {
				mtr_block_x_latch_at_savepoint(
					mtr, tree_savepoints[i],
					tree_blocks[i]);
			}
		}

		/* Go to the child node */
		page_id.set_page_no(
			btr_node_ptr_get_child_page_no(node_ptr, offsets));

		n_blocks++;
	}

 exit_loop:
	if (UNIV_LIKELY_NULL(heap)) {
		mem_heap_free(heap);
	}

	return(true);
}

/*==================== B-TREE INSERT =========================*/

/*************************************************************//**
Inserts a record if there is enough space, or if enough space can
be freed by reorganizing. Differs from btr_cur_optimistic_insert because
no heuristics is applied to whether it pays to use CPU time for
reorganizing the page or not.

IMPORTANT: The caller will have to update IBUF_BITMAP_FREE
if this is a compressed leaf page in a secondary index.
This has to be done either within the same mini-transaction,
or by invoking ibuf_reset_free_bits() before mtr_commit().

@return pointer to inserted record if succeed, else NULL */
static MY_ATTRIBUTE((nonnull, warn_unused_result))
rec_t*
btr_cur_insert_if_possible(
/*=======================*/
	btr_cur_t*	cursor,	/*!< in: cursor on page after which to insert;
				cursor stays valid */
	const dtuple_t*	tuple,	/*!< in: tuple to insert; the size info need not
				have been stored to tuple */
	ulint**		offsets,/*!< out: offsets on *rec */
	mem_heap_t**	heap,	/*!< in/out: pointer to memory heap, or NULL */
	ulint		n_ext,	/*!< in: number of externally stored columns */
	mtr_t*		mtr)	/*!< in/out: mini-transaction */
{
	page_cur_t*	page_cursor;
	rec_t*		rec;

	ut_ad(dtuple_check_typed(tuple));

	ut_ad(mtr_is_block_fix(
		mtr, btr_cur_get_block(cursor),
		MTR_MEMO_PAGE_X_FIX, cursor->index->table));
	page_cursor = btr_cur_get_page_cur(cursor);

	/* Now, try the insert */
	rec = page_cur_tuple_insert(page_cursor, tuple, cursor->index,
				    offsets, heap, n_ext, mtr);

	/* If the record did not fit, reorganize.
	For compressed pages, page_cur_tuple_insert()
	attempted this already. */
	if (!rec && !page_cur_get_page_zip(page_cursor)
	    && btr_page_reorganize(page_cursor, cursor->index, mtr)) {
		rec = page_cur_tuple_insert(
			page_cursor, tuple, cursor->index,
			offsets, heap, n_ext, mtr);
	}

	ut_ad(!rec || rec_offs_validate(rec, cursor->index, *offsets));
	return(rec);
}

/*************************************************************//**
For an insert, checks the locks and does the undo logging if desired.
@return DB_SUCCESS, DB_WAIT_LOCK, DB_FAIL, or error number */
UNIV_INLINE MY_ATTRIBUTE((warn_unused_result, nonnull(2,3,5,6)))
dberr_t
btr_cur_ins_lock_and_undo(
/*======================*/
	ulint		flags,	/*!< in: undo logging and locking flags: if
				not zero, the parameters index and thr
				should be specified */
	btr_cur_t*	cursor,	/*!< in: cursor on page after which to insert */
	dtuple_t*	entry,	/*!< in/out: entry to insert */
	que_thr_t*	thr,	/*!< in: query thread or NULL */
	mtr_t*		mtr,	/*!< in/out: mini-transaction */
	ibool*		inherit)/*!< out: TRUE if the inserted new record maybe
				should inherit LOCK_GAP type locks from the
				successor record */
{
	dict_index_t*	index;
	dberr_t		err = DB_SUCCESS;
	rec_t*		rec;
	roll_ptr_t	roll_ptr;

	/* Check if we have to wait for a lock: enqueue an explicit lock
	request if yes */

	rec = btr_cur_get_rec(cursor);
	index = cursor->index;

	ut_ad(!dict_index_is_online_ddl(index)
	      || dict_index_is_clust(index)
	      || (flags & BTR_CREATE_FLAG));
	ut_ad(mtr->is_named_space(index->space));

	/* Check if there is predicate or GAP lock preventing the insertion */
	if (!(flags & BTR_NO_LOCKING_FLAG)) {
		if (dict_index_is_spatial(index)) {
			lock_prdt_t	prdt;
			rtr_mbr_t	mbr;

			rtr_get_mbr_from_tuple(entry, &mbr);

			/* Use on stack MBR variable to test if a lock is
			needed. If so, the predicate (MBR) will be allocated
			from lock heap in lock_prdt_insert_check_and_lock() */
			lock_init_prdt_from_mbr(
				&prdt, &mbr, 0, NULL);

			err = lock_prdt_insert_check_and_lock(
				flags, rec, btr_cur_get_block(cursor),
				index, thr, mtr, &prdt);
			*inherit = false;
		} else {
			err = lock_rec_insert_check_and_lock(
				flags, rec, btr_cur_get_block(cursor),
				index, thr, mtr, inherit);
		}
	}

	if (err != DB_SUCCESS
	    || !(~flags | (BTR_NO_UNDO_LOG_FLAG | BTR_KEEP_SYS_FLAG))
	    || !dict_index_is_clust(index) || dict_index_is_ibuf(index)) {

		return(err);
	}

	if (flags & BTR_NO_UNDO_LOG_FLAG) {
		roll_ptr = 0;
	} else {
		err = trx_undo_report_row_operation(thr, index, entry,
						    NULL, 0, NULL, NULL,
						    &roll_ptr);
		if (err != DB_SUCCESS) {
			return(err);
		}
	}

	/* Now we can fill in the roll ptr field in entry */
	if (!(flags & BTR_KEEP_SYS_FLAG)) {

		row_upd_index_entry_sys_field(entry, index,
					      DATA_ROLL_PTR, roll_ptr);
	}

	return(DB_SUCCESS);
}

/**
Prefetch siblings of the leaf for the pessimistic operation.
@param block	leaf page */
static
void
btr_cur_prefetch_siblings(
	buf_block_t*	block)
{
	page_t*	page = buf_block_get_frame(block);

	ut_ad(page_is_leaf(page));

	ulint left_page_no = fil_page_get_prev(page);
	ulint right_page_no = fil_page_get_next(page);

	if (left_page_no != FIL_NULL) {
		buf_read_page_background(
			page_id_t(block->page.id.space(), left_page_no),
			block->page.size, false);
	}
	if (right_page_no != FIL_NULL) {
		buf_read_page_background(
			page_id_t(block->page.id.space(), right_page_no),
			block->page.size, false);
	}
	if (left_page_no != FIL_NULL
	    || right_page_no != FIL_NULL) {
		os_aio_simulated_wake_handler_threads();
	}
}

/*************************************************************//**
Tries to perform an insert to a page in an index tree, next to cursor.
It is assumed that mtr holds an x-latch on the page. The operation does
not succeed if there is too little space on the page. If there is just
one record on the page, the insert will always succeed; this is to
prevent trying to split a page with just one record.
@return DB_SUCCESS, DB_WAIT_LOCK, DB_FAIL, or error number */
dberr_t
btr_cur_optimistic_insert(
/*======================*/
	ulint		flags,	/*!< in: undo logging and locking flags: if not
				zero, the parameters index and thr should be
				specified */
	btr_cur_t*	cursor,	/*!< in: cursor on page after which to insert;
				cursor stays valid */
	ulint**		offsets,/*!< out: offsets on *rec */
	mem_heap_t**	heap,	/*!< in/out: pointer to memory heap */
	dtuple_t*	entry,	/*!< in/out: entry to insert */
	rec_t**		rec,	/*!< out: pointer to inserted record if
				succeed */
	big_rec_t**	big_rec,/*!< out: big rec vector whose fields have to
				be stored externally by the caller */
	ulint		n_ext,	/*!< in: number of externally stored columns */
	que_thr_t*	thr,	/*!< in/out: query thread; can be NULL if
				!(~flags
				& (BTR_NO_LOCKING_FLAG
				| BTR_NO_UNDO_LOG_FLAG)) */
	mtr_t*		mtr)	/*!< in/out: mini-transaction;
				if this function returns DB_SUCCESS on
				a leaf page of a secondary index in a
				compressed tablespace, the caller must
				mtr_commit(mtr) before latching
				any further pages */
{
	big_rec_t*	big_rec_vec	= NULL;
	dict_index_t*	index;
	page_cur_t*	page_cursor;
	buf_block_t*	block;
	page_t*		page;
	rec_t*		dummy;
	ibool		leaf;
	ibool		reorg;
	ibool		inherit = TRUE;
	ulint		rec_size;
	dberr_t		err;

	ut_ad(thr || !(~flags & (BTR_NO_LOCKING_FLAG | BTR_NO_UNDO_LOG_FLAG)));
	*big_rec = NULL;

	block = btr_cur_get_block(cursor);
	page = buf_block_get_frame(block);
	index = cursor->index;

	ut_ad(mtr_is_block_fix(mtr, block, MTR_MEMO_PAGE_X_FIX, index->table));
	ut_ad(!dict_index_is_online_ddl(index)
	      || dict_index_is_clust(index)
	      || (flags & BTR_CREATE_FLAG));
	ut_ad(dtuple_check_typed(entry));

	const page_size_t&	page_size = block->page.size;

#ifdef UNIV_DEBUG_VALGRIND
	if (page_size.is_compressed()) {
		UNIV_MEM_ASSERT_RW(page, page_size.logical());
		UNIV_MEM_ASSERT_RW(block->page.zip.data, page_size.physical());
	}
#endif /* UNIV_DEBUG_VALGRIND */

	leaf = page_is_leaf(page);

	/* Calculate the record size when entry is converted to a record */
	rec_size = rec_get_converted_size(index, entry, n_ext);

	if (page_zip_rec_needs_ext(rec_size, page_is_comp(page),
				   dtuple_get_n_fields(entry), page_size)) {

		/* The record is so big that we have to store some fields
		externally on separate database pages */
		big_rec_vec = dtuple_convert_big_rec(index, 0, entry, &n_ext);

		if (UNIV_UNLIKELY(big_rec_vec == NULL)) {

			return(DB_TOO_BIG_RECORD);
		}

		rec_size = rec_get_converted_size(index, entry, n_ext);
	}

	if (page_size.is_compressed() && page_zip_is_too_big(index, entry)) {
		if (big_rec_vec != NULL) {
			dtuple_convert_back_big_rec(index, entry, big_rec_vec);
		}

		return(DB_TOO_BIG_RECORD);
	}

	LIMIT_OPTIMISTIC_INSERT_DEBUG(page_get_n_recs(page),
				      goto fail);

	if (leaf && page_size.is_compressed()
	    && (page_get_data_size(page) + rec_size
		>= dict_index_zip_pad_optimal_page_size(index))) {
		/* If compression padding tells us that insertion will
		result in too packed up page i.e.: which is likely to
		cause compression failure then don't do an optimistic
		insertion. */
fail:
		err = DB_FAIL;

		/* prefetch siblings of the leaf for the pessimistic
		operation, if the page is leaf. */
		if (page_is_leaf(page)) {
			btr_cur_prefetch_siblings(block);
		}
fail_err:

		if (big_rec_vec) {
			dtuple_convert_back_big_rec(index, entry, big_rec_vec);
		}

		return(err);
	}

	ulint	max_size = page_get_max_insert_size_after_reorganize(page, 1);

	if (page_has_garbage(page)) {
		if ((max_size < rec_size
		     || max_size < BTR_CUR_PAGE_REORGANIZE_LIMIT)
		    && page_get_n_recs(page) > 1
		    && page_get_max_insert_size(page, 1) < rec_size) {

			goto fail;
		}
	} else if (max_size < rec_size) {
		goto fail;
	}

	/* If there have been many consecutive inserts to the
	clustered index leaf page of an uncompressed table, check if
	we have to split the page to reserve enough free space for
	future updates of records. */

	if (leaf && !page_size.is_compressed() && dict_index_is_clust(index)
	    && page_get_n_recs(page) >= 2
	    && dict_index_get_space_reserve() + rec_size > max_size
	    && (btr_page_get_split_rec_to_right(cursor, &dummy)
		|| btr_page_get_split_rec_to_left(cursor, &dummy))) {
		goto fail;
	}

	page_cursor = btr_cur_get_page_cur(cursor);

	DBUG_LOG("ib_cur",
		 "insert " << index->name << " (" << index->id << ") by "
		 << ib::hex(thr ? trx_get_id_for_print(thr_get_trx(thr)) : 0)
		 << ' ' << rec_printer(entry).str());
	DBUG_EXECUTE_IF("do_page_reorganize",
			btr_page_reorganize(page_cursor, index, mtr););

	/* Now, try the insert */
	{
		const rec_t*	page_cursor_rec = page_cur_get_rec(page_cursor);

		/* Check locks and write to the undo log,
		if specified */
		err = btr_cur_ins_lock_and_undo(flags, cursor, entry,
						thr, mtr, &inherit);
		if (err != DB_SUCCESS) {
			goto fail_err;
		}

		*rec = page_cur_tuple_insert(
			page_cursor, entry, index, offsets, heap,
			n_ext, mtr);

		reorg = page_cursor_rec != page_cur_get_rec(page_cursor);
	}

	if (*rec) {
	} else if (page_size.is_compressed()) {
		ut_ad(!dict_table_is_temporary(index->table));
		/* Reset the IBUF_BITMAP_FREE bits, because
		page_cur_tuple_insert() will have attempted page
		reorganize before failing. */
		if (leaf
		    && !dict_index_is_clust(index)) {
			ibuf_reset_free_bits(block);
		}

		goto fail;
	} else {
		ut_ad(!reorg);

		/* If the record did not fit, reorganize */
		if (!btr_page_reorganize(page_cursor, index, mtr)) {
			ut_ad(0);
			goto fail;
		}

		ut_ad(page_get_max_insert_size(page, 1) == max_size);

		reorg = TRUE;

		*rec = page_cur_tuple_insert(page_cursor, entry, index,
					     offsets, heap, n_ext, mtr);

		if (UNIV_UNLIKELY(!*rec)) {
			ib::fatal() <<  "Cannot insert tuple " << *entry
				<< "into index " << index->name
				<< " of table " << index->table->name
				<< ". Max size: " << max_size;
		}
	}

#ifdef BTR_CUR_HASH_ADAPT
# ifdef MYSQL_INDEX_DISABLE_AHI
	if (index->disable_ahi); else
# endif
	if (!reorg && leaf && (cursor->flag == BTR_CUR_HASH)) {
		btr_search_update_hash_node_on_insert(cursor);
	} else {
		btr_search_update_hash_on_insert(cursor);
	}
#endif /* BTR_CUR_HASH_ADAPT */

	if (!(flags & BTR_NO_LOCKING_FLAG) && inherit) {

		lock_update_insert(block, *rec);
	}

	if (leaf
	    && !dict_index_is_clust(index)
	    && !dict_table_is_temporary(index->table)) {
		/* Update the free bits of the B-tree page in the
		insert buffer bitmap. */

		/* The free bits in the insert buffer bitmap must
		never exceed the free space on a page.  It is safe to
		decrement or reset the bits in the bitmap in a
		mini-transaction that is committed before the
		mini-transaction that affects the free space. */

		/* It is unsafe to increment the bits in a separately
		committed mini-transaction, because in crash recovery,
		the free bits could momentarily be set too high. */

		if (page_size.is_compressed()) {
			/* Update the bits in the same mini-transaction. */
			ibuf_update_free_bits_zip(block, mtr);
		} else {
			/* Decrement the bits in a separate
			mini-transaction. */
			ibuf_update_free_bits_if_full(
				block, max_size,
				rec_size + PAGE_DIR_SLOT_SIZE);
		}
	}

	*big_rec = big_rec_vec;

	return(DB_SUCCESS);
}

/*************************************************************//**
Performs an insert on a page of an index tree. It is assumed that mtr
holds an x-latch on the tree and on the cursor page. If the insert is
made on the leaf level, to avoid deadlocks, mtr must also own x-latches
to brothers of page, if those brothers exist.
@return DB_SUCCESS or error number */
dberr_t
btr_cur_pessimistic_insert(
/*=======================*/
	ulint		flags,	/*!< in: undo logging and locking flags: if not
				zero, the parameter thr should be
				specified; if no undo logging is specified,
				then the caller must have reserved enough
				free extents in the file space so that the
				insertion will certainly succeed */
	btr_cur_t*	cursor,	/*!< in: cursor after which to insert;
				cursor stays valid */
	ulint**		offsets,/*!< out: offsets on *rec */
	mem_heap_t**	heap,	/*!< in/out: pointer to memory heap
				that can be emptied */
	dtuple_t*	entry,	/*!< in/out: entry to insert */
	rec_t**		rec,	/*!< out: pointer to inserted record if
				succeed */
	big_rec_t**	big_rec,/*!< out: big rec vector whose fields have to
				be stored externally by the caller */
	ulint		n_ext,	/*!< in: number of externally stored columns */
	que_thr_t*	thr,	/*!< in/out: query thread; can be NULL if
				!(~flags
				& (BTR_NO_LOCKING_FLAG
				| BTR_NO_UNDO_LOG_FLAG)) */
	mtr_t*		mtr)	/*!< in/out: mini-transaction */
{
	dict_index_t*	index		= cursor->index;
	big_rec_t*	big_rec_vec	= NULL;
	dberr_t		err;
	ibool		inherit = FALSE;
	bool		success;
	ulint		n_reserved	= 0;

	ut_ad(dtuple_check_typed(entry));
	ut_ad(thr || !(~flags & (BTR_NO_LOCKING_FLAG | BTR_NO_UNDO_LOG_FLAG)));

	*big_rec = NULL;

	ut_ad(mtr_memo_contains_flagged(
		      mtr, dict_index_get_lock(btr_cur_get_index(cursor)),
		      MTR_MEMO_X_LOCK | MTR_MEMO_SX_LOCK));
	ut_ad(mtr_is_block_fix(
		mtr, btr_cur_get_block(cursor),
		MTR_MEMO_PAGE_X_FIX, cursor->index->table));
	ut_ad(!dict_index_is_online_ddl(index)
	      || dict_index_is_clust(index)
	      || (flags & BTR_CREATE_FLAG));

	cursor->flag = BTR_CUR_BINARY;

	/* Check locks and write to undo log, if specified */

	err = btr_cur_ins_lock_and_undo(flags, cursor, entry,
					thr, mtr, &inherit);

	if (err != DB_SUCCESS) {

		return(err);
	}

	if (!(flags & BTR_NO_UNDO_LOG_FLAG)) {
		/* First reserve enough free space for the file segments
		of the index tree, so that the insert will not fail because
		of lack of space */

		ulint	n_extents = cursor->tree_height / 16 + 3;

		success = fsp_reserve_free_extents(&n_reserved, index->space,
						   n_extents, FSP_NORMAL, mtr);
		if (!success) {
			return(DB_OUT_OF_FILE_SPACE);
		}
	}

	if (page_zip_rec_needs_ext(rec_get_converted_size(index, entry, n_ext),
				   dict_table_is_comp(index->table),
				   dtuple_get_n_fields(entry),
				   dict_table_page_size(index->table))) {
		/* The record is so big that we have to store some fields
		externally on separate database pages */

		if (UNIV_LIKELY_NULL(big_rec_vec)) {
			/* This should never happen, but we handle
			the situation in a robust manner. */
			ut_ad(0);
			dtuple_convert_back_big_rec(index, entry, big_rec_vec);
		}

		big_rec_vec = dtuple_convert_big_rec(index, 0, entry, &n_ext);

		if (big_rec_vec == NULL) {

			if (n_reserved > 0) {
				fil_space_release_free_extents(index->space,
							       n_reserved);
			}
			return(DB_TOO_BIG_RECORD);
		}
	}

	if (dict_index_get_page(index)
	    == btr_cur_get_block(cursor)->page.id.page_no()) {

		/* The page is the root page */
		*rec = btr_root_raise_and_insert(
			flags, cursor, offsets, heap, entry, n_ext, mtr);
	} else {
		*rec = btr_page_split_and_insert(
			flags, cursor, offsets, heap, entry, n_ext, mtr);
	}

	if (*rec == NULL && os_has_said_disk_full) {
		return(DB_OUT_OF_FILE_SPACE);
	}

	ut_ad(page_rec_get_next(btr_cur_get_rec(cursor)) == *rec
	      || dict_index_is_spatial(index));

	if (!(flags & BTR_NO_LOCKING_FLAG)) {
		ut_ad(!dict_table_is_temporary(index->table));
		if (dict_index_is_spatial(index)) {
			/* Do nothing */
		} else {
			/* The cursor might be moved to the other page
			and the max trx id field should be updated after
			the cursor was fixed. */
			if (!dict_index_is_clust(index)) {
				page_update_max_trx_id(
					btr_cur_get_block(cursor),
					btr_cur_get_page_zip(cursor),
					thr_get_trx(thr)->id, mtr);
			}

			if (!page_rec_is_infimum(btr_cur_get_rec(cursor))
			    || btr_page_get_prev(
				buf_block_get_frame(
					btr_cur_get_block(cursor)), mtr)
			       == FIL_NULL) {
				/* split and inserted need to call
				lock_update_insert() always. */
				inherit = TRUE;
			}
		}
	}

#ifdef BTR_CUR_HASH_ADAPT
# ifdef MYSQL_INDEX_DISABLE_AHI
	if (index->disable_ahi); else
# endif
	btr_search_update_hash_on_insert(cursor);
#endif /* BTR_CUR_HASH_ADAPT */
	if (inherit && !(flags & BTR_NO_LOCKING_FLAG)) {

		lock_update_insert(btr_cur_get_block(cursor), *rec);
	}

	if (n_reserved > 0) {
		fil_space_release_free_extents(index->space, n_reserved);
	}

	*big_rec = big_rec_vec;

	return(DB_SUCCESS);
}

/*==================== B-TREE UPDATE =========================*/

/*************************************************************//**
For an update, checks the locks and does the undo logging.
@return DB_SUCCESS, DB_WAIT_LOCK, or error number */
UNIV_INLINE MY_ATTRIBUTE((warn_unused_result))
dberr_t
btr_cur_upd_lock_and_undo(
/*======================*/
	ulint		flags,	/*!< in: undo logging and locking flags */
	btr_cur_t*	cursor,	/*!< in: cursor on record to update */
	const ulint*	offsets,/*!< in: rec_get_offsets() on cursor */
	const upd_t*	update,	/*!< in: update vector */
	ulint		cmpl_info,/*!< in: compiler info on secondary index
				updates */
	que_thr_t*	thr,	/*!< in: query thread
				(can be NULL if BTR_NO_LOCKING_FLAG) */
	mtr_t*		mtr,	/*!< in/out: mini-transaction */
	roll_ptr_t*	roll_ptr)/*!< out: roll pointer */
{
	dict_index_t*	index;
	const rec_t*	rec;
	dberr_t		err;

	ut_ad((thr != NULL) || (flags & BTR_NO_LOCKING_FLAG));

	rec = btr_cur_get_rec(cursor);
	index = cursor->index;

	ut_ad(rec_offs_validate(rec, index, offsets));
	ut_ad(mtr->is_named_space(index->space));

	if (!dict_index_is_clust(index)) {
		ut_ad(dict_index_is_online_ddl(index)
		      == !!(flags & BTR_CREATE_FLAG));

		/* We do undo logging only when we update a clustered index
		record */
		return(lock_sec_rec_modify_check_and_lock(
			       flags, btr_cur_get_block(cursor), rec,
			       index, thr, mtr));
	}

	/* Check if we have to wait for a lock: enqueue an explicit lock
	request if yes */

	if (!(flags & BTR_NO_LOCKING_FLAG)) {
		err = lock_clust_rec_modify_check_and_lock(
			flags, btr_cur_get_block(cursor), rec, index,
			offsets, thr);
		if (err != DB_SUCCESS) {
			return(err);
		}
	}

	/* Append the info about the update in the undo log */

	return((flags & BTR_NO_UNDO_LOG_FLAG)
	       ? DB_SUCCESS
	       : trx_undo_report_row_operation(
		       thr, index, NULL, update,
		       cmpl_info, rec, offsets, roll_ptr));
}

/***********************************************************//**
Writes a redo log record of updating a record in-place. */
void
btr_cur_update_in_place_log(
/*========================*/
	ulint		flags,		/*!< in: flags */
	const rec_t*	rec,		/*!< in: record */
	dict_index_t*	index,		/*!< in: index of the record */
	const upd_t*	update,		/*!< in: update vector */
	trx_id_t	trx_id,		/*!< in: transaction id */
	roll_ptr_t	roll_ptr,	/*!< in: roll ptr */
	mtr_t*		mtr)		/*!< in: mtr */
{
	byte*		log_ptr;
	const page_t*	page	= page_align(rec);
	ut_ad(flags < 256);
	ut_ad(!!page_is_comp(page) == dict_table_is_comp(index->table));

	log_ptr = mlog_open_and_write_index(mtr, rec, index, page_is_comp(page)
					    ? MLOG_COMP_REC_UPDATE_IN_PLACE
					    : MLOG_REC_UPDATE_IN_PLACE,
					    1 + DATA_ROLL_PTR_LEN + 14 + 2
					    + MLOG_BUF_MARGIN);

	if (!log_ptr) {
		/* Logging in mtr is switched off during crash recovery */
		return;
	}

	/* For secondary indexes, we could skip writing the dummy system fields
	to the redo log but we have to change redo log parsing of
	MLOG_REC_UPDATE_IN_PLACE/MLOG_COMP_REC_UPDATE_IN_PLACE or we have to add
	new redo log record. For now, just write dummy sys fields to the redo
	log if we are updating a secondary index record.
	*/
	mach_write_to_1(log_ptr, flags);
	log_ptr++;

	if (dict_index_is_clust(index)) {
		log_ptr = row_upd_write_sys_vals_to_log(
				index, trx_id, roll_ptr, log_ptr, mtr);
	} else {
		/* Dummy system fields for a secondary index */
		/* TRX_ID Position */
		log_ptr += mach_write_compressed(log_ptr, 0);
		/* ROLL_PTR */
		trx_write_roll_ptr(log_ptr, 0);
		log_ptr += DATA_ROLL_PTR_LEN;
		/* TRX_ID */
		log_ptr += mach_u64_write_compressed(log_ptr, 0);
	}

	mach_write_to_2(log_ptr, page_offset(rec));
	log_ptr += 2;

	row_upd_index_write_log(update, log_ptr, mtr);
}

/***********************************************************//**
Parses a redo log record of updating a record in-place.
@return end of log record or NULL */
byte*
btr_cur_parse_update_in_place(
/*==========================*/
	byte*		ptr,	/*!< in: buffer */
	byte*		end_ptr,/*!< in: buffer end */
	page_t*		page,	/*!< in/out: page or NULL */
	page_zip_des_t*	page_zip,/*!< in/out: compressed page, or NULL */
	dict_index_t*	index)	/*!< in: index corresponding to page */
{
	ulint		flags;
	rec_t*		rec;
	upd_t*		update;
	ulint		pos;
	trx_id_t	trx_id;
	roll_ptr_t	roll_ptr;
	ulint		rec_offset;
	mem_heap_t*	heap;
	ulint*		offsets;

	if (end_ptr < ptr + 1) {

		return(NULL);
	}

	flags = mach_read_from_1(ptr);
	ptr++;

	ptr = row_upd_parse_sys_vals(ptr, end_ptr, &pos, &trx_id, &roll_ptr);

	if (ptr == NULL) {

		return(NULL);
	}

	if (end_ptr < ptr + 2) {

		return(NULL);
	}

	rec_offset = mach_read_from_2(ptr);
	ptr += 2;

	ut_a(rec_offset <= UNIV_PAGE_SIZE);

	heap = mem_heap_create(256);

	ptr = row_upd_index_parse(ptr, end_ptr, heap, &update);

	if (!ptr || !page) {

		goto func_exit;
	}

	ut_a((ibool)!!page_is_comp(page) == dict_table_is_comp(index->table));
	rec = page + rec_offset;

	/* We do not need to reserve search latch, as the page is only
	being recovered, and there cannot be a hash index to it. */

	offsets = rec_get_offsets(rec, index, NULL, ULINT_UNDEFINED, &heap);

	if (!(flags & BTR_KEEP_SYS_FLAG)) {
		row_upd_rec_sys_fields_in_recovery(rec, page_zip, offsets,
						   pos, trx_id, roll_ptr);
	}

	row_upd_rec_in_place(rec, index, offsets, update, page_zip);

func_exit:
	mem_heap_free(heap);

	return(ptr);
}

/*************************************************************//**
See if there is enough place in the page modification log to log
an update-in-place.

@retval false if out of space; IBUF_BITMAP_FREE will be reset
outside mtr if the page was recompressed
@retval true if enough place;

IMPORTANT: The caller will have to update IBUF_BITMAP_FREE if this is
a secondary index leaf page. This has to be done either within the
same mini-transaction, or by invoking ibuf_reset_free_bits() before
mtr_commit(mtr). */
bool
btr_cur_update_alloc_zip_func(
/*==========================*/
	page_zip_des_t*	page_zip,/*!< in/out: compressed page */
	page_cur_t*	cursor,	/*!< in/out: B-tree page cursor */
	dict_index_t*	index,	/*!< in: the index corresponding to cursor */
#ifdef UNIV_DEBUG
	ulint*		offsets,/*!< in/out: offsets of the cursor record */
#endif /* UNIV_DEBUG */
	ulint		length,	/*!< in: size needed */
	bool		create,	/*!< in: true=delete-and-insert,
				false=update-in-place */
	mtr_t*		mtr)	/*!< in/out: mini-transaction */
{

	/* Have a local copy of the variables as these can change
	dynamically. */
	const page_t*	page = page_cur_get_page(cursor);

	ut_ad(page_zip == page_cur_get_page_zip(cursor));
	ut_ad(!dict_index_is_ibuf(index));
	ut_ad(rec_offs_validate(page_cur_get_rec(cursor), index, offsets));

	if (page_zip_available(page_zip, dict_index_is_clust(index),
			       length, create)) {
		return(true);
	}

	if (!page_zip->m_nonempty && !page_has_garbage(page)) {
		/* The page has been freshly compressed, so
		reorganizing it will not help. */
		return(false);
	}

	if (create && page_is_leaf(page)
	    && (length + page_get_data_size(page)
		>= dict_index_zip_pad_optimal_page_size(index))) {
		return(false);
	}

	if (!btr_page_reorganize(cursor, index, mtr)) {
		goto out_of_space;
	}

	rec_offs_make_valid(page_cur_get_rec(cursor), index, offsets);

	/* After recompressing a page, we must make sure that the free
	bits in the insert buffer bitmap will not exceed the free
	space on the page.  Because this function will not attempt
	recompression unless page_zip_available() fails above, it is
	safe to reset the free bits if page_zip_available() fails
	again, below.  The free bits can safely be reset in a separate
	mini-transaction.  If page_zip_available() succeeds below, we
	can be sure that the btr_page_reorganize() above did not reduce
	the free space available on the page. */

	if (page_zip_available(page_zip, dict_index_is_clust(index),
			       length, create)) {
		return(true);
	}

out_of_space:
	ut_ad(rec_offs_validate(page_cur_get_rec(cursor), index, offsets));

	/* Out of space: reset the free bits. */
	if (!dict_index_is_clust(index)
	    && !dict_table_is_temporary(index->table)
	    && page_is_leaf(page)) {
		ibuf_reset_free_bits(page_cur_get_block(cursor));
	}

	return(false);
}

/*************************************************************//**
Updates a record when the update causes no size changes in its fields.
We assume here that the ordering fields of the record do not change.
@return locking or undo log related error code, or
@retval DB_SUCCESS on success
@retval DB_ZIP_OVERFLOW if there is not enough space left
on the compressed page (IBUF_BITMAP_FREE was reset outside mtr) */
dberr_t
btr_cur_update_in_place(
/*====================*/
	ulint		flags,	/*!< in: undo logging and locking flags */
	btr_cur_t*	cursor,	/*!< in: cursor on the record to update;
				cursor stays valid and positioned on the
				same record */
	ulint*		offsets,/*!< in/out: offsets on cursor->page_cur.rec */
	const upd_t*	update,	/*!< in: update vector */
	ulint		cmpl_info,/*!< in: compiler info on secondary index
				updates */
	que_thr_t*	thr,	/*!< in: query thread */
	trx_id_t	trx_id,	/*!< in: transaction id */
	mtr_t*		mtr)	/*!< in/out: mini-transaction; if this
				is a secondary index, the caller must
				mtr_commit(mtr) before latching any
				further pages */
{
	dict_index_t*	index;
	buf_block_t*	block;
	page_zip_des_t*	page_zip;
	dberr_t		err;
	rec_t*		rec;
	roll_ptr_t	roll_ptr	= 0;
	ulint		was_delete_marked;

	rec = btr_cur_get_rec(cursor);
	index = cursor->index;
	ut_ad(rec_offs_validate(rec, index, offsets));
	ut_ad(!!page_rec_is_comp(rec) == dict_table_is_comp(index->table));
	ut_ad(trx_id > 0 || (flags & BTR_KEEP_SYS_FLAG));
	/* The insert buffer tree should never be updated in place. */
	ut_ad(!dict_index_is_ibuf(index));
	ut_ad(dict_index_is_online_ddl(index) == !!(flags & BTR_CREATE_FLAG)
	      || dict_index_is_clust(index));
	ut_ad(thr_get_trx(thr)->id == trx_id
	      || (flags & ulint(~(BTR_KEEP_POS_FLAG | BTR_KEEP_IBUF_BITMAP)))
	      == (BTR_NO_UNDO_LOG_FLAG | BTR_NO_LOCKING_FLAG
		  | BTR_CREATE_FLAG | BTR_KEEP_SYS_FLAG));
	ut_ad(fil_page_index_page_check(btr_cur_get_page(cursor)));
	ut_ad(btr_page_get_index_id(btr_cur_get_page(cursor)) == index->id);

	DBUG_LOG("ib_cur",
		 "update-in-place " << index->name << " (" << index->id
		 << ") by " << ib::hex(trx_id) << ": "
		 << rec_printer(rec, offsets).str());

	block = btr_cur_get_block(cursor);
	page_zip = buf_block_get_page_zip(block);

	/* Check that enough space is available on the compressed page. */
	if (page_zip) {
		ut_ad(!dict_table_is_temporary(index->table));

		if (!btr_cur_update_alloc_zip(
			    page_zip, btr_cur_get_page_cur(cursor),
			    index, offsets, rec_offs_size(offsets),
			    false, mtr)) {
			return(DB_ZIP_OVERFLOW);
		}

		rec = btr_cur_get_rec(cursor);
	}

	/* Do lock checking and undo logging */
	err = btr_cur_upd_lock_and_undo(flags, cursor, offsets,
					update, cmpl_info,
					thr, mtr, &roll_ptr);
	if (UNIV_UNLIKELY(err != DB_SUCCESS)) {
		/* We may need to update the IBUF_BITMAP_FREE
		bits after a reorganize that was done in
		btr_cur_update_alloc_zip(). */
		goto func_exit;
	}

	if (!(flags & BTR_KEEP_SYS_FLAG)) {
		row_upd_rec_sys_fields(rec, NULL, index, offsets,
				       thr_get_trx(thr), roll_ptr);
	}

	was_delete_marked = rec_get_deleted_flag(
		rec, page_is_comp(buf_block_get_frame(block)));

#ifdef BTR_CUR_HASH_ADAPT
	if (block->index) {
		/* TO DO: Can we skip this if none of the fields
		index->search_info->curr_n_fields
		are being updated? */

		/* The function row_upd_changes_ord_field_binary works only
		if the update vector was built for a clustered index, we must
		NOT call it if index is secondary */

		if (!dict_index_is_clust(index)
		    || row_upd_changes_ord_field_binary(index, update, thr,
							NULL, NULL)) {

			/* Remove possible hash index pointer to this record */
			btr_search_update_hash_on_delete(cursor);
		}

		btr_search_x_lock(index);
	}

	assert_block_ahi_valid(block);
#endif /* BTR_CUR_HASH_ADAPT */

	row_upd_rec_in_place(rec, index, offsets, update, page_zip);

#ifdef BTR_CUR_HASH_ADAPT
	if (block->index) {
		btr_search_x_unlock(index);
	}
#endif /* BTR_CUR_HASH_ADAPT */

	btr_cur_update_in_place_log(flags, rec, index, update,
				    trx_id, roll_ptr, mtr);

	if (was_delete_marked
	    && !rec_get_deleted_flag(
		    rec, page_is_comp(buf_block_get_frame(block)))) {
		/* The new updated record owns its possible externally
		stored fields */

		btr_cur_unmark_extern_fields(page_zip,
					     rec, index, offsets, mtr);
	}

	ut_ad(err == DB_SUCCESS);

func_exit:
	if (page_zip
	    && !(flags & BTR_KEEP_IBUF_BITMAP)
	    && !dict_index_is_clust(index)
	    && page_is_leaf(buf_block_get_frame(block))) {
		/* Update the free bits in the insert buffer. */
		ut_ad(!dict_table_is_temporary(index->table));
		ibuf_update_free_bits_zip(block, mtr);
	}

	return(err);
}

/*************************************************************//**
Tries to update a record on a page in an index tree. It is assumed that mtr
holds an x-latch on the page. The operation does not succeed if there is too
little space on the page or if the update would result in too empty a page,
so that tree compression is recommended. We assume here that the ordering
fields of the record do not change.
@return error code, including
@retval DB_SUCCESS on success
@retval DB_OVERFLOW if the updated record does not fit
@retval DB_UNDERFLOW if the page would become too empty
@retval DB_ZIP_OVERFLOW if there is not enough space left
on the compressed page (IBUF_BITMAP_FREE was reset outside mtr) */
dberr_t
btr_cur_optimistic_update(
/*======================*/
	ulint		flags,	/*!< in: undo logging and locking flags */
	btr_cur_t*	cursor,	/*!< in: cursor on the record to update;
				cursor stays valid and positioned on the
				same record */
	ulint**		offsets,/*!< out: offsets on cursor->page_cur.rec */
	mem_heap_t**	heap,	/*!< in/out: pointer to NULL or memory heap */
	const upd_t*	update,	/*!< in: update vector; this must also
				contain trx id and roll ptr fields */
	ulint		cmpl_info,/*!< in: compiler info on secondary index
				updates */
	que_thr_t*	thr,	/*!< in: query thread */
	trx_id_t	trx_id,	/*!< in: transaction id */
	mtr_t*		mtr)	/*!< in/out: mini-transaction; if this
				is a secondary index, the caller must
				mtr_commit(mtr) before latching any
				further pages */
{
	dict_index_t*	index;
	page_cur_t*	page_cursor;
	dberr_t		err;
	buf_block_t*	block;
	page_t*		page;
	page_zip_des_t*	page_zip;
	rec_t*		rec;
	ulint		max_size;
	ulint		new_rec_size;
	ulint		old_rec_size;
	ulint		max_ins_size = 0;
	dtuple_t*	new_entry;
	roll_ptr_t	roll_ptr;
	ulint		i;
	ulint		n_ext;

	block = btr_cur_get_block(cursor);
	page = buf_block_get_frame(block);
	rec = btr_cur_get_rec(cursor);
	index = cursor->index;
	ut_ad(trx_id > 0 || (flags & BTR_KEEP_SYS_FLAG));
	ut_ad(!!page_rec_is_comp(rec) == dict_table_is_comp(index->table));
	ut_ad(mtr_is_block_fix(mtr, block, MTR_MEMO_PAGE_X_FIX, index->table));
	/* This is intended only for leaf page updates */
	ut_ad(page_is_leaf(page));
	/* The insert buffer tree should never be updated in place. */
	ut_ad(!dict_index_is_ibuf(index));
	ut_ad(dict_index_is_online_ddl(index) == !!(flags & BTR_CREATE_FLAG)
	      || dict_index_is_clust(index));
	ut_ad(thr_get_trx(thr)->id == trx_id
	      || (flags & ulint(~(BTR_KEEP_POS_FLAG | BTR_KEEP_IBUF_BITMAP)))
	      == (BTR_NO_UNDO_LOG_FLAG | BTR_NO_LOCKING_FLAG
		  | BTR_CREATE_FLAG | BTR_KEEP_SYS_FLAG));
	ut_ad(fil_page_index_page_check(page));
	ut_ad(btr_page_get_index_id(page) == index->id);

	*offsets = rec_get_offsets(rec, index, *offsets,
				   ULINT_UNDEFINED, heap);
#if defined UNIV_DEBUG || defined UNIV_BLOB_LIGHT_DEBUG
	ut_a(!rec_offs_any_null_extern(rec, *offsets)
	     || trx_is_recv(thr_get_trx(thr)));
#endif /* UNIV_DEBUG || UNIV_BLOB_LIGHT_DEBUG */

	if (!row_upd_changes_field_size_or_external(index, *offsets, update)) {

		/* The simplest and the most common case: the update does not
		change the size of any field and none of the updated fields is
		externally stored in rec or update, and there is enough space
		on the compressed page to log the update. */

		return(btr_cur_update_in_place(
			       flags, cursor, *offsets, update,
			       cmpl_info, thr, trx_id, mtr));
	}

	if (rec_offs_any_extern(*offsets)) {
any_extern:
		/* Externally stored fields are treated in pessimistic
		update */

		/* prefetch siblings of the leaf for the pessimistic
		operation. */
		btr_cur_prefetch_siblings(block);

		return(DB_OVERFLOW);
	}

	for (i = 0; i < upd_get_n_fields(update); i++) {
		if (dfield_is_ext(&upd_get_nth_field(update, i)->new_val)) {

			goto any_extern;
		}
	}

	DBUG_LOG("ib_cur",
		 "update " << index->name << " (" << index->id << ") by "
		 << ib::hex(trx_id) << ": "
		 << rec_printer(rec, *offsets).str());

	page_cursor = btr_cur_get_page_cur(cursor);

	if (!*heap) {
		*heap = mem_heap_create(
			rec_offs_size(*offsets)
			+ DTUPLE_EST_ALLOC(rec_offs_n_fields(*offsets)));
	}

	new_entry = row_rec_to_index_entry(rec, index, *offsets,
					   &n_ext, *heap);
	/* We checked above that there are no externally stored fields. */
	ut_a(!n_ext);

	/* The page containing the clustered index record
	corresponding to new_entry is latched in mtr.
	Thus the following call is safe. */
	row_upd_index_replace_new_col_vals_index_pos(new_entry, index, update,
						     FALSE, *heap);
	old_rec_size = rec_offs_size(*offsets);
	new_rec_size = rec_get_converted_size(index, new_entry, 0);

	page_zip = buf_block_get_page_zip(block);
#ifdef UNIV_ZIP_DEBUG
	ut_a(!page_zip || page_zip_validate(page_zip, page, index));
#endif /* UNIV_ZIP_DEBUG */

	if (page_zip) {
		ut_ad(!dict_table_is_temporary(index->table));

		if (page_zip_rec_needs_ext(new_rec_size, page_is_comp(page),
					   dict_index_get_n_fields(index),
					   dict_table_page_size(index->table))) {
			goto any_extern;
		}

		if (!btr_cur_update_alloc_zip(
			    page_zip, page_cursor, index, *offsets,
			    new_rec_size, true, mtr)) {
			return(DB_ZIP_OVERFLOW);
		}

		rec = page_cur_get_rec(page_cursor);
	}

	/* We limit max record size to 16k even for 64k page size. */
	if (new_rec_size >= REC_MAX_DATA_SIZE) {
		err = DB_OVERFLOW;

		goto func_exit;
	}

	if (UNIV_UNLIKELY(new_rec_size
			  >= (page_get_free_space_of_empty(page_is_comp(page))
			      / 2))) {
		/* We may need to update the IBUF_BITMAP_FREE
		bits after a reorganize that was done in
		btr_cur_update_alloc_zip(). */
		err = DB_OVERFLOW;
		goto func_exit;
	}

	if (UNIV_UNLIKELY(page_get_data_size(page)
			  - old_rec_size + new_rec_size
			  < BTR_CUR_PAGE_COMPRESS_LIMIT(index))) {
		/* We may need to update the IBUF_BITMAP_FREE
		bits after a reorganize that was done in
		btr_cur_update_alloc_zip(). */

		/* The page would become too empty */
		err = DB_UNDERFLOW;
		goto func_exit;
	}

	/* We do not attempt to reorganize if the page is compressed.
	This is because the page may fail to compress after reorganization. */
	max_size = page_zip
		? page_get_max_insert_size(page, 1)
		: (old_rec_size
		   + page_get_max_insert_size_after_reorganize(page, 1));

	if (!page_zip) {
		max_ins_size = page_get_max_insert_size_after_reorganize(
				page, 1);
	}

	if (!(((max_size >= BTR_CUR_PAGE_REORGANIZE_LIMIT)
	       && (max_size >= new_rec_size))
	      || (page_get_n_recs(page) <= 1))) {

		/* We may need to update the IBUF_BITMAP_FREE
		bits after a reorganize that was done in
		btr_cur_update_alloc_zip(). */

		/* There was not enough space, or it did not pay to
		reorganize: for simplicity, we decide what to do assuming a
		reorganization is needed, though it might not be necessary */

		err = DB_OVERFLOW;
		goto func_exit;
	}

	/* Do lock checking and undo logging */
	err = btr_cur_upd_lock_and_undo(flags, cursor, *offsets,
					update, cmpl_info,
					thr, mtr, &roll_ptr);
	if (err != DB_SUCCESS) {
		/* We may need to update the IBUF_BITMAP_FREE
		bits after a reorganize that was done in
		btr_cur_update_alloc_zip(). */
		goto func_exit;
	}

	/* Ok, we may do the replacement. Store on the page infimum the
	explicit locks on rec, before deleting rec (see the comment in
	btr_cur_pessimistic_update). */
	if (!dict_table_is_locking_disabled(index->table)) {
		lock_rec_store_on_page_infimum(block, rec);
	}

	btr_search_update_hash_on_delete(cursor);

	page_cur_delete_rec(page_cursor, index, *offsets, mtr);

	page_cur_move_to_prev(page_cursor);

	if (!(flags & BTR_KEEP_SYS_FLAG)) {
		row_upd_index_entry_sys_field(new_entry, index, DATA_ROLL_PTR,
					      roll_ptr);
		row_upd_index_entry_sys_field(new_entry, index, DATA_TRX_ID,
					      trx_id);
	}

	/* There are no externally stored columns in new_entry */
	rec = btr_cur_insert_if_possible(
		cursor, new_entry, offsets, heap, 0/*n_ext*/, mtr);
	ut_a(rec); /* <- We calculated above the insert would fit */

	/* Restore the old explicit lock state on the record */
	if (!dict_table_is_locking_disabled(index->table)) {
		lock_rec_restore_from_page_infimum(block, rec, block);
	}

	page_cur_move_to_next(page_cursor);
	ut_ad(err == DB_SUCCESS);

func_exit:
	if (!(flags & BTR_KEEP_IBUF_BITMAP)
	    && !dict_index_is_clust(index)) {
		/* Update the free bits in the insert buffer. */
		if (page_zip) {
			ut_ad(!dict_table_is_temporary(index->table));
			ibuf_update_free_bits_zip(block, mtr);
		} else if (!dict_table_is_temporary(index->table)) {
			ibuf_update_free_bits_low(block, max_ins_size, mtr);
		}
	}

	if (err != DB_SUCCESS) {
		/* prefetch siblings of the leaf for the pessimistic
		operation. */
		btr_cur_prefetch_siblings(block);
	}

	return(err);
}

/*************************************************************//**
If, in a split, a new supremum record was created as the predecessor of the
updated record, the supremum record must inherit exactly the locks on the
updated record. In the split it may have inherited locks from the successor
of the updated record, which is not correct. This function restores the
right locks for the new supremum. */
static
void
btr_cur_pess_upd_restore_supremum(
/*==============================*/
	buf_block_t*	block,	/*!< in: buffer block of rec */
	const rec_t*	rec,	/*!< in: updated record */
	mtr_t*		mtr)	/*!< in: mtr */
{
	page_t*		page;
	buf_block_t*	prev_block;

	page = buf_block_get_frame(block);

	if (page_rec_get_next(page_get_infimum_rec(page)) != rec) {
		/* Updated record is not the first user record on its page */

		return;
	}

	const ulint	prev_page_no = btr_page_get_prev(page, mtr);

	const page_id_t	page_id(block->page.id.space(), prev_page_no);

	ut_ad(prev_page_no != FIL_NULL);
	prev_block = buf_page_get_with_no_latch(page_id, block->page.size, mtr);
#ifdef UNIV_BTR_DEBUG
	ut_a(btr_page_get_next(prev_block->frame, mtr)
	     == page_get_page_no(page));
#endif /* UNIV_BTR_DEBUG */

	/* We must already have an x-latch on prev_block! */
	ut_ad(mtr_memo_contains(mtr, prev_block, MTR_MEMO_PAGE_X_FIX));

	lock_rec_reset_and_inherit_gap_locks(prev_block, block,
					     PAGE_HEAP_NO_SUPREMUM,
					     page_rec_get_heap_no(rec));
}

/*************************************************************//**
Performs an update of a record on a page of a tree. It is assumed
that mtr holds an x-latch on the tree and on the cursor page. If the
update is made on the leaf level, to avoid deadlocks, mtr must also
own x-latches to brothers of page, if those brothers exist. We assume
here that the ordering fields of the record do not change.
@return DB_SUCCESS or error code */
dberr_t
btr_cur_pessimistic_update(
/*=======================*/
	ulint		flags,	/*!< in: undo logging, locking, and rollback
				flags */
	btr_cur_t*	cursor,	/*!< in/out: cursor on the record to update;
				cursor may become invalid if *big_rec == NULL
				|| !(flags & BTR_KEEP_POS_FLAG) */
	ulint**		offsets,/*!< out: offsets on cursor->page_cur.rec */
	mem_heap_t**	offsets_heap,
				/*!< in/out: pointer to memory heap
				that can be emptied */
	mem_heap_t*	entry_heap,
				/*!< in/out: memory heap for allocating
				big_rec and the index tuple */
	big_rec_t**	big_rec,/*!< out: big rec vector whose fields have to
<<<<<<< HEAD
				be stored externally by the caller, or NULL */
	upd_t*		update,	/*!< in/out: update vector; this is allowed to
				also contain trx id and roll ptr fields.
				Non-updated columns that are moved offpage will
				be appended to this. */
=======
				be stored externally by the caller */
	const upd_t*	update,	/*!< in: update vector; this is allowed also
				contain trx id and roll ptr fields, but
				the values in update vector have no effect */
>>>>>>> 13a350ac
	ulint		cmpl_info,/*!< in: compiler info on secondary index
				updates */
	que_thr_t*	thr,	/*!< in: query thread */
	trx_id_t	trx_id,	/*!< in: transaction id */
	mtr_t*		mtr)	/*!< in/out: mini-transaction; must be
				committed before latching any further pages */
{
	big_rec_t*	big_rec_vec	= NULL;
	big_rec_t*	dummy_big_rec;
	dict_index_t*	index;
	buf_block_t*	block;
	page_t*		page;
	page_zip_des_t*	page_zip;
	rec_t*		rec;
	page_cur_t*	page_cursor;
	dberr_t		err;
	dberr_t		optim_err;
	roll_ptr_t	roll_ptr;
	ibool		was_first;
	ulint		n_reserved	= 0;
	ulint		n_ext;
	ulint		max_ins_size	= 0;

	*offsets = NULL;
	*big_rec = NULL;

	block = btr_cur_get_block(cursor);
	page = buf_block_get_frame(block);
	page_zip = buf_block_get_page_zip(block);
	index = cursor->index;

	ut_ad(mtr_memo_contains_flagged(mtr, dict_index_get_lock(index),
					MTR_MEMO_X_LOCK |
					MTR_MEMO_SX_LOCK));
	ut_ad(mtr_is_block_fix(mtr, block, MTR_MEMO_PAGE_X_FIX, index->table));
#ifdef UNIV_ZIP_DEBUG
	ut_a(!page_zip || page_zip_validate(page_zip, page, index));
#endif /* UNIV_ZIP_DEBUG */
	ut_ad(!page_zip || !dict_table_is_temporary(index->table));
	/* The insert buffer tree should never be updated in place. */
	ut_ad(!dict_index_is_ibuf(index));
	ut_ad(trx_id > 0
	      || (flags & BTR_KEEP_SYS_FLAG));
	ut_ad(dict_index_is_online_ddl(index) == !!(flags & BTR_CREATE_FLAG)
	      || dict_index_is_clust(index));
	ut_ad(thr_get_trx(thr)->id == trx_id
	      || (flags & ulint(~BTR_KEEP_POS_FLAG))
	      == (BTR_NO_UNDO_LOG_FLAG | BTR_NO_LOCKING_FLAG
		  | BTR_CREATE_FLAG | BTR_KEEP_SYS_FLAG));

	err = optim_err = btr_cur_optimistic_update(
		flags | BTR_KEEP_IBUF_BITMAP,
		cursor, offsets, offsets_heap, update,
		cmpl_info, thr, trx_id, mtr);

	switch (err) {
	case DB_ZIP_OVERFLOW:
	case DB_UNDERFLOW:
	case DB_OVERFLOW:
		break;
	default:
	err_exit:
		/* We suppressed this with BTR_KEEP_IBUF_BITMAP.
		For DB_ZIP_OVERFLOW, the IBUF_BITMAP_FREE bits were
		already reset by btr_cur_update_alloc_zip() if the
		page was recompressed. */
		if (page_zip
		    && optim_err != DB_ZIP_OVERFLOW
		    && !dict_index_is_clust(index)
		    && page_is_leaf(page)) {
			ut_ad(!dict_table_is_temporary(index->table));
			ibuf_update_free_bits_zip(block, mtr);
		}

		if (big_rec_vec != NULL) {
			dtuple_big_rec_free(big_rec_vec);
		}

		return(err);
	}

	rec = btr_cur_get_rec(cursor);

	*offsets = rec_get_offsets(
		rec, index, *offsets, ULINT_UNDEFINED, offsets_heap);

	dtuple_t*	new_entry = row_rec_to_index_entry(
		rec, index, *offsets, &n_ext, entry_heap);

	/* The page containing the clustered index record
	corresponding to new_entry is latched in mtr.  If the
	clustered index record is delete-marked, then its externally
	stored fields cannot have been purged yet, because then the
	purge would also have removed the clustered index record
	itself.  Thus the following call is safe. */
	row_upd_index_replace_new_col_vals_index_pos(new_entry, index, update,
						     FALSE, entry_heap);

	/* We have to set appropriate extern storage bits in the new
	record to be inserted: we have to remember which fields were such */

	ut_ad(!page_is_comp(page) || !rec_get_node_ptr_flag(rec));
	ut_ad(rec_offs_validate(rec, index, *offsets));
	n_ext += btr_push_update_extern_fields(new_entry, update, entry_heap);

	if ((flags & BTR_NO_UNDO_LOG_FLAG)
	    && rec_offs_any_extern(*offsets)) {
		/* We are in a transaction rollback undoing a row
		update: we must free possible externally stored fields
		which got new values in the update, if they are not
		inherited values. They can be inherited if we have
		updated the primary key to another value, and then
		update it back again. */

		ut_ad(big_rec_vec == NULL);
		ut_ad(dict_index_is_clust(index));
		ut_ad(thr_get_trx(thr)->in_rollback);

		DBUG_EXECUTE_IF("ib_blob_update_rollback", DBUG_SUICIDE(););

		btr_rec_free_updated_extern_fields(
			index, rec, page_zip, *offsets, update, true, mtr);
	}

	if (page_zip_rec_needs_ext(
			rec_get_converted_size(index, new_entry, n_ext),
			page_is_comp(page),
			dict_index_get_n_fields(index),
			block->page.size)) {

		big_rec_vec = dtuple_convert_big_rec(index, update, new_entry, &n_ext);
		if (UNIV_UNLIKELY(big_rec_vec == NULL)) {

			/* We cannot goto return_after_reservations,
			because we may need to update the
			IBUF_BITMAP_FREE bits, which was suppressed by
			BTR_KEEP_IBUF_BITMAP. */
#ifdef UNIV_ZIP_DEBUG
			ut_a(!page_zip
			     || page_zip_validate(page_zip, page, index));
#endif /* UNIV_ZIP_DEBUG */
			if (n_reserved > 0) {
				fil_space_release_free_extents(
					index->space, n_reserved);
			}

			err = DB_TOO_BIG_RECORD;
			goto err_exit;
		}

		ut_ad(page_is_leaf(page));
		ut_ad(dict_index_is_clust(index));
		ut_ad(flags & BTR_KEEP_POS_FLAG);
	}

	/* Do lock checking and undo logging */
	err = btr_cur_upd_lock_and_undo(flags, cursor, *offsets,
					update, cmpl_info,
					thr, mtr, &roll_ptr);
	if (err != DB_SUCCESS) {
		goto err_exit;
	}

	if (optim_err == DB_OVERFLOW) {

		/* First reserve enough free space for the file segments
		of the index tree, so that the update will not fail because
		of lack of space */

		ulint	n_extents = cursor->tree_height / 16 + 3;

		if (!fsp_reserve_free_extents(
		            &n_reserved, index->space, n_extents,
		            flags & BTR_NO_UNDO_LOG_FLAG
		            ? FSP_CLEANING : FSP_NORMAL,
		            mtr)) {
			err = DB_OUT_OF_FILE_SPACE;
			goto err_exit;
		}
	}

	if (!(flags & BTR_KEEP_SYS_FLAG)) {
		row_upd_index_entry_sys_field(new_entry, index, DATA_ROLL_PTR,
					      roll_ptr);
		row_upd_index_entry_sys_field(new_entry, index, DATA_TRX_ID,
					      trx_id);
	}

	if (!page_zip) {
		max_ins_size = page_get_max_insert_size_after_reorganize(
				page, 1);
	}

	/* Store state of explicit locks on rec on the page infimum record,
	before deleting rec. The page infimum acts as a dummy carrier of the
	locks, taking care also of lock releases, before we can move the locks
	back on the actual record. There is a special case: if we are
	inserting on the root page and the insert causes a call of
	btr_root_raise_and_insert. Therefore we cannot in the lock system
	delete the lock structs set on the root page even if the root
	page carries just node pointers. */
	if (!dict_table_is_locking_disabled(index->table)) {
		lock_rec_store_on_page_infimum(block, rec);
	}

	btr_search_update_hash_on_delete(cursor);

#ifdef UNIV_ZIP_DEBUG
	ut_a(!page_zip || page_zip_validate(page_zip, page, index));
#endif /* UNIV_ZIP_DEBUG */
	page_cursor = btr_cur_get_page_cur(cursor);

	page_cur_delete_rec(page_cursor, index, *offsets, mtr);

	page_cur_move_to_prev(page_cursor);

	rec = btr_cur_insert_if_possible(cursor, new_entry,
					 offsets, offsets_heap, n_ext, mtr);

	if (rec) {
		page_cursor->rec = rec;

		if (!dict_table_is_locking_disabled(index->table)) {
			lock_rec_restore_from_page_infimum(
				btr_cur_get_block(cursor), rec, block);
		}

		if (!rec_get_deleted_flag(rec, rec_offs_comp(*offsets))) {
			/* The new inserted record owns its possible externally
			stored fields */
			btr_cur_unmark_extern_fields(
				page_zip, rec, index, *offsets, mtr);
		}

		bool adjust = big_rec_vec && (flags & BTR_KEEP_POS_FLAG);

		if (btr_cur_compress_if_useful(cursor, adjust, mtr)) {
			if (adjust) {
				rec_offs_make_valid(
					page_cursor->rec, index, *offsets);
			}
		} else if (!dict_index_is_clust(index)
			   && page_is_leaf(page)) {
			/* Update the free bits in the insert buffer.
			This is the same block which was skipped by
			BTR_KEEP_IBUF_BITMAP. */
			if (page_zip) {
				ut_ad(!dict_table_is_temporary(index->table));
				ibuf_update_free_bits_zip(block, mtr);
			} else if (!dict_table_is_temporary(index->table)) {
				ibuf_update_free_bits_low(block, max_ins_size,
							  mtr);
			}
		}

		if (!srv_read_only_mode
		    && !big_rec_vec
		    && page_is_leaf(page)
		    && !dict_index_is_online_ddl(index)) {

			mtr_memo_release(mtr, dict_index_get_lock(index),
					 MTR_MEMO_X_LOCK | MTR_MEMO_SX_LOCK);

			/* NOTE: We cannot release root block latch here, because it
			has segment header and already modified in most of cases.*/
		}

		err = DB_SUCCESS;
		goto return_after_reservations;
	} else {
		/* If the page is compressed and it initially
		compresses very well, and there is a subsequent insert
		of a badly-compressing record, it is possible for
		btr_cur_optimistic_update() to return DB_UNDERFLOW and
		btr_cur_insert_if_possible() to return FALSE. */
		ut_a(page_zip || optim_err != DB_UNDERFLOW);

		/* Out of space: reset the free bits.
		This is the same block which was skipped by
		BTR_KEEP_IBUF_BITMAP. */
		if (!dict_index_is_clust(index)
		    && !dict_table_is_temporary(index->table)
		    && page_is_leaf(page)) {
			ibuf_reset_free_bits(block);
		}
	}

	if (big_rec_vec != NULL) {
		ut_ad(page_is_leaf(page));
		ut_ad(dict_index_is_clust(index));
		ut_ad(flags & BTR_KEEP_POS_FLAG);

		/* btr_page_split_and_insert() in
		btr_cur_pessimistic_insert() invokes
		mtr_memo_release(mtr, index->lock, MTR_MEMO_SX_LOCK).
		We must keep the index->lock when we created a
		big_rec, so that row_upd_clust_rec() can store the
		big_rec in the same mini-transaction. */

		ut_ad(mtr_memo_contains_flagged(mtr,
						dict_index_get_lock(index),
						MTR_MEMO_X_LOCK |
						MTR_MEMO_SX_LOCK));

		mtr_sx_lock(dict_index_get_lock(index), mtr);
	}

	/* Was the record to be updated positioned as the first user
	record on its page? */
	was_first = page_cur_is_before_first(page_cursor);

	/* Lock checks and undo logging were already performed by
	btr_cur_upd_lock_and_undo(). We do not try
	btr_cur_optimistic_insert() because
	btr_cur_insert_if_possible() already failed above. */

	err = btr_cur_pessimistic_insert(BTR_NO_UNDO_LOG_FLAG
					 | BTR_NO_LOCKING_FLAG
					 | BTR_KEEP_SYS_FLAG,
					 cursor, offsets, offsets_heap,
					 new_entry, &rec,
					 &dummy_big_rec, n_ext, NULL, mtr);
	ut_a(rec);
	ut_a(err == DB_SUCCESS);
	ut_a(dummy_big_rec == NULL);
	ut_ad(rec_offs_validate(rec, cursor->index, *offsets));
	page_cursor->rec = rec;

	/* Multiple transactions cannot simultaneously operate on the
	same temp-table in parallel.
	max_trx_id is ignored for temp tables because it not required
	for MVCC. */
	if (dict_index_is_sec_or_ibuf(index)
	    && !dict_table_is_temporary(index->table)) {
		/* Update PAGE_MAX_TRX_ID in the index page header.
		It was not updated by btr_cur_pessimistic_insert()
		because of BTR_NO_LOCKING_FLAG. */
		buf_block_t*	rec_block;

		rec_block = btr_cur_get_block(cursor);

		page_update_max_trx_id(rec_block,
				       buf_block_get_page_zip(rec_block),
				       trx_id, mtr);
	}

	if (!rec_get_deleted_flag(rec, rec_offs_comp(*offsets))) {
		/* The new inserted record owns its possible externally
		stored fields */
		buf_block_t*	rec_block = btr_cur_get_block(cursor);

#ifdef UNIV_ZIP_DEBUG
		ut_a(!page_zip || page_zip_validate(page_zip, page, index));
		page = buf_block_get_frame(rec_block);
#endif /* UNIV_ZIP_DEBUG */
		page_zip = buf_block_get_page_zip(rec_block);

		btr_cur_unmark_extern_fields(page_zip,
					     rec, index, *offsets, mtr);
	}

	if (!dict_table_is_locking_disabled(index->table)) {
		lock_rec_restore_from_page_infimum(
			btr_cur_get_block(cursor), rec, block);
	}

	/* If necessary, restore also the correct lock state for a new,
	preceding supremum record created in a page split. While the old
	record was nonexistent, the supremum might have inherited its locks
	from a wrong record. */

	if (!was_first && !dict_table_is_locking_disabled(index->table)) {
		btr_cur_pess_upd_restore_supremum(btr_cur_get_block(cursor),
						  rec, mtr);
	}

return_after_reservations:
#ifdef UNIV_ZIP_DEBUG
	ut_a(!page_zip || page_zip_validate(page_zip, page, index));
#endif /* UNIV_ZIP_DEBUG */

	if (n_reserved > 0) {
		fil_space_release_free_extents(index->space, n_reserved);
	}

	*big_rec = big_rec_vec;

	return(err);
}

/*==================== B-TREE DELETE MARK AND UNMARK ===============*/

/****************************************************************//**
Writes the redo log record for delete marking or unmarking of an index
record. */
UNIV_INLINE
void
btr_cur_del_mark_set_clust_rec_log(
/*===============================*/
	rec_t*		rec,	/*!< in: record */
	dict_index_t*	index,	/*!< in: index of the record */
	trx_id_t	trx_id,	/*!< in: transaction id */
	roll_ptr_t	roll_ptr,/*!< in: roll ptr to the undo log record */
	mtr_t*		mtr)	/*!< in: mtr */
{
	byte*	log_ptr;

	ut_ad(!!page_rec_is_comp(rec) == dict_table_is_comp(index->table));
	ut_ad(mtr->is_named_space(index->space));

	log_ptr = mlog_open_and_write_index(mtr, rec, index,
					    page_rec_is_comp(rec)
					    ? MLOG_COMP_REC_CLUST_DELETE_MARK
					    : MLOG_REC_CLUST_DELETE_MARK,
					    1 + 1 + DATA_ROLL_PTR_LEN
					    + 14 + 2);

	if (!log_ptr) {
		/* Logging in mtr is switched off during crash recovery */
		return;
	}

	*log_ptr++ = 0;
	*log_ptr++ = 1;

	log_ptr = row_upd_write_sys_vals_to_log(
		index, trx_id, roll_ptr, log_ptr, mtr);
	mach_write_to_2(log_ptr, page_offset(rec));
	log_ptr += 2;

	mlog_close(mtr, log_ptr);
}

/****************************************************************//**
Parses the redo log record for delete marking or unmarking of a clustered
index record.
@return end of log record or NULL */
byte*
btr_cur_parse_del_mark_set_clust_rec(
/*=================================*/
	byte*		ptr,	/*!< in: buffer */
	byte*		end_ptr,/*!< in: buffer end */
	page_t*		page,	/*!< in/out: page or NULL */
	page_zip_des_t*	page_zip,/*!< in/out: compressed page, or NULL */
	dict_index_t*	index)	/*!< in: index corresponding to page */
{
	ulint		flags;
	ulint		val;
	ulint		pos;
	trx_id_t	trx_id;
	roll_ptr_t	roll_ptr;
	ulint		offset;
	rec_t*		rec;

	ut_ad(!page
	      || !!page_is_comp(page) == dict_table_is_comp(index->table));

	if (end_ptr < ptr + 2) {

		return(NULL);
	}

	flags = mach_read_from_1(ptr);
	ptr++;
	val = mach_read_from_1(ptr);
	ptr++;

	ptr = row_upd_parse_sys_vals(ptr, end_ptr, &pos, &trx_id, &roll_ptr);

	if (ptr == NULL) {

		return(NULL);
	}

	if (end_ptr < ptr + 2) {

		return(NULL);
	}

	offset = mach_read_from_2(ptr);
	ptr += 2;

	ut_a(offset <= UNIV_PAGE_SIZE);

	if (page) {
		rec = page + offset;

		/* We do not need to reserve search latch, as the page
		is only being recovered, and there cannot be a hash index to
		it. Besides, these fields are being updated in place
		and the adaptive hash index does not depend on them. */

		btr_rec_set_deleted_flag(rec, page_zip, val);

		if (!(flags & BTR_KEEP_SYS_FLAG)) {
			mem_heap_t*	heap		= NULL;
			ulint		offsets_[REC_OFFS_NORMAL_SIZE];
			rec_offs_init(offsets_);

			row_upd_rec_sys_fields_in_recovery(
				rec, page_zip,
				rec_get_offsets(rec, index, offsets_,
						ULINT_UNDEFINED, &heap),
				pos, trx_id, roll_ptr);
			if (UNIV_LIKELY_NULL(heap)) {
				mem_heap_free(heap);
			}
		}
	}

	return(ptr);
}

/***********************************************************//**
Marks a clustered index record deleted. Writes an undo log record to
undo log on this delete marking. Writes in the trx id field the id
of the deleting transaction, and in the roll ptr field pointer to the
undo log record created.
@return DB_SUCCESS, DB_LOCK_WAIT, or error number */
dberr_t
btr_cur_del_mark_set_clust_rec(
/*===========================*/
	ulint		flags,  /*!< in: undo logging and locking flags */
	buf_block_t*	block,	/*!< in/out: buffer block of the record */
	rec_t*		rec,	/*!< in/out: record */
	dict_index_t*	index,	/*!< in: clustered index of the record */
	const ulint*	offsets,/*!< in: rec_get_offsets(rec) */
	que_thr_t*	thr,	/*!< in: query thread */
	const dtuple_t*	entry,	/*!< in: dtuple for the deleting record, also
				contains the virtual cols if there are any */
	mtr_t*		mtr)	/*!< in/out: mini-transaction */
{
	roll_ptr_t	roll_ptr;
	dberr_t		err;
	page_zip_des_t*	page_zip;
	trx_t*		trx;

	ut_ad(dict_index_is_clust(index));
	ut_ad(rec_offs_validate(rec, index, offsets));
	ut_ad(!!page_rec_is_comp(rec) == dict_table_is_comp(index->table));
	ut_ad(buf_block_get_frame(block) == page_align(rec));
	ut_ad(page_is_leaf(page_align(rec)));
	ut_ad(mtr->is_named_space(index->space));

	if (rec_get_deleted_flag(rec, rec_offs_comp(offsets))) {
		/* While cascading delete operations, this becomes possible. */
		ut_ad(rec_get_trx_id(rec, index) == thr_get_trx(thr)->id);
		return(DB_SUCCESS);
	}

	err = lock_clust_rec_modify_check_and_lock(BTR_NO_LOCKING_FLAG, block,
						   rec, index, offsets, thr);

	if (err != DB_SUCCESS) {

		return(err);
	}

<<<<<<< HEAD
	err = trx_undo_report_row_operation(flags, TRX_UNDO_MODIFY_OP, thr,
					    index, entry, NULL, 0, rec, offsets,
=======
	err = trx_undo_report_row_operation(thr,
					    index, NULL, NULL, 0, rec, offsets,
>>>>>>> 13a350ac
					    &roll_ptr);
	if (err != DB_SUCCESS) {

		return(err);
	}

	/* The search latch is not needed here, because
	the adaptive hash index does not depend on the delete-mark
	and the delete-mark is being updated in place. */

	page_zip = buf_block_get_page_zip(block);

	btr_rec_set_deleted_flag(rec, page_zip, TRUE);

	trx = thr_get_trx(thr);
	/* This function must not be invoked during rollback
	(of a TRX_STATE_PREPARE transaction or otherwise). */
	ut_ad(trx_state_eq(trx, TRX_STATE_ACTIVE));
	ut_ad(!trx->in_rollback);

	DBUG_LOG("ib_cur",
		 "delete-mark clust " << index->table->name
		 << " (" << index->id << ") by "
		 << ib::hex(trx_get_id_for_print(trx)) << ": "
		 << rec_printer(rec, offsets).str());

	if (dict_index_is_online_ddl(index)) {
		row_log_table_delete(rec, entry, index, offsets, NULL);
	}

	row_upd_rec_sys_fields(rec, page_zip, index, offsets, trx, roll_ptr);

	btr_cur_del_mark_set_clust_rec_log(rec, index, trx->id,
					   roll_ptr, mtr);

	return(err);
}

/****************************************************************//**
Writes the redo log record for a delete mark setting of a secondary
index record. */
UNIV_INLINE
void
btr_cur_del_mark_set_sec_rec_log(
/*=============================*/
	rec_t*		rec,	/*!< in: record */
	ibool		val,	/*!< in: value to set */
	mtr_t*		mtr)	/*!< in: mtr */
{
	byte*	log_ptr;
	ut_ad(val <= 1);

	log_ptr = mlog_open(mtr, 11 + 1 + 2);

	if (!log_ptr) {
		/* Logging in mtr is switched off during crash recovery:
		in that case mlog_open returns NULL */
		return;
	}

	log_ptr = mlog_write_initial_log_record_fast(
		rec, MLOG_REC_SEC_DELETE_MARK, log_ptr, mtr);
	mach_write_to_1(log_ptr, val);
	log_ptr++;

	mach_write_to_2(log_ptr, page_offset(rec));
	log_ptr += 2;

	mlog_close(mtr, log_ptr);
}

/****************************************************************//**
Parses the redo log record for delete marking or unmarking of a secondary
index record.
@return end of log record or NULL */
byte*
btr_cur_parse_del_mark_set_sec_rec(
/*===============================*/
	byte*		ptr,	/*!< in: buffer */
	byte*		end_ptr,/*!< in: buffer end */
	page_t*		page,	/*!< in/out: page or NULL */
	page_zip_des_t*	page_zip)/*!< in/out: compressed page, or NULL */
{
	ulint	val;
	ulint	offset;
	rec_t*	rec;

	if (end_ptr < ptr + 3) {

		return(NULL);
	}

	val = mach_read_from_1(ptr);
	ptr++;

	offset = mach_read_from_2(ptr);
	ptr += 2;

	ut_a(offset <= UNIV_PAGE_SIZE);

	if (page) {
		rec = page + offset;

		/* We do not need to reserve search latch, as the page
		is only being recovered, and there cannot be a hash index to
		it. Besides, the delete-mark flag is being updated in place
		and the adaptive hash index does not depend on it. */

		btr_rec_set_deleted_flag(rec, page_zip, val);
	}

	return(ptr);
}

/***********************************************************//**
Sets a secondary index record delete mark to TRUE or FALSE.
@return DB_SUCCESS, DB_LOCK_WAIT, or error number */
dberr_t
btr_cur_del_mark_set_sec_rec(
/*=========================*/
	ulint		flags,	/*!< in: locking flag */
	btr_cur_t*	cursor,	/*!< in: cursor */
	ibool		val,	/*!< in: value to set */
	que_thr_t*	thr,	/*!< in: query thread */
	mtr_t*		mtr)	/*!< in/out: mini-transaction */
{
	buf_block_t*	block;
	rec_t*		rec;
	dberr_t		err;

	block = btr_cur_get_block(cursor);
	rec = btr_cur_get_rec(cursor);

	err = lock_sec_rec_modify_check_and_lock(flags,
						 btr_cur_get_block(cursor),
						 rec, cursor->index, thr, mtr);
	if (err != DB_SUCCESS) {

		return(err);
	}

	ut_ad(!!page_rec_is_comp(rec)
	      == dict_table_is_comp(cursor->index->table));

	DBUG_PRINT("ib_cur", ("delete-mark=%u sec %u:%u:%u in %s("
			      IB_ID_FMT ") by " TRX_ID_FMT,
			      unsigned(val),
			      block->page.id.space(), block->page.id.page_no(),
			      unsigned(page_rec_get_heap_no(rec)),
			      cursor->index->name(), cursor->index->id,
			      trx_get_id_for_print(thr_get_trx(thr))));

	/* We do not need to reserve search latch, as the
	delete-mark flag is being updated in place and the adaptive
	hash index does not depend on it. */
	btr_rec_set_deleted_flag(rec, buf_block_get_page_zip(block), val);

	btr_cur_del_mark_set_sec_rec_log(rec, val, mtr);

	return(DB_SUCCESS);
}

/***********************************************************//**
Sets a secondary index record's delete mark to the given value. This
function is only used by the insert buffer merge mechanism. */
void
btr_cur_set_deleted_flag_for_ibuf(
/*==============================*/
	rec_t*		rec,		/*!< in/out: record */
	page_zip_des_t*	page_zip,	/*!< in/out: compressed page
					corresponding to rec, or NULL
					when the tablespace is
					uncompressed */
	ibool		val,		/*!< in: value to set */
	mtr_t*		mtr)		/*!< in/out: mini-transaction */
{
	/* We do not need to reserve search latch, as the page
	has just been read to the buffer pool and there cannot be
	a hash index to it.  Besides, the delete-mark flag is being
	updated in place and the adaptive hash index does not depend
	on it. */

	btr_rec_set_deleted_flag(rec, page_zip, val);

	btr_cur_del_mark_set_sec_rec_log(rec, val, mtr);
}

/*==================== B-TREE RECORD REMOVE =========================*/

/*************************************************************//**
Tries to compress a page of the tree if it seems useful. It is assumed
that mtr holds an x-latch on the tree and on the cursor page. To avoid
deadlocks, mtr must also own x-latches to brothers of page, if those
brothers exist. NOTE: it is assumed that the caller has reserved enough
free extents so that the compression will always succeed if done!
@return TRUE if compression occurred */
ibool
btr_cur_compress_if_useful(
/*=======================*/
	btr_cur_t*	cursor,	/*!< in/out: cursor on the page to compress;
				cursor does not stay valid if !adjust and
				compression occurs */
	ibool		adjust,	/*!< in: TRUE if should adjust the
				cursor position even if compression occurs */
	mtr_t*		mtr)	/*!< in/out: mini-transaction */
{
	ut_ad(mtr_memo_contains_flagged(
		mtr, dict_index_get_lock(btr_cur_get_index(cursor)),
		MTR_MEMO_X_LOCK | MTR_MEMO_SX_LOCK));
	ut_ad(mtr_is_block_fix(
		mtr, btr_cur_get_block(cursor),
		MTR_MEMO_PAGE_X_FIX, cursor->index->table));

	if (dict_index_is_spatial(cursor->index)) {
		const page_t*   page = btr_cur_get_page(cursor);
		const trx_t*	trx = NULL;

		if (cursor->rtr_info->thr != NULL) {
			trx = thr_get_trx(cursor->rtr_info->thr);
		}

		/* Check whether page lock prevents the compression */
		if (!lock_test_prdt_page_lock(trx, page_get_space_id(page),
					      page_get_page_no(page))) {
			return(false);
		}
	}

	return(btr_cur_compress_recommendation(cursor, mtr)
	       && btr_compress(cursor, adjust, mtr));
}

/*******************************************************//**
Removes the record on which the tree cursor is positioned on a leaf page.
It is assumed that the mtr has an x-latch on the page where the cursor is
positioned, but no latch on the whole tree.
@return TRUE if success, i.e., the page did not become too empty */
ibool
btr_cur_optimistic_delete_func(
/*===========================*/
	btr_cur_t*	cursor,	/*!< in: cursor on leaf page, on the record to
				delete; cursor stays valid: if deletion
				succeeds, on function exit it points to the
				successor of the deleted record */
#ifdef UNIV_DEBUG
	ulint		flags,	/*!< in: BTR_CREATE_FLAG or 0 */
#endif /* UNIV_DEBUG */
	mtr_t*		mtr)	/*!< in: mtr; if this function returns
				TRUE on a leaf page of a secondary
				index, the mtr must be committed
				before latching any further pages */
{
	buf_block_t*	block;
	rec_t*		rec;
	mem_heap_t*	heap		= NULL;
	ulint		offsets_[REC_OFFS_NORMAL_SIZE];
	ulint*		offsets		= offsets_;
	ibool		no_compress_needed;
	rec_offs_init(offsets_);

	ut_ad(flags == 0 || flags == BTR_CREATE_FLAG);
	ut_ad(mtr_memo_contains(mtr, btr_cur_get_block(cursor),
				MTR_MEMO_PAGE_X_FIX));
	ut_ad(mtr_is_block_fix(mtr, btr_cur_get_block(cursor),
			       MTR_MEMO_PAGE_X_FIX, cursor->index->table));
	ut_ad(mtr->is_named_space(cursor->index->space));

	/* This is intended only for leaf page deletions */

	block = btr_cur_get_block(cursor);

	ut_ad(page_is_leaf(buf_block_get_frame(block)));
	ut_ad(!dict_index_is_online_ddl(cursor->index)
	      || dict_index_is_clust(cursor->index)
	      || (flags & BTR_CREATE_FLAG));

	rec = btr_cur_get_rec(cursor);
	offsets = rec_get_offsets(rec, cursor->index, offsets,
				  ULINT_UNDEFINED, &heap);

	no_compress_needed = !rec_offs_any_extern(offsets)
		&& btr_cur_can_delete_without_compress(
			cursor, rec_offs_size(offsets), mtr);

	if (no_compress_needed) {

		page_t*		page	= buf_block_get_frame(block);
		page_zip_des_t*	page_zip= buf_block_get_page_zip(block);

		lock_update_delete(block, rec);

		btr_search_update_hash_on_delete(cursor);

		if (page_zip) {
#ifdef UNIV_ZIP_DEBUG
			ut_a(page_zip_validate(page_zip, page, cursor->index));
#endif /* UNIV_ZIP_DEBUG */
			page_cur_delete_rec(btr_cur_get_page_cur(cursor),
					    cursor->index, offsets, mtr);
#ifdef UNIV_ZIP_DEBUG
			ut_a(page_zip_validate(page_zip, page, cursor->index));
#endif /* UNIV_ZIP_DEBUG */

			/* On compressed pages, the IBUF_BITMAP_FREE
			space is not affected by deleting (purging)
			records, because it is defined as the minimum
			of space available *without* reorganize, and
			space available in the modification log. */
		} else {
			const ulint	max_ins
				= page_get_max_insert_size_after_reorganize(
					page, 1);

			page_cur_delete_rec(btr_cur_get_page_cur(cursor),
					    cursor->index, offsets, mtr);

			/* The change buffer does not handle inserts
			into non-leaf pages, into clustered indexes,
			or into the change buffer. */
			if (!dict_index_is_clust(cursor->index)
			    && !dict_table_is_temporary(cursor->index->table)
			    && !dict_index_is_ibuf(cursor->index)) {
				ibuf_update_free_bits_low(block, max_ins, mtr);
			}
		}
	} else {
		/* prefetch siblings of the leaf for the pessimistic
		operation. */
		btr_cur_prefetch_siblings(block);
	}

	if (UNIV_LIKELY_NULL(heap)) {
		mem_heap_free(heap);
	}

	return(no_compress_needed);
}

/*************************************************************//**
Removes the record on which the tree cursor is positioned. Tries
to compress the page if its fillfactor drops below a threshold
or if it is the only page on the level. It is assumed that mtr holds
an x-latch on the tree and on the cursor page. To avoid deadlocks,
mtr must also own x-latches to brothers of page, if those brothers
exist.
@return TRUE if compression occurred and FALSE if not or something
wrong. */
ibool
btr_cur_pessimistic_delete(
/*=======================*/
	dberr_t*	err,	/*!< out: DB_SUCCESS or DB_OUT_OF_FILE_SPACE;
				the latter may occur because we may have
				to update node pointers on upper levels,
				and in the case of variable length keys
				these may actually grow in size */
	ibool		has_reserved_extents, /*!< in: TRUE if the
				caller has already reserved enough free
				extents so that he knows that the operation
				will succeed */
	btr_cur_t*	cursor,	/*!< in: cursor on the record to delete;
				if compression does not occur, the cursor
				stays valid: it points to successor of
				deleted record on function exit */
	ulint		flags,	/*!< in: BTR_CREATE_FLAG or 0 */
	bool		rollback,/*!< in: performing rollback? */
	mtr_t*		mtr)	/*!< in: mtr */
{
	buf_block_t*	block;
	page_t*		page;
	page_zip_des_t*	page_zip;
	dict_index_t*	index;
	rec_t*		rec;
	ulint		n_reserved	= 0;
	bool		success;
	ibool		ret		= FALSE;
	ulint		level;
	mem_heap_t*	heap;
	ulint*		offsets;
#ifdef UNIV_DEBUG
	bool		parent_latched	= false;
#endif /* UNIV_DEBUG */

	block = btr_cur_get_block(cursor);
	page = buf_block_get_frame(block);
	index = btr_cur_get_index(cursor);

	ut_ad(flags == 0 || flags == BTR_CREATE_FLAG);
	ut_ad(!dict_index_is_online_ddl(index)
	      || dict_index_is_clust(index)
	      || (flags & BTR_CREATE_FLAG));
	ut_ad(mtr_memo_contains_flagged(mtr, dict_index_get_lock(index),
					MTR_MEMO_X_LOCK
					| MTR_MEMO_SX_LOCK));
	ut_ad(mtr_is_block_fix(mtr, block, MTR_MEMO_PAGE_X_FIX, index->table));
	ut_ad(mtr->is_named_space(index->space));

	if (!has_reserved_extents) {
		/* First reserve enough free space for the file segments
		of the index tree, so that the node pointer updates will
		not fail because of lack of space */

		ulint	n_extents = cursor->tree_height / 32 + 1;

		success = fsp_reserve_free_extents(&n_reserved,
						   index->space,
						   n_extents,
						   FSP_CLEANING, mtr);
		if (!success) {
			*err = DB_OUT_OF_FILE_SPACE;

			return(FALSE);
		}
	}

	heap = mem_heap_create(1024);
	rec = btr_cur_get_rec(cursor);
	page_zip = buf_block_get_page_zip(block);
#ifdef UNIV_ZIP_DEBUG
	ut_a(!page_zip || page_zip_validate(page_zip, page, index));
#endif /* UNIV_ZIP_DEBUG */

	offsets = rec_get_offsets(rec, index, NULL, ULINT_UNDEFINED, &heap);

	if (rec_offs_any_extern(offsets)) {
		btr_rec_free_externally_stored_fields(index,
						      rec, offsets, page_zip,
						      rollback, mtr);
#ifdef UNIV_ZIP_DEBUG
		ut_a(!page_zip || page_zip_validate(page_zip, page, index));
#endif /* UNIV_ZIP_DEBUG */
	}

	if (UNIV_UNLIKELY(page_get_n_recs(page) < 2)
	    && UNIV_UNLIKELY(dict_index_get_page(index)
			     != block->page.id.page_no())) {

		/* If there is only one record, drop the whole page in
		btr_discard_page, if this is not the root page */

		btr_discard_page(cursor, mtr);

		ret = TRUE;

		goto return_after_reservations;
	}

	if (flags == 0) {
		lock_update_delete(block, rec);
	}

	level = btr_page_get_level(page, mtr);

	if (level > 0
	    && UNIV_UNLIKELY(rec == page_rec_get_next(
				     page_get_infimum_rec(page)))) {

		rec_t*	next_rec = page_rec_get_next(rec);

		if (btr_page_get_prev(page, mtr) == FIL_NULL) {

			/* If we delete the leftmost node pointer on a
			non-leaf level, we must mark the new leftmost node
			pointer as the predefined minimum record */

			/* This will make page_zip_validate() fail until
			page_cur_delete_rec() completes.  This is harmless,
			because everything will take place within a single
			mini-transaction and because writing to the redo log
			is an atomic operation (performed by mtr_commit()). */
			btr_set_min_rec_mark(next_rec, mtr);
		} else if (dict_index_is_spatial(index)) {
			/* For rtree, if delete the leftmost node pointer,
			we need to update parent page. */
			rtr_mbr_t	father_mbr;
			rec_t*		father_rec;
			btr_cur_t	father_cursor;
			ulint*		offsets;
			bool		upd_ret;
			ulint		len;

			rtr_page_get_father_block(NULL, heap, index,
						  block, mtr, NULL,
						  &father_cursor);
			offsets = rec_get_offsets(
				btr_cur_get_rec(&father_cursor), index,
				NULL, ULINT_UNDEFINED, &heap);

			father_rec = btr_cur_get_rec(&father_cursor);
			rtr_read_mbr(rec_get_nth_field(
				father_rec, offsets, 0, &len), &father_mbr);

			upd_ret = rtr_update_mbr_field(&father_cursor, offsets,
						       NULL, page, &father_mbr,
						       next_rec, mtr);

			if (!upd_ret) {
				*err = DB_ERROR;

				mem_heap_free(heap);
				return(FALSE);
			}

			ut_d(parent_latched = true);
		} else {
			/* Otherwise, if we delete the leftmost node pointer
			on a page, we have to change the parent node pointer
			so that it is equal to the new leftmost node pointer
			on the page */

			btr_node_ptr_delete(index, block, mtr);

			dtuple_t*	node_ptr = dict_index_build_node_ptr(
				index, next_rec, block->page.id.page_no(),
				heap, level);

			btr_insert_on_non_leaf_level(
				flags, index, level + 1, node_ptr, mtr);

			ut_d(parent_latched = true);
		}
	}

	btr_search_update_hash_on_delete(cursor);

	page_cur_delete_rec(btr_cur_get_page_cur(cursor), index, offsets, mtr);
#ifdef UNIV_ZIP_DEBUG
	ut_a(!page_zip || page_zip_validate(page_zip, page, index));
#endif /* UNIV_ZIP_DEBUG */

	/* btr_check_node_ptr() needs parent block latched */
	ut_ad(!parent_latched || btr_check_node_ptr(index, block, mtr));

return_after_reservations:
	*err = DB_SUCCESS;

	mem_heap_free(heap);

	if (ret == FALSE) {
		ret = btr_cur_compress_if_useful(cursor, FALSE, mtr);
	}

	if (!srv_read_only_mode
	    && page_is_leaf(page)
	    && !dict_index_is_online_ddl(index)) {

		mtr_memo_release(mtr, dict_index_get_lock(index),
				 MTR_MEMO_X_LOCK | MTR_MEMO_SX_LOCK);

		/* NOTE: We cannot release root block latch here, because it
		has segment header and already modified in most of cases.*/
	}

	if (n_reserved > 0) {
		fil_space_release_free_extents(index->space, n_reserved);
	}

	return(ret);
}

/*******************************************************************//**
Adds path information to the cursor for the current page, for which
the binary search has been performed. */
static
void
btr_cur_add_path_info(
/*==================*/
	btr_cur_t*	cursor,		/*!< in: cursor positioned on a page */
	ulint		height,		/*!< in: height of the page in tree;
					0 means leaf node */
	ulint		root_height)	/*!< in: root node height in tree */
{
	btr_path_t*	slot;
	const rec_t*	rec;
	const page_t*	page;

	ut_a(cursor->path_arr);

	if (root_height >= BTR_PATH_ARRAY_N_SLOTS - 1) {
		/* Do nothing; return empty path */

		slot = cursor->path_arr;
		slot->nth_rec = ULINT_UNDEFINED;

		return;
	}

	if (height == 0) {
		/* Mark end of slots for path */
		slot = cursor->path_arr + root_height + 1;
		slot->nth_rec = ULINT_UNDEFINED;
	}

	rec = btr_cur_get_rec(cursor);

	slot = cursor->path_arr + (root_height - height);

	page = page_align(rec);

	slot->nth_rec = page_rec_get_n_recs_before(rec);
	slot->n_recs = page_get_n_recs(page);
	slot->page_no = page_get_page_no(page);
	slot->page_level = btr_page_get_level_low(page);
}

/*******************************************************************//**
Estimate the number of rows between slot1 and slot2 for any level on a
B-tree. This function starts from slot1->page and reads a few pages to
the right, counting their records. If we reach slot2->page quickly then
we know exactly how many records there are between slot1 and slot2 and
we set is_n_rows_exact to TRUE. If we cannot reach slot2->page quickly
then we calculate the average number of records in the pages scanned
so far and assume that all pages that we did not scan up to slot2->page
contain the same number of records, then we multiply that average to
the number of pages between slot1->page and slot2->page (which is
n_rows_on_prev_level). In this case we set is_n_rows_exact to FALSE.
@return number of rows, not including the borders (exact or estimated) */
static
int64_t
btr_estimate_n_rows_in_range_on_level(
/*==================================*/
	dict_index_t*	index,			/*!< in: index */
	btr_path_t*	slot1,			/*!< in: left border */
	btr_path_t*	slot2,			/*!< in: right border */
	int64_t		n_rows_on_prev_level,	/*!< in: number of rows
						on the previous level for the
						same descend paths; used to
						determine the number of pages
						on this level */
	ibool*		is_n_rows_exact)	/*!< out: TRUE if the returned
						value is exact i.e. not an
						estimation */
{
	int64_t		n_rows;
	ulint		n_pages_read;
	ulint		level;

	n_rows = 0;
	n_pages_read = 0;

	/* Assume by default that we will scan all pages between
	slot1->page_no and slot2->page_no. */
	*is_n_rows_exact = TRUE;

	/* Add records from slot1->page_no which are to the right of
	the record which serves as a left border of the range, if any
	(we don't include the record itself in this count). */
	if (slot1->nth_rec <= slot1->n_recs) {
		n_rows += slot1->n_recs - slot1->nth_rec;
	}

	/* Add records from slot2->page_no which are to the left of
	the record which servers as a right border of the range, if any
	(we don't include the record itself in this count). */
	if (slot2->nth_rec > 1) {
		n_rows += slot2->nth_rec - 1;
	}

	/* Count the records in the pages between slot1->page_no and
	slot2->page_no (non inclusive), if any. */

	/* Do not read more than this number of pages in order not to hurt
	performance with this code which is just an estimation. If we read
	this many pages before reaching slot2->page_no then we estimate the
	average from the pages scanned so far. */
#	define N_PAGES_READ_LIMIT	10

	page_id_t		page_id(
		dict_index_get_space(index), slot1->page_no);
	const fil_space_t*	space = fil_space_get(index->space);
	ut_ad(space);
	const page_size_t	page_size(space->flags);

	level = slot1->page_level;

	do {
		mtr_t		mtr;
		page_t*		page;
		buf_block_t*	block;
		dberr_t		err=DB_SUCCESS;

		mtr_start(&mtr);

		/* Fetch the page. Because we are not holding the
		index->lock, the tree may have changed and we may be
		attempting to read a page that is no longer part of
		the B-tree. We pass BUF_GET_POSSIBLY_FREED in order to
		silence a debug assertion about this. */
		block = buf_page_get_gen(page_id, page_size, RW_S_LATCH,
					 NULL, BUF_GET_POSSIBLY_FREED,
					 __FILE__, __LINE__, &mtr, &err);

		ut_ad((block != NULL) == (err == DB_SUCCESS));

		if (err != DB_SUCCESS) {
			if (err == DB_DECRYPTION_FAILED) {
				ib_push_warning((void *)NULL,
					DB_DECRYPTION_FAILED,
					"Table %s is encrypted but encryption service or"
					" used key_id is not available. "
					" Can't continue reading table.",
					index->table->name);
				index->table->file_unreadable = true;
			}

			mtr_commit(&mtr);
			goto inexact;
		}

		page = buf_block_get_frame(block);

		/* It is possible that the tree has been reorganized in the
		meantime and this is a different page. If this happens the
		calculated estimate will be bogus, which is not fatal as
		this is only an estimate. We are sure that a page with
		page_no exists because InnoDB never frees pages, only
		reuses them. */
		if (!fil_page_index_page_check(page)
		    || btr_page_get_index_id(page) != index->id
		    || btr_page_get_level_low(page) != level) {

			/* The page got reused for something else */
			mtr_commit(&mtr);
			goto inexact;
		}

		/* It is possible but highly unlikely that the page was
		originally written by an old version of InnoDB that did
		not initialize FIL_PAGE_TYPE on other than B-tree pages.
		For example, this could be an almost-empty BLOB page
		that happens to contain the magic values in the fields
		that we checked above. */

		n_pages_read++;

		if (page_id.page_no() != slot1->page_no) {
			/* Do not count the records on slot1->page_no,
			we already counted them before this loop. */
			n_rows += page_get_n_recs(page);
		}

		page_id.set_page_no(btr_page_get_next(page, &mtr));

		mtr_commit(&mtr);

		if (n_pages_read == N_PAGES_READ_LIMIT
		    || page_id.page_no() == FIL_NULL) {
			/* Either we read too many pages or
			we reached the end of the level without passing
			through slot2->page_no, the tree must have changed
			in the meantime */
			goto inexact;
		}

	} while (page_id.page_no() != slot2->page_no);

	return(n_rows);

inexact:

	*is_n_rows_exact = FALSE;

	/* We did interrupt before reaching slot2->page */

	if (n_pages_read > 0) {
		/* The number of pages on this level is
		n_rows_on_prev_level, multiply it by the
		average number of recs per page so far */
		n_rows = n_rows_on_prev_level
			* n_rows / n_pages_read;
	} else {
		/* The tree changed before we could even
		start with slot1->page_no */
		n_rows = 10;
	}

	return(n_rows);
}

/** If the tree gets changed too much between the two dives for the left
and right boundary then btr_estimate_n_rows_in_range_low() will retry
that many times before giving up and returning the value stored in
rows_in_range_arbitrary_ret_val. */
static const unsigned	rows_in_range_max_retries = 4;

/** We pretend that a range has that many records if the tree keeps changing
for rows_in_range_max_retries retries while we try to estimate the records
in a given range. */
static const int64_t	rows_in_range_arbitrary_ret_val = 10;

/** Estimates the number of rows in a given index range.
@param[in]	index		index
@param[in]	tuple1		range start, may also be empty tuple
@param[in]	mode1		search mode for range start
@param[in]	tuple2		range end, may also be empty tuple
@param[in]	mode2		search mode for range end
@param[in]	nth_attempt	if the tree gets modified too much while
we are trying to analyze it, then we will retry (this function will call
itself, incrementing this parameter)
@return estimated number of rows; if after rows_in_range_max_retries
retries the tree keeps changing, then we will just return
rows_in_range_arbitrary_ret_val as a result (if
nth_attempt >= rows_in_range_max_retries and the tree is modified between
the two dives). */
static
int64_t
btr_estimate_n_rows_in_range_low(
	dict_index_t*	index,
	const dtuple_t*	tuple1,
	page_cur_mode_t	mode1,
	const dtuple_t*	tuple2,
	page_cur_mode_t	mode2,
	unsigned	nth_attempt)
{
	btr_path_t	path1[BTR_PATH_ARRAY_N_SLOTS];
	btr_path_t	path2[BTR_PATH_ARRAY_N_SLOTS];
	btr_cur_t	cursor;
	btr_path_t*	slot1;
	btr_path_t*	slot2;
	ibool		diverged;
	ibool		diverged_lot;
	ulint		divergence_level;
	int64_t		n_rows;
	ibool		is_n_rows_exact;
	ulint		i;
	mtr_t		mtr;
	int64_t		table_n_rows;

	table_n_rows = dict_table_get_n_rows(index->table);

	/* Below we dive to the two records specified by tuple1 and tuple2 and
	we remember the entire dive paths from the tree root. The place where
	the tuple1 path ends on the leaf level we call "left border" of our
	interval and the place where the tuple2 path ends on the leaf level -
	"right border". We take care to either include or exclude the interval
	boundaries depending on whether <, <=, > or >= was specified. For
	example if "5 < x AND x <= 10" then we should not include the left
	boundary, but should include the right one. */

	mtr_start(&mtr);

	cursor.path_arr = path1;

	bool	should_count_the_left_border;

	if (dtuple_get_n_fields(tuple1) > 0) {

		btr_cur_search_to_nth_level(index, 0, tuple1, mode1,
					    BTR_SEARCH_LEAF | BTR_ESTIMATE,
					    &cursor, 0,
					    __FILE__, __LINE__, &mtr);

		ut_ad(!page_rec_is_infimum(btr_cur_get_rec(&cursor)));

		/* We should count the border if there are any records to
		match the criteria, i.e. if the maximum record on the tree is
		5 and x > 3 is specified then the cursor will be positioned at
		5 and we should count the border, but if x > 7 is specified,
		then the cursor will be positioned at 'sup' on the rightmost
		leaf page in the tree and we should not count the border. */
		should_count_the_left_border
			= !page_rec_is_supremum(btr_cur_get_rec(&cursor));
	} else {
		dberr_t err = DB_SUCCESS;

		err = btr_cur_open_at_index_side(true, index,
					   BTR_SEARCH_LEAF | BTR_ESTIMATE,
					   &cursor, 0, &mtr);

		if (err != DB_SUCCESS) {
			ib::warn() << " Error code: " << err
				   << " btr_estimate_n_rows_in_range_low "
				   << " called from file: "
				   << __FILE__ << " line: " << __LINE__
				   << " table: " << index->table->name
				   << " index: " << index->name;
		}

		ut_ad(page_rec_is_infimum(btr_cur_get_rec(&cursor)));

		/* The range specified is wihout a left border, just
		'x < 123' or 'x <= 123' and btr_cur_open_at_index_side()
		positioned the cursor on the infimum record on the leftmost
		page, which must not be counted. */
		should_count_the_left_border = false;
	}

	mtr_commit(&mtr);

	if (!index->is_readable()) {
		return 0;
	}

	mtr_start(&mtr);

	cursor.path_arr = path2;

	bool	should_count_the_right_border;

	if (dtuple_get_n_fields(tuple2) > 0) {

		btr_cur_search_to_nth_level(index, 0, tuple2, mode2,
					    BTR_SEARCH_LEAF | BTR_ESTIMATE,
					    &cursor, 0,
					    __FILE__, __LINE__, &mtr);

		const rec_t*	rec = btr_cur_get_rec(&cursor);

		ut_ad(!(mode2 == PAGE_CUR_L && page_rec_is_supremum(rec)));

		should_count_the_right_border
			= (mode2 == PAGE_CUR_LE /* if the range is '<=' */
			   /* and the record was found */
			   && cursor.low_match >= dtuple_get_n_fields(tuple2))
			|| (mode2 == PAGE_CUR_L /* or if the range is '<' */
			    /* and there are any records to match the criteria,
			    i.e. if the minimum record on the tree is 5 and
			    x < 7 is specified then the cursor will be
			    positioned at 5 and we should count the border, but
			    if x < 2 is specified, then the cursor will be
			    positioned at 'inf' and we should not count the
			    border */
			    && !page_rec_is_infimum(rec));
		/* Notice that for "WHERE col <= 'foo'" MySQL passes to
		ha_innobase::records_in_range():
		min_key=NULL (left-unbounded) which is expected
		max_key='foo' flag=HA_READ_AFTER_KEY (PAGE_CUR_G), which is
		unexpected - one would expect
		flag=HA_READ_KEY_OR_PREV (PAGE_CUR_LE). In this case the
		cursor will be positioned on the first record to the right of
		the requested one (can also be positioned on the 'sup') and
		we should not count the right border. */
	} else {
		dberr_t err = DB_SUCCESS;

		err = btr_cur_open_at_index_side(false, index,
					   BTR_SEARCH_LEAF | BTR_ESTIMATE,
					   &cursor, 0, &mtr);

		if (err != DB_SUCCESS) {
			ib::warn() << " Error code: " << err
				   << " btr_estimate_n_rows_in_range_low "
				   << " called from file: "
				   << __FILE__ << " line: " << __LINE__
				   << " table: " << index->table->name
				   << " index: " << index->name;
		}

		ut_ad(page_rec_is_supremum(btr_cur_get_rec(&cursor)));

		/* The range specified is wihout a right border, just
		'x > 123' or 'x >= 123' and btr_cur_open_at_index_side()
		positioned the cursor on the supremum record on the rightmost
		page, which must not be counted. */
		should_count_the_right_border = false;
	}

	mtr_commit(&mtr);

	/* We have the path information for the range in path1 and path2 */

	n_rows = 0;
	is_n_rows_exact = TRUE;

	/* This becomes true when the two paths do not pass through the
	same pages anymore. */
	diverged = FALSE;

	/* This becomes true when the paths are not the same or adjacent
	any more. This means that they pass through the same or
	neighboring-on-the-same-level pages only. */
	diverged_lot = FALSE;

	/* This is the level where paths diverged a lot. */
	divergence_level = 1000000;

	for (i = 0; ; i++) {
		ut_ad(i < BTR_PATH_ARRAY_N_SLOTS);

		slot1 = path1 + i;
		slot2 = path2 + i;

		if (slot1->nth_rec == ULINT_UNDEFINED
		    || slot2->nth_rec == ULINT_UNDEFINED) {

			/* Here none of the borders were counted. For example,
			if on the leaf level we descended to:
			(inf, a, b, c, d, e, f, sup)
			         ^        ^
			       path1    path2
			then n_rows will be 2 (c and d). */

			if (is_n_rows_exact) {
				/* Only fiddle to adjust this off-by-one
				if the number is exact, otherwise we do
				much grosser adjustments below. */

				btr_path_t*	last1 = &path1[i - 1];
				btr_path_t*	last2 = &path2[i - 1];

				/* If both paths end up on the same record on
				the leaf level. */
				if (last1->page_no == last2->page_no
				    && last1->nth_rec == last2->nth_rec) {

					/* n_rows can be > 0 here if the paths
					were first different and then converged
					to the same record on the leaf level.
					For example:
					SELECT ... LIKE 'wait/synch/rwlock%'
					mode1=PAGE_CUR_GE,
					tuple1="wait/synch/rwlock"
					path1[0]={nth_rec=58, n_recs=58,
						  page_no=3, page_level=1}
					path1[1]={nth_rec=56, n_recs=55,
						  page_no=119, page_level=0}

					mode2=PAGE_CUR_G
					tuple2="wait/synch/rwlock"
					path2[0]={nth_rec=57, n_recs=57,
						  page_no=3, page_level=1}
					path2[1]={nth_rec=56, n_recs=55,
						  page_no=119, page_level=0} */

					/* If the range is such that we should
					count both borders, then avoid
					counting that record twice - once as a
					left border and once as a right
					border. */
					if (should_count_the_left_border
					    && should_count_the_right_border) {

						n_rows = 1;
					} else {
						/* Some of the borders should
						not be counted, e.g. [3,3). */
						n_rows = 0;
					}
				} else {
					if (should_count_the_left_border) {
						n_rows++;
					}

					if (should_count_the_right_border) {
						n_rows++;
					}
				}
			}

			if (i > divergence_level + 1 && !is_n_rows_exact) {
				/* In trees whose height is > 1 our algorithm
				tends to underestimate: multiply the estimate
				by 2: */

				n_rows = n_rows * 2;
			}

			DBUG_EXECUTE_IF("bug14007649", return(n_rows););

			/* Do not estimate the number of rows in the range
			to over 1 / 2 of the estimated rows in the whole
			table */

			if (n_rows > table_n_rows / 2 && !is_n_rows_exact) {

				n_rows = table_n_rows / 2;

				/* If there are just 0 or 1 rows in the table,
				then we estimate all rows are in the range */

				if (n_rows == 0) {
					n_rows = table_n_rows;
				}
			}

			return(n_rows);
		}

		if (!diverged && slot1->nth_rec != slot2->nth_rec) {

			/* If both slots do not point to the same page,
			this means that the tree must have changed between
			the dive for slot1 and the dive for slot2 at the
			beginning of this function. */
			if (slot1->page_no != slot2->page_no
			    || slot1->page_level != slot2->page_level) {

				/* If the tree keeps changing even after a
				few attempts, then just return some arbitrary
				number. */
				if (nth_attempt >= rows_in_range_max_retries) {
					return(rows_in_range_arbitrary_ret_val);
				}

				const int64_t	ret =
					btr_estimate_n_rows_in_range_low(
						index, tuple1, mode1,
						tuple2, mode2, nth_attempt + 1);

				return(ret);
			}

			diverged = TRUE;

			if (slot1->nth_rec < slot2->nth_rec) {
				/* We do not count the borders (nor the left
				nor the right one), thus "- 1". */
				n_rows = slot2->nth_rec - slot1->nth_rec - 1;

				if (n_rows > 0) {
					/* There is at least one row between
					the two borders pointed to by slot1
					and slot2, so on the level below the
					slots will point to non-adjacent
					pages. */
					diverged_lot = TRUE;
					divergence_level = i;
				}
			} else {
				/* It is possible that
				slot1->nth_rec >= slot2->nth_rec
				if, for example, we have a single page
				tree which contains (inf, 5, 6, supr)
				and we select where x > 20 and x < 30;
				in this case slot1->nth_rec will point
				to the supr record and slot2->nth_rec
				will point to 6. */
				n_rows = 0;
				should_count_the_left_border = false;
				should_count_the_right_border = false;
			}

		} else if (diverged && !diverged_lot) {

			if (slot1->nth_rec < slot1->n_recs
			    || slot2->nth_rec > 1) {

				diverged_lot = TRUE;
				divergence_level = i;

				n_rows = 0;

				if (slot1->nth_rec < slot1->n_recs) {
					n_rows += slot1->n_recs
						- slot1->nth_rec;
				}

				if (slot2->nth_rec > 1) {
					n_rows += slot2->nth_rec - 1;
				}
			}
		} else if (diverged_lot) {

			n_rows = btr_estimate_n_rows_in_range_on_level(
				index, slot1, slot2, n_rows,
				&is_n_rows_exact);
		}
	}
}

/** Estimates the number of rows in a given index range.
@param[in]	index	index
@param[in]	tuple1	range start, may also be empty tuple
@param[in]	mode1	search mode for range start
@param[in]	tuple2	range end, may also be empty tuple
@param[in]	mode2	search mode for range end
@return estimated number of rows */
int64_t
btr_estimate_n_rows_in_range(
	dict_index_t*	index,
	const dtuple_t*	tuple1,
	page_cur_mode_t	mode1,
	const dtuple_t*	tuple2,
	page_cur_mode_t	mode2)
{
	const int64_t	ret = btr_estimate_n_rows_in_range_low(
		index, tuple1, mode1, tuple2, mode2, 1 /* first attempt */);

	return(ret);
}

/*******************************************************************//**
Record the number of non_null key values in a given index for
each n-column prefix of the index where 1 <= n <= dict_index_get_n_unique(index).
The estimates are eventually stored in the array:
index->stat_n_non_null_key_vals[], which is indexed from 0 to n-1. */
static
void
btr_record_not_null_field_in_rec(
/*=============================*/
	ulint		n_unique,	/*!< in: dict_index_get_n_unique(index),
					number of columns uniquely determine
					an index entry */
	const ulint*	offsets,	/*!< in: rec_get_offsets(rec, index),
					its size could be for all fields or
					that of "n_unique" */
	ib_uint64_t*	n_not_null)	/*!< in/out: array to record number of
					not null rows for n-column prefix */
{
	ulint	i;

	ut_ad(rec_offs_n_fields(offsets) >= n_unique);

	if (n_not_null == NULL) {
		return;
	}

	for (i = 0; i < n_unique; i++) {
		if (rec_offs_nth_sql_null(offsets, i)) {
			break;
		}

		n_not_null[i]++;
	}
}

/*******************************************************************//**
Estimates the number of different key values in a given index, for
each n-column prefix of the index where 1 <= n <= dict_index_get_n_unique(index).
The estimates are stored in the array index->stat_n_diff_key_vals[] (indexed
0..n_uniq-1) and the number of pages that were sampled is saved in
index->stat_n_sample_sizes[].
If innodb_stats_method is nulls_ignored, we also record the number of
non-null values for each prefix and stored the estimates in
array index->stat_n_non_null_key_vals.
@return true if the index is available and we get the estimated numbers,
false if the index is unavailable. */
bool
btr_estimate_number_of_different_key_vals(
/*======================================*/
	dict_index_t*	index)	/*!< in: index */
{
	btr_cur_t	cursor;
	page_t*		page;
	rec_t*		rec;
	ulint		n_cols;
	ib_uint64_t*	n_diff;
	ib_uint64_t*	n_not_null;
	ibool		stats_null_not_equal;
	uintmax_t	n_sample_pages=1; /* number of pages to sample */
	ulint		not_empty_flag	= 0;
	ulint		total_external_size = 0;
	ulint		i;
	ulint		j;
	uintmax_t	add_on;
	mtr_t		mtr;
	mem_heap_t*	heap		= NULL;
	ulint*		offsets_rec	= NULL;
	ulint*		offsets_next_rec = NULL;

	/* For spatial index, there is no such stats can be
	fetched. */
	if (dict_index_is_spatial(index)) {
		return(false);
	}

	n_cols = dict_index_get_n_unique(index);

	heap = mem_heap_create((sizeof *n_diff + sizeof *n_not_null)
			       * n_cols
			       + dict_index_get_n_fields(index)
			       * (sizeof *offsets_rec
				  + sizeof *offsets_next_rec));

	n_diff = (ib_uint64_t*) mem_heap_zalloc(
		heap, n_cols * sizeof(n_diff[0]));

	n_not_null = NULL;

	/* Check srv_innodb_stats_method setting, and decide whether we
	need to record non-null value and also decide if NULL is
	considered equal (by setting stats_null_not_equal value) */
	switch (srv_innodb_stats_method) {
	case SRV_STATS_NULLS_IGNORED:
		n_not_null = (ib_uint64_t*) mem_heap_zalloc(
			heap, n_cols * sizeof *n_not_null);
		/* fall through */

	case SRV_STATS_NULLS_UNEQUAL:
		/* for both SRV_STATS_NULLS_IGNORED and SRV_STATS_NULLS_UNEQUAL
		case, we will treat NULLs as unequal value */
		stats_null_not_equal = TRUE;
		break;

	case SRV_STATS_NULLS_EQUAL:
		stats_null_not_equal = FALSE;
		break;

	default:
		ut_error;
	}

	if (srv_stats_sample_traditional) {
		/* It makes no sense to test more pages than are contained
		in the index, thus we lower the number if it is too high */
		if (srv_stats_transient_sample_pages > index->stat_index_size) {
			if (index->stat_index_size > 0) {
				n_sample_pages = index->stat_index_size;
			}
		} else {
			n_sample_pages = srv_stats_transient_sample_pages;
		}
	} else {
		/* New logaritmic number of pages that are estimated.
		Number of pages estimated should be between 1 and
		index->stat_index_size.

		If we have only 0 or 1 index pages then we can only take 1
		sample. We have already initialized n_sample_pages to 1.

		So taking index size as I and sample as S and log(I)*S as L

		requirement 1) we want the out limit of the expression to not exceed I;
		requirement 2) we want the ideal pages to be at least S;
		so the current expression is min(I, max( min(S,I), L)

		looking for simplifications:

		case 1: assume S < I
		min(I, max( min(S,I), L) -> min(I , max( S, L))

		but since L=LOG2(I)*S and log2(I) >=1   L>S always so max(S,L) = L.

		so we have: min(I , L)

		case 2: assume I < S
		    min(I, max( min(S,I), L) -> min(I, max( I, L))

		case 2a: L > I
		    min(I, max( I, L)) -> min(I, L) -> I

		case 2b: when L < I
		    min(I, max( I, L))  ->  min(I, I ) -> I

		so taking all case2 paths is I, our expression is:
		n_pages = S < I? min(I,L) : I
                */
		if (index->stat_index_size > 1) {
			n_sample_pages = (srv_stats_transient_sample_pages < index->stat_index_size) ?
				ut_min(static_cast<ulint>(index->stat_index_size),
					static_cast<ulint>(log2(index->stat_index_size)*srv_stats_transient_sample_pages))
				: index->stat_index_size;

		}
	}

	/* Sanity check */
	ut_ad(n_sample_pages > 0 && n_sample_pages <= (index->stat_index_size <= 1 ? 1 : index->stat_index_size));

	/* We sample some pages in the index to get an estimate */

	for (i = 0; i < n_sample_pages; i++) {
		mtr_start(&mtr);

		bool	available;

		available = btr_cur_open_at_rnd_pos(index, BTR_SEARCH_LEAF,
						    &cursor, &mtr);

		if (!available) {
			mtr_commit(&mtr);
			mem_heap_free(heap);

			return(false);
		}

		/* Count the number of different key values for each prefix of
		the key on this index page. If the prefix does not determine
		the index record uniquely in the B-tree, then we subtract one
		because otherwise our algorithm would give a wrong estimate
		for an index where there is just one key value. */

		if (!index->is_readable()) {
			mtr_commit(&mtr);
			goto exit_loop;
		}

		page = btr_cur_get_page(&cursor);

		rec = page_rec_get_next(page_get_infimum_rec(page));

		if (!page_rec_is_supremum(rec)) {
			not_empty_flag = 1;
			offsets_rec = rec_get_offsets(rec, index, offsets_rec,
						      ULINT_UNDEFINED, &heap);

			if (n_not_null != NULL) {
				btr_record_not_null_field_in_rec(
					n_cols, offsets_rec, n_not_null);
			}
		}

		while (!page_rec_is_supremum(rec)) {
			ulint	matched_fields;
			rec_t*	next_rec = page_rec_get_next(rec);
			if (page_rec_is_supremum(next_rec)) {
				total_external_size +=
					btr_rec_get_externally_stored_len(
						rec, offsets_rec);
				break;
			}

			offsets_next_rec = rec_get_offsets(next_rec, index,
							   offsets_next_rec,
							   ULINT_UNDEFINED,
							   &heap);

			cmp_rec_rec_with_match(rec, next_rec,
					       offsets_rec, offsets_next_rec,
					       index, stats_null_not_equal,
					       &matched_fields);

			for (j = matched_fields; j < n_cols; j++) {
				/* We add one if this index record has
				a different prefix from the previous */

				n_diff[j]++;
			}

			if (n_not_null != NULL) {
				btr_record_not_null_field_in_rec(
					n_cols, offsets_next_rec, n_not_null);
			}

			total_external_size
				+= btr_rec_get_externally_stored_len(
					rec, offsets_rec);

			rec = next_rec;
			/* Initialize offsets_rec for the next round
			and assign the old offsets_rec buffer to
			offsets_next_rec. */
			{
				ulint*	offsets_tmp = offsets_rec;
				offsets_rec = offsets_next_rec;
				offsets_next_rec = offsets_tmp;
			}
		}

		if (n_cols == dict_index_get_n_unique_in_tree(index)) {

			/* If there is more than one leaf page in the tree,
			we add one because we know that the first record
			on the page certainly had a different prefix than the
			last record on the previous index page in the
			alphabetical order. Before this fix, if there was
			just one big record on each clustered index page, the
			algorithm grossly underestimated the number of rows
			in the table. */

			if (btr_page_get_prev(page, &mtr) != FIL_NULL
			    || btr_page_get_next(page, &mtr) != FIL_NULL) {

				n_diff[n_cols - 1]++;
			}
		}

		mtr_commit(&mtr);
	}

exit_loop:
	/* If we saw k borders between different key values on
	n_sample_pages leaf pages, we can estimate how many
	there will be in index->stat_n_leaf_pages */

	/* We must take into account that our sample actually represents
	also the pages used for external storage of fields (those pages are
	included in index->stat_n_leaf_pages) */

	for (j = 0; j < n_cols; j++) {
		index->stat_n_diff_key_vals[j]
			= BTR_TABLE_STATS_FROM_SAMPLE(
				n_diff[j], index, n_sample_pages,
				total_external_size, not_empty_flag);

		/* If the tree is small, smaller than
		10 * n_sample_pages + total_external_size, then
		the above estimate is ok. For bigger trees it is common that we
		do not see any borders between key values in the few pages
		we pick. But still there may be n_sample_pages
		different key values, or even more. Let us try to approximate
		that: */

		add_on = index->stat_n_leaf_pages
			/ (10 * (n_sample_pages
				 + total_external_size));

		if (add_on > n_sample_pages) {
			add_on = n_sample_pages;
		}

		index->stat_n_diff_key_vals[j] += add_on;

		index->stat_n_sample_sizes[j] = n_sample_pages;

		/* Update the stat_n_non_null_key_vals[] with our
		sampled result. stat_n_non_null_key_vals[] is created
		and initialized to zero in dict_index_add_to_cache(),
		along with stat_n_diff_key_vals[] array */
		if (n_not_null != NULL) {
			index->stat_n_non_null_key_vals[j] =
				 BTR_TABLE_STATS_FROM_SAMPLE(
					n_not_null[j], index, n_sample_pages,
					total_external_size, not_empty_flag);
		}
	}

	mem_heap_free(heap);

	return(true);
}

/*================== EXTERNAL STORAGE OF BIG FIELDS ===================*/

/***********************************************************//**
Gets the offset of the pointer to the externally stored part of a field.
@return offset of the pointer to the externally stored part */
static
ulint
btr_rec_get_field_ref_offs(
/*=======================*/
	const ulint*	offsets,/*!< in: array returned by rec_get_offsets() */
	ulint		n)	/*!< in: index of the external field */
{
	ulint	field_ref_offs;
	ulint	local_len;

	ut_a(rec_offs_nth_extern(offsets, n));
	field_ref_offs = rec_get_nth_field_offs(offsets, n, &local_len);
	ut_a(local_len != UNIV_SQL_NULL);
	ut_a(local_len >= BTR_EXTERN_FIELD_REF_SIZE);

	return(field_ref_offs + local_len - BTR_EXTERN_FIELD_REF_SIZE);
}

/** Gets a pointer to the externally stored part of a field.
@param rec record
@param offsets rec_get_offsets(rec)
@param n index of the externally stored field
@return pointer to the externally stored part */
#define btr_rec_get_field_ref(rec, offsets, n)			\
	((rec) + btr_rec_get_field_ref_offs(offsets, n))

/** Gets the externally stored size of a record, in units of a database page.
@param[in]	rec	record
@param[in]	offsets	array returned by rec_get_offsets()
@return externally stored part, in units of a database page */
ulint
btr_rec_get_externally_stored_len(
	const rec_t*	rec,
	const ulint*	offsets)
{
	ulint	n_fields;
	ulint	total_extern_len = 0;
	ulint	i;

	ut_ad(!rec_offs_comp(offsets) || !rec_get_node_ptr_flag(rec));

	if (!rec_offs_any_extern(offsets)) {
		return(0);
	}

	n_fields = rec_offs_n_fields(offsets);

	for (i = 0; i < n_fields; i++) {
		if (rec_offs_nth_extern(offsets, i)) {

			ulint	extern_len = mach_read_from_4(
				btr_rec_get_field_ref(rec, offsets, i)
				+ BTR_EXTERN_LEN + 4);

			total_extern_len += ut_calc_align(extern_len,
							  UNIV_PAGE_SIZE);
		}
	}

	return(total_extern_len / UNIV_PAGE_SIZE);
}

/*******************************************************************//**
Sets the ownership bit of an externally stored field in a record. */
static
void
btr_cur_set_ownership_of_extern_field(
/*==================================*/
	page_zip_des_t*	page_zip,/*!< in/out: compressed page whose uncompressed
				part will be updated, or NULL */
	rec_t*		rec,	/*!< in/out: clustered index record */
	dict_index_t*	index,	/*!< in: index of the page */
	const ulint*	offsets,/*!< in: array returned by rec_get_offsets() */
	ulint		i,	/*!< in: field number */
	ibool		val,	/*!< in: value to set */
	mtr_t*		mtr)	/*!< in: mtr, or NULL if not logged */
{
	byte*	data;
	ulint	local_len;
	ulint	byte_val;

	data = rec_get_nth_field(rec, offsets, i, &local_len);
	ut_ad(rec_offs_nth_extern(offsets, i));
	ut_a(local_len >= BTR_EXTERN_FIELD_REF_SIZE);

	local_len -= BTR_EXTERN_FIELD_REF_SIZE;

	byte_val = mach_read_from_1(data + local_len + BTR_EXTERN_LEN);

	if (val) {
		byte_val &= ~BTR_EXTERN_OWNER_FLAG;
	} else {
#if defined UNIV_DEBUG || defined UNIV_BLOB_LIGHT_DEBUG
		ut_a(!(byte_val & BTR_EXTERN_OWNER_FLAG));
#endif /* UNIV_DEBUG || UNIV_BLOB_LIGHT_DEBUG */
		byte_val |= BTR_EXTERN_OWNER_FLAG;
	}

	if (page_zip) {
		mach_write_to_1(data + local_len + BTR_EXTERN_LEN, byte_val);
		page_zip_write_blob_ptr(page_zip, rec, index, offsets, i, mtr);
	} else if (mtr != NULL) {

		mlog_write_ulint(data + local_len + BTR_EXTERN_LEN, byte_val,
				 MLOG_1BYTE, mtr);
	} else {
		mach_write_to_1(data + local_len + BTR_EXTERN_LEN, byte_val);
	}
}

/*******************************************************************//**
Marks non-updated off-page fields as disowned by this record. The ownership
must be transferred to the updated record which is inserted elsewhere in the
index tree. In purge only the owner of externally stored field is allowed
to free the field. */
void
btr_cur_disown_inherited_fields(
/*============================*/
	page_zip_des_t*	page_zip,/*!< in/out: compressed page whose uncompressed
				part will be updated, or NULL */
	rec_t*		rec,	/*!< in/out: record in a clustered index */
	dict_index_t*	index,	/*!< in: index of the page */
	const ulint*	offsets,/*!< in: array returned by rec_get_offsets() */
	const upd_t*	update,	/*!< in: update vector */
	mtr_t*		mtr)	/*!< in/out: mini-transaction */
{
	ulint	i;

	ut_ad(rec_offs_validate(rec, index, offsets));
	ut_ad(!rec_offs_comp(offsets) || !rec_get_node_ptr_flag(rec));
	ut_ad(rec_offs_any_extern(offsets));

	for (i = 0; i < rec_offs_n_fields(offsets); i++) {
		if (rec_offs_nth_extern(offsets, i)
		    && !upd_get_field_by_field_no(update, i, false)) {
			btr_cur_set_ownership_of_extern_field(
				page_zip, rec, index, offsets, i, FALSE, mtr);
		}
	}
}

/*******************************************************************//**
Marks all extern fields in a record as owned by the record. This function
should be called if the delete mark of a record is removed: a not delete
marked record always owns all its extern fields. */
static
void
btr_cur_unmark_extern_fields(
/*=========================*/
	page_zip_des_t*	page_zip,/*!< in/out: compressed page whose uncompressed
				part will be updated, or NULL */
	rec_t*		rec,	/*!< in/out: record in a clustered index */
	dict_index_t*	index,	/*!< in: index of the page */
	const ulint*	offsets,/*!< in: array returned by rec_get_offsets() */
	mtr_t*		mtr)	/*!< in: mtr, or NULL if not logged */
{
	ulint	n;
	ulint	i;

	ut_ad(!rec_offs_comp(offsets) || !rec_get_node_ptr_flag(rec));
	n = rec_offs_n_fields(offsets);

	if (!rec_offs_any_extern(offsets)) {

		return;
	}

	for (i = 0; i < n; i++) {
		if (rec_offs_nth_extern(offsets, i)) {

			btr_cur_set_ownership_of_extern_field(
				page_zip, rec, index, offsets, i, TRUE, mtr);
		}
	}
}

/*******************************************************************//**
Flags the data tuple fields that are marked as extern storage in the
update vector.  We use this function to remember which fields we must
mark as extern storage in a record inserted for an update.
@return number of flagged external columns */
ulint
btr_push_update_extern_fields(
/*==========================*/
	dtuple_t*	tuple,	/*!< in/out: data tuple */
	const upd_t*	update,	/*!< in: update vector */
	mem_heap_t*	heap)	/*!< in: memory heap */
{
	ulint			n_pushed	= 0;
	ulint			n;
	const upd_field_t*	uf;

	uf = update->fields;
	n = upd_get_n_fields(update);

	for (; n--; uf++) {
		if (dfield_is_ext(&uf->new_val)) {
			dfield_t*	field
				= dtuple_get_nth_field(tuple, uf->field_no);

			if (!dfield_is_ext(field)) {
				dfield_set_ext(field);
				n_pushed++;
			}

			switch (uf->orig_len) {
				byte*	data;
				ulint	len;
				byte*	buf;
			case 0:
				break;
			case BTR_EXTERN_FIELD_REF_SIZE:
				/* Restore the original locally stored
				part of the column.  In the undo log,
				InnoDB writes a longer prefix of externally
				stored columns, so that column prefixes
				in secondary indexes can be reconstructed. */
				dfield_set_data(field,
						(byte*) dfield_get_data(field)
						+ dfield_get_len(field)
						- BTR_EXTERN_FIELD_REF_SIZE,
						BTR_EXTERN_FIELD_REF_SIZE);
				dfield_set_ext(field);
				break;
			default:
				/* Reconstruct the original locally
				stored part of the column.  The data
				will have to be copied. */
				ut_a(uf->orig_len > BTR_EXTERN_FIELD_REF_SIZE);

				data = (byte*) dfield_get_data(field);
				len = dfield_get_len(field);

				buf = (byte*) mem_heap_alloc(heap,
							     uf->orig_len);
				/* Copy the locally stored prefix. */
				memcpy(buf, data,
				       uf->orig_len
				       - BTR_EXTERN_FIELD_REF_SIZE);
				/* Copy the BLOB pointer. */
				memcpy(buf + uf->orig_len
				       - BTR_EXTERN_FIELD_REF_SIZE,
				       data + len - BTR_EXTERN_FIELD_REF_SIZE,
				       BTR_EXTERN_FIELD_REF_SIZE);

				dfield_set_data(field, buf, uf->orig_len);
				dfield_set_ext(field);
			}
		}
	}

	return(n_pushed);
}

/*******************************************************************//**
Returns the length of a BLOB part stored on the header page.
@return part length */
static
ulint
btr_blob_get_part_len(
/*==================*/
	const byte*	blob_header)	/*!< in: blob header */
{
	return(mach_read_from_4(blob_header + BTR_BLOB_HDR_PART_LEN));
}

/*******************************************************************//**
Returns the page number where the next BLOB part is stored.
@return page number or FIL_NULL if no more pages */
static
ulint
btr_blob_get_next_page_no(
/*======================*/
	const byte*	blob_header)	/*!< in: blob header */
{
	return(mach_read_from_4(blob_header + BTR_BLOB_HDR_NEXT_PAGE_NO));
}

/*******************************************************************//**
Deallocate a buffer block that was reserved for a BLOB part. */
static
void
btr_blob_free(
/*==========*/
	dict_index_t*	index,	/*!< in: index */
	buf_block_t*	block,	/*!< in: buffer block */
	ibool		all,	/*!< in: TRUE=remove also the compressed page
				if there is one */
	mtr_t*		mtr)	/*!< in: mini-transaction to commit */
{
	buf_pool_t*	buf_pool = buf_pool_from_block(block);
	ulint		space = block->page.id.space();
	ulint		page_no	= block->page.id.page_no();

	ut_ad(mtr_is_block_fix(mtr, block, MTR_MEMO_PAGE_X_FIX, index->table));

	mtr_commit(mtr);

	buf_pool_mutex_enter(buf_pool);

	/* Only free the block if it is still allocated to
	the same file page. */

	if (buf_block_get_state(block)
	    == BUF_BLOCK_FILE_PAGE
	    && block->page.id.space() == space
	    && block->page.id.page_no() == page_no) {

		if (!buf_LRU_free_page(&block->page, all)
		    && all && block->page.zip.data) {
			/* Attempt to deallocate the uncompressed page
			if the whole block cannot be deallocted. */

			buf_LRU_free_page(&block->page, false);
		}
	}

	buf_pool_mutex_exit(buf_pool);
}

/** Helper class used while writing blob pages, during insert or update. */
struct btr_blob_log_check_t {
	/** Persistent cursor on a clusterex index record with blobs. */
	btr_pcur_t*	m_pcur;
	/** Mini transaction holding the latches for m_pcur */
	mtr_t*		m_mtr;
	/** rec_get_offsets(rec, index); offset of clust_rec */
	const ulint*	m_offsets;
	/** The block containing clustered record */
	buf_block_t**	m_block;
	/** The clustered record pointer */
	rec_t**		m_rec;
	/** The blob operation code */
	enum blob_op	m_op;

	/** Constructor
	@param[in]	pcur		persistent cursor on a clustered
					index record with blobs.
	@param[in]	mtr		mini-transaction holding latches for
					pcur.
	@param[in]	offsets		offsets of the clust_rec
	@param[in,out]	block		record block containing pcur record
	@param[in,out]	rec		the clustered record pointer
	@param[in]	op		the blob operation code */
	btr_blob_log_check_t(
		btr_pcur_t*	pcur,
		mtr_t*		mtr,
		const ulint*	offsets,
		buf_block_t**	block,
		rec_t**		rec,
		enum blob_op	op)
		: m_pcur(pcur),
		  m_mtr(mtr),
		  m_offsets(offsets),
		  m_block(block),
		  m_rec(rec),
		  m_op(op)
	{
		ut_ad(rec_offs_validate(*m_rec, m_pcur->index(), m_offsets));
		ut_ad((*m_block)->frame == page_align(*m_rec));
		ut_ad(*m_rec == btr_pcur_get_rec(m_pcur));
	}

	/** Check if there is enough space in log file. Commit and re-start the
	mini transaction. */
	void check()
	{
		dict_index_t*	index = m_pcur->index();
		ulint		offs = 0;
		ulint		page_no = ULINT_UNDEFINED;
		FlushObserver*	observer = m_mtr->get_flush_observer();

		if (m_op == BTR_STORE_INSERT_BULK) {
			offs = page_offset(*m_rec);
			page_no = page_get_page_no(
				buf_block_get_frame(*m_block));

			buf_block_buf_fix_inc(*m_block, __FILE__, __LINE__);
		} else {
			btr_pcur_store_position(m_pcur, m_mtr);
		}
		m_mtr->commit();

		DEBUG_SYNC_C("blob_write_middle");

		log_free_check();

		DEBUG_SYNC_C("blob_write_middle_after_check");

		const mtr_log_t log_mode = m_mtr->get_log_mode();
		m_mtr->start();
		m_mtr->set_log_mode(log_mode);
		m_mtr->set_named_space(index->space);
		m_mtr->set_flush_observer(observer);

		if (m_op == BTR_STORE_INSERT_BULK) {
			page_id_t       page_id(dict_index_get_space(index),
						page_no);
			page_size_t     page_size(dict_table_page_size(
						index->table));
			page_cur_t*	page_cur = &m_pcur->btr_cur.page_cur;

			mtr_x_lock(dict_index_get_lock(index), m_mtr);
			page_cur->block = btr_block_get(
				page_id, page_size, RW_X_LATCH, index, m_mtr);
			page_cur->rec = buf_block_get_frame(page_cur->block)
				+ offs;

			buf_block_buf_fix_dec(page_cur->block);
		} else {
			ut_ad(m_pcur->rel_pos == BTR_PCUR_ON);
			bool ret = btr_pcur_restore_position(
				BTR_MODIFY_LEAF | BTR_MODIFY_EXTERNAL,
				m_pcur, m_mtr);

			ut_a(ret);
		}

		*m_block	= btr_pcur_get_block(m_pcur);
		*m_rec		= btr_pcur_get_rec(m_pcur);

		ut_d(rec_offs_make_valid(
			*m_rec, index, const_cast<ulint*>(m_offsets)));

		ut_ad(m_mtr->memo_contains_page_flagged(
		      *m_rec,
		      MTR_MEMO_PAGE_X_FIX | MTR_MEMO_PAGE_SX_FIX));

		ut_ad(mtr_memo_contains_flagged(m_mtr,
		      dict_index_get_lock(index),
		      MTR_MEMO_SX_LOCK | MTR_MEMO_X_LOCK));
	}
};

/*******************************************************************//**
Stores the fields in big_rec_vec to the tablespace and puts pointers to
them in rec.  The extern flags in rec will have to be set beforehand.
The fields are stored on pages allocated from leaf node
file segment of the index tree.

TODO: If the allocation extends the tablespace, it will not be redo logged, in
any mini-transaction.  Tablespace extension should be redo-logged, so that
recovery will not fail when the big_rec was written to the extended portion of
the file, in case the file was somehow truncated in the crash.

@return DB_SUCCESS or DB_OUT_OF_FILE_SPACE */
dberr_t
btr_store_big_rec_extern_fields(
/*============================*/
	btr_pcur_t*	pcur,		/*!< in/out: a persistent cursor. if
					btr_mtr is restarted, then this can
					be repositioned. */
	const upd_t*	upd,		/*!< in: update vector */
	ulint*		offsets,	/*!< in/out: rec_get_offsets() on
					pcur. the "external storage" flags
					in offsets will correctly correspond
					to rec when this function returns */
	const big_rec_t*big_rec_vec,	/*!< in: vector containing fields
					to be stored externally */
	mtr_t*		btr_mtr,	/*!< in/out: mtr containing the
					latches to the clustered index. can be
					committed and restarted. */
	enum blob_op	op)		/*! in: operation code */
{
	ulint		rec_page_no;
	byte*		field_ref;
	ulint		extern_len;
	ulint		store_len;
	ulint		page_no;
	ulint		space_id;
	ulint		prev_page_no;
	ulint		hint_page_no;
	ulint		i;
	mtr_t		mtr;
	mtr_t		mtr_bulk;
	mem_heap_t*	heap = NULL;
	page_zip_des_t*	page_zip;
	z_stream	c_stream;
	dberr_t		error		= DB_SUCCESS;
	dict_index_t*	index		= pcur->index();
	buf_block_t*	rec_block	= btr_pcur_get_block(pcur);
	rec_t*		rec		= btr_pcur_get_rec(pcur);

	ut_ad(rec_offs_validate(rec, index, offsets));
	ut_ad(rec_offs_any_extern(offsets));
	ut_ad(mtr_memo_contains_flagged(btr_mtr, dict_index_get_lock(index),
					MTR_MEMO_X_LOCK | MTR_MEMO_SX_LOCK));
	ut_ad(mtr_is_block_fix(
		btr_mtr, rec_block, MTR_MEMO_PAGE_X_FIX, index->table));
	ut_ad(buf_block_get_frame(rec_block) == page_align(rec));
	ut_a(dict_index_is_clust(index));

	ut_a(dict_table_page_size(index->table)
		.equals_to(rec_block->page.size));

	btr_blob_log_check_t redo_log(pcur, btr_mtr, offsets, &rec_block,
				      &rec, op);
	page_zip = buf_block_get_page_zip(rec_block);
	space_id = rec_block->page.id.space();
	rec_page_no = rec_block->page.id.page_no();
	ut_a(fil_page_index_page_check(page_align(rec))
	     || op == BTR_STORE_INSERT_BULK);

	if (page_zip) {
		int	err;

		/* Zlib deflate needs 128 kilobytes for the default
		window size, plus 512 << memLevel, plus a few
		kilobytes for small objects.  We use reduced memLevel
		to limit the memory consumption, and preallocate the
		heap, hoping to avoid memory fragmentation. */
		heap = mem_heap_create(250000);
		page_zip_set_alloc(&c_stream, heap);

		err = deflateInit2(&c_stream, page_zip_level,
				   Z_DEFLATED, 15, 7, Z_DEFAULT_STRATEGY);
		ut_a(err == Z_OK);
	}

#if defined UNIV_DEBUG || defined UNIV_BLOB_LIGHT_DEBUG
	/* All pointers to externally stored columns in the record
	must either be zero or they must be pointers to inherited
	columns, owned by this record or an earlier record version. */
	for (i = 0; i < big_rec_vec->n_fields; i++) {
		field_ref = btr_rec_get_field_ref(
			rec, offsets, big_rec_vec->fields[i].field_no);

		ut_a(!(field_ref[BTR_EXTERN_LEN] & BTR_EXTERN_OWNER_FLAG));
		/* Either this must be an update in place,
		or the BLOB must be inherited, or the BLOB pointer
		must be zero (will be written in this function). */
		ut_a(op == BTR_STORE_UPDATE
		     || (field_ref[BTR_EXTERN_LEN] & BTR_EXTERN_INHERITED_FLAG)
		     || !memcmp(field_ref, field_ref_zero,
				BTR_EXTERN_FIELD_REF_SIZE));
	}
#endif /* UNIV_DEBUG || UNIV_BLOB_LIGHT_DEBUG */

	const page_size_t	page_size(dict_table_page_size(index->table));

	/* Space available in compressed page to carry blob data */
	const ulint	payload_size_zip = page_size.physical()
		- FIL_PAGE_DATA;

	/* Space available in uncompressed page to carry blob data */
	const ulint	payload_size = page_size.physical()
		- FIL_PAGE_DATA - BTR_BLOB_HDR_SIZE - FIL_PAGE_DATA_END;

	/* We have to create a file segment to the tablespace
	for each field and put the pointer to the field in rec */

	for (i = 0; i < big_rec_vec->n_fields; i++) {
		const ulint field_no = big_rec_vec->fields[i].field_no;

		field_ref = btr_rec_get_field_ref(rec, offsets, field_no);
#if defined UNIV_DEBUG || defined UNIV_BLOB_LIGHT_DEBUG
		/* A zero BLOB pointer should have been initially inserted. */
		ut_a(!memcmp(field_ref, field_ref_zero,
			     BTR_EXTERN_FIELD_REF_SIZE));
#endif /* UNIV_DEBUG || UNIV_BLOB_LIGHT_DEBUG */
		extern_len = big_rec_vec->fields[i].len;
		UNIV_MEM_ASSERT_RW(big_rec_vec->fields[i].data,
				   extern_len);

		ut_a(extern_len > 0);

		prev_page_no = FIL_NULL;

		if (page_zip) {
			int	err = deflateReset(&c_stream);
			ut_a(err == Z_OK);

			c_stream.next_in = (Bytef*)
				big_rec_vec->fields[i].data;
			c_stream.avail_in = static_cast<uInt>(extern_len);
		}

		for (ulint blob_npages = 0;; ++blob_npages) {
			buf_block_t*	block;
			page_t*		page;
			const ulint	commit_freq = 4;
			ulint		r_extents;

			ut_ad(page_align(field_ref) == page_align(rec));

			if (!(blob_npages % commit_freq)) {

				redo_log.check();

				field_ref = btr_rec_get_field_ref(
					rec, offsets, field_no);

				page_zip = buf_block_get_page_zip(rec_block);
				rec_page_no = rec_block->page.id.page_no();
			}

			mtr_start(&mtr);
			mtr.set_named_space(index->space);
			mtr.set_log_mode(btr_mtr->get_log_mode());
			mtr.set_flush_observer(btr_mtr->get_flush_observer());

			buf_page_get(rec_block->page.id,
				     rec_block->page.size, RW_X_LATCH, &mtr);

			if (prev_page_no == FIL_NULL) {
				hint_page_no = 1 + rec_page_no;
			} else {
				hint_page_no = prev_page_no + 1;
			}

			mtr_t	*alloc_mtr;

			if (op == BTR_STORE_INSERT_BULK) {
				mtr_start(&mtr_bulk);
				mtr_bulk.set_spaces(mtr);
				alloc_mtr = &mtr_bulk;
			} else {
				alloc_mtr = &mtr;
			}

			if (!fsp_reserve_free_extents(&r_extents, space_id, 1,
						      FSP_BLOB, alloc_mtr,
						      1)) {

				mtr_commit(alloc_mtr);
				error = DB_OUT_OF_FILE_SPACE;
				goto func_exit;
			}

			block = btr_page_alloc(index, hint_page_no, FSP_NO_DIR,
					       0, alloc_mtr, &mtr);

			alloc_mtr->release_free_extents(r_extents);

			if (op == BTR_STORE_INSERT_BULK) {
				mtr_commit(&mtr_bulk);
			}

			ut_a(block != NULL);

			page_no = block->page.id.page_no();
			page = buf_block_get_frame(block);

			if (prev_page_no != FIL_NULL) {
				buf_block_t*	prev_block;
				page_t*		prev_page;

				prev_block = buf_page_get(
					page_id_t(space_id, prev_page_no),
					rec_block->page.size,
					RW_X_LATCH, &mtr);

				buf_block_dbg_add_level(prev_block,
							SYNC_EXTERN_STORAGE);
				prev_page = buf_block_get_frame(prev_block);

				if (page_zip) {
					mlog_write_ulint(
						prev_page + FIL_PAGE_NEXT,
						page_no, MLOG_4BYTES, &mtr);
					memcpy(buf_block_get_page_zip(
						       prev_block)
					       ->data + FIL_PAGE_NEXT,
					       prev_page + FIL_PAGE_NEXT, 4);
				} else {
					mlog_write_ulint(
						prev_page + FIL_PAGE_DATA
						+ BTR_BLOB_HDR_NEXT_PAGE_NO,
						page_no, MLOG_4BYTES, &mtr);
				}

			} else if (dict_index_is_online_ddl(index)) {
				row_log_table_blob_alloc(index, page_no);
			}

			if (page_zip) {
				int		err;
				page_zip_des_t*	blob_page_zip;

				/* Write FIL_PAGE_TYPE to the redo log
				separately, before logging any other
				changes to the page, so that the debug
				assertions in
				recv_parse_or_apply_log_rec_body() can
				be made simpler.  Before InnoDB Plugin
				1.0.4, the initialization of
				FIL_PAGE_TYPE was logged as part of
				the mlog_log_string() below. */

				mlog_write_ulint(page + FIL_PAGE_TYPE,
						 prev_page_no == FIL_NULL
						 ? FIL_PAGE_TYPE_ZBLOB
						 : FIL_PAGE_TYPE_ZBLOB2,
						 MLOG_2BYTES, &mtr);

				c_stream.next_out = page
					+ FIL_PAGE_DATA;
				c_stream.avail_out = static_cast<uInt>(
					payload_size_zip);

				err = deflate(&c_stream, Z_FINISH);
				ut_a(err == Z_OK || err == Z_STREAM_END);
				ut_a(err == Z_STREAM_END
				     || c_stream.avail_out == 0);

				/* Write the "next BLOB page" pointer */
				mlog_write_ulint(page + FIL_PAGE_NEXT,
						 FIL_NULL, MLOG_4BYTES, &mtr);
				/* Initialize the unused "prev page" pointer */
				mlog_write_ulint(page + FIL_PAGE_PREV,
						 FIL_NULL, MLOG_4BYTES, &mtr);
				/* Write a back pointer to the record
				into the otherwise unused area.  This
				information could be useful in
				debugging.  Later, we might want to
				implement the possibility to relocate
				BLOB pages.  Then, we would need to be
				able to adjust the BLOB pointer in the
				record.  We do not store the heap
				number of the record, because it can
				change in page_zip_reorganize() or
				btr_page_reorganize().  However, also
				the page number of the record may
				change when B-tree nodes are split or
				merged.
				NOTE: FIL_PAGE_FILE_FLUSH_LSN space is
				used by R-tree index for a Split Sequence
				Number */
				ut_ad(!dict_index_is_spatial(index));

				mlog_write_ulint(page
						 + FIL_PAGE_FILE_FLUSH_LSN_OR_KEY_VERSION,
						 space_id,
						 MLOG_4BYTES, &mtr);
				mlog_write_ulint(page
						 + FIL_PAGE_FILE_FLUSH_LSN_OR_KEY_VERSION + 4,
						 rec_page_no,
						 MLOG_4BYTES, &mtr);

				/* Zero out the unused part of the page. */
				memset(page + page_zip_get_size(page_zip)
				       - c_stream.avail_out,
				       0, c_stream.avail_out);
				mlog_log_string(page
						+ FIL_PAGE_FILE_FLUSH_LSN_OR_KEY_VERSION,
						page_zip_get_size(page_zip)
						- FIL_PAGE_FILE_FLUSH_LSN_OR_KEY_VERSION,
						&mtr);
				/* Copy the page to compressed storage,
				because it will be flushed to disk
				from there. */
				blob_page_zip = buf_block_get_page_zip(block);
				ut_ad(blob_page_zip);
				ut_ad(page_zip_get_size(blob_page_zip)
				      == page_zip_get_size(page_zip));
				memcpy(blob_page_zip->data, page,
				       page_zip_get_size(page_zip));

				if (err == Z_OK && prev_page_no != FIL_NULL) {

					goto next_zip_page;
				}

				if (err == Z_STREAM_END) {
					mach_write_to_4(field_ref
							+ BTR_EXTERN_LEN, 0);
					mach_write_to_4(field_ref
							+ BTR_EXTERN_LEN + 4,
							c_stream.total_in);
				} else {
					memset(field_ref + BTR_EXTERN_LEN,
					       0, 8);
				}

				if (prev_page_no == FIL_NULL) {
					ut_ad(blob_npages == 0);
					mach_write_to_4(field_ref
							+ BTR_EXTERN_SPACE_ID,
							space_id);

					mach_write_to_4(field_ref
							+ BTR_EXTERN_PAGE_NO,
							page_no);

					mach_write_to_4(field_ref
							+ BTR_EXTERN_OFFSET,
							FIL_PAGE_NEXT);
				}

				/* We compress a page when finish bulk insert.*/
				if (op != BTR_STORE_INSERT_BULK) {
					page_zip_write_blob_ptr(
						page_zip, rec, index, offsets,
						field_no, &mtr);
				}

next_zip_page:
				prev_page_no = page_no;

				/* Commit mtr and release the
				uncompressed page frame to save memory. */
				btr_blob_free(index, block, FALSE, &mtr);

				if (err == Z_STREAM_END) {
					break;
				}
			} else {
				mlog_write_ulint(page + FIL_PAGE_TYPE,
						 FIL_PAGE_TYPE_BLOB,
						 MLOG_2BYTES, &mtr);

				if (extern_len > payload_size) {
					store_len = payload_size;
				} else {
					store_len = extern_len;
				}

				mlog_write_string(page + FIL_PAGE_DATA
						  + BTR_BLOB_HDR_SIZE,
						  (const byte*)
						  big_rec_vec->fields[i].data
						  + big_rec_vec->fields[i].len
						  - extern_len,
						  store_len, &mtr);
				mlog_write_ulint(page + FIL_PAGE_DATA
						 + BTR_BLOB_HDR_PART_LEN,
						 store_len, MLOG_4BYTES, &mtr);
				mlog_write_ulint(page + FIL_PAGE_DATA
						 + BTR_BLOB_HDR_NEXT_PAGE_NO,
						 FIL_NULL, MLOG_4BYTES, &mtr);

				extern_len -= store_len;

				mlog_write_ulint(field_ref + BTR_EXTERN_LEN, 0,
						 MLOG_4BYTES, &mtr);
				mlog_write_ulint(field_ref
						 + BTR_EXTERN_LEN + 4,
						 big_rec_vec->fields[i].len
						 - extern_len,
						 MLOG_4BYTES, &mtr);

				if (prev_page_no == FIL_NULL) {
					ut_ad(blob_npages == 0);
					mlog_write_ulint(field_ref
							 + BTR_EXTERN_SPACE_ID,
							 space_id, MLOG_4BYTES,
							 &mtr);

					mlog_write_ulint(field_ref
							 + BTR_EXTERN_PAGE_NO,
							 page_no, MLOG_4BYTES,
							 &mtr);

					mlog_write_ulint(field_ref
							 + BTR_EXTERN_OFFSET,
							 FIL_PAGE_DATA,
							 MLOG_4BYTES,
							 &mtr);
				}

				prev_page_no = page_no;

				mtr_commit(&mtr);

				if (extern_len == 0) {
					break;
				}
			}
		}

		DBUG_EXECUTE_IF("btr_store_big_rec_extern",
				error = DB_OUT_OF_FILE_SPACE;
				goto func_exit;);

		rec_offs_make_nth_extern(offsets, field_no);
	}

func_exit:
	if (page_zip) {
		deflateEnd(&c_stream);
	}

	if (heap != NULL) {
		mem_heap_free(heap);
	}

#if defined UNIV_DEBUG || defined UNIV_BLOB_LIGHT_DEBUG
	/* All pointers to externally stored columns in the record
	must be valid. */
	for (i = 0; i < rec_offs_n_fields(offsets); i++) {
		if (!rec_offs_nth_extern(offsets, i)) {
			continue;
		}

		field_ref = btr_rec_get_field_ref(rec, offsets, i);

		/* The pointer must not be zero if the operation
		succeeded. */
		ut_a(0 != memcmp(field_ref, field_ref_zero,
				 BTR_EXTERN_FIELD_REF_SIZE)
		     || error != DB_SUCCESS);
		/* The column must not be disowned by this record. */
		ut_a(!(field_ref[BTR_EXTERN_LEN] & BTR_EXTERN_OWNER_FLAG));
	}
#endif /* UNIV_DEBUG || UNIV_BLOB_LIGHT_DEBUG */
	return(error);
}

/*******************************************************************//**
Check the FIL_PAGE_TYPE on an uncompressed BLOB page. */
static
void
btr_check_blob_fil_page_type(
/*=========================*/
	ulint		space_id,	/*!< in: space id */
	ulint		page_no,	/*!< in: page number */
	const page_t*	page,		/*!< in: page */
	ibool		read)		/*!< in: TRUE=read, FALSE=purge */
{
	ulint	type = fil_page_get_type(page);

	ut_a(space_id == page_get_space_id(page));
	ut_a(page_no == page_get_page_no(page));

	if (UNIV_UNLIKELY(type != FIL_PAGE_TYPE_BLOB)) {
		ulint	flags = fil_space_get_flags(space_id);

#ifndef UNIV_DEBUG /* Improve debug test coverage */
		if (dict_tf_get_format(flags) == UNIV_FORMAT_A) {
			/* Old versions of InnoDB did not initialize
			FIL_PAGE_TYPE on BLOB pages.  Do not print
			anything about the type mismatch when reading
			a BLOB page that is in Antelope format.*/
			return;
		}
#endif /* !UNIV_DEBUG */

		ib::fatal() << "FIL_PAGE_TYPE=" << type
			<< " on BLOB " << (read ? "read" : "purge")
			<< " space " << space_id << " page " << page_no
			<< " flags " << flags;
	}
}

/*******************************************************************//**
Frees the space in an externally stored field to the file space
management if the field in data is owned by the externally stored field,
in a rollback we may have the additional condition that the field must
not be inherited. */
void
btr_free_externally_stored_field(
/*=============================*/
	dict_index_t*	index,		/*!< in: index of the data, the index
					tree MUST be X-latched; if the tree
					height is 1, then also the root page
					must be X-latched! (this is relevant
					in the case this function is called
					from purge where 'data' is located on
					an undo log page, not an index
					page) */
	byte*		field_ref,	/*!< in/out: field reference */
	const rec_t*	rec,		/*!< in: record containing field_ref, for
					page_zip_write_blob_ptr(), or NULL */
	const ulint*	offsets,	/*!< in: rec_get_offsets(rec, index),
					or NULL */
	page_zip_des_t*	page_zip,	/*!< in: compressed page corresponding
					to rec, or NULL if rec == NULL */
	ulint		i,		/*!< in: field number of field_ref;
					ignored if rec == NULL */
	bool		rollback,	/*!< in: performing rollback? */
	mtr_t*		local_mtr)	/*!< in: mtr
					containing the latch to data an an
					X-latch to the index tree */
{
	page_t*		page;
	const ulint	space_id	= mach_read_from_4(
		field_ref + BTR_EXTERN_SPACE_ID);
	const ulint	start_page	= mach_read_from_4(
		field_ref + BTR_EXTERN_PAGE_NO);
	ulint		page_no;
	ulint		next_page_no;
	mtr_t		mtr;

	ut_ad(dict_index_is_clust(index));
	ut_ad(mtr_memo_contains_flagged(local_mtr, dict_index_get_lock(index),
					MTR_MEMO_X_LOCK | MTR_MEMO_SX_LOCK));
	ut_ad(mtr_is_page_fix(
		local_mtr, field_ref, MTR_MEMO_PAGE_X_FIX, index->table));
	ut_ad(!rec || rec_offs_validate(rec, index, offsets));
	ut_ad(!rec || field_ref == btr_rec_get_field_ref(rec, offsets, i));
	ut_ad(local_mtr->is_named_space(
		      page_get_space_id(page_align(field_ref))));

	if (UNIV_UNLIKELY(!memcmp(field_ref, field_ref_zero,
				  BTR_EXTERN_FIELD_REF_SIZE))) {
		/* In the rollback, we may encounter a clustered index
		record with some unwritten off-page columns. There is
		nothing to free then. */
		ut_a(rollback);
		return;
	}

	ut_ad(!(mach_read_from_4(field_ref + BTR_EXTERN_LEN)
	        & ~((BTR_EXTERN_OWNER_FLAG
	             | BTR_EXTERN_INHERITED_FLAG) << 24)));
	ut_ad(space_id == index->space);

	const page_size_t	ext_page_size(dict_table_page_size(index->table));
	const page_size_t&	rec_page_size(rec == NULL
					      ? univ_page_size
					      : ext_page_size);
	if (rec == NULL) {
		/* This is a call from row_purge_upd_exist_or_extern(). */
		ut_ad(!page_zip);
	}

	for (;;) {
#ifdef UNIV_DEBUG
		buf_block_t*	rec_block;
#endif /* UNIV_DEBUG */
		buf_block_t*	ext_block;

		mtr_start(&mtr);
		mtr.set_spaces(*local_mtr);
		mtr.set_log_mode(local_mtr->get_log_mode());

		ut_ad(!dict_table_is_temporary(index->table)
		      || local_mtr->get_log_mode() == MTR_LOG_NO_REDO);

		const page_t*	p = page_align(field_ref);

		const page_id_t	page_id(page_get_space_id(p),
					page_get_page_no(p));

#ifdef UNIV_DEBUG
		rec_block =
#endif /* UNIV_DEBUG */
		buf_page_get(page_id, rec_page_size, RW_X_LATCH, &mtr);

		buf_block_dbg_add_level(rec_block, SYNC_NO_ORDER_CHECK);
		page_no = mach_read_from_4(field_ref + BTR_EXTERN_PAGE_NO);

		if (/* There is no external storage data */
		    page_no == FIL_NULL
		    /* This field does not own the externally stored field */
		    || (mach_read_from_1(field_ref + BTR_EXTERN_LEN)
			& BTR_EXTERN_OWNER_FLAG)
		    /* Rollback and inherited field */
		    || (rollback
			&& (mach_read_from_1(field_ref + BTR_EXTERN_LEN)
			    & BTR_EXTERN_INHERITED_FLAG))) {

			/* Do not free */
			mtr_commit(&mtr);

			return;
		}

		if (page_no == start_page && dict_index_is_online_ddl(index)) {
			row_log_table_blob_free(index, start_page);
		}

		ext_block = buf_page_get(
			page_id_t(space_id, page_no), ext_page_size,
			RW_X_LATCH, &mtr);

		buf_block_dbg_add_level(ext_block, SYNC_EXTERN_STORAGE);
		page = buf_block_get_frame(ext_block);

		if (ext_page_size.is_compressed()) {
			/* Note that page_zip will be NULL
			in row_purge_upd_exist_or_extern(). */
			switch (fil_page_get_type(page)) {
			case FIL_PAGE_TYPE_ZBLOB:
			case FIL_PAGE_TYPE_ZBLOB2:
				break;
			default:
				ut_error;
			}
			next_page_no = mach_read_from_4(page + FIL_PAGE_NEXT);

			btr_page_free_low(index, ext_block, 0,
				true, &mtr);

			if (page_zip != NULL) {
				mach_write_to_4(field_ref + BTR_EXTERN_PAGE_NO,
						next_page_no);
				mach_write_to_4(field_ref + BTR_EXTERN_LEN + 4,
						0);
				page_zip_write_blob_ptr(page_zip, rec, index,
							offsets, i, &mtr);
			} else {
				mlog_write_ulint(field_ref
						 + BTR_EXTERN_PAGE_NO,
						 next_page_no,
						 MLOG_4BYTES, &mtr);
				mlog_write_ulint(field_ref
						 + BTR_EXTERN_LEN + 4, 0,
						 MLOG_4BYTES, &mtr);
			}
		} else {
			ut_a(!page_zip);
			btr_check_blob_fil_page_type(space_id, page_no, page,
						     FALSE);

			next_page_no = mach_read_from_4(
				page + FIL_PAGE_DATA
				+ BTR_BLOB_HDR_NEXT_PAGE_NO);

			/* We must supply the page level (= 0) as an argument
			because we did not store it on the page (we save the
			space overhead from an index page header. */
			btr_page_free_low(index, ext_block, 0,
				true, &mtr);

			mlog_write_ulint(field_ref + BTR_EXTERN_PAGE_NO,
					 next_page_no,
					 MLOG_4BYTES, &mtr);
			/* Zero out the BLOB length.  If the server
			crashes during the execution of this function,
			trx_rollback_or_clean_all_recovered() could
			dereference the half-deleted BLOB, fetching a
			wrong prefix for the BLOB. */
			mlog_write_ulint(field_ref + BTR_EXTERN_LEN + 4,
					 0,
					 MLOG_4BYTES, &mtr);
		}

		/* Commit mtr and release the BLOB block to save memory. */
		btr_blob_free(index, ext_block, TRUE, &mtr);
	}
}

/***********************************************************//**
Frees the externally stored fields for a record. */
static
void
btr_rec_free_externally_stored_fields(
/*==================================*/
	dict_index_t*	index,	/*!< in: index of the data, the index
				tree MUST be X-latched */
	rec_t*		rec,	/*!< in/out: record */
	const ulint*	offsets,/*!< in: rec_get_offsets(rec, index) */
	page_zip_des_t*	page_zip,/*!< in: compressed page whose uncompressed
				part will be updated, or NULL */
	bool		rollback,/*!< in: performing rollback? */
	mtr_t*		mtr)	/*!< in: mini-transaction handle which contains
				an X-latch to record page and to the index
				tree */
{
	ulint	n_fields;
	ulint	i;

	ut_ad(rec_offs_validate(rec, index, offsets));
	ut_ad(mtr_is_page_fix(mtr, rec, MTR_MEMO_PAGE_X_FIX, index->table));
	/* Free possible externally stored fields in the record */

	ut_ad(dict_table_is_comp(index->table) == !!rec_offs_comp(offsets));
	n_fields = rec_offs_n_fields(offsets);

	for (i = 0; i < n_fields; i++) {
		if (rec_offs_nth_extern(offsets, i)) {
			btr_free_externally_stored_field(
				index, btr_rec_get_field_ref(rec, offsets, i),
				rec, offsets, page_zip, i, rollback, mtr);
		}
	}
}

/***********************************************************//**
Frees the externally stored fields for a record, if the field is mentioned
in the update vector. */
static
void
btr_rec_free_updated_extern_fields(
/*===============================*/
	dict_index_t*	index,	/*!< in: index of rec; the index tree MUST be
				X-latched */
	rec_t*		rec,	/*!< in/out: record */
	page_zip_des_t*	page_zip,/*!< in: compressed page whose uncompressed
				part will be updated, or NULL */
	const ulint*	offsets,/*!< in: rec_get_offsets(rec, index) */
	const upd_t*	update,	/*!< in: update vector */
	bool		rollback,/*!< in: performing rollback? */
	mtr_t*		mtr)	/*!< in: mini-transaction handle which contains
				an X-latch to record page and to the tree */
{
	ulint	n_fields;
	ulint	i;

	ut_ad(rec_offs_validate(rec, index, offsets));
	ut_ad(mtr_is_page_fix(mtr, rec, MTR_MEMO_PAGE_X_FIX, index->table));

	/* Free possible externally stored fields in the record */

	n_fields = upd_get_n_fields(update);

	for (i = 0; i < n_fields; i++) {
		const upd_field_t* ufield = upd_get_nth_field(update, i);

		if (rec_offs_nth_extern(offsets, ufield->field_no)) {
			ulint	len;
			byte*	data = rec_get_nth_field(
				rec, offsets, ufield->field_no, &len);
			ut_a(len >= BTR_EXTERN_FIELD_REF_SIZE);

			btr_free_externally_stored_field(
				index, data + len - BTR_EXTERN_FIELD_REF_SIZE,
				rec, offsets, page_zip,
				ufield->field_no, rollback, mtr);
		}
	}
}

/*******************************************************************//**
Copies the prefix of an uncompressed BLOB.  The clustered index record
that points to this BLOB must be protected by a lock or a page latch.
@return number of bytes written to buf */
static
ulint
btr_copy_blob_prefix(
/*=================*/
	byte*		buf,	/*!< out: the externally stored part of
				the field, or a prefix of it */
	ulint		len,	/*!< in: length of buf, in bytes */
	ulint		space_id,/*!< in: space id of the BLOB pages */
	ulint		page_no,/*!< in: page number of the first BLOB page */
	ulint		offset)	/*!< in: offset on the first BLOB page */
{
	ulint	copied_len	= 0;

	for (;;) {
		mtr_t		mtr;
		buf_block_t*	block;
		const page_t*	page;
		const byte*	blob_header;
		ulint		part_len;
		ulint		copy_len;

		mtr_start(&mtr);

		block = buf_page_get(page_id_t(space_id, page_no),
				     univ_page_size, RW_S_LATCH, &mtr);
		buf_block_dbg_add_level(block, SYNC_EXTERN_STORAGE);
		page = buf_block_get_frame(block);

		btr_check_blob_fil_page_type(space_id, page_no, page, TRUE);

		blob_header = page + offset;
		part_len = btr_blob_get_part_len(blob_header);
		copy_len = ut_min(part_len, len - copied_len);

		memcpy(buf + copied_len,
		       blob_header + BTR_BLOB_HDR_SIZE, copy_len);
		copied_len += copy_len;

		page_no = btr_blob_get_next_page_no(blob_header);

		mtr_commit(&mtr);

		if (page_no == FIL_NULL || copy_len != part_len) {
			UNIV_MEM_ASSERT_RW(buf, copied_len);
			return(copied_len);
		}

		/* On other BLOB pages except the first the BLOB header
		always is at the page data start: */

		offset = FIL_PAGE_DATA;

		ut_ad(copied_len <= len);
	}
}

/** Copies the prefix of a compressed BLOB.
The clustered index record that points to this BLOB must be protected
by a lock or a page latch.
@param[out]	buf		the externally stored part of the field,
or a prefix of it
@param[in]	len		length of buf, in bytes
@param[in]	page_size	compressed BLOB page size
@param[in]	space_id	space id of the BLOB pages
@param[in]	offset		offset on the first BLOB page
@return number of bytes written to buf */
static
ulint
btr_copy_zblob_prefix(
	byte*			buf,
	ulint			len,
	const page_size_t&	page_size,
	ulint			space_id,
	ulint			page_no,
	ulint			offset)
{
	ulint		page_type = FIL_PAGE_TYPE_ZBLOB;
	mem_heap_t*	heap;
	int		err;
	z_stream	d_stream;

	d_stream.next_out = buf;
	d_stream.avail_out = static_cast<uInt>(len);
	d_stream.next_in = Z_NULL;
	d_stream.avail_in = 0;

	/* Zlib inflate needs 32 kilobytes for the default
	window size, plus a few kilobytes for small objects. */
	heap = mem_heap_create(40000);
	page_zip_set_alloc(&d_stream, heap);

	ut_ad(page_size.is_compressed());
	ut_ad(space_id);

	err = inflateInit(&d_stream);
	ut_a(err == Z_OK);

	for (;;) {
		buf_page_t*	bpage;
		ulint		next_page_no;

		/* There is no latch on bpage directly.  Instead,
		bpage is protected by the B-tree page latch that
		is being held on the clustered index record, or,
		in row_merge_copy_blobs(), by an exclusive table lock. */
		bpage = buf_page_get_zip(page_id_t(space_id, page_no),
					 page_size);

		if (UNIV_UNLIKELY(!bpage)) {
			ib::error() << "Cannot load compressed BLOB "
				<< page_id_t(space_id, page_no);
			goto func_exit;
		}

		if (UNIV_UNLIKELY
		    (fil_page_get_type(bpage->zip.data) != page_type)) {

			ib::error() << "Unexpected type "
				<< fil_page_get_type(bpage->zip.data)
				<< " of compressed BLOB page "
				<< page_id_t(space_id, page_no);

			ut_ad(0);
			goto end_of_blob;
		}

		next_page_no = mach_read_from_4(bpage->zip.data + offset);

		if (UNIV_LIKELY(offset == FIL_PAGE_NEXT)) {
			/* When the BLOB begins at page header,
			the compressed data payload does not
			immediately follow the next page pointer. */
			offset = FIL_PAGE_DATA;
		} else {
			offset += 4;
		}

		d_stream.next_in = bpage->zip.data + offset;
		d_stream.avail_in = static_cast<uInt>(page_size.physical()
						      - offset);

		err = inflate(&d_stream, Z_NO_FLUSH);
		switch (err) {
		case Z_OK:
			if (!d_stream.avail_out) {
				goto end_of_blob;
			}
			break;
		case Z_STREAM_END:
			if (next_page_no == FIL_NULL) {
				goto end_of_blob;
			}
			/* fall through */
		default:
inflate_error:
			ib::error() << "inflate() of compressed BLOB page "
				<< page_id_t(space_id, page_no)
				<< " returned " << err
				<< " (" << d_stream.msg << ")";

		case Z_BUF_ERROR:
			goto end_of_blob;
		}

		if (next_page_no == FIL_NULL) {
			if (!d_stream.avail_in) {
				ib::error()
					<< "Unexpected end of compressed "
					<< "BLOB page "
					<< page_id_t(space_id, page_no);
			} else {
				err = inflate(&d_stream, Z_FINISH);
				switch (err) {
				case Z_STREAM_END:
				case Z_BUF_ERROR:
					break;
				default:
					goto inflate_error;
				}
			}

end_of_blob:
			buf_page_release_zip(bpage);
			goto func_exit;
		}

		buf_page_release_zip(bpage);

		/* On other BLOB pages except the first
		the BLOB header always is at the page header: */

		page_no = next_page_no;
		offset = FIL_PAGE_NEXT;
		page_type = FIL_PAGE_TYPE_ZBLOB2;
	}

func_exit:
	inflateEnd(&d_stream);
	mem_heap_free(heap);
	UNIV_MEM_ASSERT_RW(buf, d_stream.total_out);
	return(d_stream.total_out);
}

/** Copies the prefix of an externally stored field of a record.
The clustered index record that points to this BLOB must be protected
by a lock or a page latch.
@param[out]	buf		the externally stored part of the
field, or a prefix of it
@param[in]	len		length of buf, in bytes
@param[in]	page_size	BLOB page size
@param[in]	space_id	space id of the first BLOB page
@param[in]	page_no		page number of the first BLOB page
@param[in]	offset		offset on the first BLOB page
@return number of bytes written to buf */
static
ulint
btr_copy_externally_stored_field_prefix_low(
	byte*			buf,
	ulint			len,
	const page_size_t&	page_size,
	ulint			space_id,
	ulint			page_no,
	ulint			offset)
{
	if (len == 0) {
		return(0);
	}

	if (page_size.is_compressed()) {
		return(btr_copy_zblob_prefix(buf, len, page_size,
					     space_id, page_no, offset));
	} else {
		ut_ad(page_size.equals_to(univ_page_size));
		return(btr_copy_blob_prefix(buf, len, space_id,
					    page_no, offset));
	}
}

/** Copies the prefix of an externally stored field of a record.
The clustered index record must be protected by a lock or a page latch.
@param[out]	buf		the field, or a prefix of it
@param[in]	len		length of buf, in bytes
@param[in]	page_size	BLOB page size
@param[in]	data		'internally' stored part of the field
containing also the reference to the external part; must be protected by
a lock or a page latch
@param[in]	local_len	length of data, in bytes
@return the length of the copied field, or 0 if the column was being
or has been deleted */
ulint
btr_copy_externally_stored_field_prefix(
	byte*			buf,
	ulint			len,
	const page_size_t&	page_size,
	const byte*		data,
	ulint			local_len)
{
	ulint	space_id;
	ulint	page_no;
	ulint	offset;

	ut_a(local_len >= BTR_EXTERN_FIELD_REF_SIZE);

	local_len -= BTR_EXTERN_FIELD_REF_SIZE;

	if (UNIV_UNLIKELY(local_len >= len)) {
		memcpy(buf, data, len);
		return(len);
	}

	memcpy(buf, data, local_len);
	data += local_len;

	ut_a(memcmp(data, field_ref_zero, BTR_EXTERN_FIELD_REF_SIZE));

	if (!mach_read_from_4(data + BTR_EXTERN_LEN + 4)) {
		/* The externally stored part of the column has been
		(partially) deleted.  Signal the half-deleted BLOB
		to the caller. */

		return(0);
	}

	space_id = mach_read_from_4(data + BTR_EXTERN_SPACE_ID);

	page_no = mach_read_from_4(data + BTR_EXTERN_PAGE_NO);

	offset = mach_read_from_4(data + BTR_EXTERN_OFFSET);

	return(local_len
	       + btr_copy_externally_stored_field_prefix_low(buf + local_len,
							     len - local_len,
							     page_size,
							     space_id, page_no,
							     offset));
}

/** Copies an externally stored field of a record to mem heap.
The clustered index record must be protected by a lock or a page latch.
@param[out]	len		length of the whole field
@param[in]	data		'internally' stored part of the field
containing also the reference to the external part; must be protected by
a lock or a page latch
@param[in]	page_size	BLOB page size
@param[in]	local_len	length of data
@param[in,out]	heap		mem heap
@return the whole field copied to heap */
byte*
btr_copy_externally_stored_field(
	ulint*			len,
	const byte*		data,
	const page_size_t&	page_size,
	ulint			local_len,
	mem_heap_t*		heap)
{
	ulint	space_id;
	ulint	page_no;
	ulint	offset;
	ulint	extern_len;
	byte*	buf;

	ut_a(local_len >= BTR_EXTERN_FIELD_REF_SIZE);

	local_len -= BTR_EXTERN_FIELD_REF_SIZE;

	space_id = mach_read_from_4(data + local_len + BTR_EXTERN_SPACE_ID);

	page_no = mach_read_from_4(data + local_len + BTR_EXTERN_PAGE_NO);

	offset = mach_read_from_4(data + local_len + BTR_EXTERN_OFFSET);

	/* Currently a BLOB cannot be bigger than 4 GB; we
	leave the 4 upper bytes in the length field unused */

	extern_len = mach_read_from_4(data + local_len + BTR_EXTERN_LEN + 4);

	buf = (byte*) mem_heap_alloc(heap, local_len + extern_len);

	memcpy(buf, data, local_len);
	*len = local_len
		+ btr_copy_externally_stored_field_prefix_low(buf + local_len,
							      extern_len,
							      page_size,
							      space_id,
							      page_no, offset);

	return(buf);
}

/** Copies an externally stored field of a record to mem heap.
@param[in]	rec		record in a clustered index; must be
protected by a lock or a page latch
@param[in]	offset		array returned by rec_get_offsets()
@param[in]	page_size	BLOB page size
@param[in]	no		field number
@param[out]	len		length of the field
@param[in,out]	heap		mem heap
@return the field copied to heap, or NULL if the field is incomplete */
byte*
btr_rec_copy_externally_stored_field(
	const rec_t*		rec,
	const ulint*		offsets,
	const page_size_t&	page_size,
	ulint			no,
	ulint*			len,
	mem_heap_t*		heap)
{
	ulint		local_len;
	const byte*	data;

	ut_a(rec_offs_nth_extern(offsets, no));

	/* An externally stored field can contain some initial
	data from the field, and in the last 20 bytes it has the
	space id, page number, and offset where the rest of the
	field data is stored, and the data length in addition to
	the data stored locally. We may need to store some data
	locally to get the local record length above the 128 byte
	limit so that field offsets are stored in two bytes, and
	the extern bit is available in those two bytes. */

	data = rec_get_nth_field(rec, offsets, no, &local_len);

	ut_a(local_len >= BTR_EXTERN_FIELD_REF_SIZE);

	if (UNIV_UNLIKELY
	    (!memcmp(data + local_len - BTR_EXTERN_FIELD_REF_SIZE,
		     field_ref_zero, BTR_EXTERN_FIELD_REF_SIZE))) {
		/* The externally stored field was not written yet.
		This record should only be seen by
		recv_recovery_rollback_active() or any
		TRX_ISO_READ_UNCOMMITTED transactions. */
		return(NULL);
	}

	return(btr_copy_externally_stored_field(len, data,
						page_size, local_len, heap));
}<|MERGE_RESOLUTION|>--- conflicted
+++ resolved
@@ -4084,18 +4084,11 @@
 				/*!< in/out: memory heap for allocating
 				big_rec and the index tuple */
 	big_rec_t**	big_rec,/*!< out: big rec vector whose fields have to
-<<<<<<< HEAD
-				be stored externally by the caller, or NULL */
+				be stored externally by the caller */
 	upd_t*		update,	/*!< in/out: update vector; this is allowed to
 				also contain trx id and roll ptr fields.
 				Non-updated columns that are moved offpage will
 				be appended to this. */
-=======
-				be stored externally by the caller */
-	const upd_t*	update,	/*!< in: update vector; this is allowed also
-				contain trx id and roll ptr fields, but
-				the values in update vector have no effect */
->>>>>>> 13a350ac
 	ulint		cmpl_info,/*!< in: compiler info on secondary index
 				updates */
 	que_thr_t*	thr,	/*!< in: query thread */
@@ -4618,7 +4611,6 @@
 dberr_t
 btr_cur_del_mark_set_clust_rec(
 /*===========================*/
-	ulint		flags,  /*!< in: undo logging and locking flags */
 	buf_block_t*	block,	/*!< in/out: buffer block of the record */
 	rec_t*		rec,	/*!< in/out: record */
 	dict_index_t*	index,	/*!< in: clustered index of the record */
@@ -4654,13 +4646,8 @@
 		return(err);
 	}
 
-<<<<<<< HEAD
-	err = trx_undo_report_row_operation(flags, TRX_UNDO_MODIFY_OP, thr,
-					    index, entry, NULL, 0, rec, offsets,
-=======
-	err = trx_undo_report_row_operation(thr,
-					    index, NULL, NULL, 0, rec, offsets,
->>>>>>> 13a350ac
+	err = trx_undo_report_row_operation(thr, index,
+					    entry, NULL, 0, rec, offsets,
 					    &roll_ptr);
 	if (err != DB_SUCCESS) {
 
