/*****************************************************************************

Copyright (c) 1996, 2016, Oracle and/or its affiliates. All Rights Reserved.
Copyright (c) 2008, Google Inc.
Copyright (c) 2017, 2020, MariaDB Corporation.

Portions of this file contain modifications contributed and copyrighted by
Google, Inc. Those modifications are gratefully acknowledged and are described
briefly in the InnoDB documentation. The contributions by Google are
incorporated with their permission, and subject to the conditions contained in
the file COPYING.Google.

This program is free software; you can redistribute it and/or modify it under
the terms of the GNU General Public License as published by the Free Software
Foundation; version 2 of the License.

This program is distributed in the hope that it will be useful, but WITHOUT
ANY WARRANTY; without even the implied warranty of MERCHANTABILITY or FITNESS
FOR A PARTICULAR PURPOSE. See the GNU General Public License for more details.

You should have received a copy of the GNU General Public License along with
this program; if not, write to the Free Software Foundation, Inc.,
51 Franklin Street, Fifth Floor, Boston, MA 02110-1335 USA

*****************************************************************************/

/********************************************************************//**
@file btr/btr0sea.cc
The index tree adaptive search

Created 2/17/1996 Heikki Tuuri
*************************************************************************/

#include "btr0sea.h"
#ifdef BTR_CUR_HASH_ADAPT
#include "buf0buf.h"
#include "page0page.h"
#include "page0cur.h"
#include "btr0cur.h"
#include "btr0pcur.h"
#include "btr0btr.h"
#include "ha0ha.h"
#include "srv0mon.h"
#include "sync0sync.h"

/** Is search system enabled.
Search system is protected by array of latches. */
char		btr_search_enabled;

/** Number of adaptive hash index partition. */
ulong		btr_ahi_parts;

#ifdef UNIV_SEARCH_PERF_STAT
/** Number of successful adaptive hash index lookups */
ulint		btr_search_n_succ	= 0;
/** Number of failed adaptive hash index lookups */
ulint		btr_search_n_hash_fail	= 0;
#endif /* UNIV_SEARCH_PERF_STAT */

/** padding to prevent other memory update
hotspots from residing on the same memory
cache line as btr_search_latches */
UNIV_INTERN byte		btr_sea_pad1[CACHE_LINE_SIZE];

/** The latches protecting the adaptive search system: this latches protects the
(1) positions of records on those pages where a hash index has been built.
NOTE: It does not protect values of non-ordering fields within a record from
being updated in-place! We can use fact (1) to perform unique searches to
indexes. We will allocate the latches from dynamic memory to get it to the
same DRAM page as other hotspot semaphores */
rw_lock_t**	btr_search_latches;

/** padding to prevent other memory update hotspots from residing on
the same memory cache line */
UNIV_INTERN byte		btr_sea_pad2[CACHE_LINE_SIZE];

/** The adaptive hash index */
btr_search_sys_t*	btr_search_sys;

/** If the number of records on the page divided by this parameter
would have been successfully accessed using a hash index, the index
is then built on the page, assuming the global limit has been reached */
#define BTR_SEARCH_PAGE_BUILD_LIMIT	16U

/** The global limit for consecutive potentially successful hash searches,
before hash index building is started */
#define BTR_SEARCH_BUILD_LIMIT		100U

/** Compute a hash value of a record in a page.
@param[in]	rec		index record
@param[in]	offsets		return value of rec_get_offsets()
@param[in]	n_fields	number of complete fields to fold
@param[in]	n_bytes		number of bytes to fold in the last field
@param[in]	index_id	index tree ID
@return the hash value */
static inline
ulint
rec_fold(
	const rec_t*	rec,
	const rec_offs*	offsets,
	ulint		n_fields,
	ulint		n_bytes,
	index_id_t	tree_id)
{
	ulint		i;
	const byte*	data;
	ulint		len;
	ulint		fold;
	ulint		n_fields_rec;

	ut_ad(rec_offs_validate(rec, NULL, offsets));
	ut_ad(rec_validate(rec, offsets));
	ut_ad(page_rec_is_leaf(rec));
	ut_ad(!page_rec_is_metadata(rec));
	ut_ad(n_fields > 0 || n_bytes > 0);

	n_fields_rec = rec_offs_n_fields(offsets);
	ut_ad(n_fields <= n_fields_rec);
	ut_ad(n_fields < n_fields_rec || n_bytes == 0);

	if (n_fields > n_fields_rec) {
		n_fields = n_fields_rec;
	}

	if (n_fields == n_fields_rec) {
		n_bytes = 0;
	}

	fold = ut_fold_ull(tree_id);

	for (i = 0; i < n_fields; i++) {
		data = rec_get_nth_field(rec, offsets, i, &len);

		if (len != UNIV_SQL_NULL) {
			fold = ut_fold_ulint_pair(fold,
						  ut_fold_binary(data, len));
		}
	}

	if (n_bytes > 0) {
		data = rec_get_nth_field(rec, offsets, i, &len);

		if (len != UNIV_SQL_NULL) {
			if (len > n_bytes) {
				len = n_bytes;
			}

			fold = ut_fold_ulint_pair(fold,
						  ut_fold_binary(data, len));
		}
	}

	return(fold);
}

/** Determine the number of accessed key fields.
@param[in]	n_fields	number of complete fields
@param[in]	n_bytes		number of bytes in an incomplete last field
@return	number of complete or incomplete fields */
inline MY_ATTRIBUTE((warn_unused_result))
ulint
btr_search_get_n_fields(
	ulint	n_fields,
	ulint	n_bytes)
{
	return(n_fields + (n_bytes > 0 ? 1 : 0));
}

/** Determine the number of accessed key fields.
@param[in]	cursor		b-tree cursor
@return	number of complete or incomplete fields */
inline MY_ATTRIBUTE((warn_unused_result))
ulint
btr_search_get_n_fields(
	const btr_cur_t*	cursor)
{
	return(btr_search_get_n_fields(cursor->n_fields, cursor->n_bytes));
}

/** This function should be called before reserving any btr search mutex, if
the intended operation might add nodes to the search system hash table.
Because of the latching order, once we have reserved the btr search system
latch, we cannot allocate a free frame from the buffer pool. Checks that
there is a free buffer frame allocated for hash table heap in the btr search
system. If not, allocates a free frames for the heap. This check makes it
probable that, when have reserved the btr search system latch and we need to
allocate a new node to the hash table, it will succeed. However, the check
will not guarantee success.
@param[in]	index	index handler */
static
void
btr_search_check_free_space_in_heap(const dict_index_t* index)
{
	hash_table_t* table = btr_get_search_table(index);
	mem_heap_t* heap = table->heap;

	/* Note that we peek the value of heap->free_block without reserving
	the latch: this is ok, because we will not guarantee that there will
	be enough free space in the hash table. */

	if (heap->free_block == NULL) {
		buf_block_t*	block = buf_block_alloc();
		rw_lock_t*	ahi_latch = btr_get_search_latch(index);

		rw_lock_x_lock(ahi_latch);

		if (btr_search_enabled
		    && heap->free_block == NULL) {
			heap->free_block = block;
		} else {
			buf_block_free(block);
		}

		rw_lock_x_unlock(ahi_latch);
	}
}

/** Creates and initializes the adaptive search system at a database start.
@param[in]	hash_size	hash table size. */
void btr_search_sys_create(ulint hash_size)
{
	/* Search System is divided into n parts.
	Each part controls access to distinct set of hash buckets from
	hash table through its own latch. */

	/* Step-1: Allocate latches (1 per part). */
	btr_search_latches = reinterpret_cast<rw_lock_t**>(
		ut_malloc(sizeof(rw_lock_t*) * btr_ahi_parts, mem_key_ahi));

	for (ulint i = 0; i < btr_ahi_parts; ++i) {

		btr_search_latches[i] = reinterpret_cast<rw_lock_t*>(
			ut_malloc(sizeof(rw_lock_t), mem_key_ahi));

		rw_lock_create(btr_search_latch_key,
			       btr_search_latches[i], SYNC_SEARCH_SYS);
	}

	/* Step-2: Allocate hash tablees. */
	btr_search_sys = reinterpret_cast<btr_search_sys_t*>(
		ut_malloc(sizeof(btr_search_sys_t), mem_key_ahi));

	btr_search_sys->hash_tables = reinterpret_cast<hash_table_t**>(
		ut_malloc(sizeof(hash_table_t*) * btr_ahi_parts, mem_key_ahi));

	for (ulint i = 0; i < btr_ahi_parts; ++i) {

		btr_search_sys->hash_tables[i] =
			ib_create((hash_size / btr_ahi_parts),
				  LATCH_ID_HASH_TABLE_MUTEX,
				  0, MEM_HEAP_FOR_BTR_SEARCH);

#if defined UNIV_AHI_DEBUG || defined UNIV_DEBUG
		btr_search_sys->hash_tables[i]->adaptive = TRUE;
#endif /* UNIV_AHI_DEBUG || UNIV_DEBUG */
	}
}

/** Resize hash index hash table.
@param[in]	hash_size	hash index hash table size */
void btr_search_sys_resize(ulint hash_size)
{
	/* Step-1: Lock all search latches in exclusive mode. */
	btr_search_x_lock_all();

	if (btr_search_enabled) {

		btr_search_x_unlock_all();

		ib::error() << "btr_search_sys_resize failed because"
			" hash index hash table is not empty.";
		ut_ad(0);
		return;
	}

	/* Step-2: Recreate hash tables with new size. */
	for (ulint i = 0; i < btr_ahi_parts; ++i) {

		mem_heap_free(btr_search_sys->hash_tables[i]->heap);
		hash_table_free(btr_search_sys->hash_tables[i]);

		btr_search_sys->hash_tables[i] =
			ib_create((hash_size / btr_ahi_parts),
				  LATCH_ID_HASH_TABLE_MUTEX,
				  0, MEM_HEAP_FOR_BTR_SEARCH);

#if defined UNIV_AHI_DEBUG || defined UNIV_DEBUG
		btr_search_sys->hash_tables[i]->adaptive = TRUE;
#endif /* UNIV_AHI_DEBUG || UNIV_DEBUG */
	}

	/* Step-3: Unlock all search latches from exclusive mode. */
	btr_search_x_unlock_all();
}

/** Frees the adaptive search system at a database shutdown. */
void btr_search_sys_free()
{
	if (!btr_search_sys) {
		ut_ad(!btr_search_latches);
		return;
	}

	ut_ad(btr_search_latches);

	/* Step-1: Release the hash tables. */
	for (ulint i = 0; i < btr_ahi_parts; ++i) {

		mem_heap_free(btr_search_sys->hash_tables[i]->heap);
		hash_table_free(btr_search_sys->hash_tables[i]);

	}

	ut_free(btr_search_sys->hash_tables);
	ut_free(btr_search_sys);
	btr_search_sys = NULL;

	/* Step-2: Release all allocates latches. */
	for (ulint i = 0; i < btr_ahi_parts; ++i) {

		rw_lock_free(btr_search_latches[i]);
		ut_free(btr_search_latches[i]);
	}

	ut_free(btr_search_latches);
	btr_search_latches = NULL;
}

/** Set index->ref_count = 0 on all indexes of a table.
@param[in,out]	table	table handler */
static void btr_search_disable_ref_count(dict_table_t *table)
{
  for (dict_index_t *index= dict_table_get_first_index(table); index;
       index= dict_table_get_next_index(index))
    index->search_info->ref_count= 0;
}

/** Lazily free detached metadata when removing the last reference. */
ATTRIBUTE_COLD static void btr_search_lazy_free(dict_index_t *index)
{
  ut_ad(index->freed());
  dict_table_t *table= index->table;
  /* Perform the skipped steps of dict_index_remove_from_cache_low(). */
  UT_LIST_REMOVE(table->freed_indexes, index);
  rw_lock_free(&index->lock);
  dict_mem_index_free(index);

  if (!UT_LIST_GET_LEN(table->freed_indexes) &&
      !UT_LIST_GET_LEN(table->indexes))
  {
    ut_ad(table->id == 0);
    dict_mem_table_free(table);
  }
}

/** Clear the adaptive hash index on all pages in the buffer pool. */
static void buf_pool_clear_hash_index()
{
  ut_ad(btr_search_own_all(RW_LOCK_X));
  ut_ad(!btr_search_enabled);

  std::set<dict_index_t*> garbage;

  for (ulong p = 0; p < srv_buf_pool_instances; p++)
  {
    buf_pool_t *buf_pool= buf_pool_from_array(p);
    buf_chunk_t *chunks= buf_pool->chunks;
    buf_chunk_t *chunk= chunks + buf_pool->n_chunks;

    while (--chunk >= chunks)
    {
      buf_block_t *block= chunk->blocks;
      for (ulint i= chunk->size; i--; block++)
      {
        dict_index_t *index= block->index;
        assert_block_ahi_valid(block);

        /* We can clear block->index and block->n_pointers when
        btr_search_own_all(RW_LOCK_X); see the comments in buf0buf.h */

        if (!index)
        {
# if defined UNIV_AHI_DEBUG || defined UNIV_DEBUG
          ut_a(!block->n_pointers);
# endif /* UNIV_AHI_DEBUG || UNIV_DEBUG */
          continue;
        }

        ut_d(buf_page_state state= buf_block_get_state(block));
        /* Another thread may have set the state to
        BUF_BLOCK_REMOVE_HASH in buf_LRU_block_remove_hashed().

        The state change in buf_page_realloc() is not observable here,
        because in that case we would have !block->index.

        In the end, the entire adaptive hash index will be removed. */
        ut_ad(state == BUF_BLOCK_FILE_PAGE || state == BUF_BLOCK_REMOVE_HASH);
# if defined UNIV_AHI_DEBUG || defined UNIV_DEBUG
        block->n_pointers= 0;
# endif /* UNIV_AHI_DEBUG || UNIV_DEBUG */
        if (index->freed())
          garbage.insert(index);
        block->index= NULL;
      }
    }
  }

  for (std::set<dict_index_t*>::iterator i= garbage.begin();
       i != garbage.end(); i++)
    btr_search_lazy_free(*i);
}

/** Disable the adaptive hash search system and empty the index.
@param[in]	need_mutex	need to acquire dict_sys.mutex */
void btr_search_disable(bool need_mutex)
{
	dict_table_t*	table;

	if (need_mutex) {
		mutex_enter(&dict_sys.mutex);
	}

	ut_ad(mutex_own(&dict_sys.mutex));
	btr_search_x_lock_all();

	if (!btr_search_enabled) {
		if (need_mutex) {
			mutex_exit(&dict_sys.mutex);
		}

		btr_search_x_unlock_all();
		return;
	}

	btr_search_enabled = false;

	/* Clear the index->search_info->ref_count of every index in
	the data dictionary cache. */
	for (table = UT_LIST_GET_FIRST(dict_sys.table_LRU); table;
	     table = UT_LIST_GET_NEXT(table_LRU, table)) {

		btr_search_disable_ref_count(table);
	}

	for (table = UT_LIST_GET_FIRST(dict_sys.table_non_LRU); table;
	     table = UT_LIST_GET_NEXT(table_LRU, table)) {

		btr_search_disable_ref_count(table);
	}

	if (need_mutex) {
		mutex_exit(&dict_sys.mutex);
	}

	/* Set all block->index = NULL. */
	buf_pool.clear_hash_index();

	/* Clear the adaptive hash index. */
	for (ulint i = 0; i < btr_ahi_parts; ++i) {
		hash_table_clear(btr_search_sys->hash_tables[i]);
		mem_heap_empty(btr_search_sys->hash_tables[i]->heap);
	}

	btr_search_x_unlock_all();
}

/** Enable the adaptive hash search system. */
void btr_search_enable()
{
	mutex_enter(&buf_pool.mutex);
	if (srv_buf_pool_old_size != srv_buf_pool_size) {
		mutex_exit(&buf_pool.mutex);
		return;
	}
	mutex_exit(&buf_pool.mutex);

	btr_search_x_lock_all();
	btr_search_enabled = true;
	btr_search_x_unlock_all();
}

/** Updates the search info of an index about hash successes. NOTE that info
is NOT protected by any semaphore, to save CPU time! Do not assume its fields
are consistent.
@param[in,out]	info	search info
@param[in]	cursor	cursor which was just positioned */
static
void
btr_search_info_update_hash(
	btr_search_t*	info,
	btr_cur_t*	cursor)
{
	dict_index_t*	index = cursor->index;
	int		cmp;

	ut_ad(!btr_search_own_any(RW_LOCK_S));
	ut_ad(!btr_search_own_any(RW_LOCK_X));

	if (dict_index_is_ibuf(index)) {
		/* So many deletes are performed on an insert buffer tree
		that we do not consider a hash index useful on it: */

		return;
	}

	uint16_t n_unique = dict_index_get_n_unique_in_tree(index);

	if (info->n_hash_potential == 0) {

		goto set_new_recomm;
	}

	/* Test if the search would have succeeded using the recommended
	hash prefix */

	if (info->n_fields >= n_unique && cursor->up_match >= n_unique) {
increment_potential:
		info->n_hash_potential++;

		return;
	}

	cmp = ut_pair_cmp(info->n_fields, info->n_bytes,
			  cursor->low_match, cursor->low_bytes);

	if (info->left_side ? cmp <= 0 : cmp > 0) {

		goto set_new_recomm;
	}

	cmp = ut_pair_cmp(info->n_fields, info->n_bytes,
			  cursor->up_match, cursor->up_bytes);

	if (info->left_side ? cmp <= 0 : cmp > 0) {

		goto increment_potential;
	}

set_new_recomm:
	/* We have to set a new recommendation; skip the hash analysis
	for a while to avoid unnecessary CPU time usage when there is no
	chance for success */

	info->hash_analysis = 0;

	cmp = ut_pair_cmp(cursor->up_match, cursor->up_bytes,
			  cursor->low_match, cursor->low_bytes);
	info->left_side = cmp >= 0;
	info->n_hash_potential = cmp != 0;

	if (cmp == 0) {
		/* For extra safety, we set some sensible values here */
		info->n_fields = 1;
		info->n_bytes = 0;
	} else if (cmp > 0) {
		info->n_hash_potential = 1;

		if (cursor->up_match >= n_unique) {

			info->n_fields = n_unique;
			info->n_bytes = 0;

		} else if (cursor->low_match < cursor->up_match) {

			info->n_fields = static_cast<uint16_t>(
				cursor->low_match + 1);
			info->n_bytes = 0;
		} else {
			info->n_fields = static_cast<uint16_t>(
				cursor->low_match);
			info->n_bytes = static_cast<uint16_t>(
				cursor->low_bytes + 1);
		}
	} else {
		if (cursor->low_match >= n_unique) {

			info->n_fields = n_unique;
			info->n_bytes = 0;
		} else if (cursor->low_match > cursor->up_match) {

			info->n_fields = static_cast<uint16_t>(
				cursor->up_match + 1);
			info->n_bytes = 0;
		} else {
			info->n_fields = static_cast<uint16_t>(
				cursor->up_match);
			info->n_bytes = static_cast<uint16_t>(
				cursor->up_bytes + 1);
		}
	}
}

/** Update the block search info on hash successes. NOTE that info and
block->n_hash_helps, n_fields, n_bytes, left_side are NOT protected by any
semaphore, to save CPU time! Do not assume the fields are consistent.
@return TRUE if building a (new) hash index on the block is recommended
@param[in,out]	info	search info
@param[in,out]	block	buffer block */
static
bool
btr_search_update_block_hash_info(btr_search_t* info, buf_block_t* block)
{
	ut_ad(!btr_search_own_any());
	ut_ad(rw_lock_own_flagged(&block->lock,
				  RW_LOCK_FLAG_X | RW_LOCK_FLAG_S));

	info->last_hash_succ = FALSE;

	ut_a(buf_block_state_valid(block));
	ut_ad(info->magic_n == BTR_SEARCH_MAGIC_N);

	if ((block->n_hash_helps > 0)
	    && (info->n_hash_potential > 0)
	    && (block->n_fields == info->n_fields)
	    && (block->n_bytes == info->n_bytes)
	    && (block->left_side == info->left_side)) {

		if ((block->index)
		    && (block->curr_n_fields == info->n_fields)
		    && (block->curr_n_bytes == info->n_bytes)
		    && (block->curr_left_side == info->left_side)) {

			/* The search would presumably have succeeded using
			the hash index */

			info->last_hash_succ = TRUE;
		}

		block->n_hash_helps++;
	} else {
		block->n_hash_helps = 1;
		block->n_fields = info->n_fields;
		block->n_bytes = info->n_bytes;
		block->left_side = info->left_side;
	}

	if ((block->n_hash_helps > page_get_n_recs(block->frame)
	     / BTR_SEARCH_PAGE_BUILD_LIMIT)
	    && (info->n_hash_potential >= BTR_SEARCH_BUILD_LIMIT)) {

		if ((!block->index)
		    || (block->n_hash_helps
			> 2U * page_get_n_recs(block->frame))
		    || (block->n_fields != block->curr_n_fields)
		    || (block->n_bytes != block->curr_n_bytes)
		    || (block->left_side != block->curr_left_side)) {

			/* Build a new hash index on the page */

			return(true);
		}
	}

	return(false);
}

/** Updates a hash node reference when it has been unsuccessfully used in a
search which could have succeeded with the used hash parameters. This can
happen because when building a hash index for a page, we do not check
what happens at page boundaries, and therefore there can be misleading
hash nodes. Also, collisions in the fold value can lead to misleading
references. This function lazily fixes these imperfections in the hash
index.
@param[in]	info	search info
@param[in]	block	buffer block where cursor positioned
@param[in]	cursor	cursor */
static
void
btr_search_update_hash_ref(
	const btr_search_t*	info,
	buf_block_t*		block,
	const btr_cur_t*	cursor)
{
	ut_ad(cursor->flag == BTR_CUR_HASH_FAIL);

	ut_ad(rw_lock_own_flagged(&block->lock,
				  RW_LOCK_FLAG_X | RW_LOCK_FLAG_S));
	ut_ad(page_align(btr_cur_get_rec(cursor)) == block->frame);
	ut_ad(page_is_leaf(block->frame));
	assert_block_ahi_valid(block);

	dict_index_t* index = block->index;

	if (!index || !info->n_hash_potential) {
		return;
	}

	ut_ad(block->page.id.space() == index->table->space_id);
	ut_ad(index == cursor->index);
	ut_ad(!dict_index_is_ibuf(index));
	rw_lock_t* const latch = btr_get_search_latch(index);
	rw_lock_x_lock(latch);
	ut_ad(!block->index || block->index == index);

	if (block->index
	    && (block->curr_n_fields == info->n_fields)
	    && (block->curr_n_bytes == info->n_bytes)
	    && (block->curr_left_side == info->left_side)) {
		mem_heap_t*	heap		= NULL;
		rec_offs	offsets_[REC_OFFS_NORMAL_SIZE];
		rec_offs_init(offsets_);

		const rec_t* rec = btr_cur_get_rec(cursor);

		if (!page_rec_is_user_rec(rec)) {
			goto func_exit;
		}

		ulint fold = rec_fold(
			rec,
			rec_get_offsets(rec, index, offsets_, true,
					ULINT_UNDEFINED, &heap),
			block->curr_n_fields,
			block->curr_n_bytes, index->id);
		if (UNIV_LIKELY_NULL(heap)) {
			mem_heap_free(heap);
		}

		ha_insert_for_fold(btr_get_search_table(index), fold,
				   block, rec);

		MONITOR_INC(MONITOR_ADAPTIVE_HASH_ROW_ADDED);
	}

func_exit:
	rw_lock_x_unlock(latch);
}

/** Checks if a guessed position for a tree cursor is right. Note that if
mode is PAGE_CUR_LE, which is used in inserts, and the function returns
TRUE, then cursor->up_match and cursor->low_match both have sensible values.
@param[in,out]	cursor		guess cursor position
@param[in]	can_only_compare_to_cursor_rec
				if we do not have a latch on the page of cursor,
				but a latch corresponding search system, then
				ONLY the columns of the record UNDER the cursor
				are protected, not the next or previous record
				in the chain: we cannot look at the next or
				previous record to check our guess!
@param[in]	tuple		data tuple
@param[in]	mode		PAGE_CUR_L, PAGE_CUR_LE, PAGE_CUR_G, PAGE_CUR_GE
@return	whether a match was found */
static
bool
btr_search_check_guess(
	btr_cur_t*	cursor,
	bool		can_only_compare_to_cursor_rec,
	const dtuple_t*	tuple,
	ulint		mode)
{
	rec_t*		rec;
	ulint		n_unique;
	ulint		match;
	int		cmp;
	mem_heap_t*	heap		= NULL;
	rec_offs	offsets_[REC_OFFS_NORMAL_SIZE];
	rec_offs*	offsets		= offsets_;
	ibool		success		= FALSE;
	rec_offs_init(offsets_);

	n_unique = dict_index_get_n_unique_in_tree(cursor->index);

	rec = btr_cur_get_rec(cursor);

	ut_ad(page_rec_is_user_rec(rec));
	ut_ad(page_rec_is_leaf(rec));

	match = 0;

	offsets = rec_get_offsets(rec, cursor->index, offsets, true,
				  n_unique, &heap);
	cmp = cmp_dtuple_rec_with_match(tuple, rec, offsets, &match);

	if (mode == PAGE_CUR_GE) {
		if (cmp > 0) {
			goto exit_func;
		}

		cursor->up_match = match;

		if (match >= n_unique) {
			success = TRUE;
			goto exit_func;
		}
	} else if (mode == PAGE_CUR_LE) {
		if (cmp < 0) {
			goto exit_func;
		}

		cursor->low_match = match;

	} else if (mode == PAGE_CUR_G) {
		if (cmp >= 0) {
			goto exit_func;
		}
	} else if (mode == PAGE_CUR_L) {
		if (cmp <= 0) {
			goto exit_func;
		}
	}

	if (can_only_compare_to_cursor_rec) {
		/* Since we could not determine if our guess is right just by
		looking at the record under the cursor, return FALSE */
		goto exit_func;
	}

	match = 0;

	if ((mode == PAGE_CUR_G) || (mode == PAGE_CUR_GE)) {
		ut_ad(!page_rec_is_infimum(rec));

		const rec_t* prev_rec = page_rec_get_prev(rec);

		if (page_rec_is_infimum(prev_rec)) {
			success = !page_has_prev(page_align(prev_rec));
			goto exit_func;
		}

		offsets = rec_get_offsets(prev_rec, cursor->index, offsets,
					  true, n_unique, &heap);
		cmp = cmp_dtuple_rec_with_match(
			tuple, prev_rec, offsets, &match);
		if (mode == PAGE_CUR_GE) {
			success = cmp > 0;
		} else {
			success = cmp >= 0;
		}
	} else {
		ut_ad(!page_rec_is_supremum(rec));

		const rec_t* next_rec = page_rec_get_next(rec);

		if (page_rec_is_supremum(next_rec)) {
			if (!page_has_next(page_align(next_rec))) {
				cursor->up_match = 0;
				success = TRUE;
			}

			goto exit_func;
		}

		offsets = rec_get_offsets(next_rec, cursor->index, offsets,
					  true, n_unique, &heap);
		cmp = cmp_dtuple_rec_with_match(
			tuple, next_rec, offsets, &match);
		if (mode == PAGE_CUR_LE) {
			success = cmp < 0;
			cursor->up_match = match;
		} else {
			success = cmp <= 0;
		}
	}
exit_func:
	if (UNIV_LIKELY_NULL(heap)) {
		mem_heap_free(heap);
	}
	return(success);
}

static
void
btr_search_failure(btr_search_t* info, btr_cur_t* cursor)
{
	cursor->flag = BTR_CUR_HASH_FAIL;

#ifdef UNIV_SEARCH_PERF_STAT
	++info->n_hash_fail;

	if (info->n_hash_succ > 0) {
		--info->n_hash_succ;
	}
#endif /* UNIV_SEARCH_PERF_STAT */

	info->last_hash_succ = FALSE;
}

/** Clear the adaptive hash index on all pages in the buffer pool. */
inline void buf_pool_t::clear_hash_index()
{
  ut_ad(btr_search_own_all(RW_LOCK_X));
  ut_ad(!resizing);
  ut_ad(!btr_search_enabled);

  for (chunk_t *chunk= chunks + n_chunks; chunk-- != chunks; )
  {
    for (buf_block_t *block= chunk->blocks, * const end= block + chunk->size;
         block != end; block++)
    {
      dict_index_t *index= block->index;
      assert_block_ahi_valid(block);

      /* We can clear block->index block->n_pointers when
      btr_search_own_all(RW_LOCK_X); see the comments in buf0buf.h */
      if (!index)
      {
# if defined UNIV_AHI_DEBUG || defined UNIV_DEBUG
        ut_a(!block->n_pointers);
# endif /* UNIV_AHI_DEBUG || UNIV_DEBUG */
        continue;
      }

      ut_d(buf_page_state state= buf_block_get_state(block));
      /* Another thread may have set the state to
      BUF_BLOCK_REMOVE_HASH in buf_LRU_block_remove_hashed().

      The state change in buf_pool_t::realloc() is not observable
      here, because in that case we would have !block->index.

      In the end, the entire adaptive hash index will be removed. */
      ut_ad(state == BUF_BLOCK_FILE_PAGE || state == BUF_BLOCK_REMOVE_HASH);
# if defined UNIV_AHI_DEBUG || defined UNIV_DEBUG
      block->n_pointers= 0;
# endif /* UNIV_AHI_DEBUG || UNIV_DEBUG */
      block->index= nullptr;
    }
  }
}

/** Get a buffer block from an adaptive hash index pointer.
This function does not return if the block is not identified.
@param ptr  pointer to within a page frame
@return pointer to block, never NULL */
inline buf_block_t* buf_pool_t::block_from_ahi(const byte *ptr) const
{
  chunk_t::map *chunk_map = chunk_t::map_ref;
  ut_ad(chunk_t::map_ref == chunk_t::map_reg);
  ut_ad(!resizing);

  chunk_t::map::const_iterator it= chunk_map->upper_bound(ptr);
  ut_a(it != chunk_map->begin());

  chunk_t *chunk= it == chunk_map->end()
    ? chunk_map->rbegin()->second
    : (--it)->second;

  const size_t offs= size_t(ptr - chunk->blocks->frame) >> srv_page_size_shift;
  ut_a(offs < chunk->size);

  buf_block_t *block= &chunk->blocks[offs];
  /* buf_pool_t::chunk_t::init() invokes buf_block_init() so that
  block[n].frame == block->frame + n * srv_page_size.  Check it. */
  ut_ad(block->frame == page_align(ptr));
  /* Read the state of the block without holding a mutex.
  A state transition from BUF_BLOCK_FILE_PAGE to
  BUF_BLOCK_REMOVE_HASH is possible during this execution. */
  ut_d(const buf_page_state state = buf_block_get_state(block));
  ut_ad(state == BUF_BLOCK_FILE_PAGE || state == BUF_BLOCK_REMOVE_HASH);
  return block;
}

/** Tries to guess the right search position based on the hash search info
of the index. Note that if mode is PAGE_CUR_LE, which is used in inserts,
and the function returns TRUE, then cursor->up_match and cursor->low_match
both have sensible values.
@param[in,out]	index		index
@param[in,out]	info		index search info
@param[in]	tuple		logical record
@param[in]	mode		PAGE_CUR_L, ....
@param[in]	latch_mode	BTR_SEARCH_LEAF, ...;
				NOTE that only if has_search_latch is 0, we will
				have a latch set on the cursor page, otherwise
				we assume the caller uses his search latch
				to protect the record!
@param[out]	cursor		tree cursor
@param[in]	ahi_latch	the adaptive hash index latch being held,
				or NULL
@param[in]	mtr		mini transaction
@return whether the search succeeded */
bool
btr_search_guess_on_hash(
	dict_index_t*	index,
	btr_search_t*	info,
	const dtuple_t*	tuple,
	ulint		mode,
	ulint		latch_mode,
	btr_cur_t*	cursor,
	rw_lock_t*	ahi_latch,
	mtr_t*		mtr)
{
	ulint		fold;
	index_id_t	index_id;

	ut_ad(mtr->is_active());
	ut_ad(!ahi_latch || rw_lock_own_flagged(
		      ahi_latch, RW_LOCK_FLAG_X | RW_LOCK_FLAG_S));

	if (!btr_search_enabled) {
		return false;
	}

	ut_ad(!index->is_ibuf());
	ut_ad(!ahi_latch || ahi_latch == btr_get_search_latch(index));
	ut_ad((latch_mode == BTR_SEARCH_LEAF)
	      || (latch_mode == BTR_MODIFY_LEAF));
	compile_time_assert(ulint{BTR_SEARCH_LEAF} == ulint{RW_S_LATCH});
	compile_time_assert(ulint{BTR_MODIFY_LEAF} == ulint{RW_X_LATCH});

	/* Not supported for spatial index */
	ut_ad(!dict_index_is_spatial(index));

	/* Note that, for efficiency, the struct info may not be protected by
	any latch here! */

	if (info->n_hash_potential == 0) {
		return false;
	}

	cursor->n_fields = info->n_fields;
	cursor->n_bytes = info->n_bytes;

	if (dtuple_get_n_fields(tuple) < btr_search_get_n_fields(cursor)) {
		return false;
	}

	index_id = index->id;

#ifdef UNIV_SEARCH_PERF_STAT
	info->n_hash_succ++;
#endif
	fold = dtuple_fold(tuple, cursor->n_fields, cursor->n_bytes, index_id);

	cursor->fold = fold;
	cursor->flag = BTR_CUR_HASH;

	rw_lock_t* use_latch = ahi_latch ? NULL : btr_get_search_latch(index);
	const rec_t* rec;

	if (use_latch) {
		rw_lock_s_lock(use_latch);

		if (!btr_search_enabled) {
			goto fail;
		}
	} else {
		ut_ad(btr_search_enabled);
		ut_ad(rw_lock_own(ahi_latch, RW_LOCK_S));
	}

	rec = static_cast<const rec_t*>(
		ha_search_and_get_data(btr_get_search_table(index), fold));

	if (!rec) {
		if (use_latch) {
fail:
			rw_lock_s_unlock(use_latch);
		}

		btr_search_failure(info, cursor);
		return false;
	}

	buf_block_t* block = buf_pool.block_from_ahi(rec);

	if (use_latch) {
<<<<<<< HEAD
		mutex_enter(&block->mutex);

		if (buf_block_get_state(block) == BUF_BLOCK_REMOVE_HASH) {
			/* Another thread is just freeing the block
			from the LRU list of the buffer pool: do not
			try to access this page. */
			mutex_exit(&block->mutex);
			goto fail;
		}

		ut_ad(buf_block_get_state(block) == BUF_BLOCK_FILE_PAGE);
		DBUG_ASSERT(block->page.status != buf_page_t::FREED);

		buf_page_set_accessed(&block->page);
		buf_block_buf_fix_inc(block, __FILE__, __LINE__);
		mutex_exit(&block->mutex);

		buf_page_make_young_if_needed(&block->page);
		mtr_memo_type_t	fix_type;
		if (latch_mode == BTR_SEARCH_LEAF) {
			if (!rw_lock_s_lock_nowait(&block->lock,
						   __FILE__, __LINE__)) {
got_no_latch:
				buf_block_buf_fix_dec(block);
				goto fail;
			}
			fix_type = MTR_MEMO_PAGE_S_FIX;
		} else {
			if (!rw_lock_x_lock_func_nowait_inline(
				    &block->lock, __FILE__, __LINE__)) {
				goto got_no_latch;
			}
			fix_type = MTR_MEMO_PAGE_X_FIX;
		}
		mtr->memo_push(block, fix_type);

		buf_pool.stat.n_page_gets++;

=======
		if (!buf_page_get_known_nowait(
			latch_mode, block, BUF_MAKE_YOUNG,
			__FILE__, __LINE__, mtr)) {
			goto fail;
		}

		const bool fail = index != block->index
			&& index_id == block->index->id;
		ut_a(!fail || block->index->freed());
>>>>>>> faf6d0ef
		rw_lock_s_unlock(use_latch);

		buf_block_dbg_add_level(block, SYNC_TREE_NODE_FROM_HASH);
		if (UNIV_UNLIKELY(fail)) {
			btr_search_drop_page_hash_index(block);
			goto fail_and_release_page;
		}
	} else if (UNIV_UNLIKELY(index != block->index
				 && index_id == block->index->id)) {
		ut_a(block->index->freed());
		goto fail_and_release_page;
	}

	if (buf_block_get_state(block) != BUF_BLOCK_FILE_PAGE) {

		ut_ad(buf_block_get_state(block) == BUF_BLOCK_REMOVE_HASH);

fail_and_release_page:
		if (!ahi_latch) {
			btr_leaf_page_release(block, latch_mode, mtr);
		}

		btr_search_failure(info, cursor);
		return false;
	}

	ut_ad(page_rec_is_user_rec(rec));

	btr_cur_position(index, (rec_t*) rec, block, cursor);

	/* Check the validity of the guess within the page */

	/* If we only have the latch on search system, not on the
	page, it only protects the columns of the record the cursor
	is positioned on. We cannot look at the next of the previous
	record to determine if our guess for the cursor position is
	right. */
	if (index_id != btr_page_get_index_id(block->frame)
	    || !btr_search_check_guess(cursor, !!ahi_latch, tuple, mode)) {
		goto fail_and_release_page;
	}

	if (info->n_hash_potential < BTR_SEARCH_BUILD_LIMIT + 5) {

		info->n_hash_potential++;
	}

#ifdef notdefined
	/* These lines of code can be used in a debug version to check
	the correctness of the searched cursor position: */

	info->last_hash_succ = FALSE;

	/* Currently, does not work if the following fails: */
	ut_ad(!ahi_latch);

	btr_leaf_page_release(block, latch_mode, mtr);

	btr_cur_search_to_nth_level(
		index, 0, tuple, mode, latch_mode, &cursor2, 0, mtr);

	if (mode == PAGE_CUR_GE
	    && page_rec_is_supremum(btr_cur_get_rec(&cursor2))) {

		/* If mode is PAGE_CUR_GE, then the binary search
		in the index tree may actually take us to the supremum
		of the previous page */

		info->last_hash_succ = FALSE;

		btr_pcur_open_on_user_rec(
			index, tuple, mode, latch_mode, &pcur, mtr);

		ut_ad(btr_pcur_get_rec(&pcur) == btr_cur_get_rec(cursor));
	} else {
		ut_ad(btr_cur_get_rec(&cursor2) == btr_cur_get_rec(cursor));
	}

	/* NOTE that it is theoretically possible that the above assertions
	fail if the page of the cursor gets removed from the buffer pool
	meanwhile! Thus it might not be a bug. */
#endif
	info->last_hash_succ = TRUE;

#ifdef UNIV_SEARCH_PERF_STAT
	btr_search_n_succ++;
#endif
	/* Increment the page get statistics though we did not really
	fix the page: for user info only */
	++buf_pool.stat.n_page_gets;

	if (!ahi_latch) {
		buf_page_make_young_if_needed(&block->page);
	}

	return true;
}

/** Drop any adaptive hash index entries that point to an index page.
@param[in,out]	block	block containing index page, s- or x-latched, or an
			index page for which we know that
			block->buf_fix_count == 0 or it is an index page which
			has already been removed from the buf_pool.page_hash
			i.e.: it is in state BUF_BLOCK_REMOVE_HASH */
void btr_search_drop_page_hash_index(buf_block_t* block)
{
	ulint			n_fields;
	ulint			n_bytes;
	const page_t*		page;
	const rec_t*		rec;
	ulint			fold;
	ulint			prev_fold;
	ulint			n_cached;
	ulint			n_recs;
	ulint*			folds;
	ulint			i;
	mem_heap_t*		heap;
	rec_offs*		offsets;
	rw_lock_t*		latch;

retry:
	/* This debug check uses a dirty read that could theoretically cause
	false positives while buf_pool.clear_hash_index() is executing. */
	assert_block_ahi_valid(block);
	ut_ad(!btr_search_own_any(RW_LOCK_S));
	ut_ad(!btr_search_own_any(RW_LOCK_X));

	if (!block->index) {
		return;
	}

	ut_ad(block->page.buf_fix_count == 0
	      || buf_block_get_state(block) == BUF_BLOCK_REMOVE_HASH
	      || rw_lock_own_flagged(&block->lock,
				     RW_LOCK_FLAG_X | RW_LOCK_FLAG_S
				     | RW_LOCK_FLAG_SX));
	ut_ad(page_is_leaf(block->frame));

	/* We must not dereference block->index here, because it could be freed
	if (index->table->n_ref_count == 0 && !mutex_own(&dict_sys.mutex)).
	Determine the ahi_slot based on the block contents. */

	const index_id_t	index_id
		= btr_page_get_index_id(block->frame);
	const ulint		ahi_slot
		= ut_fold_ulint_pair(static_cast<ulint>(index_id),
				     static_cast<ulint>(block->page.id.space()))
		% btr_ahi_parts;
	latch = btr_search_latches[ahi_slot];

	rw_lock_s_lock(latch);
	assert_block_ahi_valid(block);

	if (!block->index) {
		rw_lock_s_unlock(latch);
		return;
	}

	dict_index_t* index = block->index;
#ifdef MYSQL_INDEX_DISABLE_AHI
	ut_ad(!index->disable_ahi);
#endif
	ut_ad(btr_search_enabled);

	ut_ad(block->page.id.space() == index->table->space_id);
	ut_a(index_id == index->id);
	ut_ad(!dict_index_is_ibuf(index));
#ifdef UNIV_DEBUG
	switch (dict_index_get_online_status(index)) {
	case ONLINE_INDEX_CREATION:
		/* The index is being created (bulk loaded). */
	case ONLINE_INDEX_COMPLETE:
		/* The index has been published. */
	case ONLINE_INDEX_ABORTED:
		/* Either the index creation was aborted due to an
		error observed by InnoDB (in which case there should
		not be any adaptive hash index entries), or it was
		completed and then flagged aborted in
		rollback_inplace_alter_table(). */
		break;
	case ONLINE_INDEX_ABORTED_DROPPED:
		/* The index should have been dropped from the tablespace
		already, and the adaptive hash index entries should have
		been dropped as well. */
		ut_error;
	}
#endif /* UNIV_DEBUG */

	n_fields = block->curr_n_fields;
	n_bytes = block->curr_n_bytes;

	/* NOTE: The AHI fields of block must not be accessed after
	releasing search latch, as the index page might only be s-latched! */

	rw_lock_s_unlock(latch);

	ut_a(n_fields > 0 || n_bytes > 0);

	page = block->frame;
	n_recs = page_get_n_recs(page);

	/* Calculate and cache fold values into an array for fast deletion
	from the hash index */

	folds = (ulint*) ut_malloc_nokey(n_recs * sizeof(ulint));

	n_cached = 0;

	rec = page_get_infimum_rec(page);
	rec = page_rec_get_next_low(rec, page_is_comp(page));
	if (rec_is_metadata(rec, *index)) {
		rec = page_rec_get_next_low(rec, page_is_comp(page));
	}

	prev_fold = 0;

	heap = NULL;
	offsets = NULL;

	while (!page_rec_is_supremum(rec)) {
		offsets = rec_get_offsets(
			rec, index, offsets, true,
			btr_search_get_n_fields(n_fields, n_bytes),
			&heap);
		fold = rec_fold(rec, offsets, n_fields, n_bytes, index_id);

		if (fold == prev_fold && prev_fold != 0) {

			goto next_rec;
		}

		/* Remove all hash nodes pointing to this page from the
		hash chain */

		folds[n_cached] = fold;
		n_cached++;
next_rec:
		rec = page_rec_get_next_low(rec, page_rec_is_comp(rec));
		prev_fold = fold;
	}

	if (UNIV_LIKELY_NULL(heap)) {
		mem_heap_free(heap);
	}

	rw_lock_x_lock(latch);

	if (UNIV_UNLIKELY(!block->index)) {
		/* Someone else has meanwhile dropped the hash index */

		goto cleanup;
	}

	ut_a(block->index == index);

	if (block->curr_n_fields != n_fields
	    || block->curr_n_bytes != n_bytes) {

		/* Someone else has meanwhile built a new hash index on the
		page, with different parameters */

		rw_lock_x_unlock(latch);

		ut_free(folds);
		goto retry;
	}

	for (i = 0; i < n_cached; i++) {

		ha_remove_all_nodes_to_page(
			btr_search_sys->hash_tables[ahi_slot],
			folds[i], page);
	}

	switch (index->search_info->ref_count--) {
	case 0:
		ut_error;
	case 1:
		if (index->freed()) {
			btr_search_lazy_free(index);
		}
	}

	block->index = NULL;

	MONITOR_INC(MONITOR_ADAPTIVE_HASH_PAGE_REMOVED);
	MONITOR_INC_VALUE(MONITOR_ADAPTIVE_HASH_ROW_REMOVED, n_cached);

cleanup:
	assert_block_ahi_valid(block);
	rw_lock_x_unlock(latch);

	ut_free(folds);
}

/** Drop possible adaptive hash index entries when a page is evicted
from the buffer pool or freed in a file, or the index is being dropped.
@param[in]	page_id		page id */
void btr_search_drop_page_hash_when_freed(const page_id_t page_id)
{
	buf_block_t*	block;
	mtr_t		mtr;
	dberr_t		err = DB_SUCCESS;

	mtr_start(&mtr);

	/* If the caller has a latch on the page, then the caller must
	have a x-latch on the page and it must have already dropped
	the hash index for the page. Because of the x-latch that we
	are possibly holding, we cannot s-latch the page, but must
	(recursively) x-latch it, even though we are only reading. */

	block = buf_page_get_gen(page_id, 0, RW_X_LATCH, NULL,
				 BUF_PEEK_IF_IN_POOL, __FILE__, __LINE__,
				 &mtr, &err);

	if (block) {

		/* If AHI is still valid, page can't be in free state.
		AHI is dropped when page is freed. */
		DBUG_ASSERT(block->page.status != buf_page_t::FREED);

		buf_block_dbg_add_level(block, SYNC_TREE_NODE_FROM_HASH);

		dict_index_t*	index = block->index;
		if (index != NULL) {
			/* In all our callers, the table handle should
			be open, or we should be in the process of
			dropping the table (preventing eviction). */
			ut_ad(index->table->get_ref_count() > 0
			      || mutex_own(&dict_sys.mutex));
			btr_search_drop_page_hash_index(block);
		}
	}

	mtr_commit(&mtr);
}

/** Build a hash index on a page with the given parameters. If the page already
has a hash index with different parameters, the old hash index is removed.
If index is non-NULL, this function checks if n_fields and n_bytes are
sensible, and does not build a hash index if not.
@param[in,out]	index		index for which to build.
@param[in,out]	block		index page, s-/x- latched.
@param[in,out]	ahi_latch	the adaptive search latch
@param[in]	n_fields	hash this many full fields
@param[in]	n_bytes		hash this many bytes of the next field
@param[in]	left_side	hash for searches from left side */
static
void
btr_search_build_page_hash_index(
	dict_index_t*	index,
	buf_block_t*	block,
	rw_lock_t*	ahi_latch,
	uint16_t	n_fields,
	uint16_t	n_bytes,
	bool		left_side)
{
	const rec_t*	rec;
	const rec_t*	next_rec;
	ulint		fold;
	ulint		next_fold;
	ulint		n_cached;
	ulint		n_recs;
	ulint*		folds;
	const rec_t**	recs;
	ulint		i;
	mem_heap_t*	heap		= NULL;
	rec_offs	offsets_[REC_OFFS_NORMAL_SIZE];
	rec_offs*	offsets		= offsets_;

#ifdef MYSQL_INDEX_DISABLE_AHI
	if (index->disable_ahi) return;
#endif
	if (!btr_search_enabled) {
		return;
	}

	rec_offs_init(offsets_);
	ut_ad(ahi_latch == btr_get_search_latch(index));
	ut_ad(index);
	ut_ad(block->page.id.space() == index->table->space_id);
	ut_ad(!dict_index_is_ibuf(index));
	ut_ad(page_is_leaf(block->frame));

	ut_ad(rw_lock_own_flagged(&block->lock,
				  RW_LOCK_FLAG_X | RW_LOCK_FLAG_S));
	ut_ad(block->page.id.page_no() >= 3);

	rw_lock_s_lock(ahi_latch);

	const bool rebuild = block->index
		&& (block->curr_n_fields != n_fields
		    || block->curr_n_bytes != n_bytes
		    || block->curr_left_side != left_side);

	rw_lock_s_unlock(ahi_latch);

	if (rebuild) {
		btr_search_drop_page_hash_index(block);
	}

	/* Check that the values for hash index build are sensible */

	if (n_fields == 0 && n_bytes == 0) {

		return;
	}

	if (dict_index_get_n_unique_in_tree(index)
	    < btr_search_get_n_fields(n_fields, n_bytes)) {
		return;
	}

	page_t*		page	= buf_block_get_frame(block);
	n_recs = page_get_n_recs(page);

	if (n_recs == 0) {

		return;
	}

	rec = page_rec_get_next_const(page_get_infimum_rec(page));

	if (rec_is_metadata(rec, *index)) {
		rec = page_rec_get_next_const(rec);
		if (!--n_recs) return;
	}

	/* Calculate and cache fold values and corresponding records into
	an array for fast insertion to the hash index */

	folds = static_cast<ulint*>(ut_malloc_nokey(n_recs * sizeof *folds));
	recs = static_cast<const rec_t**>(
		ut_malloc_nokey(n_recs * sizeof *recs));

	n_cached = 0;

	ut_a(index->id == btr_page_get_index_id(page));

	offsets = rec_get_offsets(
		rec, index, offsets, true,
		btr_search_get_n_fields(n_fields, n_bytes),
		&heap);
	ut_ad(page_rec_is_supremum(rec)
	      || n_fields == rec_offs_n_fields(offsets) - (n_bytes > 0));

	fold = rec_fold(rec, offsets, n_fields, n_bytes, index->id);

	if (left_side) {

		folds[n_cached] = fold;
		recs[n_cached] = rec;
		n_cached++;
	}

	for (;;) {
		next_rec = page_rec_get_next_const(rec);

		if (page_rec_is_supremum(next_rec)) {

			if (!left_side) {

				folds[n_cached] = fold;
				recs[n_cached] = rec;
				n_cached++;
			}

			break;
		}

		offsets = rec_get_offsets(
			next_rec, index, offsets, true,
			btr_search_get_n_fields(n_fields, n_bytes), &heap);
		next_fold = rec_fold(next_rec, offsets, n_fields,
				     n_bytes, index->id);

		if (fold != next_fold) {
			/* Insert an entry into the hash index */

			if (left_side) {

				folds[n_cached] = next_fold;
				recs[n_cached] = next_rec;
				n_cached++;
			} else {
				folds[n_cached] = fold;
				recs[n_cached] = rec;
				n_cached++;
			}
		}

		rec = next_rec;
		fold = next_fold;
	}

	btr_search_check_free_space_in_heap(index);

	hash_table_t*	table	= btr_get_search_table(index);
	rw_lock_x_lock(ahi_latch);

	if (!btr_search_enabled) {
		goto exit_func;
	}

	if (block->index && ((block->curr_n_fields != n_fields)
			     || (block->curr_n_bytes != n_bytes)
			     || (block->curr_left_side != left_side))) {
		goto exit_func;
	}

	/* This counter is decremented every time we drop page
	hash index entries and is incremented here. Since we can
	rebuild hash index for a page that is already hashed, we
	have to take care not to increment the counter in that
	case. */
	if (!block->index) {
		assert_block_ahi_empty(block);
		index->search_info->ref_count++;
	}

	block->n_hash_helps = 0;

	block->curr_n_fields = n_fields & dict_index_t::MAX_N_FIELDS;
	block->curr_n_bytes = n_bytes & ((1U << 15) - 1);
	block->curr_left_side = left_side;
	block->index = index;

	for (i = 0; i < n_cached; i++) {

		ha_insert_for_fold(table, folds[i], block, recs[i]);
	}

	MONITOR_INC(MONITOR_ADAPTIVE_HASH_PAGE_ADDED);
	MONITOR_INC_VALUE(MONITOR_ADAPTIVE_HASH_ROW_ADDED, n_cached);
exit_func:
	assert_block_ahi_valid(block);
	rw_lock_x_unlock(ahi_latch);

	ut_free(folds);
	ut_free(recs);
	if (UNIV_LIKELY_NULL(heap)) {
		mem_heap_free(heap);
	}
}

/** Updates the search info.
@param[in,out]	info	search info
@param[in,out]	cursor	cursor which was just positioned */
void
btr_search_info_update_slow(btr_search_t* info, btr_cur_t* cursor)
{
	rw_lock_t*	ahi_latch = btr_get_search_latch(cursor->index);

	ut_ad(!rw_lock_own_flagged(ahi_latch,
				   RW_LOCK_FLAG_X | RW_LOCK_FLAG_S));

	buf_block_t*	block = btr_cur_get_block(cursor);

	/* NOTE that the following two function calls do NOT protect
	info or block->n_fields etc. with any semaphore, to save CPU time!
	We cannot assume the fields are consistent when we return from
	those functions! */

	btr_search_info_update_hash(info, cursor);

	bool build_index = btr_search_update_block_hash_info(info, block);

	if (build_index || (cursor->flag == BTR_CUR_HASH_FAIL)) {

		btr_search_check_free_space_in_heap(cursor->index);
	}

	if (cursor->flag == BTR_CUR_HASH_FAIL) {
		/* Update the hash node reference, if appropriate */

#ifdef UNIV_SEARCH_PERF_STAT
		btr_search_n_hash_fail++;
#endif /* UNIV_SEARCH_PERF_STAT */

		btr_search_update_hash_ref(info, block, cursor);
	}

	if (build_index) {
		/* Note that since we did not protect block->n_fields etc.
		with any semaphore, the values can be inconsistent. We have
		to check inside the function call that they make sense. */
		btr_search_build_page_hash_index(cursor->index, block,
						 ahi_latch,
						 block->n_fields,
						 block->n_bytes,
						 block->left_side);
	}
}

/** Move or delete hash entries for moved records, usually in a page split.
If new_block is already hashed, then any hash index for block is dropped.
If new_block is not hashed, and block is hashed, then a new hash index is
built to new_block with the same parameters as block.
@param[in,out]	new_block	destination page
@param[in,out]	block		source page (subject to deletion later) */
void
btr_search_move_or_delete_hash_entries(
	buf_block_t*	new_block,
	buf_block_t*	block)
{
	ut_ad(rw_lock_own(&(block->lock), RW_LOCK_X));
	ut_ad(rw_lock_own(&(new_block->lock), RW_LOCK_X));

	if (!btr_search_enabled) {
		return;
	}

	dict_index_t* index = block->index;
	if (!index) {
		index = new_block->index;
	} else {
		ut_ad(!new_block->index || index == new_block->index);
	}
	assert_block_ahi_valid(block);
	assert_block_ahi_valid(new_block);

	rw_lock_t* ahi_latch = index ? btr_get_search_latch(index) : NULL;

	if (new_block->index) {
		btr_search_drop_page_hash_index(block);
		return;
	}

	if (!index) {
		return;
	}

	rw_lock_s_lock(ahi_latch);

	if (block->index) {
		uint16_t n_fields = block->curr_n_fields;
		uint16_t n_bytes = block->curr_n_bytes;
		bool left_side = block->curr_left_side;

		new_block->n_fields = block->curr_n_fields;
		new_block->n_bytes = block->curr_n_bytes;
		new_block->left_side = left_side;

		rw_lock_s_unlock(ahi_latch);

		ut_a(n_fields > 0 || n_bytes > 0);

		btr_search_build_page_hash_index(
			index, new_block, ahi_latch,
			n_fields, n_bytes, left_side);
		ut_ad(n_fields == block->curr_n_fields);
		ut_ad(n_bytes == block->curr_n_bytes);
		ut_ad(left_side == block->curr_left_side);
		return;
	}

	rw_lock_s_unlock(ahi_latch);
}

/** Updates the page hash index when a single record is deleted from a page.
@param[in]	cursor	cursor which was positioned on the record to delete
			using btr_cur_search_, the record is not yet deleted.*/
void btr_search_update_hash_on_delete(btr_cur_t* cursor)
{
	hash_table_t*	table;
	buf_block_t*	block;
	const rec_t*	rec;
	ulint		fold;
	dict_index_t*	index;
	rec_offs	offsets_[REC_OFFS_NORMAL_SIZE];
	mem_heap_t*	heap		= NULL;
	rec_offs_init(offsets_);

	ut_ad(page_is_leaf(btr_cur_get_page(cursor)));
#ifdef MYSQL_INDEX_DISABLE_AHI
	if (cursor->index->disable_ahi) return;
#endif

	if (!btr_search_enabled) {
		return;
	}

	block = btr_cur_get_block(cursor);

	ut_ad(rw_lock_own(&(block->lock), RW_LOCK_X));

	assert_block_ahi_valid(block);
	index = block->index;

	if (!index) {

		return;
	}

	ut_ad(block->page.id.space() == index->table->space_id);
	ut_a(index == cursor->index);
	ut_a(block->curr_n_fields > 0 || block->curr_n_bytes > 0);
	ut_ad(!dict_index_is_ibuf(index));

	table = btr_get_search_table(index);

	rec = btr_cur_get_rec(cursor);

	fold = rec_fold(rec, rec_get_offsets(rec, index, offsets_, true,
					     ULINT_UNDEFINED, &heap),
			block->curr_n_fields, block->curr_n_bytes, index->id);
	if (UNIV_LIKELY_NULL(heap)) {
		mem_heap_free(heap);
	}

	rw_lock_t*	ahi_latch = btr_get_search_latch(index);

	rw_lock_x_lock(ahi_latch);
	assert_block_ahi_valid(block);

	if (block->index) {
		ut_a(block->index == index);

		if (ha_search_and_delete_if_found(table, fold, rec)) {
			MONITOR_INC(MONITOR_ADAPTIVE_HASH_ROW_REMOVED);
		} else {
			MONITOR_INC(
				MONITOR_ADAPTIVE_HASH_ROW_REMOVE_NOT_FOUND);
		}

		assert_block_ahi_valid(block);
	}

	rw_lock_x_unlock(ahi_latch);
}

/** Updates the page hash index when a single record is inserted on a page.
@param[in]	cursor	cursor which was positioned to the place to insert
			using btr_cur_search_, and the new record has been
			inserted next to the cursor.
@param[in]	ahi_latch	the adaptive hash index latch */
void
btr_search_update_hash_node_on_insert(btr_cur_t* cursor, rw_lock_t* ahi_latch)
{
	hash_table_t*	table;
	buf_block_t*	block;
	dict_index_t*	index;
	rec_t*		rec;

	ut_ad(ahi_latch == btr_get_search_latch(cursor->index));
	ut_ad(!btr_search_own_any(RW_LOCK_S));
	ut_ad(!btr_search_own_any(RW_LOCK_X));
#ifdef MYSQL_INDEX_DISABLE_AHI
	if (cursor->index->disable_ahi) return;
#endif
	if (!btr_search_enabled) {
		return;
	}

	rec = btr_cur_get_rec(cursor);

	block = btr_cur_get_block(cursor);

	ut_ad(rw_lock_own(&(block->lock), RW_LOCK_X));

	index = block->index;

	if (!index) {

		return;
	}

	ut_a(cursor->index == index);
	ut_ad(!dict_index_is_ibuf(index));
	rw_lock_x_lock(ahi_latch);

	if (!block->index) {

		goto func_exit;
	}

	ut_a(block->index == index);

	if ((cursor->flag == BTR_CUR_HASH)
	    && (cursor->n_fields == block->curr_n_fields)
	    && (cursor->n_bytes == block->curr_n_bytes)
	    && !block->curr_left_side) {

		table = btr_get_search_table(index);

		if (ha_search_and_update_if_found(
			table, cursor->fold, rec, block,
			page_rec_get_next(rec))) {
			MONITOR_INC(MONITOR_ADAPTIVE_HASH_ROW_UPDATED);
		}

func_exit:
		assert_block_ahi_valid(block);
		rw_lock_x_unlock(ahi_latch);
	} else {
		rw_lock_x_unlock(ahi_latch);

		btr_search_update_hash_on_insert(cursor, ahi_latch);
	}
}

/** Updates the page hash index when a single record is inserted on a page.
@param[in,out]	cursor		cursor which was positioned to the
				place to insert using btr_cur_search_...,
				and the new record has been inserted next
				to the cursor
@param[in]	ahi_latch	the adaptive hash index latch */
void
btr_search_update_hash_on_insert(btr_cur_t* cursor, rw_lock_t* ahi_latch)
{
	hash_table_t*	table;
	buf_block_t*	block;
	dict_index_t*	index;
	const rec_t*	rec;
	const rec_t*	ins_rec;
	const rec_t*	next_rec;
	ulint		fold;
	ulint		ins_fold;
	ulint		next_fold = 0; /* remove warning (??? bug ???) */
	ulint		n_fields;
	ulint		n_bytes;
	mem_heap_t*	heap		= NULL;
	rec_offs	offsets_[REC_OFFS_NORMAL_SIZE];
	rec_offs*	offsets		= offsets_;
	rec_offs_init(offsets_);

	ut_ad(ahi_latch == btr_get_search_latch(cursor->index));
	ut_ad(page_is_leaf(btr_cur_get_page(cursor)));
	ut_ad(!btr_search_own_any(RW_LOCK_S));
	ut_ad(!btr_search_own_any(RW_LOCK_X));
#ifdef MYSQL_INDEX_DISABLE_AHI
	if (cursor->index->disable_ahi) return;
#endif
	if (!btr_search_enabled) {
		return;
	}

	block = btr_cur_get_block(cursor);

	ut_ad(rw_lock_own(&(block->lock), RW_LOCK_X));
	assert_block_ahi_valid(block);

	index = block->index;

	if (!index) {

		return;
	}

	ut_ad(block->page.id.space() == index->table->space_id);
	btr_search_check_free_space_in_heap(index);

	table = btr_get_search_table(index);

	rec = btr_cur_get_rec(cursor);

#ifdef MYSQL_INDEX_DISABLE_AHI
	ut_a(!index->disable_ahi);
#endif
	ut_a(index == cursor->index);
	ut_ad(!dict_index_is_ibuf(index));

	n_fields = block->curr_n_fields;
	n_bytes = block->curr_n_bytes;
	const bool left_side = block->curr_left_side;

	ins_rec = page_rec_get_next_const(rec);
	next_rec = page_rec_get_next_const(ins_rec);

	offsets = rec_get_offsets(ins_rec, index, offsets, true,
				  ULINT_UNDEFINED, &heap);
	ins_fold = rec_fold(ins_rec, offsets, n_fields, n_bytes, index->id);

	if (!page_rec_is_supremum(next_rec)) {
		offsets = rec_get_offsets(
			next_rec, index, offsets, true,
			btr_search_get_n_fields(n_fields, n_bytes), &heap);
		next_fold = rec_fold(next_rec, offsets, n_fields,
				     n_bytes, index->id);
	}

	bool locked = false;

	if (!page_rec_is_infimum(rec) && !rec_is_metadata(rec, *index)) {
		offsets = rec_get_offsets(
			rec, index, offsets, true,
			btr_search_get_n_fields(n_fields, n_bytes), &heap);
		fold = rec_fold(rec, offsets, n_fields, n_bytes, index->id);
	} else {
		if (left_side) {
			locked = true;
			rw_lock_x_lock(ahi_latch);

			if (!btr_search_enabled) {
				goto function_exit;
			}

			ha_insert_for_fold(table, ins_fold, block, ins_rec);
		}

		goto check_next_rec;
	}

	if (fold != ins_fold) {

		if (!locked) {
			locked = true;
			rw_lock_x_lock(ahi_latch);

			if (!btr_search_enabled) {
				goto function_exit;
			}
		}

		if (!left_side) {
			ha_insert_for_fold(table, fold, block, rec);
		} else {
			ha_insert_for_fold(table, ins_fold, block, ins_rec);
		}
	}

check_next_rec:
	if (page_rec_is_supremum(next_rec)) {

		if (!left_side) {
			if (!locked) {
				locked = true;
				rw_lock_x_lock(ahi_latch);

				if (!btr_search_enabled) {
					goto function_exit;
				}
			}

			ha_insert_for_fold(table, ins_fold, block, ins_rec);
		}

		goto function_exit;
	}

	if (ins_fold != next_fold) {
		if (!locked) {
			locked = true;
			rw_lock_x_lock(ahi_latch);

			if (!btr_search_enabled) {
				goto function_exit;
			}
		}

		if (!left_side) {
			ha_insert_for_fold(table, ins_fold, block, ins_rec);
		} else {
			ha_insert_for_fold(table, next_fold, block, next_rec);
		}
	}

function_exit:
	if (UNIV_LIKELY_NULL(heap)) {
		mem_heap_free(heap);
	}
	if (locked) {
		rw_lock_x_unlock(ahi_latch);
	}
	ut_ad(!rw_lock_own(ahi_latch, RW_LOCK_X));
}

#if defined UNIV_AHI_DEBUG || defined UNIV_DEBUG

/** Validates the search system for given hash table.
@param[in]	hash_table_id	hash table to validate
@return TRUE if ok */
static
ibool
btr_search_hash_table_validate(ulint hash_table_id)
{
	ha_node_t*	node;
	ibool		ok		= TRUE;
	ulint		i;
	ulint		cell_count;
	mem_heap_t*	heap		= NULL;
	rec_offs	offsets_[REC_OFFS_NORMAL_SIZE];
	rec_offs*	offsets		= offsets_;

	if (!btr_search_enabled) {
		return(TRUE);
	}

	/* How many cells to check before temporarily releasing
	search latches. */
	ulint		chunk_size = 10000;

	rec_offs_init(offsets_);

	btr_search_x_lock_all();
	mutex_enter(&buf_pool.mutex);

	cell_count = hash_get_n_cells(
		btr_search_sys->hash_tables[hash_table_id]);

	for (i = 0; i < cell_count; i++) {
		/* We release search latches every once in a while to
		give other queries a chance to run. */
		if ((i != 0) && ((i % chunk_size) == 0)) {

			mutex_exit(&buf_pool.mutex);
			btr_search_x_unlock_all();

			os_thread_yield();

			btr_search_x_lock_all();
			mutex_enter(&buf_pool.mutex);

			ulint	curr_cell_count = hash_get_n_cells(
				btr_search_sys->hash_tables[hash_table_id]);

			if (cell_count != curr_cell_count) {

				cell_count = curr_cell_count;

				if (i >= cell_count) {
					break;
				}
			}
		}

		node = (ha_node_t*) hash_get_nth_cell(
			btr_search_sys->hash_tables[hash_table_id], i)->node;

		for (; node != NULL; node = node->next) {
			const buf_block_t*	block
				= buf_pool.block_from_ahi((byte*) node->data);
			const buf_block_t*	hash_block;
			index_id_t		page_index_id;

			if (UNIV_LIKELY(buf_block_get_state(block)
					== BUF_BLOCK_FILE_PAGE)) {

				/* The space and offset are only valid
				for file blocks.  It is possible that
				the block is being freed
				(BUF_BLOCK_REMOVE_HASH, see the
				assertion and the comment below) */
				hash_block = buf_block_hash_get(
					block->page.id);
			} else {
				hash_block = NULL;
			}

			if (hash_block) {
				ut_a(hash_block == block);
			} else {
				/* When a block is being freed,
				buf_LRU_search_and_free_block() first
				removes the block from
				buf_pool.page_hash by calling
				buf_LRU_block_remove_hashed_page().
				After that, it invokes
				btr_search_drop_page_hash_index() to
				remove the block from
				btr_search_sys->hash_tables[i]. */

				ut_a(buf_block_get_state(block)
				     == BUF_BLOCK_REMOVE_HASH);
			}

			ut_ad(!dict_index_is_ibuf(block->index));
			ut_ad(block->page.id.space()
			      == block->index->table->space_id);

			page_index_id = btr_page_get_index_id(block->frame);

			offsets = rec_get_offsets(
				node->data, block->index, offsets, true,
				btr_search_get_n_fields(block->curr_n_fields,
							block->curr_n_bytes),
				&heap);

			const ulint	fold = rec_fold(
				node->data, offsets,
				block->curr_n_fields,
				block->curr_n_bytes,
				page_index_id);

			if (node->fold != fold) {
				const page_t*	page = block->frame;

				ok = FALSE;

				ib::error() << "Error in an adaptive hash"
					<< " index pointer to page "
					<< block->page.id
					<< ", ptr mem address "
					<< reinterpret_cast<const void*>(
						node->data)
					<< ", index id " << page_index_id
					<< ", node fold " << node->fold
					<< ", rec fold " << fold;

				fputs("InnoDB: Record ", stderr);
				rec_print_new(stderr, node->data, offsets);
				fprintf(stderr, "\nInnoDB: on that page."
					" Page mem address %p, is hashed %p,"
					" n fields %lu\n"
					"InnoDB: side %lu\n",
					(void*) page, (void*) block->index,
					(ulong) block->curr_n_fields,
					(ulong) block->curr_left_side);
				ut_ad(0);
			}
		}
	}

	for (i = 0; i < cell_count; i += chunk_size) {
		/* We release search latches every once in a while to
		give other queries a chance to run. */
		if (i != 0) {
			mutex_exit(&buf_pool.mutex);
			btr_search_x_unlock_all();

			os_thread_yield();

			btr_search_x_lock_all();
			mutex_enter(&buf_pool.mutex);

			ulint	curr_cell_count = hash_get_n_cells(
				btr_search_sys->hash_tables[hash_table_id]);

			if (cell_count != curr_cell_count) {

				cell_count = curr_cell_count;

				if (i >= cell_count) {
					break;
				}
			}
		}

		ulint end_index = ut_min(i + chunk_size - 1, cell_count - 1);

		if (!ha_validate(btr_search_sys->hash_tables[hash_table_id],
				 i, end_index)) {
			ok = FALSE;
		}
	}

	mutex_exit(&buf_pool.mutex);
	btr_search_x_unlock_all();

	if (UNIV_LIKELY_NULL(heap)) {
		mem_heap_free(heap);
	}

	return(ok);
}

/** Validate the search system.
@return true if ok. */
bool
btr_search_validate()
{
	for (ulint i = 0; i < btr_ahi_parts; ++i) {
		if (!btr_search_hash_table_validate(i)) {
			return(false);
		}
	}

	return(true);
}

#endif /* defined UNIV_AHI_DEBUG || defined UNIV_DEBUG */
#endif /* BTR_CUR_HASH_ADAPT */<|MERGE_RESOLUTION|>--- conflicted
+++ resolved
@@ -351,63 +351,6 @@
     ut_ad(table->id == 0);
     dict_mem_table_free(table);
   }
-}
-
-/** Clear the adaptive hash index on all pages in the buffer pool. */
-static void buf_pool_clear_hash_index()
-{
-  ut_ad(btr_search_own_all(RW_LOCK_X));
-  ut_ad(!btr_search_enabled);
-
-  std::set<dict_index_t*> garbage;
-
-  for (ulong p = 0; p < srv_buf_pool_instances; p++)
-  {
-    buf_pool_t *buf_pool= buf_pool_from_array(p);
-    buf_chunk_t *chunks= buf_pool->chunks;
-    buf_chunk_t *chunk= chunks + buf_pool->n_chunks;
-
-    while (--chunk >= chunks)
-    {
-      buf_block_t *block= chunk->blocks;
-      for (ulint i= chunk->size; i--; block++)
-      {
-        dict_index_t *index= block->index;
-        assert_block_ahi_valid(block);
-
-        /* We can clear block->index and block->n_pointers when
-        btr_search_own_all(RW_LOCK_X); see the comments in buf0buf.h */
-
-        if (!index)
-        {
-# if defined UNIV_AHI_DEBUG || defined UNIV_DEBUG
-          ut_a(!block->n_pointers);
-# endif /* UNIV_AHI_DEBUG || UNIV_DEBUG */
-          continue;
-        }
-
-        ut_d(buf_page_state state= buf_block_get_state(block));
-        /* Another thread may have set the state to
-        BUF_BLOCK_REMOVE_HASH in buf_LRU_block_remove_hashed().
-
-        The state change in buf_page_realloc() is not observable here,
-        because in that case we would have !block->index.
-
-        In the end, the entire adaptive hash index will be removed. */
-        ut_ad(state == BUF_BLOCK_FILE_PAGE || state == BUF_BLOCK_REMOVE_HASH);
-# if defined UNIV_AHI_DEBUG || defined UNIV_DEBUG
-        block->n_pointers= 0;
-# endif /* UNIV_AHI_DEBUG || UNIV_DEBUG */
-        if (index->freed())
-          garbage.insert(index);
-        block->index= NULL;
-      }
-    }
-  }
-
-  for (std::set<dict_index_t*>::iterator i= garbage.begin();
-       i != garbage.end(); i++)
-    btr_search_lazy_free(*i);
 }
 
 /** Disable the adaptive hash search system and empty the index.
@@ -882,6 +825,8 @@
   ut_ad(!resizing);
   ut_ad(!btr_search_enabled);
 
+  std::set<dict_index_t*> garbage;
+
   for (chunk_t *chunk= chunks + n_chunks; chunk-- != chunks; )
   {
     for (buf_block_t *block= chunk->blocks, * const end= block + chunk->size;
@@ -890,8 +835,9 @@
       dict_index_t *index= block->index;
       assert_block_ahi_valid(block);
 
-      /* We can clear block->index block->n_pointers when
+      /* We can clear block->index and block->n_pointers when
       btr_search_own_all(RW_LOCK_X); see the comments in buf0buf.h */
+
       if (!index)
       {
 # if defined UNIV_AHI_DEBUG || defined UNIV_DEBUG
@@ -912,9 +858,14 @@
 # if defined UNIV_AHI_DEBUG || defined UNIV_DEBUG
       block->n_pointers= 0;
 # endif /* UNIV_AHI_DEBUG || UNIV_DEBUG */
+      if (index->freed())
+        garbage.insert(index);
       block->index= nullptr;
     }
   }
+
+  for (dict_index_t *index : garbage)
+    btr_search_lazy_free(index);
 }
 
 /** Get a buffer block from an adaptive hash index pointer.
@@ -1053,7 +1004,6 @@
 	buf_block_t* block = buf_pool.block_from_ahi(rec);
 
 	if (use_latch) {
-<<<<<<< HEAD
 		mutex_enter(&block->mutex);
 
 		if (buf_block_get_state(block) == BUF_BLOCK_REMOVE_HASH) {
@@ -1064,8 +1014,11 @@
 			goto fail;
 		}
 
+		const bool fail = index != block->index
+			&& index_id == block->index->id;
+		ut_a(!fail || block->index->freed());
 		ut_ad(buf_block_get_state(block) == BUF_BLOCK_FILE_PAGE);
-		DBUG_ASSERT(block->page.status != buf_page_t::FREED);
+		DBUG_ASSERT(fail || block->page.status != buf_page_t::FREED);
 
 		buf_page_set_accessed(&block->page);
 		buf_block_buf_fix_inc(block, __FILE__, __LINE__);
@@ -1092,17 +1045,6 @@
 
 		buf_pool.stat.n_page_gets++;
 
-=======
-		if (!buf_page_get_known_nowait(
-			latch_mode, block, BUF_MAKE_YOUNG,
-			__FILE__, __LINE__, mtr)) {
-			goto fail;
-		}
-
-		const bool fail = index != block->index
-			&& index_id == block->index->id;
-		ut_a(!fail || block->index->freed());
->>>>>>> faf6d0ef
 		rw_lock_s_unlock(use_latch);
 
 		buf_block_dbg_add_level(block, SYNC_TREE_NODE_FROM_HASH);
