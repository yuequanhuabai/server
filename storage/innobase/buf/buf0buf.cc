--- conflicted
+++ resolved
@@ -5843,15 +5843,10 @@
 	buf_pool_mutex_enter(buf_pool);
 	mutex_enter(buf_page_get_mutex(bpage));
 	ut_ad(buf_page_get_io_fix(bpage) == BUF_IO_READ);
-<<<<<<< HEAD
-	ut_ad(bpage->buf_fix_count == 0);
-	ut_ad(bpage->id.space() == space->id);
-=======
 	ut_ad(bpage->id.space() == space->id);
 
 	/* buf_fix_count can be greater than zero. Because other thread
 	can wait in buf_page_wait_read() for the page to be read. */
->>>>>>> 50653e02
 
 	bpage->id.set_corrupt_id();
 	/* Set BUF_IO_NONE before we remove the block from LRU list */
