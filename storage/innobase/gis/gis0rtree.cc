--- conflicted
+++ resolved
@@ -184,85 +184,6 @@
 }
 
 /**************************************************************//**
-<<<<<<< HEAD
-=======
-In-place update the mbr field of a spatial index row.
-@return true if update is successful */
-static
-bool
-rtr_update_mbr_field_in_place(
-/*==========================*/
-	dict_index_t*	index,		/*!< in: spatial index. */
-	rec_t*		rec,		/*!< in/out: rec to be modified.*/
-	rec_offs*	offsets,	/*!< in/out: offsets on rec. */
-	rtr_mbr_t*	mbr,		/*!< in: the new mbr. */
-	mtr_t*		mtr)		/*!< in: mtr */
-{
-	void*		new_mbr_ptr;
-	double		new_mbr[SPDIMS * 2];
-	byte*		log_ptr;
-	page_t*		page = page_align(rec);
-	ulint		len = DATA_MBR_LEN;
-	ulint		flags = BTR_NO_UNDO_LOG_FLAG
-			| BTR_NO_LOCKING_FLAG
-			| BTR_KEEP_SYS_FLAG;
-	ulint		rec_info;
-
-	rtr_write_mbr(reinterpret_cast<byte*>(&new_mbr), mbr);
-	new_mbr_ptr = static_cast<void*>(new_mbr);
-	/* Otherwise, set the mbr to the new_mbr. */
-	rec_set_nth_field(rec, offsets, 0, new_mbr_ptr, len);
-
-	rec_info = rec_get_info_bits(rec, rec_offs_comp(offsets));
-
-	/* Write redo log. */
-	/* For now, we use LOG_REC_UPDATE_IN_PLACE to log this enlarge.
-	In the future, we may need to add a new log type for this. */
-	log_ptr = mlog_open_and_write_index(mtr, rec, index, page_is_comp(page)
-					    ? MLOG_COMP_REC_UPDATE_IN_PLACE
-					    : MLOG_REC_UPDATE_IN_PLACE,
-					    1 + DATA_ROLL_PTR_LEN + 14 + 2
-					    + MLOG_BUF_MARGIN);
-
-	if (!log_ptr) {
-		/* Logging in mtr is switched off during
-		crash recovery */
-		return(false);
-	}
-
-	/* Flags */
-	mach_write_to_1(log_ptr, flags);
-	log_ptr++;
-	/* TRX_ID Position */
-	log_ptr += mach_write_compressed(log_ptr, 0);
-	/* ROLL_PTR */
-	trx_write_roll_ptr(log_ptr, 0);
-	log_ptr += DATA_ROLL_PTR_LEN;
-	/* TRX_ID */
-	log_ptr += mach_u64_write_compressed(log_ptr, 0);
-
-	/* Offset */
-	mach_write_to_2(log_ptr, page_offset(rec));
-	log_ptr += 2;
-	/* Info bits */
-	mach_write_to_1(log_ptr, rec_info);
-	log_ptr++;
-	/* N fields */
-	log_ptr += mach_write_compressed(log_ptr, 1);
-	/* Field no, len */
-	log_ptr += mach_write_compressed(log_ptr, 0);
-	log_ptr += mach_write_compressed(log_ptr, len);
-	/* Data */
-	memcpy(log_ptr, new_mbr_ptr, len);
-	log_ptr += len;
-
-	mlog_close(mtr, log_ptr);
-
-	return(true);
-}
-
-/**************************************************************//**
->>>>>>> 2c3c851d
 Update the mbr field of a spatial index row.
 @return true if update is successful */
 bool
@@ -1871,10 +1792,6 @@
 				dtuple in some of the common fields, or which
 				has an equal number or more fields than
 				dtuple */
-<<<<<<< HEAD
-=======
-	const rec_offs*	offsets,/*!< in: array returned by rec_get_offsets() */
->>>>>>> 2c3c851d
 	double*		area)	/*!< out: increased area */
 {
 	const dfield_t*	dtuple_field;
