/*****************************************************************************

Copyright (c) 2011, 2016, Oracle and/or its affiliates. All Rights Reserved.
Copyright (c) 2016, 2017, MariaDB Corporation.

This program is free software; you can redistribute it and/or modify it under
the terms of the GNU General Public License as published by the Free Software
Foundation; version 2 of the License.

This program is distributed in the hope that it will be useful, but WITHOUT
ANY WARRANTY; without even the implied warranty of MERCHANTABILITY or FITNESS
FOR A PARTICULAR PURPOSE. See the GNU General Public License for more details.

You should have received a copy of the GNU General Public License along with
this program; if not, write to the Free Software Foundation, Inc.,
51 Franklin Street, Suite 500, Boston, MA 02110-1335 USA

*****************************************************************************/

/******************************************************************//**
@file include/fts0fts.h
Full text search header file

Created 2011/09/02 Sunny Bains
***********************************************************************/

#ifndef fts0fts_h
#define fts0fts_h

#include "ha_prototypes.h"

#include "data0type.h"
#include "data0types.h"
#include "dict0types.h"
#include "hash0hash.h"
#include "mem0mem.h"
#include "rem0types.h"
#include "row0types.h"
#include "trx0types.h"
#include "ut0vec.h"
#include "ut0rbt.h"
#include "ut0wqueue.h"
#include "que0types.h"
#include "ft_global.h"
#include "mysql/plugin_ftparser.h"

/** "NULL" value of a document id. */
#define FTS_NULL_DOC_ID			0

/** FTS hidden column that is used to map to and from the row */
#define FTS_DOC_ID_COL_NAME		"FTS_DOC_ID"

/** The name of the index created by FTS */
#define FTS_DOC_ID_INDEX_NAME		"FTS_DOC_ID_INDEX"

#define FTS_DOC_ID_INDEX_NAME_LEN	16

/** Doc ID is a 8 byte value */
#define FTS_DOC_ID_LEN			8

/** The number of fields to sort when we build FT index with
FIC. Three fields are sort: (word, doc_id, position) */
#define FTS_NUM_FIELDS_SORT		3

/** Maximum number of rows in a table, smaller than which, we will
optimize using a 4 byte Doc ID for FIC merge sort to reduce sort size */
#define MAX_DOC_ID_OPT_VAL		1073741824

/** Document id type. */
typedef ib_id_t doc_id_t;

/** doc_id_t printf format */
#define FTS_DOC_ID_FORMAT	IB_ID_FMT

/** Convert document id to the InnoDB (BIG ENDIAN) storage format. */
#define fts_write_doc_id(d, s)	mach_write_to_8(d, s)

/** Read a document id to internal format. */
#define fts_read_doc_id(s)	mach_read_from_8(s)

/** Bind the doc id to a variable */
#define fts_bind_doc_id(i, n, v) pars_info_bind_int8_literal(i, n, v)

/** Defines for FTS query mode, they have the same values as
those defined in mysql file ft_global.h */
#define FTS_NL		0
#define FTS_BOOL	1
#define FTS_SORTED	2
#define FTS_EXPAND	4
#define FTS_NO_RANKING	8
#define FTS_PROXIMITY	16
#define FTS_PHRASE	32
#define FTS_OPT_RANKING	64

#define FTS_INDEX_TABLE_IND_NAME	"FTS_INDEX_TABLE_IND"

/** The number of FTS index partitions for a fulltext idnex */
#define FTS_NUM_AUX_INDEX		6

/** Threshold where our optimize thread automatically kicks in */
#define FTS_OPTIMIZE_THRESHOLD		10000000

/** Threshold to avoid exhausting of doc ids. Consecutive doc id difference
should not exceed FTS_DOC_ID_MAX_STEP */
#define FTS_DOC_ID_MAX_STEP		65535

/** Maximum possible Fulltext word length in bytes (assuming mbmaxlen=4) */
#define FTS_MAX_WORD_LEN		(HA_FT_MAXCHARLEN * 4)

/** Maximum possible Fulltext word length (in characters) */
#define FTS_MAX_WORD_LEN_IN_CHAR	HA_FT_MAXCHARLEN

/** Number of columns in FTS AUX Tables */
#define FTS_DELETED_TABLE_NUM_COLS	1
#define FTS_CONFIG_TABLE_NUM_COLS	2
#define FTS_AUX_INDEX_TABLE_NUM_COLS	5

/** DELETED_TABLE(doc_id BIGINT UNSIGNED) */
#define FTS_DELETED_TABLE_COL_LEN	8
/** CONFIG_TABLE(key CHAR(50), value CHAR(200)) */
#define FTS_CONFIG_TABLE_KEY_COL_LEN	50
#define FTS_CONFIG_TABLE_VALUE_COL_LEN	200

#define FTS_INDEX_FIRST_DOC_ID_LEN	8
#define FTS_INDEX_LAST_DOC_ID_LEN	8
#define FTS_INDEX_DOC_COUNT_LEN		4
/* BLOB COLUMN, 0 means VARIABLE SIZE */
#define FTS_INDEX_ILIST_LEN		0


/** Variable specifying the FTS parallel sort degree */
extern ulong		fts_sort_pll_degree;

/** Variable specifying the number of word to optimize for each optimize table
call */
extern ulong		fts_num_word_optimize;

/** Variable specifying whether we do additional FTS diagnostic printout
in the log */
extern char		fts_enable_diag_print;

/** FTS rank type, which will be between 0 .. 1 inclusive */
typedef float 		fts_rank_t;

/** Type of a row during a transaction. FTS_NOTHING means the row can be
forgotten from the FTS system's POV, FTS_INVALID is an internal value used
to mark invalid states.

NOTE: Do not change the order or value of these, fts_trx_row_get_new_state
depends on them being exactly as they are. */
enum fts_row_state {
	FTS_INSERT = 0,
	FTS_MODIFY,
	FTS_DELETE,
	FTS_NOTHING,
	FTS_INVALID
};

/** The FTS table types. */
enum fts_table_type_t {
	FTS_INDEX_TABLE,		/*!< FTS auxiliary table that is
					specific to a particular FTS index
					on a table */

	FTS_COMMON_TABLE		/*!< FTS auxiliary table that is common
					for all FTS index on a table */
};

struct fts_doc_t;
struct fts_cache_t;
struct fts_token_t;
struct fts_doc_ids_t;
struct fts_index_cache_t;


/** Initialize the "fts_table" for internal query into FTS auxiliary
tables */
#define FTS_INIT_FTS_TABLE(fts_table, m_suffix, m_type, m_table)\
do {								\
	(fts_table)->suffix = m_suffix;				\
        (fts_table)->type = m_type;				\
        (fts_table)->table_id = m_table->id;			\
        (fts_table)->parent = m_table->name.m_name;		\
        (fts_table)->table = m_table;				\
} while (0);

#define FTS_INIT_INDEX_TABLE(fts_table, m_suffix, m_type, m_index)\
do {								\
	(fts_table)->suffix = m_suffix;				\
        (fts_table)->type = m_type;				\
        (fts_table)->table_id = m_index->table->id;		\
        (fts_table)->parent = m_index->table->name.m_name;	\
        (fts_table)->table = m_index->table;			\
        (fts_table)->index_id = m_index->id;			\
} while (0);

/** Information about changes in a single transaction affecting
the FTS system. */
struct fts_trx_t {
	trx_t*		trx;		/*!< InnoDB transaction */

	ib_vector_t*	savepoints;	/*!< Active savepoints, must have at
					least one element, the implied
					savepoint */
	ib_vector_t*	last_stmt;	/*!< last_stmt */

	mem_heap_t*	heap;		/*!< heap */
};

/** Information required for transaction savepoint handling. */
struct fts_savepoint_t {
	char*		name;		/*!< First entry is always NULL, the
					default instance. Otherwise the name
					of the savepoint */

	ib_rbt_t*	tables;		/*!< Modified FTS tables */
};

/** Information about changed rows in a transaction for a single table. */
struct fts_trx_table_t {
	dict_table_t*	table;		/*!< table */

	fts_trx_t*	fts_trx;	/*!< link to parent */

	ib_rbt_t*	rows;		/*!< rows changed; indexed by doc-id,
					cells are fts_trx_row_t* */

	fts_doc_ids_t*	added_doc_ids;	/*!< list of added doc ids (NULL until
					the first addition) */

					/*!< for adding doc ids */
	que_t*		docs_added_graph;
};

/** Information about one changed row in a transaction. */
struct fts_trx_row_t {
	doc_id_t	doc_id;		/*!< Id of the ins/upd/del document */

	fts_row_state	state;		/*!< state of the row */

	ib_vector_t*	fts_indexes;	/*!< The indexes that are affected */
};

/** List of document ids that were added during a transaction. This
list is passed on to a background 'Add' thread and OPTIMIZE, so it
needs its own memory heap. */
struct fts_doc_ids_t {
	ib_vector_t*	doc_ids;	/*!< document ids (each element is
					of type doc_id_t). */

	ib_alloc_t*	self_heap;	/*!< Allocator used to create an
					instance of this type and the
					doc_ids vector */
};

// FIXME: Get rid of this if possible.
/** Since MySQL's character set support for Unicode is woefully inadequate
(it supports basic operations like isalpha etc. only for 8-bit characters),
we have to implement our own. We use UTF-16 without surrogate processing
as our in-memory format. This typedef is a single such character. */
typedef unsigned short ib_uc_t;

/** An UTF-16 ro UTF-8 string. */
struct fts_string_t {
	byte*		f_str;		/*!< string, not necessary terminated in
					any way */
	ulint		f_len;		/*!< Length of the string in bytes */
	ulint		f_n_char;	/*!< Number of characters */
};

/** Query ranked doc ids. */
struct fts_ranking_t {
	doc_id_t	doc_id;		/*!< Document id */

	fts_rank_t	rank;		/*!< Rank is between 0 .. 1 */

	byte*		words;		/*!< this contains the words
					that were queried
					and found in this document */
	ulint		words_len;	/*!< words len */
};

/** Query result. */
struct fts_result_t {
	ib_rbt_node_t*	current;	/*!< Current element */

	ib_rbt_t*	rankings_by_id;	/*!< RB tree of type fts_ranking_t
					indexed by doc id */
	ib_rbt_t*	rankings_by_rank;/*!< RB tree of type fts_ranking_t
					indexed by rank */
};

/** This is used to generate the FTS auxiliary table name, we need the
table id and the index id to generate the column specific FTS auxiliary
table name. */
struct fts_table_t {
	const char*	parent;		/*!< Parent table name, this is
					required only for the database
					name */

	fts_table_type_t
			type;		/*!< The auxiliary table type */

	table_id_t	table_id;	/*!< The table id */

	index_id_t	index_id;	/*!< The index id */

	const char*	suffix;		/*!< The suffix of the fts auxiliary
					table name, can be NULL, not used
					everywhere (yet) */
	const dict_table_t*
			table;		/*!< Parent table */
	CHARSET_INFO*	charset;	/*!< charset info if it is for FTS
					index auxiliary table */
};

enum	fts_status {
	BG_THREAD_STOP = 1,	 	/*!< TRUE if the FTS background thread
					has finished reading the ADDED table,
					meaning more items can be added to
					the table. */

	BG_THREAD_READY = 2,		/*!< TRUE if the FTS background thread
					is ready */

	ADD_THREAD_STARTED = 4,		/*!< TRUE if the FTS add thread
					has started */

	ADDED_TABLE_SYNCED = 8,		/*!< TRUE if the ADDED table record is
					sync-ed after crash recovery */

	TABLE_DICT_LOCKED = 16		/*!< Set if the table has
					dict_sys->mutex */
};

typedef	enum fts_status	fts_status_t;

/** The state of the FTS sub system. */
class fts_t {
public:
	/** fts_t constructor.
	@param[in]	table	table with FTS indexes
	@param[in,out]	heap	memory heap where 'this' is stored */
	fts_t(
		const dict_table_t*	table,
		mem_heap_t*		heap);

	/** fts_t destructor. */
	~fts_t();

	/** Mutex protecting bg_threads* and fts_add_wq. */
	ib_mutex_t	bg_threads_mutex;

	/** Number of background threads accessing this table. */
	ulint		bg_threads;

	/** Status bit regarding fts running state. TRUE if background
	threads running should stop themselves. */
	ulint		fts_status;

	/** Work queue for scheduling jobs for the FTS 'Add' thread, or NULL
	if the thread has not yet been created. Each work item is a
	fts_trx_doc_ids_t*. */
	ib_wqueue_t*	add_wq;

	/** FTS memory buffer for this table, or NULL if the table has no FTS
	index. */
	fts_cache_t*	cache;

	/** FTS doc id hidden column number in the CLUSTERED index. */
	ulint		doc_col;

	/** Vector of FTS indexes, this is mainly for caching purposes. */
	ib_vector_t*	indexes;

	/** Heap for fts_t allocation. */
	mem_heap_t*	fts_heap;
};

struct fts_stopword_t;

/** status bits for fts_stopword_t status field. */
#define STOPWORD_NOT_INIT               0x1
#define STOPWORD_OFF                    0x2
#define STOPWORD_FROM_DEFAULT           0x4
#define STOPWORD_USER_TABLE             0x8

extern const char*	fts_default_stopword[];

/** Variable specifying the maximum FTS cache size for each table */
extern ulong		fts_max_cache_size;

/** Variable specifying the total memory allocated for FTS cache */
extern ulong		fts_max_total_cache_size;

/** Variable specifying the FTS result cache limit for each query */
extern ulong		fts_result_cache_limit;

/** Variable specifying the maximum FTS max token size */
extern ulong		fts_max_token_size;

/** Variable specifying the minimum FTS max token size */
extern ulong		fts_min_token_size;

/** Whether the total memory used for FTS cache is exhausted, and we will
need a sync to free some memory */
extern bool		fts_need_sync;

/** Variable specifying the table that has Fulltext index to display its
content through information schema table */
extern char*		fts_internal_tbl_name;
extern char*		fts_internal_tbl_name2;

#define	fts_que_graph_free(graph)			\
do {							\
	mutex_enter(&dict_sys->mutex);			\
	que_graph_free(graph);				\
	mutex_exit(&dict_sys->mutex);			\
} while (0)

/******************************************************************//**
Create a FTS cache. */
fts_cache_t*
fts_cache_create(
/*=============*/
	dict_table_t*	table);			/*!< table owns the FTS cache */

/******************************************************************//**
Create a FTS index cache.
@return Index Cache */
fts_index_cache_t*
fts_cache_index_cache_create(
/*=========================*/
	dict_table_t*	table,			/*!< in: table with FTS index */
	dict_index_t*	index);			/*!< in: FTS index */

/******************************************************************//**
Get the next available document id. This function creates a new
transaction to generate the document id.
@return DB_SUCCESS if OK */
dberr_t
fts_get_next_doc_id(
/*================*/
	const dict_table_t*	table,	/*!< in: table */
	doc_id_t*		doc_id);/*!< out: new document id */
/*********************************************************************//**
Update the next and last Doc ID in the CONFIG table to be the input
"doc_id" value (+ 1). We would do so after each FTS index build or
table truncate */
void
fts_update_next_doc_id(
/*===================*/
	trx_t*			trx,		/*!< in/out: transaction */
	const dict_table_t*	table,		/*!< in: table */
	const char*		table_name,	/*!< in: table name, or NULL */
	doc_id_t		doc_id);	/*!< in: DOC ID to set */

/******************************************************************//**
<<<<<<< HEAD
Create a new document id .
@return DB_SUCCESS if all went well else error */
dberr_t
fts_create_doc_id(
/*==============*/
	dict_table_t*	table,			/*!< in: row is of this
						table. */
	dtuple_t*	row,			/*!< in/out: add doc id
						value to this row. This is the
						current row that is being
						inserted. */
	mem_heap_t*	heap);			/*!< in: heap */

/******************************************************************//**
=======
>>>>>>> 2aa51f52
Create a new fts_doc_ids_t.
@return new fts_doc_ids_t. */
fts_doc_ids_t*
fts_doc_ids_create(void);
/*=====================*/

/******************************************************************//**
Free a fts_doc_ids_t. */
void
fts_doc_ids_free(
/*=============*/
	fts_doc_ids_t*	doc_ids);		/*!< in: doc_ids to free */

/******************************************************************//**
Notify the FTS system about an operation on an FTS-indexed table. */
void
fts_trx_add_op(
/*===========*/
	trx_t*		trx,			/*!< in: InnoDB transaction */
	dict_table_t*	table,			/*!< in: table */
	doc_id_t	doc_id,			/*!< in: doc id */
	fts_row_state	state,			/*!< in: state of the row */
	ib_vector_t*	fts_indexes);		/*!< in: FTS indexes affected
						(NULL=all) */

/******************************************************************//**
Free an FTS trx. */
void
fts_trx_free(
/*=========*/
	fts_trx_t*	fts_trx);		/*!< in, own: FTS trx */

/******************************************************************//**
Creates the common ancillary tables needed for supporting an FTS index
on the given table. row_mysql_lock_data_dictionary must have been
called before this.
@return DB_SUCCESS or error code */
dberr_t
fts_create_common_tables(
/*=====================*/
	trx_t*		trx,			/*!< in: transaction handle */
	const dict_table_t*
			table,			/*!< in: table with one FTS
						index */
	const char*	name,			/*!< in: table name */
	bool		skip_doc_id_index)	/*!< in: Skip index on doc id */
	MY_ATTRIBUTE((warn_unused_result));
/******************************************************************//**
Wrapper function of fts_create_index_tables_low(), create auxiliary
tables for an FTS index
@return DB_SUCCESS or error code */
dberr_t
fts_create_index_tables(
/*====================*/
	trx_t*			trx,		/*!< in: transaction handle */
	const dict_index_t*	index)		/*!< in: the FTS index
						instance */
	MY_ATTRIBUTE((warn_unused_result));
/******************************************************************//**
Creates the column specific ancillary tables needed for supporting an
FTS index on the given table. row_mysql_lock_data_dictionary must have
been called before this.
@return DB_SUCCESS or error code */
dberr_t
fts_create_index_tables_low(
/*========================*/
	trx_t*		trx,			/*!< in: transaction handle */
	const dict_index_t*
			index,			/*!< in: the FTS index
						instance */
	const char*	table_name,		/*!< in: the table name */
	table_id_t	table_id)		/*!< in: the table id */
	MY_ATTRIBUTE((warn_unused_result));
/******************************************************************//**
Add the FTS document id hidden column. */
void
fts_add_doc_id_column(
/*==================*/
	dict_table_t*	table,	/*!< in/out: Table with FTS index */
	mem_heap_t*	heap);	/*!< in: temporary memory heap, or NULL */

/*********************************************************************//**
Drops the ancillary tables needed for supporting an FTS index on the
given table. row_mysql_lock_data_dictionary must have been called before
this.
@return DB_SUCCESS or error code */
dberr_t
fts_drop_tables(
/*============*/
	trx_t*		trx,			/*!< in: transaction */
	dict_table_t*	table);			/*!< in: table has the FTS
						index */
/******************************************************************//**
The given transaction is about to be committed; do whatever is necessary
from the FTS system's POV.
@return DB_SUCCESS or error code */
dberr_t
fts_commit(
/*=======*/
	trx_t*		trx)			/*!< in: transaction */
	MY_ATTRIBUTE((warn_unused_result));

/** FTS Query entry point.
@param[in]	trx		transaction
@param[in]	index		fts index to search
@param[in]	flags		FTS search mode
@param[in]	query_str	FTS query
@param[in]	query_len	FTS query string len in bytes
@param[in,out]	result		result doc ids
@return DB_SUCCESS if successful otherwise error code */
dberr_t
fts_query(
	trx_t*		trx,
	dict_index_t*	index,
	uint		flags,
	const byte*	query_str,
	ulint		query_len,
	fts_result_t**	result)
	MY_ATTRIBUTE((warn_unused_result));

/******************************************************************//**
Retrieve the FTS Relevance Ranking result for doc with doc_id
@return the relevance ranking value. */
float
fts_retrieve_ranking(
/*=================*/
	fts_result_t*	result,			/*!< in: FTS result structure */
	doc_id_t	doc_id);		/*!< in: the interested document
						doc_id */

/******************************************************************//**
FTS Query sort result, returned by fts_query() on fts_ranking_t::rank. */
void
fts_query_sort_result_on_rank(
/*==========================*/
	fts_result_t*	result);		/*!< out: result instance
						to sort.*/

/******************************************************************//**
FTS Query free result, returned by fts_query(). */
void
fts_query_free_result(
/*==================*/
	fts_result_t*	result);		/*!< in: result instance
						to free.*/

/******************************************************************//**
Extract the doc id from the FTS hidden column. */
doc_id_t
fts_get_doc_id_from_row(
/*====================*/
	dict_table_t*	table,			/*!< in: table */
	dtuple_t*	row);			/*!< in: row whose FTS doc id we
						want to extract.*/

/** Extract the doc id from the record that belongs to index.
@param[in]	table	table
@param[in]	rec	record contains FTS_DOC_ID
@param[in]	index	index of rec
@param[in]	heap	heap memory
@return doc id that was extracted from rec */
doc_id_t
fts_get_doc_id_from_rec(
        dict_table_t*           table,
        const rec_t*            rec,
        const dict_index_t*     index,
        mem_heap_t*             heap);

/** Add new fts doc id to the update vector.
@param[in]	table		the table that contains the FTS index.
@param[in,out]	ufield		the fts doc id field in the update vector.
				No new memory is allocated for this in this
				function.
@param[in,out]	next_doc_id	the fts doc id that has been added to the
				update vector.  If 0, a new fts doc id is
				automatically generated.  The memory provided
				for this argument will be used by the update
				vector. Ensure that the life time of this
				memory matches that of the update vector.
@return the fts doc id used in the update vector */
doc_id_t
fts_update_doc_id(
	dict_table_t*	table,
	upd_field_t*	ufield,
	doc_id_t*	next_doc_id);

/******************************************************************//**
FTS initialize. */
void
fts_startup(void);
/*==============*/

#if 0 // TODO: Enable this in WL#6608
/******************************************************************//**
Signal FTS threads to initiate shutdown. */
void
fts_start_shutdown(
/*===============*/
	dict_table_t*	table,			/*!< in: table with FTS
						indexes */
	fts_t*		fts);			/*!< in: fts instance to
						shutdown */

/******************************************************************//**
Wait for FTS threads to shutdown. */
void
fts_shutdown(
/*=========*/
	dict_table_t*	table,			/*!< in: table with FTS
						indexes */
	fts_t*		fts);			/*!< in: fts instance to
						shutdown */
#endif

/******************************************************************//**
Create an instance of fts_t.
@return instance of fts_t */
fts_t*
fts_create(
/*=======*/
	dict_table_t*	table);			/*!< out: table with FTS
						indexes */

/**********************************************************************//**
Free the FTS resources. */
void
fts_free(
/*=====*/
	dict_table_t*   table);			/*!< in/out: table with
						FTS indexes */

/*********************************************************************//**
Run OPTIMIZE on the given table.
@return DB_SUCCESS if all OK */
dberr_t
fts_optimize_table(
/*===============*/
	dict_table_t*	table);			/*!< in: table to optimiza */

/**********************************************************************//**
Startup the optimize thread and create the work queue. */
void
fts_optimize_init(void);
/*====================*/

/****************************************************************//**
Drops index ancillary tables for a FTS index
@return DB_SUCCESS or error code */
dberr_t
fts_drop_index_tables(
/*==================*/
	trx_t*		trx,			/*!< in: transaction */
	dict_index_t*	index)			/*!< in: Index to drop */
	MY_ATTRIBUTE((warn_unused_result));

/******************************************************************//**
Remove the table from the OPTIMIZER's list. We do wait for
acknowledgement from the consumer of the message. */
void
fts_optimize_remove_table(
/*======================*/
	dict_table_t*	table);			/*!< in: table to remove */

/** Shutdown fts optimize thread. */
void
fts_optimize_shutdown();

/** Send sync fts cache for the table.
@param[in]	table	table to sync */
void
fts_optimize_request_sync_table(
	dict_table_t*	table);

/**********************************************************************//**
Take a FTS savepoint. */
void
fts_savepoint_take(
/*===============*/
	trx_t*		trx,			/*!< in: transaction */
	fts_trx_t*	fts_trx,		/*!< in: fts transaction */
	const char*	name);			/*!< in: savepoint name */

/**********************************************************************//**
Refresh last statement savepoint. */
void
fts_savepoint_laststmt_refresh(
/*===========================*/
	trx_t*		trx);			/*!< in: transaction */

/**********************************************************************//**
Release the savepoint data identified by  name. */
void
fts_savepoint_release(
/*==================*/
	trx_t*		trx,			/*!< in: transaction */
	const char*	name);			/*!< in: savepoint name */

/** Clear cache.
@param[in,out]	cache	fts cache */
void
fts_cache_clear(
	fts_cache_t*	cache);

/*********************************************************************//**
Initialize things in cache. */
void
fts_cache_init(
/*===========*/
	fts_cache_t*	cache);			/*!< in: cache */

/*********************************************************************//**
Rollback to and including savepoint indentified by name. */
void
fts_savepoint_rollback(
/*===================*/
	trx_t*		trx,			/*!< in: transaction */
	const char*	name);			/*!< in: savepoint name */

/*********************************************************************//**
Rollback to and including savepoint indentified by name. */
void
fts_savepoint_rollback_last_stmt(
/*=============================*/
	trx_t*		trx);			/*!< in: transaction */

/***********************************************************************//**
Drop all orphaned FTS auxiliary tables, those that don't have a parent
table or FTS index defined on them. */
void
fts_drop_orphaned_tables(void);
/*==========================*/

/** Run SYNC on the table, i.e., write out data from the cache to the
FTS auxiliary INDEX table and clear the cache at the end.
@param[in,out]	table		fts table
@param[in]	unlock_cache	whether unlock cache when write node
@param[in]	wait		whether wait for existing sync to finish
@param[in]      has_dict        whether has dict operation lock
@return DB_SUCCESS on success, error code on failure. */
dberr_t
fts_sync_table(
	dict_table_t*	table,
	bool		unlock_cache,
	bool		wait,
	bool		has_dict);

/****************************************************************//**
Free the query graph but check whether dict_sys->mutex is already
held */
void
fts_que_graph_free_check_lock(
/*==========================*/
	fts_table_t*		fts_table,	/*!< in: FTS table */
	const fts_index_cache_t*index_cache,	/*!< in: FTS index cache */
	que_t*			graph);		/*!< in: query graph */

/****************************************************************//**
Create an FTS index cache. */
CHARSET_INFO*
fts_index_get_charset(
/*==================*/
	dict_index_t*		index);		/*!< in: FTS index */

/*********************************************************************//**
Get the initial Doc ID by consulting the CONFIG table
@return initial Doc ID */
doc_id_t
fts_init_doc_id(
/*============*/
	const dict_table_t*		table);	/*!< in: table */

/* Get parent table name if it's a fts aux table
@param[in]	aux_table_name	aux table name
@param[in]	aux_table_len	aux table length
@return parent table name, or NULL */
char*
fts_get_parent_table_name(
	const char*	aux_table_name,
	ulint		aux_table_len);

/******************************************************************//**
compare two character string according to their charset. */
extern
int
innobase_fts_text_cmp(
/*==================*/
	const void*	cs,			/*!< in: Character set */
	const void*	p1,			/*!< in: key */
	const void*	p2);			/*!< in: node */

/******************************************************************//**
Makes all characters in a string lower case. */
extern
size_t
innobase_fts_casedn_str(
/*====================*/
        CHARSET_INFO*	cs,			/*!< in: Character set */
	char*		src,			/*!< in: string to put in
						lower case */
	size_t		src_len,		/*!< in: input string length */
	char*		dst,			/*!< in: buffer for result
						string */
	size_t		dst_len);		/*!< in: buffer size */


/******************************************************************//**
compare two character string according to their charset. */
extern
int
innobase_fts_text_cmp_prefix(
/*=========================*/
	const void*	cs,			/*!< in: Character set */
	const void*	p1,			/*!< in: key */
	const void*	p2);			/*!< in: node */

/*************************************************************//**
Get the next token from the given string and store it in *token. */
extern
ulint
innobase_mysql_fts_get_token(
/*=========================*/
	CHARSET_INFO*	charset,		/*!< in: Character set */
	const byte*	start,			/*!< in: start of text */
	const byte*	end,			/*!< in: one character past
						end of text */
	fts_string_t*	token);			/*!< out: token's text */

/*************************************************************//**
Get token char size by charset
@return the number of token char size */
ulint
fts_get_token_size(
/*===============*/
	const CHARSET_INFO*	cs,		/*!< in: Character set */
	const char*		token,		/*!< in: token */
	ulint			len);		/*!< in: token length */

/*************************************************************//**
FULLTEXT tokenizer internal in MYSQL_FTPARSER_SIMPLE_MODE
@return 0 if tokenize sucessfully */
int
fts_tokenize_document_internal(
/*===========================*/
	MYSQL_FTPARSER_PARAM*	param,	/*!< in: parser parameter */
	const char*			doc,	/*!< in: document to tokenize */
	int			len);	/*!< in: document length */

/*********************************************************************//**
Fetch COUNT(*) from specified table.
@return the number of rows in the table */
ulint
fts_get_rows_count(
/*===============*/
	fts_table_t*	fts_table);		/*!< in: fts table to read */

/*************************************************************//**
Get maximum Doc ID in a table if index "FTS_DOC_ID_INDEX" exists
@return max Doc ID or 0 if index "FTS_DOC_ID_INDEX" does not exist */
doc_id_t
fts_get_max_doc_id(
/*===============*/
	dict_table_t*	table);			/*!< in: user table */

/******************************************************************//**
Check whether user supplied stopword table exists and is of
the right format.
@return the stopword column charset if qualifies */
CHARSET_INFO*
fts_valid_stopword_table(
/*=====================*/
	const char*	stopword_table_name);	/*!< in: Stopword table
						name */
/****************************************************************//**
This function loads specified stopword into FTS cache
@return TRUE if success */
ibool
fts_load_stopword(
/*==============*/
	const dict_table_t*
			table,			/*!< in: Table with FTS */
	trx_t*		trx,			/*!< in: Transaction */
	const char*	global_stopword_table,	/*!< in: Global stopword table
						name */
	const char*	session_stopword_table,	/*!< in: Session stopword table
						name */
	ibool		stopword_is_on,		/*!< in: Whether stopword
						option is turned on/off */
	ibool		reload);		/*!< in: Whether it is during
						reload of FTS table */

/****************************************************************//**
Read the rows from the FTS index
@return DB_SUCCESS if OK */
dberr_t
fts_table_fetch_doc_ids(
/*====================*/
	trx_t*		trx,			/*!< in: transaction */
	fts_table_t*	fts_table,		/*!< in: aux table */
	fts_doc_ids_t*	doc_ids);		/*!< in: For collecting
						doc ids */
/****************************************************************//**
This function brings FTS index in sync when FTS index is first
used. There are documents that have not yet sync-ed to auxiliary
tables from last server abnormally shutdown, we will need to bring
such document into FTS cache before any further operations
@return TRUE if all OK */
ibool
fts_init_index(
/*===========*/
	dict_table_t*	table,			/*!< in: Table with FTS */
	ibool		has_cache_lock);	/*!< in: Whether we already
						have cache lock */
/*******************************************************************//**
Add a newly create index in FTS cache */
void
fts_add_index(
/*==========*/
	dict_index_t*	index,			/*!< FTS index to be added */
	dict_table_t*	table);			/*!< table */

/*******************************************************************//**
Drop auxiliary tables related to an FTS index
@return DB_SUCCESS or error number */
dberr_t
fts_drop_index(
/*===========*/
	dict_table_t*	table,	/*!< in: Table where indexes are dropped */
	dict_index_t*	index,	/*!< in: Index to be dropped */
	trx_t*		trx);	/*!< in: Transaction for the drop */

/****************************************************************//**
Rename auxiliary tables for all fts index for a table
@return DB_SUCCESS or error code */
dberr_t
fts_rename_aux_tables(
/*==================*/
	dict_table_t*	table,		/*!< in: user Table */
	const char*	new_name,	/*!< in: new table name */
	trx_t*		trx);		/*!< in: transaction */

/*******************************************************************//**
Check indexes in the fts->indexes is also present in index cache and
table->indexes list
@return TRUE if all indexes match */
ibool
fts_check_cached_index(
/*===================*/
	dict_table_t*	table);  /*!< in: Table where indexes are dropped */

/** Check if the all the auxillary tables associated with FTS index are in
consistent state. For now consistency is check only by ensuring
index->page_no != FIL_NULL
@param[out]	base_table	table has host fts index
@param[in,out]	trx		trx handler */
void
fts_check_corrupt(
	dict_table_t*	base_table,
	trx_t*		trx);


#endif /*!< fts0fts.h */
<|MERGE_RESOLUTION|>--- conflicted
+++ resolved
@@ -456,23 +456,6 @@
 	doc_id_t		doc_id);	/*!< in: DOC ID to set */
 
 /******************************************************************//**
-<<<<<<< HEAD
-Create a new document id .
-@return DB_SUCCESS if all went well else error */
-dberr_t
-fts_create_doc_id(
-/*==============*/
-	dict_table_t*	table,			/*!< in: row is of this
-						table. */
-	dtuple_t*	row,			/*!< in/out: add doc id
-						value to this row. This is the
-						current row that is being
-						inserted. */
-	mem_heap_t*	heap);			/*!< in: heap */
-
-/******************************************************************//**
-=======
->>>>>>> 2aa51f52
 Create a new fts_doc_ids_t.
 @return new fts_doc_ids_t. */
 fts_doc_ids_t*
@@ -1033,4 +1016,4 @@
 	trx_t*		trx);
 
 
-#endif /*!< fts0fts.h */
+#endif /*!< fts0fts.h */