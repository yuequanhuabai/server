/*****************************************************************************

<<<<<<< HEAD
Copyright (c) 2011, 2016, Oracle and/or its affiliates. All Rights Reserved.
Copyright (c) 2017, MariaDB Corporation.
=======
Copyright (c) 2011, 2018, Oracle and/or its affiliates. All Rights Reserved.
>>>>>>> 2fb68244

This program is free software; you can redistribute it and/or modify it under
the terms of the GNU General Public License as published by the Free Software
Foundation; version 2 of the License.

This program is distributed in the hope that it will be useful, but WITHOUT
ANY WARRANTY; without even the implied warranty of MERCHANTABILITY or FITNESS
FOR A PARTICULAR PURPOSE. See the GNU General Public License for more details.

You should have received a copy of the GNU General Public License along with
this program; if not, write to the Free Software Foundation, Inc.,
51 Franklin Street, Suite 500, Boston, MA 02110-1335 USA

*****************************************************************************/

/******************************************************************//**
@file include/fts0priv.h
Full text search internal header file

Created 2011/09/02 Sunny Bains
***********************************************************************/

#ifndef INNOBASE_FTS0PRIV_H
#define INNOBASE_FTS0PRIV_H

#include "univ.i"
#include "dict0dict.h"
#include "pars0pars.h"
#include "que0que.h"
#include "que0types.h"
#include "fts0types.h"

/* The various states of the FTS sub system pertaining to a table with
FTS indexes defined on it. */
enum fts_table_state_enum {
					/* !<This must be 0 since we insert
					a hard coded '0' at create time
					to the config table */

	FTS_TABLE_STATE_RUNNING = 0,	/*!< Auxiliary tables created OK */

	FTS_TABLE_STATE_OPTIMIZING,	/*!< This is a substate of RUNNING */

	FTS_TABLE_STATE_DELETED		/*!< All aux tables to be dropped when
					it's safe to do so */
};

typedef enum fts_table_state_enum fts_table_state_t;

/** The default time to wait for the background thread (in microsecnds). */
#define FTS_MAX_BACKGROUND_THREAD_WAIT		10000

/** Maximum number of iterations to wait before we complain */
#define FTS_BACKGROUND_THREAD_WAIT_COUNT	1000

/** The maximum length of the config table's value column in bytes */
#define FTS_MAX_CONFIG_NAME_LEN			64

/** The maximum length of the config table's value column in bytes */
#define FTS_MAX_CONFIG_VALUE_LEN		1024

/** Approx. upper limit of ilist length in bytes. */
#define FTS_ILIST_MAX_SIZE			(64 * 1024)

/** FTS config table name parameters */

/** The number of seconds after which an OPTIMIZE run will stop */
#define FTS_OPTIMIZE_LIMIT_IN_SECS	"optimize_checkpoint_limit"

/** The next doc id */
#define FTS_SYNCED_DOC_ID		"synced_doc_id"

/** The last word that was OPTIMIZED */
#define FTS_LAST_OPTIMIZED_WORD		"last_optimized_word"

/** Total number of documents that have been deleted. The next_doc_id
minus this count gives us the total number of documents. */
#define FTS_TOTAL_DELETED_COUNT		"deleted_doc_count"

/** Total number of words parsed from all documents */
#define FTS_TOTAL_WORD_COUNT		"total_word_count"

/** Start of optimize of an FTS index */
#define FTS_OPTIMIZE_START_TIME		"optimize_start_time"

/** End of optimize for an FTS index */
#define FTS_OPTIMIZE_END_TIME		"optimize_end_time"

/** User specified stopword table name */
#define	FTS_STOPWORD_TABLE_NAME		"stopword_table_name"

/** Whether to use (turn on/off) stopword */
#define	FTS_USE_STOPWORD		"use_stopword"

/** State of the FTS system for this table. It can be one of
 RUNNING, OPTIMIZING, DELETED. */
#define FTS_TABLE_STATE			"table_state"

/** The minimum length of an FTS auxiliary table names's id component
e.g., For an auxiliary table name

	FTS_<TABLE_ID>_SUFFIX

This constant is for the minimum length required to store the <TABLE_ID>
component.
*/
#define FTS_AUX_MIN_TABLE_ID_LENGTH	48

/** Maximum length of an integer stored in the config table value column. */
#define FTS_MAX_INT_LEN			32

/******************************************************************//**
Parse an SQL string. %s is replaced with the table's id.
@return query graph */
que_t*
fts_parse_sql(
/*==========*/
	fts_table_t*	fts_table,	/*!< in: FTS aux table */
	pars_info_t*	info,		/*!< in: info struct, or NULL */
	const char*	sql)		/*!< in: SQL string to evaluate */
	MY_ATTRIBUTE((warn_unused_result));

/******************************************************************//**
Evaluate a parsed SQL statement
@return DB_SUCCESS or error code */
dberr_t
fts_eval_sql(
/*=========*/
	trx_t*		trx,		/*!< in: transaction */
	que_t*		graph)		/*!< in: Parsed statement */
	MY_ATTRIBUTE((warn_unused_result));

/******************************************************************//**
Construct the name of an ancillary FTS table for the given table.
Caller must allocate enough memory(usually size of MAX_FULL_NAME_LEN)
for param 'table_name'. */
void
fts_get_table_name(
/*===============*/
	const fts_table_t*
			fts_table,	/*!< in: FTS aux table info */
	char*		table_name);	/*!< in/out: aux table name */

/******************************************************************//**
Construct the column specification part of the SQL string for selecting the
indexed FTS columns for the given table. Adds the necessary bound
ids to the given 'info' and returns the SQL string. Examples:

One indexed column named "text":

 "$sel0",
 info/ids: sel0 -> "text"

Two indexed columns named "subject" and "content":

 "$sel0, $sel1",
 info/ids: sel0 -> "subject", sel1 -> "content",
@return heap-allocated WHERE string */
const char*
fts_get_select_columns_str(
/*=======================*/
	dict_index_t*	index,		/*!< in: FTS index */
	pars_info_t*	info,		/*!< in/out: parser info */
	mem_heap_t*	heap)		/*!< in: memory heap */
	MY_ATTRIBUTE((warn_unused_result));

/** define for fts_doc_fetch_by_doc_id() "option" value, defines whether
we want to get Doc whose ID is equal to or greater or smaller than supplied
ID */
#define	FTS_FETCH_DOC_BY_ID_EQUAL	1
#define	FTS_FETCH_DOC_BY_ID_LARGE	2
#define	FTS_FETCH_DOC_BY_ID_SMALL	3

/*************************************************************//**
Fetch document (= a single row's indexed text) with the given
document id.
@return: DB_SUCCESS if fetch is successful, else error */
dberr_t
fts_doc_fetch_by_doc_id(
/*====================*/
	fts_get_doc_t*	get_doc,	/*!< in: state */
	doc_id_t	doc_id,		/*!< in: id of document to fetch */
	dict_index_t*	index_to_use,	/*!< in: caller supplied FTS index,
					or NULL */
	ulint		option,         /*!< in: search option, if it is
                                        greater than doc_id or equal */
	fts_sql_callback
			callback,	/*!< in: callback to read
					records */
	void*		arg);		/*!< in: callback arg */

/*******************************************************************//**
Callback function for fetch that stores the text of an FTS document,
converting each column to UTF-16.
@return always FALSE */
ibool
fts_query_expansion_fetch_doc(
/*==========================*/
	void*		row,		/*!< in: sel_node_t* */
	void*		user_arg);	/*!< in: fts_doc_t* */

/********************************************************************
Write out a single word's data as new entry/entries in the INDEX table.
@return DB_SUCCESS if all OK. */
dberr_t
fts_write_node(
/*===========*/
	trx_t*		trx,		/*!< in: transaction */
	que_t**		graph,		/*!< in: query graph */
	fts_table_t*	fts_table,	/*!< in: the FTS aux index */
	fts_string_t*	word,		/*!< in: word in UTF-8 */
	fts_node_t*	node)		/*!< in: node columns */
	MY_ATTRIBUTE((warn_unused_result));

/** Check if a fts token is a stopword or less than fts_min_token_size
or greater than fts_max_token_size.
@param[in]	token		token string
@param[in]	stopwords	stopwords rb tree
@param[in]	cs		token charset
@retval true	if it is not stopword and length in range
@retval false	if it is stopword or length not in range */
bool
fts_check_token(
	const fts_string_t*	token,
	const ib_rbt_t*		stopwords,
	const CHARSET_INFO*	cs);

/******************************************************************//**
Initialize a document. */
void
fts_doc_init(
/*=========*/
	fts_doc_t*	doc);		/*!< in: doc to initialize */

/******************************************************************//**
Do a binary search for a doc id in the array
@return +ve index if found -ve index where it should be
        inserted if not found */
int
fts_bsearch(
/*========*/
	fts_update_t*	array,		/*!< in: array to sort */
	int		lower,		/*!< in: lower bound of array*/
	int		upper,		/*!< in: upper bound of array*/
	doc_id_t	doc_id)		/*!< in: doc id to lookup */
	MY_ATTRIBUTE((warn_unused_result));
/******************************************************************//**
Free document. */
void
fts_doc_free(
/*=========*/
	fts_doc_t*	doc);		/*!< in: document */

/******************************************************************//**
Free fts_optimizer_word_t instanace.*/
void
fts_word_free(
/*==========*/
	fts_word_t*	word);		/*!< in: instance to free.*/

/******************************************************************//**
Read the rows from the FTS inde
@return DB_SUCCESS or error code */
dberr_t
fts_index_fetch_nodes(
/*==================*/
	trx_t*		trx,		/*!< in: transaction */
	que_t**		graph,		/*!< in: prepared statement */
	fts_table_t*	fts_table,	/*!< in: FTS aux table */
	const fts_string_t*
			word,		/*!< in: the word to fetch */
	fts_fetch_t*	fetch);		/*!< in: fetch callback.*/

/******************************************************************//**
Compare two fts_trx_table_t instances, we actually compare the
table id's here.
@return < 0 if n1 < n2, 0 if n1 == n2, > 0 if n1 > n2 */
UNIV_INLINE
int
fts_trx_table_cmp(
/*==============*/
	const void*	v1,		/*!< in: id1 */
	const void*	v2);		/*!< in: id2 */

/******************************************************************//**
Compare a table id with a trx_table_t table id.
@return < 0 if n1 < n2, 0 if n1 == n2, > 0 if n1 > n2 */
UNIV_INLINE
int
fts_trx_table_id_cmp(
/*=================*/
	const void*	p1,		/*!< in: id1 */
	const void*	p2);		/*!< in: id2 */

/******************************************************************//**
Commit a transaction.
@return DB_SUCCESS if all OK */
dberr_t
fts_sql_commit(
/*===========*/
	trx_t*		trx);		/*!< in: transaction */

/******************************************************************//**
Rollback a transaction.
@return DB_SUCCESS if all OK */
dberr_t
fts_sql_rollback(
/*=============*/
	trx_t*		trx);		/*!< in: transaction */

/******************************************************************//**
Parse an SQL string. %s is replaced with the table's id. Don't acquire
the dict mutex
@return query graph */
que_t*
fts_parse_sql_no_dict_lock(
/*=======================*/
	fts_table_t*	fts_table,	/*!< in: table with FTS index */
	pars_info_t*	info,		/*!< in: parser info */
	const char*	sql)		/*!< in: SQL string to evaluate */
	MY_ATTRIBUTE((warn_unused_result));

/******************************************************************//**
Get value from config table. The caller must ensure that enough
space is allocated for value to hold the column contents
@return DB_SUCCESS or error code */
dberr_t
fts_config_get_value(
/*=================*/
	trx_t*		trx,		/* transaction */
	fts_table_t*	fts_table,	/*!< in: the indexed FTS table */
	const char*	name,		/*!< in: get config value for
					this parameter name */
	fts_string_t*	value);		/*!< out: value read from
					config table */
/******************************************************************//**
Get value specific to an FTS index from the config table. The caller
must ensure that enough space is allocated for value to hold the
column contents.
@return DB_SUCCESS or error code */
dberr_t
fts_config_get_index_value(
/*=======================*/
	trx_t*		trx,		/*!< transaction */
	dict_index_t*	index,		/*!< in: index */
	const char*	param,		/*!< in: get config value for
					this parameter name */
	fts_string_t*	value)		/*!< out: value read from
					config table */
	MY_ATTRIBUTE((warn_unused_result));

/******************************************************************//**
Set the value in the config table for name.
@return DB_SUCCESS or error code */
dberr_t
fts_config_set_value(
/*=================*/
	trx_t*		trx,		/*!< transaction */
	fts_table_t*	fts_table,	/*!< in: the indexed FTS table */
	const char*	name,		/*!< in: get config value for
					this parameter name */
	const fts_string_t*
			value);		/*!< in: value to update */

/****************************************************************//**
Set an ulint value in the config table.
@return DB_SUCCESS if all OK else error code */
dberr_t
fts_config_set_ulint(
/*=================*/
	trx_t*		trx,		/*!< in: transaction */
	fts_table_t*	fts_table,	/*!< in: the indexed FTS table */
	const char*	name,		/*!< in: param name */
	ulint		int_value)	/*!< in: value */
	MY_ATTRIBUTE((warn_unused_result));

/******************************************************************//**
Set the value specific to an FTS index in the config table.
@return DB_SUCCESS or error code */
dberr_t
fts_config_set_index_value(
/*=======================*/
	trx_t*		trx,		/*!< transaction */
	dict_index_t*	index,		/*!< in: index */
	const char*	param,		/*!< in: get config value for
					this parameter name */
	fts_string_t*	value)		/*!< out: value read from
					config table */
	MY_ATTRIBUTE((warn_unused_result));

#ifdef FTS_OPTIMIZE_DEBUG
/******************************************************************//**
Get an ulint value from the config table.
@return DB_SUCCESS or error code */
dberr_t
fts_config_get_index_ulint(
/*=======================*/
	trx_t*		trx,		/*!< in: transaction */
	dict_index_t*	index,		/*!< in: FTS index */
	const char*	name,		/*!< in: param name */
	ulint*		int_value)	/*!< out: value */
	MY_ATTRIBUTE((warn_unused_result));
#endif /* FTS_OPTIMIZE_DEBUG */

/******************************************************************//**
Set an ulint value int the config table.
@return DB_SUCCESS or error code */
dberr_t
fts_config_set_index_ulint(
/*=======================*/
	trx_t*		trx,		/*!< in: transaction */
	dict_index_t*	index,		/*!< in: FTS index */
	const char*	name,		/*!< in: param name */
	ulint		int_value)	/*!< in: value */
	MY_ATTRIBUTE((warn_unused_result));

/******************************************************************//**
Get an ulint value from the config table.
@return DB_SUCCESS or error code */
dberr_t
fts_config_get_ulint(
/*=================*/
	trx_t*		trx,		/*!< in: transaction */
	fts_table_t*	fts_table,	/*!< in: the indexed FTS table */
	const char*	name,		/*!< in: param name */
	ulint*		int_value);	/*!< out: value */

/******************************************************************//**
Search cache for word.
@return the word node vector if found else NULL */
const ib_vector_t*
fts_cache_find_word(
/*================*/
	const fts_index_cache_t*
			index_cache,	/*!< in: cache to search */
	const fts_string_t*
			text)		/*!< in: word to search for */
	MY_ATTRIBUTE((warn_unused_result));

/******************************************************************//**
Append deleted doc ids to vector and sort the vector. */
void
fts_cache_append_deleted_doc_ids(
/*=============================*/
	const fts_cache_t*
			cache,		/*!< in: cache to use */
	ib_vector_t*	vector);	/*!< in: append to this vector */
/******************************************************************//**
Wait for the background thread to start. We poll to detect change
of state, which is acceptable, since the wait should happen only
once during startup.
@return true if the thread started else FALSE (i.e timed out) */
ibool
fts_wait_for_background_thread_to_start(
/*====================================*/
	dict_table_t*	table,		/*!< in: table to which the thread
					is attached */
	ulint		max_wait);	/*!< in: time in microseconds, if set
					to 0 then it disables timeout
					checking */
/******************************************************************//**
Search the index specific cache for a particular FTS index.
@return the index specific cache else NULL */
fts_index_cache_t*
fts_find_index_cache(
/*================*/
	const fts_cache_t*
			cache,		/*!< in: cache to search */
	const dict_index_t*
			index)		/*!< in: index to search for */
	MY_ATTRIBUTE((warn_unused_result));

/******************************************************************//**
Write the table id to the given buffer (including final NUL). Buffer must be
at least FTS_AUX_MIN_TABLE_ID_LENGTH bytes long.
@return number of bytes written */
UNIV_INLINE
int
fts_write_object_id(
/*================*/
	ib_id_t		id,		/*!< in: a table/index id */
	char*		str,		/*!< in: buffer to write the id to */
	bool		hex_format MY_ATTRIBUTE((unused)));
					/*!< in: true for fixed hex format,
					false for old ambiguous format */

/******************************************************************//**
Read the table id from the string generated by fts_write_object_id().
@return TRUE if parse successful */
UNIV_INLINE
ibool
fts_read_object_id(
/*===============*/
	ib_id_t*	id,		/*!< out: a table id */
	const char*	str)		/*!< in: buffer to read from */
	MY_ATTRIBUTE((warn_unused_result));

/******************************************************************//**
Get the table id.
@return number of bytes written */
int
fts_get_table_id(
/*=============*/
	const fts_table_t*
			fts_table,	/*!< in: FTS Auxiliary table */
	char*		table_id)	/*!< out: table id, must be at least
					FTS_AUX_MIN_TABLE_ID_LENGTH bytes
					long */
	MY_ATTRIBUTE((warn_unused_result));

/******************************************************************//**
<<<<<<< HEAD
Add the table to add to the OPTIMIZER's list. */
void
fts_optimize_add_table(
/*===================*/
	dict_table_t*	table);		/*!< in: table to add */

/******************************************************************//**
=======
>>>>>>> 2fb68244
Construct the prefix name of an FTS table.
@return own: table name, must be freed with ut_free() */
char*
fts_get_table_name_prefix(
/*======================*/
	const fts_table_t*
			fts_table)	/*!< in: Auxiliary table type */
	MY_ATTRIBUTE((warn_unused_result));

/******************************************************************//**
Add node positions. */
void
fts_cache_node_add_positions(
/*=========================*/
	fts_cache_t*	cache,		/*!< in: cache */
	fts_node_t*	node,		/*!< in: word node */
	doc_id_t	doc_id,		/*!< in: doc id */
	ib_vector_t*	positions);	/*!< in: fts_token_t::positions */

/******************************************************************//**
Create the config table name for retrieving index specific value.
@return index config parameter name */
char*
fts_config_create_index_param_name(
/*===============================*/
	const char*		param,	/*!< in: base name of param */
	const dict_index_t*	index)	/*!< in: index for config */
	MY_ATTRIBUTE((warn_unused_result));

#include "fts0priv.ic"

#endif /* INNOBASE_FTS0PRIV_H */<|MERGE_RESOLUTION|>--- conflicted
+++ resolved
@@ -1,11 +1,7 @@
 /*****************************************************************************
 
-<<<<<<< HEAD
-Copyright (c) 2011, 2016, Oracle and/or its affiliates. All Rights Reserved.
-Copyright (c) 2017, MariaDB Corporation.
-=======
 Copyright (c) 2011, 2018, Oracle and/or its affiliates. All Rights Reserved.
->>>>>>> 2fb68244
+Copyright (c) 2017, 2018, MariaDB Corporation.
 
 This program is free software; you can redistribute it and/or modify it under
 the terms of the GNU General Public License as published by the Free Software
@@ -517,16 +513,6 @@
 	MY_ATTRIBUTE((warn_unused_result));
 
 /******************************************************************//**
-<<<<<<< HEAD
-Add the table to add to the OPTIMIZER's list. */
-void
-fts_optimize_add_table(
-/*===================*/
-	dict_table_t*	table);		/*!< in: table to add */
-
-/******************************************************************//**
-=======
->>>>>>> 2fb68244
 Construct the prefix name of an FTS table.
 @return own: table name, must be freed with ut_free() */
 char*
