--- conflicted
+++ resolved
@@ -140,17 +140,9 @@
 	/*--------------------------------------------------------*/
 	ulint		id;	/*!< rollback segment id == the index of
 				its slot in the trx system file copy */
-<<<<<<< HEAD
 	mutex_t		mutex;	/*!< mutex protecting the fields in this
-				struct except id; NOTE that the latching
-				order must always be kernel mutex ->
-				rseg mutex */
+				struct except id, which is constant */
 	ulint		space;	/*!< space where the rollback segment is
-=======
-	mutex_t		mutex;	/* mutex protecting the fields in this
-				struct except id, which is constant */
-	ulint		space;	/* space where the rollback segment is
->>>>>>> 30fbb151
 				header is placed */
 	ulint		zip_size;/* compressed page size of space
 				in bytes, or 0 for uncompressed spaces */
