--- conflicted
+++ resolved
@@ -512,33 +512,13 @@
 @param[in,out]	seg_header	file segment header
 @param[in,out]	space		tablespace
 @param[in]	offset		page number
-@param[in]	ahi		whether we may need to drop the adaptive
-hash index
 @param[in,out]	mtr		mini-transaction */
 void
-<<<<<<< HEAD
-fseg_free_page_func(
+fseg_free_page(
 	fseg_header_t*	seg_header,
 	fil_space_t*	space,
 	ulint		offset,
-#ifdef BTR_CUR_HASH_ADAPT
-	bool		ahi,
-#endif /* BTR_CUR_HASH_ADAPT */
 	mtr_t*		mtr);
-#ifdef BTR_CUR_HASH_ADAPT
-# define fseg_free_page(header, space, offset, ahi, mtr)	\
-	fseg_free_page_func(header, space, offset, ahi, mtr)
-#else /* BTR_CUR_HASH_ADAPT */
-# define fseg_free_page(header, space, offset, ahi, mtr)	\
-	fseg_free_page_func(header, space, offset, mtr)
-#endif /* BTR_CUR_HASH_ADAPT */
-=======
-fseg_free_page(
-	fseg_header_t*	seg_header, /*!< in: segment header */
-	ulint		space_id, /*!< in: space id */
-	ulint		page,	/*!< in: page offset */
-	mtr_t*		mtr);	/*!< in/out: mini-transaction */
->>>>>>> ad6171b9
 /** Determine whether a page is free.
 @param[in,out]	space	tablespace
 @param[in]	page	page number
