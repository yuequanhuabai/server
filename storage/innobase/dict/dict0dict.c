--- conflicted
+++ resolved
@@ -57,13 +57,6 @@
 #include "row0upd.h"
 #include "m_string.h"
 #include "my_sys.h"
-<<<<<<< HEAD
-=======
-#ifndef UNIV_HOTBACKUP
-# include "m_ctype.h" /* my_isspace() */
-#endif /* !UNIV_HOTBACKUP */
-#include "ha_prototypes.h"
->>>>>>> 8aecb30c
 
 #include <ctype.h>
 
@@ -4708,8 +4701,8 @@
 	}
 
 	fputs(" CONSTRAINT ", file);
-	innobase_convert_to_system_charset(constraint_name, stripped_id,
-					   MAX_TABLE_NAME_LEN);
+	innobase_convert_from_id(&my_charset_filename, constraint_name,
+				 stripped_id, MAX_TABLE_NAME_LEN);
 	ut_print_name(file, trx, FALSE, constraint_name);
 	fputs(" FOREIGN KEY (", file);
 
