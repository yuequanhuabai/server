/*****************************************************************************

Copyright (c) 1996, 2016, Oracle and/or its affiliates. All Rights Reserved.
Copyright (c) 2016, 2019, MariaDB Corporation.

This program is free software; you can redistribute it and/or modify it under
the terms of the GNU General Public License as published by the Free Software
Foundation; version 2 of the License.

This program is distributed in the hope that it will be useful, but WITHOUT
ANY WARRANTY; without even the implied warranty of MERCHANTABILITY or FITNESS
FOR A PARTICULAR PURPOSE. See the GNU General Public License for more details.

You should have received a copy of the GNU General Public License along with
this program; if not, write to the Free Software Foundation, Inc.,
51 Franklin Street, Fifth Floor, Boston, MA 02110-1335 USA

*****************************************************************************/

/**************************************************//**
@file dict/dict0load.cc
Loads to the memory cache database object definitions
from dictionary tables

Created 4/24/1996 Heikki Tuuri
*******************************************************/

#include "dict0load.h"

#include "mysql_version.h"
#include "btr0pcur.h"
#include "btr0btr.h"
#include "dict0boot.h"
#include "dict0crea.h"
#include "dict0dict.h"
#include "dict0mem.h"
#include "dict0priv.h"
#include "dict0stats.h"
#include "fsp0file.h"
#include "fts0priv.h"
#include "mach0data.h"
#include "page0page.h"
#include "rem0cmp.h"
#include "srv0start.h"
#include "srv0srv.h"
#include <stack>
#include <set>

/** Following are the InnoDB system tables. The positions in
this array are referenced by enum dict_system_table_id. */
static const char* SYSTEM_TABLE_NAME[] = {
	"SYS_TABLES",
	"SYS_INDEXES",
	"SYS_COLUMNS",
	"SYS_FIELDS",
	"SYS_FOREIGN",
	"SYS_FOREIGN_COLS",
	"SYS_TABLESPACES",
	"SYS_DATAFILES",
	"SYS_VIRTUAL"
};

/** Loads a table definition and also all its index definitions.

Loads those foreign key constraints whose referenced table is already in
dictionary cache.  If a foreign key constraint is not loaded, then the
referenced table is pushed into the output stack (fk_tables), if it is not
NULL.  These tables must be subsequently loaded so that all the foreign
key constraints are loaded into memory.

@param[in]	name		Table name in the db/tablename format
@param[in]	cached		true=add to cache, false=do not
@param[in]	ignore_err	Error to be ignored when loading table
				and its index definition
@param[out]	fk_tables	Related table names that must also be
				loaded to ensure that all foreign key
				constraints are loaded.
@return table, NULL if does not exist; if the table is stored in an
.ibd file, but the file does not exist, then we set the
file_unreadable flag in the table object we return */
static
dict_table_t*
dict_load_table_one(
	const table_name_t&	name,
	bool			cached,
	dict_err_ignore_t	ignore_err,
	dict_names_t&		fk_tables);

/** Load a table definition from a SYS_TABLES record to dict_table_t.
Do not load any columns or indexes.
@param[in]	name		Table name
@param[in]	rec		SYS_TABLES record
@param[out,own]	table		table, or NULL
@return	error message
@retval	NULL on success */
static const char* dict_load_table_low(const table_name_t& name,
				       const rec_t* rec, dict_table_t** table)
	MY_ATTRIBUTE((nonnull, warn_unused_result));

/** Load an index definition from a SYS_INDEXES record to dict_index_t.
If allocate=TRUE, we will create a dict_index_t structure and fill it
accordingly. If allocated=FALSE, the dict_index_t will be supplied by
the caller and filled with information read from the record.
@return	error message
@retval	NULL on success */
static
const char*
dict_load_index_low(
	byte*		table_id,	/*!< in/out: table id (8 bytes),
					an "in" value if allocate=TRUE
					and "out" when allocate=FALSE */
	mem_heap_t*	heap,		/*!< in/out: temporary memory heap */
	const rec_t*	rec,		/*!< in: SYS_INDEXES record */
	ibool		allocate,	/*!< in: TRUE=allocate *index,
					FALSE=fill in a pre-allocated
					*index */
	dict_index_t**	index);		/*!< out,own: index, or NULL */

/** Load a table column definition from a SYS_COLUMNS record to dict_table_t.
@return	error message
@retval	NULL on success */
static
const char*
dict_load_column_low(
	dict_table_t*	table,		/*!< in/out: table, could be NULL
					if we just populate a dict_column_t
					struct with information from
					a SYS_COLUMNS record */
	mem_heap_t*	heap,		/*!< in/out: memory heap
					for temporary storage */
	dict_col_t*	column,		/*!< out: dict_column_t to fill,
					or NULL if table != NULL */
	table_id_t*	table_id,	/*!< out: table id */
	const char**	col_name,	/*!< out: column name */
	const rec_t*	rec,		/*!< in: SYS_COLUMNS record */
	ulint*		nth_v_col);	/*!< out: if not NULL, this
					records the "n" of "nth" virtual
					column */

/** Load a virtual column "mapping" (to base columns) information
from a SYS_VIRTUAL record
@param[in,out]	table		table
@param[in,out]	column		mapped base column's dict_column_t
@param[in,out]	table_id	table id
@param[in,out]	pos		virtual column position
@param[in,out]	base_pos	base column position
@param[in]	rec		SYS_VIRTUAL record
@return	error message
@retval	NULL on success */
static
const char*
dict_load_virtual_low(
	dict_table_t*	table,
	dict_col_t**	column,
	table_id_t*	table_id,
	ulint*		pos,
	ulint*		base_pos,
	const rec_t*	rec);

/** Load an index field definition from a SYS_FIELDS record to dict_index_t.
@return	error message
@retval	NULL on success */
static
const char*
dict_load_field_low(
	byte*		index_id,	/*!< in/out: index id (8 bytes)
					an "in" value if index != NULL
					and "out" if index == NULL */
	dict_index_t*	index,		/*!< in/out: index, could be NULL
					if we just populate a dict_field_t
					struct with information from
					a SYS_FIELDS record */
	dict_field_t*	sys_field,	/*!< out: dict_field_t to be
					filled */
	ulint*		pos,		/*!< out: Field position */
	byte*		last_index_id,	/*!< in: last index id */
	mem_heap_t*	heap,		/*!< in/out: memory heap
					for temporary storage */
	const rec_t*	rec);		/*!< in: SYS_FIELDS record */

/* If this flag is TRUE, then we will load the cluster index's (and tables')
metadata even if it is marked as "corrupted". */
my_bool     srv_load_corrupted;

#ifdef UNIV_DEBUG
/****************************************************************//**
Compare the name of an index column.
@return TRUE if the i'th column of index is 'name'. */
static
ibool
name_of_col_is(
/*===========*/
	const dict_table_t*	table,	/*!< in: table */
	const dict_index_t*	index,	/*!< in: index */
	ulint			i,	/*!< in: index field offset */
	const char*		name)	/*!< in: name to compare to */
{
	ulint	tmp = dict_col_get_no(dict_field_get_col(
					      dict_index_get_nth_field(
						      index, i)));

	return(strcmp(name, dict_table_get_col_name(table, tmp)) == 0);
}
#endif /* UNIV_DEBUG */

/********************************************************************//**
Finds the first table name in the given database.
@return own: table name, NULL if does not exist; the caller must free
the memory in the string! */
char*
dict_get_first_table_name_in_db(
/*============================*/
	const char*	name)	/*!< in: database name which ends in '/' */
{
	dict_table_t*	sys_tables;
	btr_pcur_t	pcur;
	dict_index_t*	sys_index;
	dtuple_t*	tuple;
	mem_heap_t*	heap;
	dfield_t*	dfield;
	const rec_t*	rec;
	const byte*	field;
	ulint		len;
	mtr_t		mtr;

	ut_ad(mutex_own(&dict_sys.mutex));

	heap = mem_heap_create(1000);

	mtr_start(&mtr);

	sys_tables = dict_table_get_low("SYS_TABLES");
	sys_index = UT_LIST_GET_FIRST(sys_tables->indexes);
	ut_ad(!dict_table_is_comp(sys_tables));

	tuple = dtuple_create(heap, 1);
	dfield = dtuple_get_nth_field(tuple, 0);

	dfield_set_data(dfield, name, ut_strlen(name));
	dict_index_copy_types(tuple, sys_index, 1);

	btr_pcur_open_on_user_rec(sys_index, tuple, PAGE_CUR_GE,
				  BTR_SEARCH_LEAF, &pcur, &mtr);
loop:
	rec = btr_pcur_get_rec(&pcur);

	if (!btr_pcur_is_on_user_rec(&pcur)) {
		/* Not found */

		btr_pcur_close(&pcur);
		mtr_commit(&mtr);
		mem_heap_free(heap);

		return(NULL);
	}

	field = rec_get_nth_field_old(
		rec, DICT_FLD__SYS_TABLES__NAME, &len);

	if (len < strlen(name)
	    || ut_memcmp(name, field, strlen(name)) != 0) {
		/* Not found */

		btr_pcur_close(&pcur);
		mtr_commit(&mtr);
		mem_heap_free(heap);

		return(NULL);
	}

	if (!rec_get_deleted_flag(rec, 0)) {

		/* We found one */

		char*	table_name = mem_strdupl((char*) field, len);

		btr_pcur_close(&pcur);
		mtr_commit(&mtr);
		mem_heap_free(heap);

		return(table_name);
	}

	btr_pcur_move_to_next_user_rec(&pcur, &mtr);

	goto loop;
}

/********************************************************************//**
This function gets the next system table record as it scans the table.
@return the next record if found, NULL if end of scan */
static
const rec_t*
dict_getnext_system_low(
/*====================*/
	btr_pcur_t*	pcur,		/*!< in/out: persistent cursor to the
					record*/
	mtr_t*		mtr)		/*!< in: the mini-transaction */
{
	rec_t*	rec = NULL;

	while (!rec || rec_get_deleted_flag(rec, 0)) {
		btr_pcur_move_to_next_user_rec(pcur, mtr);

		rec = btr_pcur_get_rec(pcur);

		if (!btr_pcur_is_on_user_rec(pcur)) {
			/* end of index */
			btr_pcur_close(pcur);

			return(NULL);
		}
	}

	/* Get a record, let's save the position */
	btr_pcur_store_position(pcur, mtr);

	return(rec);
}

/********************************************************************//**
This function opens a system table, and returns the first record.
@return first record of the system table */
const rec_t*
dict_startscan_system(
/*==================*/
	btr_pcur_t*	pcur,		/*!< out: persistent cursor to
					the record */
	mtr_t*		mtr,		/*!< in: the mini-transaction */
	dict_system_id_t system_id)	/*!< in: which system table to open */
{
	dict_table_t*	system_table;
	dict_index_t*	clust_index;
	const rec_t*	rec;

	ut_a(system_id < SYS_NUM_SYSTEM_TABLES);

	system_table = dict_table_get_low(SYSTEM_TABLE_NAME[system_id]);

	clust_index = UT_LIST_GET_FIRST(system_table->indexes);

	btr_pcur_open_at_index_side(true, clust_index, BTR_SEARCH_LEAF, pcur,
				    true, 0, mtr);

	rec = dict_getnext_system_low(pcur, mtr);

	return(rec);
}

/********************************************************************//**
This function gets the next system table record as it scans the table.
@return the next record if found, NULL if end of scan */
const rec_t*
dict_getnext_system(
/*================*/
	btr_pcur_t*	pcur,		/*!< in/out: persistent cursor
					to the record */
	mtr_t*		mtr)		/*!< in: the mini-transaction */
{
	const rec_t*	rec;

	/* Restore the position */
	btr_pcur_restore_position(BTR_SEARCH_LEAF, pcur, mtr);

	/* Get the next record */
	rec = dict_getnext_system_low(pcur, mtr);

	return(rec);
}

/********************************************************************//**
This function processes one SYS_TABLES record and populate the dict_table_t
struct for the table.
@return error message, or NULL on success */
const char*
dict_process_sys_tables_rec_and_mtr_commit(
/*=======================================*/
	mem_heap_t*	heap,		/*!< in/out: temporary memory heap */
	const rec_t*	rec,		/*!< in: SYS_TABLES record */
	dict_table_t**	table,		/*!< out: dict_table_t to fill */
	bool		cached,		/*!< in: whether to load from cache */
	mtr_t*		mtr)		/*!< in/out: mini-transaction,
					will be committed */
{
	ulint		len;
	const char*	field;

	field = (const char*) rec_get_nth_field_old(
		rec, DICT_FLD__SYS_TABLES__NAME, &len);

	ut_a(!rec_get_deleted_flag(rec, 0));

	ut_ad(mtr_memo_contains_page(mtr, rec, MTR_MEMO_PAGE_S_FIX));

	/* Get the table name */
	table_name_t table_name(mem_heap_strdupl(heap, field, len));

	if (cached) {
		/* Commit before load the table again */
		mtr_commit(mtr);

		*table = dict_table_get_low(table_name.m_name);
		return *table ? NULL : "Table not found in cache";
	} else {
		const char* err = dict_load_table_low(table_name, rec, table);
		mtr_commit(mtr);
		return err;
	}
}

/********************************************************************//**
This function parses a SYS_INDEXES record and populate a dict_index_t
structure with the information from the record. For detail information
about SYS_INDEXES fields, please refer to dict_boot() function.
@return error message, or NULL on success */
const char*
dict_process_sys_indexes_rec(
/*=========================*/
	mem_heap_t*	heap,		/*!< in/out: heap memory */
	const rec_t*	rec,		/*!< in: current SYS_INDEXES rec */
	dict_index_t*	index,		/*!< out: index to be filled */
	table_id_t*	table_id)	/*!< out: index table id */
{
	const char*	err_msg;
	byte*		buf;

	ut_d(index->is_dummy = true);
	ut_d(index->in_instant_init = false);
	buf = static_cast<byte*>(mem_heap_alloc(heap, 8));

	/* Parse the record, and get "dict_index_t" struct filled */
	err_msg = dict_load_index_low(buf, heap, rec, FALSE, &index);

	*table_id = mach_read_from_8(buf);

	return(err_msg);
}

/********************************************************************//**
This function parses a SYS_COLUMNS record and populate a dict_column_t
structure with the information from the record.
@return error message, or NULL on success */
const char*
dict_process_sys_columns_rec(
/*=========================*/
	mem_heap_t*	heap,		/*!< in/out: heap memory */
	const rec_t*	rec,		/*!< in: current SYS_COLUMNS rec */
	dict_col_t*	column,		/*!< out: dict_col_t to be filled */
	table_id_t*	table_id,	/*!< out: table id */
	const char**	col_name,	/*!< out: column name */
	ulint*		nth_v_col)	/*!< out: if virtual col, this is
					record's sequence number */
{
	const char*	err_msg;

	/* Parse the record, and get "dict_col_t" struct filled */
	err_msg = dict_load_column_low(NULL, heap, column,
				       table_id, col_name, rec, nth_v_col);

	return(err_msg);
}

/** This function parses a SYS_VIRTUAL record and extracts virtual column
information
@param[in]	rec		current SYS_COLUMNS rec
@param[in,out]	table_id	table id
@param[in,out]	pos		virtual column position
@param[in,out]	base_pos	base column position
@return error message, or NULL on success */
const char*
dict_process_sys_virtual_rec(
	const rec_t*	rec,
	table_id_t*	table_id,
	ulint*		pos,
	ulint*		base_pos)
{
	const char*	err_msg;

	/* Parse the record, and get "dict_col_t" struct filled */
	err_msg = dict_load_virtual_low(NULL, NULL, table_id,
					pos, base_pos, rec);

	return(err_msg);
}

/********************************************************************//**
This function parses a SYS_FIELDS record and populates a dict_field_t
structure with the information from the record.
@return error message, or NULL on success */
const char*
dict_process_sys_fields_rec(
/*========================*/
	mem_heap_t*	heap,		/*!< in/out: heap memory */
	const rec_t*	rec,		/*!< in: current SYS_FIELDS rec */
	dict_field_t*	sys_field,	/*!< out: dict_field_t to be
					filled */
	ulint*		pos,		/*!< out: Field position */
	index_id_t*	index_id,	/*!< out: current index id */
	index_id_t	last_id)	/*!< in: previous index id */
{
	byte*		buf;
	byte*		last_index_id;
	const char*	err_msg;

	buf = static_cast<byte*>(mem_heap_alloc(heap, 8));

	last_index_id = static_cast<byte*>(mem_heap_alloc(heap, 8));
	mach_write_to_8(last_index_id, last_id);

	err_msg = dict_load_field_low(buf, NULL, sys_field,
				      pos, last_index_id, heap, rec);

	*index_id = mach_read_from_8(buf);

	return(err_msg);

}

/********************************************************************//**
This function parses a SYS_FOREIGN record and populate a dict_foreign_t
structure with the information from the record. For detail information
about SYS_FOREIGN fields, please refer to dict_load_foreign() function.
@return error message, or NULL on success */
const char*
dict_process_sys_foreign_rec(
/*=========================*/
	mem_heap_t*	heap,		/*!< in/out: heap memory */
	const rec_t*	rec,		/*!< in: current SYS_FOREIGN rec */
	dict_foreign_t*	foreign)	/*!< out: dict_foreign_t struct
					to be filled */
{
	ulint		len;
	const byte*	field;
	ulint		n_fields_and_type;

	if (rec_get_deleted_flag(rec, 0)) {
		return("delete-marked record in SYS_FOREIGN");
	}

	if (rec_get_n_fields_old(rec) != DICT_NUM_FIELDS__SYS_FOREIGN) {
		return("wrong number of columns in SYS_FOREIGN record");
	}

	field = rec_get_nth_field_old(
		rec, DICT_FLD__SYS_FOREIGN__ID, &len);
	if (len == 0 || len == UNIV_SQL_NULL) {
err_len:
		return("incorrect column length in SYS_FOREIGN");
	}

	/* This receives a dict_foreign_t* that points to a stack variable.
	So dict_foreign_free(foreign) is not used as elsewhere.
	Since the heap used here is freed elsewhere, foreign->heap
	is not assigned. */
	foreign->id = mem_heap_strdupl(heap, (const char*) field, len);

	rec_get_nth_field_offs_old(
		rec, DICT_FLD__SYS_FOREIGN__DB_TRX_ID, &len);
	if (len != DATA_TRX_ID_LEN && len != UNIV_SQL_NULL) {
		goto err_len;
	}
	rec_get_nth_field_offs_old(
		rec, DICT_FLD__SYS_FOREIGN__DB_ROLL_PTR, &len);
	if (len != DATA_ROLL_PTR_LEN && len != UNIV_SQL_NULL) {
		goto err_len;
	}

	/* The _lookup versions of the referenced and foreign table names
	 are not assigned since they are not used in this dict_foreign_t */

	field = rec_get_nth_field_old(
		rec, DICT_FLD__SYS_FOREIGN__FOR_NAME, &len);
	if (len == 0 || len == UNIV_SQL_NULL) {
		goto err_len;
	}
	foreign->foreign_table_name = mem_heap_strdupl(
		heap, (const char*) field, len);

	field = rec_get_nth_field_old(
		rec, DICT_FLD__SYS_FOREIGN__REF_NAME, &len);
	if (len == 0 || len == UNIV_SQL_NULL) {
		goto err_len;
	}
	foreign->referenced_table_name = mem_heap_strdupl(
		heap, (const char*) field, len);

	field = rec_get_nth_field_old(
		rec, DICT_FLD__SYS_FOREIGN__N_COLS, &len);
	if (len != 4) {
		goto err_len;
	}
	n_fields_and_type = mach_read_from_4(field);

	foreign->type = (unsigned int) (n_fields_and_type >> 24);
	foreign->n_fields = (unsigned int) (n_fields_and_type & 0x3FFUL);

	return(NULL);
}

/********************************************************************//**
This function parses a SYS_FOREIGN_COLS record and extract necessary
information from the record and return to caller.
@return error message, or NULL on success */
const char*
dict_process_sys_foreign_col_rec(
/*=============================*/
	mem_heap_t*	heap,		/*!< in/out: heap memory */
	const rec_t*	rec,		/*!< in: current SYS_FOREIGN_COLS rec */
	const char**	name,		/*!< out: foreign key constraint name */
	const char**	for_col_name,	/*!< out: referencing column name */
	const char**	ref_col_name,	/*!< out: referenced column name
					in referenced table */
	ulint*		pos)		/*!< out: column position */
{
	ulint		len;
	const byte*	field;

	if (rec_get_deleted_flag(rec, 0)) {
		return("delete-marked record in SYS_FOREIGN_COLS");
	}

	if (rec_get_n_fields_old(rec) != DICT_NUM_FIELDS__SYS_FOREIGN_COLS) {
		return("wrong number of columns in SYS_FOREIGN_COLS record");
	}

	field = rec_get_nth_field_old(
		rec, DICT_FLD__SYS_FOREIGN_COLS__ID, &len);
	if (len == 0 || len == UNIV_SQL_NULL) {
err_len:
		return("incorrect column length in SYS_FOREIGN_COLS");
	}
	*name = mem_heap_strdupl(heap, (char*) field, len);

	field = rec_get_nth_field_old(
		rec, DICT_FLD__SYS_FOREIGN_COLS__POS, &len);
	if (len != 4) {
		goto err_len;
	}
	*pos = mach_read_from_4(field);

	rec_get_nth_field_offs_old(
		rec, DICT_FLD__SYS_FOREIGN_COLS__DB_TRX_ID, &len);
	if (len != DATA_TRX_ID_LEN && len != UNIV_SQL_NULL) {
		goto err_len;
	}
	rec_get_nth_field_offs_old(
		rec, DICT_FLD__SYS_FOREIGN_COLS__DB_ROLL_PTR, &len);
	if (len != DATA_ROLL_PTR_LEN && len != UNIV_SQL_NULL) {
		goto err_len;
	}

	field = rec_get_nth_field_old(
		rec, DICT_FLD__SYS_FOREIGN_COLS__FOR_COL_NAME, &len);
	if (len == 0 || len == UNIV_SQL_NULL) {
		goto err_len;
	}
	*for_col_name = mem_heap_strdupl(heap, (char*) field, len);

	field = rec_get_nth_field_old(
		rec, DICT_FLD__SYS_FOREIGN_COLS__REF_COL_NAME, &len);
	if (len == 0 || len == UNIV_SQL_NULL) {
		goto err_len;
	}
	*ref_col_name = mem_heap_strdupl(heap, (char*) field, len);

	return(NULL);
}

/********************************************************************//**
This function parses a SYS_TABLESPACES record, extracts necessary
information from the record and returns to caller.
@return error message, or NULL on success */
const char*
dict_process_sys_tablespaces(
/*=========================*/
	mem_heap_t*	heap,		/*!< in/out: heap memory */
	const rec_t*	rec,		/*!< in: current SYS_TABLESPACES rec */
	ulint*		space,		/*!< out: space id */
	const char**	name,		/*!< out: tablespace name */
	ulint*		flags)		/*!< out: tablespace flags */
{
	ulint		len;
	const byte*	field;

	/* Initialize the output values */
	*space = ULINT_UNDEFINED;
	*name = NULL;
	*flags = ULINT_UNDEFINED;

	if (rec_get_deleted_flag(rec, 0)) {
		return("delete-marked record in SYS_TABLESPACES");
	}

	if (rec_get_n_fields_old(rec) != DICT_NUM_FIELDS__SYS_TABLESPACES) {
		return("wrong number of columns in SYS_TABLESPACES record");
	}

	field = rec_get_nth_field_old(
		rec, DICT_FLD__SYS_TABLESPACES__SPACE, &len);
	if (len != DICT_FLD_LEN_SPACE) {
err_len:
		return("incorrect column length in SYS_TABLESPACES");
	}
	*space = mach_read_from_4(field);

	rec_get_nth_field_offs_old(
		rec, DICT_FLD__SYS_TABLESPACES__DB_TRX_ID, &len);
	if (len != DATA_TRX_ID_LEN && len != UNIV_SQL_NULL) {
		goto err_len;
	}

	rec_get_nth_field_offs_old(
		rec, DICT_FLD__SYS_TABLESPACES__DB_ROLL_PTR, &len);
	if (len != DATA_ROLL_PTR_LEN && len != UNIV_SQL_NULL) {
		goto err_len;
	}

	field = rec_get_nth_field_old(
		rec, DICT_FLD__SYS_TABLESPACES__NAME, &len);
	if (len == 0 || len == UNIV_SQL_NULL) {
		goto err_len;
	}
	*name = mem_heap_strdupl(heap, (char*) field, len);

	field = rec_get_nth_field_old(
		rec, DICT_FLD__SYS_TABLESPACES__FLAGS, &len);
	if (len != DICT_FLD_LEN_FLAGS) {
		goto err_len;
	}
	*flags = mach_read_from_4(field);

	return(NULL);
}

/********************************************************************//**
This function parses a SYS_DATAFILES record, extracts necessary
information from the record and returns it to the caller.
@return error message, or NULL on success */
const char*
dict_process_sys_datafiles(
/*=======================*/
	mem_heap_t*	heap,		/*!< in/out: heap memory */
	const rec_t*	rec,		/*!< in: current SYS_DATAFILES rec */
	ulint*		space,		/*!< out: space id */
	const char**	path)		/*!< out: datafile paths */
{
	ulint		len;
	const byte*	field;

	if (rec_get_deleted_flag(rec, 0)) {
		return("delete-marked record in SYS_DATAFILES");
	}

	if (rec_get_n_fields_old(rec) != DICT_NUM_FIELDS__SYS_DATAFILES) {
		return("wrong number of columns in SYS_DATAFILES record");
	}

	field = rec_get_nth_field_old(
		rec, DICT_FLD__SYS_DATAFILES__SPACE, &len);
	if (len != DICT_FLD_LEN_SPACE) {
err_len:
		return("incorrect column length in SYS_DATAFILES");
	}
	*space = mach_read_from_4(field);

	rec_get_nth_field_offs_old(
		rec, DICT_FLD__SYS_DATAFILES__DB_TRX_ID, &len);
	if (len != DATA_TRX_ID_LEN && len != UNIV_SQL_NULL) {
		goto err_len;
	}

	rec_get_nth_field_offs_old(
		rec, DICT_FLD__SYS_DATAFILES__DB_ROLL_PTR, &len);
	if (len != DATA_ROLL_PTR_LEN && len != UNIV_SQL_NULL) {
		goto err_len;
	}

	field = rec_get_nth_field_old(
		rec, DICT_FLD__SYS_DATAFILES__PATH, &len);
	if (len == 0 || len == UNIV_SQL_NULL) {
		goto err_len;
	}
	*path = mem_heap_strdupl(heap, (char*) field, len);

	return(NULL);
}

/** Get the first filepath from SYS_DATAFILES for a given space_id.
@param[in]	space_id	Tablespace ID
@return First filepath (caller must invoke ut_free() on it)
@retval NULL if no SYS_DATAFILES entry was found. */
char*
dict_get_first_path(
	ulint	space_id)
{
	mtr_t		mtr;
	dict_table_t*	sys_datafiles;
	dict_index_t*	sys_index;
	dtuple_t*	tuple;
	dfield_t*	dfield;
	byte*		buf;
	btr_pcur_t	pcur;
	const rec_t*	rec;
	const byte*	field;
	ulint		len;
	char*		filepath = NULL;
	mem_heap_t*	heap = mem_heap_create(1024);

	ut_ad(mutex_own(&dict_sys.mutex));

	mtr_start(&mtr);

	sys_datafiles = dict_table_get_low("SYS_DATAFILES");
	sys_index = UT_LIST_GET_FIRST(sys_datafiles->indexes);

	ut_ad(!dict_table_is_comp(sys_datafiles));
	ut_ad(name_of_col_is(sys_datafiles, sys_index,
			     DICT_FLD__SYS_DATAFILES__SPACE, "SPACE"));
	ut_ad(name_of_col_is(sys_datafiles, sys_index,
			     DICT_FLD__SYS_DATAFILES__PATH, "PATH"));

	tuple = dtuple_create(heap, 1);
	dfield = dtuple_get_nth_field(tuple, DICT_FLD__SYS_DATAFILES__SPACE);

	buf = static_cast<byte*>(mem_heap_alloc(heap, 4));
	mach_write_to_4(buf, space_id);

	dfield_set_data(dfield, buf, 4);
	dict_index_copy_types(tuple, sys_index, 1);

	btr_pcur_open_on_user_rec(sys_index, tuple, PAGE_CUR_GE,
				  BTR_SEARCH_LEAF, &pcur, &mtr);

	rec = btr_pcur_get_rec(&pcur);

	/* Get the filepath from this SYS_DATAFILES record. */
	if (btr_pcur_is_on_user_rec(&pcur)) {
		field = rec_get_nth_field_old(
			rec, DICT_FLD__SYS_DATAFILES__SPACE, &len);
		ut_a(len == 4);

		if (space_id == mach_read_from_4(field)) {
			/* A record for this space ID was found. */
			field = rec_get_nth_field_old(
				rec, DICT_FLD__SYS_DATAFILES__PATH, &len);

			ut_ad(len > 0);
			ut_ad(len < OS_FILE_MAX_PATH);

			if (len > 0 && len != UNIV_SQL_NULL) {
				filepath = mem_strdupl(
					reinterpret_cast<const char*>(field),
					len);
				ut_ad(filepath != NULL);

				/* The dictionary may have been written on
				another OS. */
				os_normalize_path(filepath);
			}
		}
	}

	btr_pcur_close(&pcur);
	mtr_commit(&mtr);
	mem_heap_free(heap);

	return(filepath);
}

/** Update the record for space_id in SYS_TABLESPACES to this filepath.
@param[in]	space_id	Tablespace ID
@param[in]	filepath	Tablespace filepath
@return DB_SUCCESS if OK, dberr_t if the insert failed */
dberr_t
dict_update_filepath(
	ulint		space_id,
	const char*	filepath)
{
	if (!srv_sys_tablespaces_open) {
		/* Startup procedure is not yet ready for updates. */
		return(DB_SUCCESS);
	}

	dberr_t		err = DB_SUCCESS;
	trx_t*		trx;

	ut_d(dict_sys.assert_locked());

	trx = trx_create();
	trx->op_info = "update filepath";
	trx->dict_operation_lock_mode = RW_X_LATCH;
	trx_start_for_ddl(trx, TRX_DICT_OP_INDEX);

	pars_info_t*	info = pars_info_create();

	pars_info_add_int4_literal(info, "space", space_id);
	pars_info_add_str_literal(info, "path", filepath);

	err = que_eval_sql(info,
			   "PROCEDURE UPDATE_FILEPATH () IS\n"
			   "BEGIN\n"
			   "UPDATE SYS_DATAFILES"
			   " SET PATH = :path\n"
			   " WHERE SPACE = :space;\n"
			   "END;\n", FALSE, trx);

	trx_commit_for_mysql(trx);
	trx->dict_operation_lock_mode = 0;
	trx_free(trx);

	if (err == DB_SUCCESS) {
		/* We just updated SYS_DATAFILES due to the contents in
		a link file.  Make a note that we did this. */
		ib::info() << "The InnoDB data dictionary table SYS_DATAFILES"
			" for tablespace ID " << space_id
			<< " was updated to use file " << filepath << ".";
	} else {
		ib::warn() << "Error occurred while updating InnoDB data"
			" dictionary table SYS_DATAFILES for tablespace ID "
			<< space_id << " to file " << filepath << ": "
			<< ut_strerr(err) << ".";
	}

	return(err);
}

/** Replace records in SYS_TABLESPACES and SYS_DATAFILES associated with
the given space_id using an independent transaction.
@param[in]	space_id	Tablespace ID
@param[in]	name		Tablespace name
@param[in]	filepath	First filepath
@param[in]	fsp_flags	Tablespace flags
@return DB_SUCCESS if OK, dberr_t if the insert failed */
dberr_t
dict_replace_tablespace_and_filepath(
	ulint		space_id,
	const char*	name,
	const char*	filepath,
	ulint		fsp_flags)
{
	if (!srv_sys_tablespaces_open) {
		/* Startup procedure is not yet ready for updates.
		Return success since this will likely get updated
		later. */
		return(DB_SUCCESS);
	}

	dberr_t		err = DB_SUCCESS;
	trx_t*		trx;

	DBUG_EXECUTE_IF("innodb_fail_to_update_tablespace_dict",
			return(DB_INTERRUPTED););

	ut_d(dict_sys.assert_locked());
	ut_ad(filepath);

	trx = trx_create();
	trx->op_info = "insert tablespace and filepath";
	trx->dict_operation_lock_mode = RW_X_LATCH;
	trx_start_for_ddl(trx, TRX_DICT_OP_INDEX);

	/* A record for this space ID was not found in
	SYS_DATAFILES. Assume the record is also missing in
	SYS_TABLESPACES.  Insert records into them both. */
	err = dict_replace_tablespace_in_dictionary(
		space_id, name, fsp_flags, filepath, trx);

	trx_commit_for_mysql(trx);
	trx->dict_operation_lock_mode = 0;
	trx_free(trx);

	return(err);
}

/** Check the validity of a SYS_TABLES record
Make sure the fields are the right length and that they
do not contain invalid contents.
@param[in]	rec	SYS_TABLES record
@return error message, or NULL on success */
static
const char*
dict_sys_tables_rec_check(
	const rec_t*	rec)
{
	const byte*	field;
	ulint		len;

	ut_ad(mutex_own(&dict_sys.mutex));

	if (rec_get_deleted_flag(rec, 0)) {
		return("delete-marked record in SYS_TABLES");
	}

	if (rec_get_n_fields_old(rec) != DICT_NUM_FIELDS__SYS_TABLES) {
		return("wrong number of columns in SYS_TABLES record");
	}

	rec_get_nth_field_offs_old(
		rec, DICT_FLD__SYS_TABLES__NAME, &len);
	if (len == 0 || len == UNIV_SQL_NULL) {
err_len:
		return("incorrect column length in SYS_TABLES");
	}
	rec_get_nth_field_offs_old(
		rec, DICT_FLD__SYS_TABLES__DB_TRX_ID, &len);
	if (len != DATA_TRX_ID_LEN && len != UNIV_SQL_NULL) {
		goto err_len;
	}
	rec_get_nth_field_offs_old(
		rec, DICT_FLD__SYS_TABLES__DB_ROLL_PTR, &len);
	if (len != DATA_ROLL_PTR_LEN && len != UNIV_SQL_NULL) {
		goto err_len;
	}

	rec_get_nth_field_offs_old(rec, DICT_FLD__SYS_TABLES__ID, &len);
	if (len != 8) {
		goto err_len;
	}

	field = rec_get_nth_field_old(
		rec, DICT_FLD__SYS_TABLES__N_COLS, &len);
	if (field == NULL || len != 4) {
		goto err_len;
	}

	rec_get_nth_field_offs_old(rec, DICT_FLD__SYS_TABLES__TYPE, &len);
	if (len != 4) {
		goto err_len;
	}

	rec_get_nth_field_offs_old(
		rec, DICT_FLD__SYS_TABLES__MIX_ID, &len);
	if (len != 8) {
		goto err_len;
	}

	field = rec_get_nth_field_old(
		rec, DICT_FLD__SYS_TABLES__MIX_LEN, &len);
	if (field == NULL || len != 4) {
		goto err_len;
	}

	rec_get_nth_field_offs_old(
		rec, DICT_FLD__SYS_TABLES__CLUSTER_ID, &len);
	if (len != UNIV_SQL_NULL) {
		goto err_len;
	}

	field = rec_get_nth_field_old(
		rec, DICT_FLD__SYS_TABLES__SPACE, &len);
	if (field == NULL || len != 4) {
		goto err_len;
	}

	return(NULL);
}

/** Read and return the contents of a SYS_TABLESPACES record.
@param[in]	rec	A record of SYS_TABLESPACES
@param[out]	id	Pointer to the space_id for this table
@param[in,out]	name	Buffer for Tablespace Name of length NAME_LEN
@param[out]	flags	Pointer to tablespace flags
@return true if the record was read correctly, false if not. */
bool
dict_sys_tablespaces_rec_read(
	const rec_t*	rec,
	ulint*		id,
	char*		name,
	ulint*		flags)
{
	const byte*	field;
	ulint		len;

	field = rec_get_nth_field_old(
		rec, DICT_FLD__SYS_TABLESPACES__SPACE, &len);
	if (len != DICT_FLD_LEN_SPACE) {
		ib::error() << "Wrong field length in SYS_TABLESPACES.SPACE: "
		<< len;
		return(false);
	}
	*id = mach_read_from_4(field);

	field = rec_get_nth_field_old(
		rec, DICT_FLD__SYS_TABLESPACES__NAME, &len);
	if (len == 0 || len == UNIV_SQL_NULL) {
		ib::error() << "Wrong field length in SYS_TABLESPACES.NAME: "
			<< len;
		return(false);
	}
	strncpy(name, reinterpret_cast<const char*>(field), NAME_LEN);

	/* read the 4 byte flags from the TYPE field */
	field = rec_get_nth_field_old(
		rec, DICT_FLD__SYS_TABLESPACES__FLAGS, &len);
	if (len != 4) {
		ib::error() << "Wrong field length in SYS_TABLESPACES.FLAGS: "
			<< len;
		return(false);
	}
	*flags = mach_read_from_4(field);

	return(true);
}

/** Check if SYS_TABLES.TYPE is valid
@param[in]	type		SYS_TABLES.TYPE
@param[in]	not_redundant	whether ROW_FORMAT=REDUNDANT is not used
@return	whether the SYS_TABLES.TYPE value is valid */
static
bool
dict_sys_tables_type_valid(ulint type, bool not_redundant)
{
	/* The DATA_DIRECTORY flag can be assigned fully independently
	of all other persistent table flags. */
	type &= ~DICT_TF_MASK_DATA_DIR;

	if (type == 1) {
		return(true); /* ROW_FORMAT=REDUNDANT or ROW_FORMAT=COMPACT */
	}

	if (!(type & 1)) {
		/* For ROW_FORMAT=REDUNDANT and ROW_FORMAT=COMPACT,
		SYS_TABLES.TYPE=1. Else, it is the same as
		dict_table_t::flags, and the least significant bit
		would be set. So, the bit never can be 0. */
		return(false);
	}

	if (!not_redundant) {
		/* SYS_TABLES.TYPE must be 1 or 1|DICT_TF_MASK_NO_ROLLBACK
		for ROW_FORMAT=REDUNDANT. */
		return !(type & ~(1U | DICT_TF_MASK_NO_ROLLBACK));
	}

	if (type >= 1U << DICT_TF_POS_UNUSED) {
		/* Some unknown bits are set. */
		return(false);
	}

	return(dict_tf_is_valid_not_redundant(type));
}

/** Convert SYS_TABLES.TYPE to dict_table_t::flags.
@param[in]	type		SYS_TABLES.TYPE
@param[in]	not_redundant	whether ROW_FORMAT=REDUNDANT is not used
@return	table flags */
static
ulint
dict_sys_tables_type_to_tf(ulint type, bool not_redundant)
{
	ut_ad(dict_sys_tables_type_valid(type, not_redundant));
	ulint	flags = not_redundant ? 1 : 0;

	/* ZIP_SSIZE, ATOMIC_BLOBS, DATA_DIR, PAGE_COMPRESSION,
	PAGE_COMPRESSION_LEVEL are the same. */
	flags |= type & (DICT_TF_MASK_ZIP_SSIZE
			 | DICT_TF_MASK_ATOMIC_BLOBS
			 | DICT_TF_MASK_DATA_DIR
			 | DICT_TF_MASK_PAGE_COMPRESSION
			 | DICT_TF_MASK_PAGE_COMPRESSION_LEVEL
			 | DICT_TF_MASK_NO_ROLLBACK);

	ut_ad(dict_tf_is_valid(flags));
	return(flags);
}

/** Read and return 5 integer fields from a SYS_TABLES record.
@param[in]	rec		A record of SYS_TABLES
@param[in]	name		Table Name, the same as SYS_TABLES.NAME
@param[out]	table_id	Pointer to the table_id for this table
@param[out]	space_id	Pointer to the space_id for this table
@param[out]	n_cols		Pointer to number of columns for this table.
@param[out]	flags		Pointer to table flags
@param[out]	flags2		Pointer to table flags2
@return true if the record was read correctly, false if not. */
MY_ATTRIBUTE((warn_unused_result))
static
bool
dict_sys_tables_rec_read(
	const rec_t*		rec,
	const table_name_t&	table_name,
	table_id_t*		table_id,
	ulint*			space_id,
	ulint*			n_cols,
	ulint*			flags,
	ulint*			flags2)
{
	const byte*	field;
	ulint		len;
	ulint		type;

	field = rec_get_nth_field_old(
		rec, DICT_FLD__SYS_TABLES__ID, &len);
	ut_ad(len == 8);
	*table_id = static_cast<table_id_t>(mach_read_from_8(field));

	field = rec_get_nth_field_old(
		rec, DICT_FLD__SYS_TABLES__SPACE, &len);
	ut_ad(len == 4);
	*space_id = mach_read_from_4(field);

	/* Read the 4 byte flags from the TYPE field */
	field = rec_get_nth_field_old(
		rec, DICT_FLD__SYS_TABLES__TYPE, &len);
	ut_a(len == 4);
	type = mach_read_from_4(field);

	/* Handle MDEV-12873 InnoDB SYS_TABLES.TYPE incompatibility
	for PAGE_COMPRESSED=YES in MariaDB 10.2.2 to 10.2.6.

	MariaDB 10.2.2 introduced the SHARED_SPACE flag from MySQL 5.7,
	shifting the flags PAGE_COMPRESSION, PAGE_COMPRESSION_LEVEL,
	ATOMIC_WRITES (repurposed to NO_ROLLBACK in 10.3.1) by one bit.
	The SHARED_SPACE flag would always
	be written as 0 by MariaDB, because MariaDB does not support
	CREATE TABLESPACE or CREATE TABLE...TABLESPACE for InnoDB.

	So, instead of the bits AALLLLCxxxxxxx we would have
	AALLLLC0xxxxxxx if the table was created with MariaDB 10.2.2
	to 10.2.6. (AA=ATOMIC_WRITES, LLLL=PAGE_COMPRESSION_LEVEL,
	C=PAGE_COMPRESSED, xxxxxxx=7 bits that were not moved.)

	The case LLLLC=00000 is not a problem. The problem is the case
	AALLLL10DB00001 where D is the (mostly ignored) DATA_DIRECTORY
	flag and B is the ATOMIC_BLOBS flag (1 for ROW_FORMAT=DYNAMIC
	and 0 for ROW_FORMAT=COMPACT in this case). Other low-order
	bits must be so, because PAGE_COMPRESSED=YES is only allowed
	for ROW_FORMAT=DYNAMIC and ROW_FORMAT=COMPACT, not for
	ROW_FORMAT=REDUNDANT or ROW_FORMAT=COMPRESSED.

	Starting with MariaDB 10.2.4, the flags would be
	00LLLL10DB00001, because ATOMIC_WRITES is always written as 0.

	We will concentrate on the PAGE_COMPRESSION_LEVEL and
	PAGE_COMPRESSED=YES. PAGE_COMPRESSED=NO implies
	PAGE_COMPRESSION_LEVEL=0, and in that case all the affected
	bits will be 0. For PAGE_COMPRESSED=YES, the values 1..9 are
	allowed for PAGE_COMPRESSION_LEVEL. That is, we must interpret
	the bits AALLLL10DB00001 as AALLLL1DB00001.

	If someone created a table in MariaDB 10.2.2 or 10.2.3 with
	the attribute ATOMIC_WRITES=OFF (value 2) and without
	PAGE_COMPRESSED=YES or PAGE_COMPRESSION_LEVEL, that should be
	rejected. The value ATOMIC_WRITES=ON (1) would look like
	ATOMIC_WRITES=OFF, but it would be ignored starting with
	MariaDB 10.2.4. */
	compile_time_assert(DICT_TF_POS_PAGE_COMPRESSION == 7);
	compile_time_assert(DICT_TF_POS_UNUSED == 14);

	if ((type & 0x19f) != 0x101) {
		/* The table cannot have been created with MariaDB
		10.2.2 to 10.2.6, because they would write the
		low-order bits of SYS_TABLES.TYPE as 0b10xx00001 for
		PAGE_COMPRESSED=YES. No adjustment is applicable. */
	} else if (type >= 3 << 13) {
		/* 10.2.2 and 10.2.3 write ATOMIC_WRITES less than 3,
		and no other flags above that can be set for the
		SYS_TABLES.TYPE to be in the 10.2.2..10.2.6 format.
		This would in any case be invalid format for 10.2 and
		earlier releases. */
		ut_ad(!dict_sys_tables_type_valid(type, true));
	} else {
		/* SYS_TABLES.TYPE is of the form AALLLL10DB00001.  We
		must still validate that the LLLL bits are between 0
		and 9 before we can discard the extraneous 0 bit. */
		ut_ad(!DICT_TF_GET_PAGE_COMPRESSION(type));

		if ((((type >> 9) & 0xf) - 1) < 9) {
			ut_ad(DICT_TF_GET_PAGE_COMPRESSION_LEVEL(type) & 1);

			type = (type & 0x7fU) | (type >> 1 & ~0x7fU);

			ut_ad(DICT_TF_GET_PAGE_COMPRESSION(type));
			ut_ad(DICT_TF_GET_PAGE_COMPRESSION_LEVEL(type) >= 1);
			ut_ad(DICT_TF_GET_PAGE_COMPRESSION_LEVEL(type) <= 9);
		} else {
			ut_ad(!dict_sys_tables_type_valid(type, true));
		}
	}

	/* The low order bit of SYS_TABLES.TYPE is always set to 1. But in
	dict_table_t::flags the low order bit is used to determine if the
	ROW_FORMAT=REDUNDANT (0) or anything else (1).
	Read the 4 byte N_COLS field and look at the high order bit.  It
	should be set for COMPACT and later.  It should not be set for
	REDUNDANT. */
	field = rec_get_nth_field_old(
		rec, DICT_FLD__SYS_TABLES__N_COLS, &len);
	ut_a(len == 4);
	*n_cols = mach_read_from_4(field);

	const bool not_redundant = 0 != (*n_cols & DICT_N_COLS_COMPACT);

	if (!dict_sys_tables_type_valid(type, not_redundant)) {
		ib::error() << "Table " << table_name << " in InnoDB"
			" data dictionary contains invalid flags."
			" SYS_TABLES.TYPE=" << type <<
			" SYS_TABLES.N_COLS=" << *n_cols;
		return(false);
	}

	*flags = dict_sys_tables_type_to_tf(type, not_redundant);

	/* For tables created before MySQL 4.1, there may be
	garbage in SYS_TABLES.MIX_LEN where flags2 are found. Such tables
	would always be in ROW_FORMAT=REDUNDANT which do not have the
	high bit set in n_cols, and flags would be zero.
	MySQL 4.1 was the first version to support innodb_file_per_table,
	that is, *space_id != 0. */
	if (not_redundant || *space_id != 0 || *n_cols & DICT_N_COLS_COMPACT) {

		/* Get flags2 from SYS_TABLES.MIX_LEN */
		field = rec_get_nth_field_old(
			rec, DICT_FLD__SYS_TABLES__MIX_LEN, &len);
		*flags2 = mach_read_from_4(field);

		if (!dict_tf2_is_valid(*flags, *flags2)) {
			ib::error() << "Table " << table_name << " in InnoDB"
				" data dictionary contains invalid flags."
				" SYS_TABLES.TYPE=" << type
				<< " SYS_TABLES.MIX_LEN=" << *flags2;
			return(false);
		}

		/* DICT_TF2_FTS will be set when indexes are being loaded */
		*flags2 &= ~DICT_TF2_FTS;

		/* Now that we have used this bit, unset it. */
		*n_cols &= ~DICT_N_COLS_COMPACT;
	} else {
		*flags2 = 0;
	}

	return(true);
}

/** Load and check each non-predefined tablespace mentioned in SYS_TABLES.
Search SYS_TABLES and check each tablespace mentioned that has not
already been added to the fil_system.  If it is valid, add it to the
file_system list.
@return the highest space ID found. */
static ulint dict_check_sys_tables()
{
	ulint		max_space_id = 0;
	btr_pcur_t	pcur;
	const rec_t*	rec;
	mtr_t		mtr;

	DBUG_ENTER("dict_check_sys_tables");

	ut_d(dict_sys.assert_locked());

	mtr_start(&mtr);

	/* Before traversing SYS_TABLES, let's make sure we have
	SYS_TABLESPACES and SYS_DATAFILES loaded. */
	dict_table_t*	sys_tablespaces;
	dict_table_t*	sys_datafiles;
	sys_tablespaces = dict_table_get_low("SYS_TABLESPACES");
	ut_a(sys_tablespaces != NULL);
	sys_datafiles = dict_table_get_low("SYS_DATAFILES");
	ut_a(sys_datafiles != NULL);

	for (rec = dict_startscan_system(&pcur, &mtr, SYS_TABLES);
	     rec != NULL;
	     rec = dict_getnext_system(&pcur, &mtr)) {
		const byte*	field;
		ulint		len;
		table_id_t	table_id;
		ulint		space_id;
		ulint		n_cols;
		ulint		flags;
		ulint		flags2;

		/* If a table record is not useable, ignore it and continue
		on to the next record. Error messages were logged. */
		if (dict_sys_tables_rec_check(rec) != NULL) {
			continue;
		}

		/* Copy the table name from rec */
		field = rec_get_nth_field_old(
			rec, DICT_FLD__SYS_TABLES__NAME, &len);

		table_name_t table_name(mem_strdupl((char*) field, len));
		DBUG_PRINT("dict_check_sys_tables",
			   ("name: %p, '%s'", table_name.m_name,
			    table_name.m_name));

		if (!dict_sys_tables_rec_read(rec, table_name,
					      &table_id, &space_id,
					      &n_cols, &flags, &flags2)
		    || space_id == TRX_SYS_SPACE) {
next:
			ut_free(table_name.m_name);
			continue;
		}

		if (strstr(table_name.m_name, "/" TEMP_FILE_PREFIX "-")) {
			/* This table will be dropped by
			row_mysql_drop_garbage_tables().
			We do not care if the file exists. */
			goto next;
		}

		if (flags2 & DICT_TF2_DISCARDED) {
			ib::info() << "Ignoring tablespace for " << table_name
				<< " because the DISCARD flag is set .";
			goto next;
		}

		/* For tables or partitions using .ibd files, the flag
		DICT_TF2_USE_FILE_PER_TABLE was not set in MIX_LEN
		before MySQL 5.6.5. The flag should not have been
		introduced in persistent storage. MariaDB will keep
		setting the flag when writing SYS_TABLES entries for
		newly created or rebuilt tables or partitions, but
		will otherwise ignore the flag. */

		/* Now that we have the proper name for this tablespace,
		look to see if it is already in the tablespace cache. */
		if (const fil_space_t* space
		    = fil_space_for_table_exists_in_mem(
			    space_id, table_name.m_name, flags)) {
			/* Recovery can open a datafile that does not
			match SYS_DATAFILES.  If they don't match, update
			SYS_DATAFILES. */
			char *dict_path = dict_get_first_path(space_id);
			const char *fil_path = space->chain.start->name;
			if (dict_path
			    && strcmp(dict_path, fil_path)) {
				dict_update_filepath(space_id, fil_path);
			}
			ut_free(dict_path);
			ut_free(table_name.m_name);
			continue;
		}

		/* Set the expected filepath from the data dictionary.
		If the file is found elsewhere (from an ISL or the default
		location) or this path is the same file but looks different,
		fil_ibd_open() will update the dictionary with what is
		opened. */
		char*	filepath = dict_get_first_path(space_id);

		/* Check that the .ibd file exists. */
		if (!fil_ibd_open(
			    false,
			    !srv_read_only_mode && srv_log_file_size != 0,
			    FIL_TYPE_TABLESPACE,
			    space_id, dict_tf_to_fsp_flags(flags),
			    table_name, filepath)) {
			ib::warn() << "Ignoring tablespace for "
				<< table_name
				<< " because it could not be opened.";
		}

		max_space_id = ut_max(max_space_id, space_id);

		ut_free(table_name.m_name);
		ut_free(filepath);
	}

	mtr_commit(&mtr);

	DBUG_RETURN(max_space_id);
}

/** Check each tablespace found in the data dictionary.
Then look at each table defined in SYS_TABLES that has a space_id > 0
to find all the file-per-table tablespaces.

In a crash recovery we already have some tablespace objects created from
processing the REDO log.  Any other tablespace in SYS_TABLESPACES not
previously used in recovery will be opened here.  We will compare the
space_id information in the data dictionary to what we find in the
tablespace file. In addition, more validation will be done if recovery
was needed and force_recovery is not set.

We also scan the biggest space id, and store it to fil_system. */
void dict_check_tablespaces_and_store_max_id()
{
	mtr_t	mtr;

	DBUG_ENTER("dict_check_tablespaces_and_store_max_id");

	dict_sys_lock();

	/* Initialize the max space_id from sys header */
	mtr_start(&mtr);
	ulint	max_space_id = mtr_read_ulint(
		dict_hdr_get(&mtr) + DICT_HDR_MAX_SPACE_ID,
		MLOG_4BYTES, &mtr);
	mtr_commit(&mtr);

	fil_set_max_space_id_if_bigger(max_space_id);

	/* Open all tablespaces referenced in SYS_TABLES.
	This will update SYS_TABLESPACES and SYS_DATAFILES if it
	finds any file-per-table tablespaces not already there. */
	max_space_id = dict_check_sys_tables();
	fil_set_max_space_id_if_bigger(max_space_id);

	dict_sys_unlock();

	DBUG_VOID_RETURN;
}

/** Error message for a delete-marked record in dict_load_column_low() */
static const char* dict_load_column_del = "delete-marked record in SYS_COLUMN";

/** Load a table column definition from a SYS_COLUMNS record to dict_table_t.
@return	error message
@retval	NULL on success */
static
const char*
dict_load_column_low(
	dict_table_t*	table,		/*!< in/out: table, could be NULL
					if we just populate a dict_column_t
					struct with information from
					a SYS_COLUMNS record */
	mem_heap_t*	heap,		/*!< in/out: memory heap
					for temporary storage */
	dict_col_t*	column,		/*!< out: dict_column_t to fill,
					or NULL if table != NULL */
	table_id_t*	table_id,	/*!< out: table id */
	const char**	col_name,	/*!< out: column name */
	const rec_t*	rec,		/*!< in: SYS_COLUMNS record */
	ulint*		nth_v_col)	/*!< out: if not NULL, this
					records the "n" of "nth" virtual
					column */
{
	char*		name;
	const byte*	field;
	ulint		len;
	ulint		mtype;
	ulint		prtype;
	ulint		col_len;
	ulint		pos;
	ulint		num_base;

	ut_ad(table || column);

	if (rec_get_deleted_flag(rec, 0)) {
		return(dict_load_column_del);
	}

	if (rec_get_n_fields_old(rec) != DICT_NUM_FIELDS__SYS_COLUMNS) {
		return("wrong number of columns in SYS_COLUMNS record");
	}

	field = rec_get_nth_field_old(
		rec, DICT_FLD__SYS_COLUMNS__TABLE_ID, &len);
	if (len != 8) {
err_len:
		return("incorrect column length in SYS_COLUMNS");
	}

	if (table_id) {
		*table_id = mach_read_from_8(field);
	} else if (table->id != mach_read_from_8(field)) {
		return("SYS_COLUMNS.TABLE_ID mismatch");
	}

	field = rec_get_nth_field_old(
		rec, DICT_FLD__SYS_COLUMNS__POS, &len);
	if (len != 4) {
		goto err_len;
	}

	pos = mach_read_from_4(field);

	rec_get_nth_field_offs_old(
		rec, DICT_FLD__SYS_COLUMNS__DB_TRX_ID, &len);
	if (len != DATA_TRX_ID_LEN && len != UNIV_SQL_NULL) {
		goto err_len;
	}
	rec_get_nth_field_offs_old(
		rec, DICT_FLD__SYS_COLUMNS__DB_ROLL_PTR, &len);
	if (len != DATA_ROLL_PTR_LEN && len != UNIV_SQL_NULL) {
		goto err_len;
	}

	field = rec_get_nth_field_old(
		rec, DICT_FLD__SYS_COLUMNS__NAME, &len);
	if (len == 0 || len == UNIV_SQL_NULL) {
		goto err_len;
	}

	name = mem_heap_strdupl(heap, (const char*) field, len);

	if (col_name) {
		*col_name = name;
	}

	field = rec_get_nth_field_old(
		rec, DICT_FLD__SYS_COLUMNS__MTYPE, &len);
	if (len != 4) {
		goto err_len;
	}

	mtype = mach_read_from_4(field);

	field = rec_get_nth_field_old(
		rec, DICT_FLD__SYS_COLUMNS__PRTYPE, &len);
	if (len != 4) {
		goto err_len;
	}
	prtype = mach_read_from_4(field);

	if (dtype_get_charset_coll(prtype) == 0
	    && dtype_is_string_type(mtype)) {
		/* The table was created with < 4.1.2. */

		if (dtype_is_binary_string_type(mtype, prtype)) {
			/* Use the binary collation for
			string columns of binary type. */

			prtype = dtype_form_prtype(
				prtype,
				DATA_MYSQL_BINARY_CHARSET_COLL);
		} else {
			/* Use the default charset for
			other than binary columns. */

			prtype = dtype_form_prtype(
				prtype,
				data_mysql_default_charset_coll);
		}
	}

	if (table && table->n_def != pos && !(prtype & DATA_VIRTUAL)) {
		return("SYS_COLUMNS.POS mismatch");
	}

	field = rec_get_nth_field_old(
		rec, DICT_FLD__SYS_COLUMNS__LEN, &len);
	if (len != 4) {
		goto err_len;
	}
	col_len = mach_read_from_4(field);
	field = rec_get_nth_field_old(
		rec, DICT_FLD__SYS_COLUMNS__PREC, &len);
	if (len != 4) {
		goto err_len;
	}
	num_base = mach_read_from_4(field);

	if (column == NULL) {
		if (prtype & DATA_VIRTUAL) {
#ifdef UNIV_DEBUG
			dict_v_col_t*	vcol =
#endif
			dict_mem_table_add_v_col(
				table, heap, name, mtype,
				prtype, col_len,
				dict_get_v_col_mysql_pos(pos), num_base);
			ut_ad(vcol->v_pos == dict_get_v_col_pos(pos));
		} else {
			ut_ad(num_base == 0);
			dict_mem_table_add_col(table, heap, name, mtype,
					       prtype, col_len);
		}
	} else {
		dict_mem_fill_column_struct(column, pos, mtype,
					    prtype, col_len);
	}

	/* Report the virtual column number */
	if ((prtype & DATA_VIRTUAL) && nth_v_col != NULL) {
		*nth_v_col = dict_get_v_col_pos(pos);
	}

	return(NULL);
}

/** Error message for a delete-marked record in dict_load_virtual_low() */
static const char* dict_load_virtual_del = "delete-marked record in SYS_VIRTUAL";

/** Load a virtual column "mapping" (to base columns) information
from a SYS_VIRTUAL record
@param[in,out]	table		table
@param[in,out]	column		mapped base column's dict_column_t
@param[in,out]	table_id	table id
@param[in,out]	pos		virtual column position
@param[in,out]	base_pos	base column position
@param[in]	rec		SYS_VIRTUAL record
@return	error message
@retval	NULL on success */
static
const char*
dict_load_virtual_low(
	dict_table_t*	table,
	dict_col_t**	column,
	table_id_t*	table_id,
	ulint*		pos,
	ulint*		base_pos,
	const rec_t*	rec)
{
	const byte*	field;
	ulint		len;
	ulint		base;

	if (rec_get_deleted_flag(rec, 0)) {
		return(dict_load_virtual_del);
	}

	if (rec_get_n_fields_old(rec) != DICT_NUM_FIELDS__SYS_VIRTUAL) {
		return("wrong number of columns in SYS_VIRTUAL record");
	}

	field = rec_get_nth_field_old(
		rec, DICT_FLD__SYS_VIRTUAL__TABLE_ID, &len);
	if (len != 8) {
err_len:
		return("incorrect column length in SYS_VIRTUAL");
	}

	if (table_id != NULL) {
		*table_id = mach_read_from_8(field);
	} else if (table->id != mach_read_from_8(field)) {
		return("SYS_VIRTUAL.TABLE_ID mismatch");
	}

	field = rec_get_nth_field_old(
		rec, DICT_FLD__SYS_VIRTUAL__POS, &len);
	if (len != 4) {
		goto err_len;
	}

	if (pos != NULL) {
		*pos = mach_read_from_4(field);
	}

	field = rec_get_nth_field_old(
		rec, DICT_FLD__SYS_VIRTUAL__BASE_POS, &len);
	if (len != 4) {
		goto err_len;
	}

	base = mach_read_from_4(field);

	if (base_pos != NULL) {
		*base_pos = base;
	}

	rec_get_nth_field_offs_old(
		rec, DICT_FLD__SYS_VIRTUAL__DB_TRX_ID, &len);
	if (len != DATA_TRX_ID_LEN && len != UNIV_SQL_NULL) {
		goto err_len;
	}

	rec_get_nth_field_offs_old(
		rec, DICT_FLD__SYS_VIRTUAL__DB_ROLL_PTR, &len);
	if (len != DATA_ROLL_PTR_LEN && len != UNIV_SQL_NULL) {
		goto err_len;
	}

	if (column != NULL) {
		*column = dict_table_get_nth_col(table, base);
	}

	return(NULL);
}

/********************************************************************//**
Loads definitions for table columns. */
static
void
dict_load_columns(
/*==============*/
	dict_table_t*	table,	/*!< in/out: table */
	mem_heap_t*	heap)	/*!< in/out: memory heap
				for temporary storage */
{
	dict_table_t*	sys_columns;
	dict_index_t*	sys_index;
	btr_pcur_t	pcur;
	dtuple_t*	tuple;
	dfield_t*	dfield;
	const rec_t*	rec;
	byte*		buf;
	ulint		i;
	mtr_t		mtr;
	ulint		n_skipped = 0;

	ut_ad(mutex_own(&dict_sys.mutex));

	mtr_start(&mtr);

	sys_columns = dict_table_get_low("SYS_COLUMNS");
	sys_index = UT_LIST_GET_FIRST(sys_columns->indexes);
	ut_ad(!dict_table_is_comp(sys_columns));

	ut_ad(name_of_col_is(sys_columns, sys_index,
			     DICT_FLD__SYS_COLUMNS__NAME, "NAME"));
	ut_ad(name_of_col_is(sys_columns, sys_index,
			     DICT_FLD__SYS_COLUMNS__PREC, "PREC"));

	tuple = dtuple_create(heap, 1);
	dfield = dtuple_get_nth_field(tuple, 0);

	buf = static_cast<byte*>(mem_heap_alloc(heap, 8));
	mach_write_to_8(buf, table->id);

	dfield_set_data(dfield, buf, 8);
	dict_index_copy_types(tuple, sys_index, 1);

	btr_pcur_open_on_user_rec(sys_index, tuple, PAGE_CUR_GE,
				  BTR_SEARCH_LEAF, &pcur, &mtr);

	ut_ad(table->n_t_cols == static_cast<ulint>(
	      table->n_cols) + static_cast<ulint>(table->n_v_cols));

	for (i = 0;
	     i + DATA_N_SYS_COLS < table->n_t_cols + n_skipped;
	     i++) {
		const char*	err_msg;
		const char*	name = NULL;
		ulint		nth_v_col = ULINT_UNDEFINED;

		rec = btr_pcur_get_rec(&pcur);

		ut_a(btr_pcur_is_on_user_rec(&pcur));

		err_msg = dict_load_column_low(table, heap, NULL, NULL,
					       &name, rec, &nth_v_col);

		if (err_msg == dict_load_column_del) {
			n_skipped++;
			goto next_rec;
		} else if (err_msg) {
			ib::fatal() << err_msg;
		}

		/* Note: Currently we have one DOC_ID column that is
		shared by all FTS indexes on a table. And only non-virtual
		column can be used for FULLTEXT index */
		if (innobase_strcasecmp(name,
					FTS_DOC_ID_COL_NAME) == 0
		    && nth_v_col == ULINT_UNDEFINED) {
			dict_col_t*	col;
			/* As part of normal loading of tables the
			table->flag is not set for tables with FTS
			till after the FTS indexes are loaded. So we
			create the fts_t instance here if there isn't
			one already created.

			This case does not arise for table create as
			the flag is set before the table is created. */
			if (table->fts == NULL) {
				table->fts = fts_create(table);
				fts_optimize_add_table(table);
			}

			ut_a(table->fts->doc_col == ULINT_UNDEFINED);

			col = dict_table_get_nth_col(table, i - n_skipped);

			ut_ad(col->len == sizeof(doc_id_t));

			if (col->prtype & DATA_FTS_DOC_ID) {
				DICT_TF2_FLAG_SET(
					table, DICT_TF2_FTS_HAS_DOC_ID);
				DICT_TF2_FLAG_UNSET(
					table, DICT_TF2_FTS_ADD_DOC_ID);
			}

			table->fts->doc_col = i - n_skipped;
		}
next_rec:
		btr_pcur_move_to_next_user_rec(&pcur, &mtr);
	}

	btr_pcur_close(&pcur);
	mtr_commit(&mtr);
}

/** Loads SYS_VIRTUAL info for one virtual column
@param[in,out]	table		table
@param[in]	nth_v_col	virtual column sequence num
@param[in,out]	v_col		virtual column
@param[in,out]	heap		memory heap
*/
static
void
dict_load_virtual_one_col(
	dict_table_t*	table,
	ulint		nth_v_col,
	dict_v_col_t*	v_col,
	mem_heap_t*	heap)
{
	dict_table_t*	sys_virtual;
	dict_index_t*	sys_virtual_index;
	btr_pcur_t	pcur;
	dtuple_t*	tuple;
	dfield_t*	dfield;
	const rec_t*	rec;
	byte*		buf;
	ulint		i = 0;
	mtr_t		mtr;
	ulint		skipped = 0;

	ut_ad(mutex_own(&dict_sys.mutex));

	if (v_col->num_base == 0) {
		return;
	}

	mtr_start(&mtr);

	sys_virtual = dict_table_get_low("SYS_VIRTUAL");
	sys_virtual_index = UT_LIST_GET_FIRST(sys_virtual->indexes);
	ut_ad(!dict_table_is_comp(sys_virtual));

	ut_ad(name_of_col_is(sys_virtual, sys_virtual_index,
			     DICT_FLD__SYS_VIRTUAL__POS, "POS"));

	tuple = dtuple_create(heap, 2);

	/* table ID field */
	dfield = dtuple_get_nth_field(tuple, 0);

	buf = static_cast<byte*>(mem_heap_alloc(heap, 8));
	mach_write_to_8(buf, table->id);

	dfield_set_data(dfield, buf, 8);

	/* virtual column pos field */
	dfield = dtuple_get_nth_field(tuple, 1);

	buf = static_cast<byte*>(mem_heap_alloc(heap, 4));
	ulint	vcol_pos = dict_create_v_col_pos(nth_v_col, v_col->m_col.ind);
	mach_write_to_4(buf, vcol_pos);

	dfield_set_data(dfield, buf, 4);

	dict_index_copy_types(tuple, sys_virtual_index, 2);

	btr_pcur_open_on_user_rec(sys_virtual_index, tuple, PAGE_CUR_GE,
				  BTR_SEARCH_LEAF, &pcur, &mtr);

	for (i = 0; i < unsigned{v_col->num_base} + skipped; i++) {
		const char*	err_msg;
		ulint		pos;

		ut_ad(btr_pcur_is_on_user_rec(&pcur));

		rec = btr_pcur_get_rec(&pcur);

		ut_a(btr_pcur_is_on_user_rec(&pcur));

		err_msg = dict_load_virtual_low(table,
						&v_col->base_col[i - skipped],
						NULL,
					        &pos, NULL, rec);

		if (err_msg) {
			if (err_msg != dict_load_virtual_del) {
				ib::fatal() << err_msg;
			} else {
				skipped++;
			}
		} else {
			ut_ad(pos == vcol_pos);
		}

		btr_pcur_move_to_next_user_rec(&pcur, &mtr);
	}

	btr_pcur_close(&pcur);
	mtr_commit(&mtr);
}

/** Loads info from SYS_VIRTUAL for virtual columns.
@param[in,out]	table	table
@param[in]	heap	memory heap
*/
static
void
dict_load_virtual(
	dict_table_t*	table,
	mem_heap_t*	heap)
{
	for (ulint i = 0; i < table->n_v_cols; i++) {
		dict_v_col_t*	v_col = dict_table_get_nth_v_col(table, i);

		dict_load_virtual_one_col(table, i, v_col, heap);
	}
}

/** Error message for a delete-marked record in dict_load_field_low() */
static const char* dict_load_field_del = "delete-marked record in SYS_FIELDS";

/** Load an index field definition from a SYS_FIELDS record to dict_index_t.
@return	error message
@retval	NULL on success */
static
const char*
dict_load_field_low(
	byte*		index_id,	/*!< in/out: index id (8 bytes)
					an "in" value if index != NULL
					and "out" if index == NULL */
	dict_index_t*	index,		/*!< in/out: index, could be NULL
					if we just populate a dict_field_t
					struct with information from
					a SYS_FIELDS record */
	dict_field_t*	sys_field,	/*!< out: dict_field_t to be
					filled */
	ulint*		pos,		/*!< out: Field position */
	byte*		last_index_id,	/*!< in: last index id */
	mem_heap_t*	heap,		/*!< in/out: memory heap
					for temporary storage */
	const rec_t*	rec)		/*!< in: SYS_FIELDS record */
{
	const byte*	field;
	ulint		len;
	unsigned	pos_and_prefix_len;
	unsigned	prefix_len;
	bool		first_field;
	ulint		position;

	/* Either index or sys_field is supplied, not both */
	ut_a((!index) || (!sys_field));

	if (rec_get_deleted_flag(rec, 0)) {
		return(dict_load_field_del);
	}

	if (rec_get_n_fields_old(rec) != DICT_NUM_FIELDS__SYS_FIELDS) {
		return("wrong number of columns in SYS_FIELDS record");
	}

	field = rec_get_nth_field_old(
		rec, DICT_FLD__SYS_FIELDS__INDEX_ID, &len);
	if (len != 8) {
err_len:
		return("incorrect column length in SYS_FIELDS");
	}

	if (!index) {
		ut_a(last_index_id);
		memcpy(index_id, (const char*) field, 8);
		first_field = memcmp(index_id, last_index_id, 8);
	} else {
		first_field = (index->n_def == 0);
		if (memcmp(field, index_id, 8)) {
			return("SYS_FIELDS.INDEX_ID mismatch");
		}
	}

	/* The next field stores the field position in the index and a
	possible column prefix length if the index field does not
	contain the whole column. The storage format is like this: if
	there is at least one prefix field in the index, then the HIGH
	2 bytes contain the field number (index->n_def) and the low 2
	bytes the prefix length for the field. Otherwise the field
	number (index->n_def) is contained in the 2 LOW bytes. */

	field = rec_get_nth_field_old(
		rec, DICT_FLD__SYS_FIELDS__POS, &len);
	if (len != 4) {
		goto err_len;
	}

	pos_and_prefix_len = mach_read_from_4(field);

	if (index && UNIV_UNLIKELY
	    ((pos_and_prefix_len & 0xFFFFUL) != index->n_def
	     && (pos_and_prefix_len >> 16 & 0xFFFF) != index->n_def)) {
		return("SYS_FIELDS.POS mismatch");
	}

	if (first_field || pos_and_prefix_len > 0xFFFFUL) {
		prefix_len = pos_and_prefix_len & 0xFFFFUL;
		position = (pos_and_prefix_len & 0xFFFF0000UL)  >> 16;
	} else {
		prefix_len = 0;
		position = pos_and_prefix_len & 0xFFFFUL;
	}

	rec_get_nth_field_offs_old(
		rec, DICT_FLD__SYS_FIELDS__DB_TRX_ID, &len);
	if (len != DATA_TRX_ID_LEN && len != UNIV_SQL_NULL) {
		goto err_len;
	}
	rec_get_nth_field_offs_old(
		rec, DICT_FLD__SYS_FIELDS__DB_ROLL_PTR, &len);
	if (len != DATA_ROLL_PTR_LEN && len != UNIV_SQL_NULL) {
		goto err_len;
	}

	field = rec_get_nth_field_old(
		rec, DICT_FLD__SYS_FIELDS__COL_NAME, &len);
	if (len == 0 || len == UNIV_SQL_NULL) {
		goto err_len;
	}

	if (index) {
		dict_mem_index_add_field(
			index, mem_heap_strdupl(heap, (const char*) field, len),
			prefix_len);
	} else {
		ut_a(sys_field);
		ut_a(pos);

		sys_field->name = mem_heap_strdupl(
			heap, (const char*) field, len);
		sys_field->prefix_len = prefix_len;
		*pos = position;
	}

	return(NULL);
}

/********************************************************************//**
Loads definitions for index fields.
@return DB_SUCCESS if ok, DB_CORRUPTION if corruption */
static
ulint
dict_load_fields(
/*=============*/
	dict_index_t*	index,	/*!< in/out: index whose fields to load */
	mem_heap_t*	heap)	/*!< in: memory heap for temporary storage */
{
	dict_table_t*	sys_fields;
	dict_index_t*	sys_index;
	btr_pcur_t	pcur;
	dtuple_t*	tuple;
	dfield_t*	dfield;
	const rec_t*	rec;
	byte*		buf;
	ulint		i;
	mtr_t		mtr;
	dberr_t		error;

	ut_ad(mutex_own(&dict_sys.mutex));

	mtr_start(&mtr);

	sys_fields = dict_table_get_low("SYS_FIELDS");
	sys_index = UT_LIST_GET_FIRST(sys_fields->indexes);
	ut_ad(!dict_table_is_comp(sys_fields));
	ut_ad(name_of_col_is(sys_fields, sys_index,
			     DICT_FLD__SYS_FIELDS__COL_NAME, "COL_NAME"));

	tuple = dtuple_create(heap, 1);
	dfield = dtuple_get_nth_field(tuple, 0);

	buf = static_cast<byte*>(mem_heap_alloc(heap, 8));
	mach_write_to_8(buf, index->id);

	dfield_set_data(dfield, buf, 8);
	dict_index_copy_types(tuple, sys_index, 1);

	btr_pcur_open_on_user_rec(sys_index, tuple, PAGE_CUR_GE,
				  BTR_SEARCH_LEAF, &pcur, &mtr);
	for (i = 0; i < index->n_fields; i++) {
		const char* err_msg;

		rec = btr_pcur_get_rec(&pcur);

		ut_a(btr_pcur_is_on_user_rec(&pcur));

		err_msg = dict_load_field_low(buf, index, NULL, NULL, NULL,
					      heap, rec);

		if (err_msg == dict_load_field_del) {
			/* There could be delete marked records in
			SYS_FIELDS because SYS_FIELDS.INDEX_ID can be
			updated by ALTER TABLE ADD INDEX. */

			goto next_rec;
		} else if (err_msg) {
			ib::error() << err_msg;
			error = DB_CORRUPTION;
			goto func_exit;
		}
next_rec:
		btr_pcur_move_to_next_user_rec(&pcur, &mtr);
	}

	error = DB_SUCCESS;
func_exit:
	btr_pcur_close(&pcur);
	mtr_commit(&mtr);
	return(error);
}

/** Error message for a delete-marked record in dict_load_index_low() */
static const char* dict_load_index_del = "delete-marked record in SYS_INDEXES";
/** Error message for table->id mismatch in dict_load_index_low() */
static const char* dict_load_index_id_err = "SYS_INDEXES.TABLE_ID mismatch";
/** Error message for SYS_TABLES flags mismatch in dict_load_table_low() */
static const char* dict_load_table_flags = "incorrect flags in SYS_TABLES";

/** Load an index definition from a SYS_INDEXES record to dict_index_t.
If allocate=TRUE, we will create a dict_index_t structure and fill it
accordingly. If allocated=FALSE, the dict_index_t will be supplied by
the caller and filled with information read from the record.
@return	error message
@retval	NULL on success */
static
const char*
dict_load_index_low(
	byte*		table_id,	/*!< in/out: table id (8 bytes),
					an "in" value if allocate=TRUE
					and "out" when allocate=FALSE */
	mem_heap_t*	heap,		/*!< in/out: temporary memory heap */
	const rec_t*	rec,		/*!< in: SYS_INDEXES record */
	ibool		allocate,	/*!< in: TRUE=allocate *index,
					FALSE=fill in a pre-allocated
					*index */
	dict_index_t**	index)		/*!< out,own: index, or NULL */
{
	const byte*	field;
	ulint		len;
	ulint		name_len;
	char*		name_buf;
	index_id_t	id;
	ulint		n_fields;
	ulint		type;
	unsigned	merge_threshold;

	if (allocate) {
		/* If allocate=TRUE, no dict_index_t will
		be supplied. Initialize "*index" to NULL */
		*index = NULL;
	}

	if (rec_get_deleted_flag(rec, 0)) {
		return(dict_load_index_del);
	}

	if (rec_get_n_fields_old(rec) == DICT_NUM_FIELDS__SYS_INDEXES) {
		/* MERGE_THRESHOLD exists */
		field = rec_get_nth_field_old(
			rec, DICT_FLD__SYS_INDEXES__MERGE_THRESHOLD, &len);
		switch (len) {
		case 4:
			merge_threshold = mach_read_from_4(field);
			break;
		case UNIV_SQL_NULL:
			merge_threshold = DICT_INDEX_MERGE_THRESHOLD_DEFAULT;
			break;
		default:
			return("incorrect MERGE_THRESHOLD length"
			       " in SYS_INDEXES");
		}
	} else if (rec_get_n_fields_old(rec)
		   == DICT_NUM_FIELDS__SYS_INDEXES - 1) {
		/* MERGE_THRESHOLD doesn't exist */

		merge_threshold = DICT_INDEX_MERGE_THRESHOLD_DEFAULT;
	} else {
		return("wrong number of columns in SYS_INDEXES record");
	}

	field = rec_get_nth_field_old(
		rec, DICT_FLD__SYS_INDEXES__TABLE_ID, &len);
	if (len != 8) {
err_len:
		return("incorrect column length in SYS_INDEXES");
	}

	if (!allocate) {
		/* We are reading a SYS_INDEXES record. Copy the table_id */
		memcpy(table_id, (const char*) field, 8);
	} else if (memcmp(field, table_id, 8)) {
		/* Caller supplied table_id, verify it is the same
		id as on the index record */
		return(dict_load_index_id_err);
	}

	field = rec_get_nth_field_old(
		rec, DICT_FLD__SYS_INDEXES__ID, &len);
	if (len != 8) {
		goto err_len;
	}

	id = mach_read_from_8(field);

	rec_get_nth_field_offs_old(
		rec, DICT_FLD__SYS_INDEXES__DB_TRX_ID, &len);
	if (len != DATA_TRX_ID_LEN && len != UNIV_SQL_NULL) {
		goto err_len;
	}
	rec_get_nth_field_offs_old(
		rec, DICT_FLD__SYS_INDEXES__DB_ROLL_PTR, &len);
	if (len != DATA_ROLL_PTR_LEN && len != UNIV_SQL_NULL) {
		goto err_len;
	}

	field = rec_get_nth_field_old(
		rec, DICT_FLD__SYS_INDEXES__NAME, &name_len);
	if (name_len == UNIV_SQL_NULL) {
		goto err_len;
	}

	name_buf = mem_heap_strdupl(heap, (const char*) field,
				    name_len);

	field = rec_get_nth_field_old(
		rec, DICT_FLD__SYS_INDEXES__N_FIELDS, &len);
	if (len != 4) {
		goto err_len;
	}
	n_fields = mach_read_from_4(field);

	field = rec_get_nth_field_old(
		rec, DICT_FLD__SYS_INDEXES__TYPE, &len);
	if (len != 4) {
		goto err_len;
	}
	type = mach_read_from_4(field);
	if (type & (~0U << DICT_IT_BITS)) {
		return("unknown SYS_INDEXES.TYPE bits");
	}

	field = rec_get_nth_field_old(
		rec, DICT_FLD__SYS_INDEXES__PAGE_NO, &len);
	if (len != 4) {
		goto err_len;
	}

	if (allocate) {
		*index = dict_mem_index_create(NULL, name_buf, type, n_fields);
	} else {
		ut_a(*index);

		dict_mem_fill_index_struct(*index, NULL, name_buf,
					   type, n_fields);
	}

	(*index)->id = id;
	(*index)->page = mach_read_from_4(field);
	ut_ad((*index)->page);
	(*index)->merge_threshold = merge_threshold;

	return(NULL);
}

/********************************************************************//**
Loads definitions for table indexes. Adds them to the data dictionary
cache.
@return DB_SUCCESS if ok, DB_CORRUPTION if corruption of dictionary
table or DB_UNSUPPORTED if table has unknown index type */
static MY_ATTRIBUTE((nonnull))
dberr_t
dict_load_indexes(
/*==============*/
	dict_table_t*	table,	/*!< in/out: table */
	mem_heap_t*	heap,	/*!< in: memory heap for temporary storage */
	dict_err_ignore_t ignore_err)
				/*!< in: error to be ignored when
				loading the index definition */
{
	dict_table_t*	sys_indexes;
	dict_index_t*	sys_index;
	btr_pcur_t	pcur;
	dtuple_t*	tuple;
	dfield_t*	dfield;
	const rec_t*	rec;
	byte*		buf;
	mtr_t		mtr;
	dberr_t		error = DB_SUCCESS;

	ut_ad(mutex_own(&dict_sys.mutex));

	mtr_start(&mtr);

	sys_indexes = dict_table_get_low("SYS_INDEXES");
	sys_index = UT_LIST_GET_FIRST(sys_indexes->indexes);
	ut_ad(!dict_table_is_comp(sys_indexes));
	ut_ad(name_of_col_is(sys_indexes, sys_index,
			     DICT_FLD__SYS_INDEXES__NAME, "NAME"));
	ut_ad(name_of_col_is(sys_indexes, sys_index,
			     DICT_FLD__SYS_INDEXES__PAGE_NO, "PAGE_NO"));

	tuple = dtuple_create(heap, 1);
	dfield = dtuple_get_nth_field(tuple, 0);

	buf = static_cast<byte*>(mem_heap_alloc(heap, 8));
	mach_write_to_8(buf, table->id);

	dfield_set_data(dfield, buf, 8);
	dict_index_copy_types(tuple, sys_index, 1);

	btr_pcur_open_on_user_rec(sys_index, tuple, PAGE_CUR_GE,
				  BTR_SEARCH_LEAF, &pcur, &mtr);
	for (;;) {
		dict_index_t*	index = NULL;
		const char*	err_msg;

		if (!btr_pcur_is_on_user_rec(&pcur)) {

			/* We should allow the table to open even
			without index when DICT_ERR_IGNORE_CORRUPT is set.
			DICT_ERR_IGNORE_CORRUPT is currently only set
			for drop table */
			if (dict_table_get_first_index(table) == NULL
			    && !(ignore_err & DICT_ERR_IGNORE_CORRUPT)) {
				ib::warn() << "Cannot load table "
					<< table->name
					<< " because it has no indexes in"
					" InnoDB internal data dictionary.";
				error = DB_CORRUPTION;
				goto func_exit;
			}

			break;
		}

		rec = btr_pcur_get_rec(&pcur);

		if ((ignore_err & DICT_ERR_IGNORE_RECOVER_LOCK)
		    && (rec_get_n_fields_old(rec)
			== DICT_NUM_FIELDS__SYS_INDEXES
			/* a record for older SYS_INDEXES table
			(missing merge_threshold column) is acceptable. */
			|| rec_get_n_fields_old(rec)
			   == DICT_NUM_FIELDS__SYS_INDEXES - 1)) {
			const byte*	field;
			ulint		len;
			field = rec_get_nth_field_old(
				rec, DICT_FLD__SYS_INDEXES__NAME, &len);

			if (len != UNIV_SQL_NULL
			    && static_cast<char>(*field)
			    == static_cast<char>(*TEMP_INDEX_PREFIX_STR)) {
				/* Skip indexes whose name starts with
				TEMP_INDEX_PREFIX_STR, because they will
				be dropped by row_merge_drop_temp_indexes()
				during crash recovery. */
				goto next_rec;
			}
		}

		err_msg = dict_load_index_low(buf, heap, rec, TRUE, &index);
		ut_ad((index == NULL && err_msg != NULL)
		      || (index != NULL && err_msg == NULL));

		if (err_msg == dict_load_index_id_err) {
			/* TABLE_ID mismatch means that we have
			run out of index definitions for the table. */

			if (dict_table_get_first_index(table) == NULL
			    && !(ignore_err & DICT_ERR_IGNORE_CORRUPT)) {

				ib::warn() << "Failed to load the"
					" clustered index for table "
					<< table->name
					<< " because of the following error: "
					<< err_msg << "."
					" Refusing to load the rest of the"
					" indexes (if any) and the whole table"
					" altogether.";
				error = DB_CORRUPTION;
				goto func_exit;
			}

			break;
		} else if (err_msg == dict_load_index_del) {
			/* Skip delete-marked records. */
			goto next_rec;
		} else if (err_msg) {
			ib::error() << err_msg;
			if (ignore_err & DICT_ERR_IGNORE_CORRUPT) {
				goto next_rec;
			}
			error = DB_CORRUPTION;
			goto func_exit;
		}

		ut_ad(index);
		ut_ad(!dict_index_is_online_ddl(index));

		/* Check whether the index is corrupted */
		if (index->is_corrupted()) {
			ib::error() << "Index " << index->name
				<< " of table " << table->name
				<< " is corrupted";

			if (!srv_load_corrupted
			    && !(ignore_err & DICT_ERR_IGNORE_CORRUPT)
			    && dict_index_is_clust(index)) {
				dict_mem_index_free(index);

				error = DB_INDEX_CORRUPT;
				goto func_exit;
			} else {
				/* We will load the index if
				1) srv_load_corrupted is TRUE
				2) ignore_err is set with
				DICT_ERR_IGNORE_CORRUPT
				3) if the index corrupted is a secondary
				index */
				ib::info() << "Load corrupted index "
					<< index->name
					<< " of table " << table->name;
			}
		}

		if (index->type & DICT_FTS
		    && !dict_table_has_fts_index(table)) {
			/* This should have been created by now. */
			ut_a(table->fts != NULL);
			DICT_TF2_FLAG_SET(table, DICT_TF2_FTS);
		}

		/* We check for unsupported types first, so that the
		subsequent checks are relevant for the supported types. */
		if (index->type & ~(DICT_CLUSTERED | DICT_UNIQUE
				    | DICT_CORRUPT | DICT_FTS
				    | DICT_SPATIAL | DICT_VIRTUAL)) {

			ib::error() << "Unknown type " << index->type
				<< " of index " << index->name
				<< " of table " << table->name;

			error = DB_UNSUPPORTED;
			dict_mem_index_free(index);
			goto func_exit;
		} else if (index->page == FIL_NULL
			   && table->is_readable()
			   && (!(index->type & DICT_FTS))) {

			ib::error() << "Trying to load index " << index->name
				<< " for table " << table->name
				<< ", but the index tree has been freed!";

			if (ignore_err & DICT_ERR_IGNORE_INDEX_ROOT) {
				/* If caller can tolerate this error,
				we will continue to load the index and
				let caller deal with this error. However
				mark the index and table corrupted. We
				only need to mark such in the index
				dictionary cache for such metadata corruption,
				since we would always be able to set it
				when loading the dictionary cache */
				index->table = table;
				dict_set_corrupted_index_cache_only(index);

				ib::info() << "Index is corrupt but forcing"
					" load into data dictionary";
			} else {
corrupted:
				dict_mem_index_free(index);
				error = DB_CORRUPTION;
				goto func_exit;
			}
		} else if (!dict_index_is_clust(index)
			   && NULL == dict_table_get_first_index(table)) {

			ib::error() << "Trying to load index " << index->name
				<< " for table " << table->name
				<< ", but the first index is not clustered!";

			goto corrupted;
		} else if (dict_is_sys_table(table->id)
			   && (dict_index_is_clust(index)
			       || ((table == dict_sys.sys_tables)
				   && !strcmp("ID_IND", index->name)))) {

			/* The index was created in memory already at booting
			of the database server */
			dict_mem_index_free(index);
		} else {
			dict_load_fields(index, heap);
			index->table = table;

			/* The data dictionary tables should never contain
			invalid index definitions.  If we ignored this error
			and simply did not load this index definition, the
			.frm file would disagree with the index definitions
			inside InnoDB. */
			if (!dict_index_add_to_cache(
				    index, index->page, false, &error)) {
				goto func_exit;
			}
		}
next_rec:
		btr_pcur_move_to_next_user_rec(&pcur, &mtr);
	}

	ut_ad(table->fts_doc_id_index == NULL);

	if (table->fts != NULL) {
		table->fts_doc_id_index = dict_table_get_index_on_name(
			table, FTS_DOC_ID_INDEX_NAME);
	}

	/* If the table contains FTS indexes, populate table->fts->indexes */
	if (dict_table_has_fts_index(table)) {
		ut_ad(table->fts_doc_id_index != NULL);
		/* table->fts->indexes should have been created. */
		ut_a(table->fts->indexes != NULL);
		dict_table_get_all_fts_indexes(table, table->fts->indexes);
	}

func_exit:
	btr_pcur_close(&pcur);
	mtr_commit(&mtr);

	return(error);
}

/** Load a table definition from a SYS_TABLES record to dict_table_t.
Do not load any columns or indexes.
@param[in]	name		Table name
@param[in]	rec		SYS_TABLES record
@param[out,own]	table		table, or NULL
@return	error message
@retval	NULL on success */
static const char* dict_load_table_low(const table_name_t& name,
				       const rec_t* rec, dict_table_t** table)
{
	table_id_t	table_id;
	ulint		space_id;
	ulint		n_cols;
	ulint		t_num;
	ulint		flags;
	ulint		flags2;
	ulint		n_v_col;

	if (const char* error_text = dict_sys_tables_rec_check(rec)) {
		*table = NULL;
		return(error_text);
	}

	if (!dict_sys_tables_rec_read(rec, name, &table_id, &space_id,
				      &t_num, &flags, &flags2)) {
		*table = NULL;
		return(dict_load_table_flags);
	}

	dict_table_decode_n_col(t_num, &n_cols, &n_v_col);

	*table = dict_mem_table_create(
		name.m_name, NULL, n_cols + n_v_col, n_v_col, flags, flags2);
	(*table)->space_id = space_id;
	(*table)->id = table_id;
	(*table)->file_unreadable = false;

	return(NULL);
}

/********************************************************************//**
Using the table->heap, copy the null-terminated filepath into
table->data_dir_path and replace the 'databasename/tablename.ibd'
portion with 'tablename'.
This allows SHOW CREATE TABLE to return the correct DATA DIRECTORY path.
Make this data directory path only if it has not yet been saved. */
static
void
dict_save_data_dir_path(
/*====================*/
	dict_table_t*	table,		/*!< in/out: table */
	const char*	filepath)	/*!< in: filepath of tablespace */
{
	ut_ad(mutex_own(&dict_sys.mutex));
	ut_a(DICT_TF_HAS_DATA_DIR(table->flags));

	ut_a(!table->data_dir_path);
	ut_a(filepath);

	/* Be sure this filepath is not the default filepath. */
	char*	default_filepath = fil_make_filepath(
			NULL, table->name.m_name, IBD, false);
	if (default_filepath) {
		if (0 != strcmp(filepath, default_filepath)) {
			ulint pathlen = strlen(filepath);
			ut_a(pathlen < OS_FILE_MAX_PATH);
			ut_a(0 == strcmp(filepath + pathlen - 4, DOT_IBD));

			table->data_dir_path = mem_heap_strdup(
				table->heap, filepath);
			os_file_make_data_dir_path(table->data_dir_path);
		}

		ut_free(default_filepath);
	}
}

/** Make sure the data_dir_path is saved in dict_table_t if DATA DIRECTORY
was used. Try to read it from the fil_system first, then from SYS_DATAFILES.
@param[in]	table		Table object
@param[in]	dict_mutex_own	true if dict_sys.mutex is owned already */
void
dict_get_and_save_data_dir_path(
	dict_table_t*	table,
	bool		dict_mutex_own)
{
	ut_ad(!table->is_temporary());
	ut_ad(!table->space || table->space->id == table->space_id);

	if (!table->data_dir_path && table->space_id) {
		if (!dict_mutex_own) {
			dict_mutex_enter_for_mysql();
		}

		if (const char* p = table->space
		    ? table->space->chain.start->name : NULL) {
			table->flags |= (1 << DICT_TF_POS_DATA_DIR);
			dict_save_data_dir_path(table, p);
		} else if (char* path = dict_get_first_path(table->space_id)) {
			table->flags |= (1 << DICT_TF_POS_DATA_DIR);
			dict_save_data_dir_path(table, path);
			ut_free(path);
		}

		if (table->data_dir_path == NULL) {
			/* Since we did not set the table data_dir_path,
			unset the flag.  This does not change SYS_DATAFILES
			or SYS_TABLES or FSP_FLAGS on the header page of the
			tablespace, but it makes dict_table_t consistent. */
			table->flags &= ~DICT_TF_MASK_DATA_DIR;
		}

		if (!dict_mutex_own) {
			dict_mutex_exit_for_mysql();
		}
	}
}

/** Loads a table definition and also all its index definitions, and also
the cluster definition if the table is a member in a cluster. Also loads
all foreign key constraints where the foreign key is in the table or where
a foreign key references columns in this table.
@param[in]	name		Table name in the dbname/tablename format
@param[in]	cached		true=add to cache, false=do not
@param[in]	ignore_err	Error to be ignored when loading
				table and its index definition
@return table, NULL if does not exist; if the table is stored in an
.ibd file, but the file does not exist, then we set the file_unreadable
flag in the table object we return. */
dict_table_t*
dict_load_table(
	const char*	name,
	bool		cached,
	dict_err_ignore_t ignore_err)
{
	dict_names_t			fk_list;
	dict_table_t*			result;
	dict_names_t::iterator		i;

	DBUG_ENTER("dict_load_table");
	DBUG_PRINT("dict_load_table", ("loading table: '%s'", name));

	ut_ad(mutex_own(&dict_sys.mutex));

	result = dict_table_check_if_in_cache_low(name);

	if (!result) {
		result = dict_load_table_one(const_cast<char*>(name),
					     cached, ignore_err, fk_list);
		while (!fk_list.empty()) {
			if (!dict_table_check_if_in_cache_low(fk_list.front()))
				dict_load_table_one(
					const_cast<char*>(fk_list.front()),
					cached, ignore_err, fk_list);
			fk_list.pop_front();
		}
	}

	DBUG_RETURN(result);
}

/** Opens a tablespace for dict_load_table_one()
@param[in,out]	table		A table that refers to the tablespace to open
@param[in]	ignore_err	Whether to ignore an error. */
UNIV_INLINE
void
dict_load_tablespace(
	dict_table_t*		table,
	dict_err_ignore_t	ignore_err)
{
	ut_ad(!table->is_temporary());
	ut_ad(!table->space);
	ut_ad(table->space_id < SRV_LOG_SPACE_FIRST_ID);
	ut_ad(fil_system.sys_space);

	if (table->space_id == TRX_SYS_SPACE) {
		table->space = fil_system.sys_space;
		return;
	}

	if (table->flags2 & DICT_TF2_DISCARDED) {
		ib::warn() << "Tablespace for table " << table->name
			<< " is set as discarded.";
		table->file_unreadable = true;
		return;
	}

	/* The tablespace may already be open. */
	table->space = fil_space_for_table_exists_in_mem(
		table->space_id, table->name.m_name, table->flags);
	if (table->space) {
		return;
	}

	if (ignore_err == DICT_ERR_IGNORE_DROP) {
		table->file_unreadable = true;
		return;
	}

	if (!(ignore_err & DICT_ERR_IGNORE_RECOVER_LOCK)) {
		ib::error() << "Failed to find tablespace for table "
			<< table->name << " in the cache. Attempting"
			" to load the tablespace with space id "
			<< table->space_id;
	}

	/* Use the remote filepath if needed. This parameter is optional
	in the call to fil_ibd_open(). If not supplied, it will be built
	from the table->name. */
	char* filepath = NULL;
	if (DICT_TF_HAS_DATA_DIR(table->flags)) {
		/* This will set table->data_dir_path from either
		fil_system or SYS_DATAFILES */
		dict_get_and_save_data_dir_path(table, true);

		if (table->data_dir_path) {
			filepath = fil_make_filepath(
				table->data_dir_path,
				table->name.m_name, IBD, true);
		}
	}

	/* Try to open the tablespace.  We set the 2nd param (fix_dict) to
	false because we do not have an x-lock on dict_sys.latch */
	table->space = fil_ibd_open(
		true, false, FIL_TYPE_TABLESPACE, table->space_id,
		dict_tf_to_fsp_flags(table->flags),
		table->name, filepath);

	if (!table->space) {
		/* We failed to find a sensible tablespace file */
		table->file_unreadable = true;
	}

	ut_free(filepath);
}

/** Loads a table definition and also all its index definitions.

Loads those foreign key constraints whose referenced table is already in
dictionary cache.  If a foreign key constraint is not loaded, then the
referenced table is pushed into the output stack (fk_tables), if it is not
NULL.  These tables must be subsequently loaded so that all the foreign
key constraints are loaded into memory.

@param[in]	name		Table name in the db/tablename format
@param[in]	cached		true=add to cache, false=do not
@param[in]	ignore_err	Error to be ignored when loading table
				and its index definition
@param[out]	fk_tables	Related table names that must also be
				loaded to ensure that all foreign key
				constraints are loaded.
@return table, NULL if does not exist; if the table is stored in an
.ibd file, but the file does not exist, then we set the
file_unreadable flag in the table object we return */
static
dict_table_t*
dict_load_table_one(
	const table_name_t&	name,
	bool			cached,
	dict_err_ignore_t	ignore_err,
	dict_names_t&		fk_tables)
{
	dberr_t		err;
	dict_table_t*	sys_tables;
	btr_pcur_t	pcur;
	dict_index_t*	sys_index;
	dtuple_t*	tuple;
	mem_heap_t*	heap;
	dfield_t*	dfield;
	const rec_t*	rec;
	const byte*	field;
	ulint		len;
	mtr_t		mtr;

	DBUG_ENTER("dict_load_table_one");
	DBUG_PRINT("dict_load_table_one", ("table: %s", name.m_name));

	ut_ad(mutex_own(&dict_sys.mutex));

	heap = mem_heap_create(32000);

	mtr_start(&mtr);

	sys_tables = dict_table_get_low("SYS_TABLES");
	sys_index = UT_LIST_GET_FIRST(sys_tables->indexes);
	ut_ad(!dict_table_is_comp(sys_tables));
	ut_ad(name_of_col_is(sys_tables, sys_index,
			     DICT_FLD__SYS_TABLES__ID, "ID"));
	ut_ad(name_of_col_is(sys_tables, sys_index,
			     DICT_FLD__SYS_TABLES__N_COLS, "N_COLS"));
	ut_ad(name_of_col_is(sys_tables, sys_index,
			     DICT_FLD__SYS_TABLES__TYPE, "TYPE"));
	ut_ad(name_of_col_is(sys_tables, sys_index,
			     DICT_FLD__SYS_TABLES__MIX_LEN, "MIX_LEN"));
	ut_ad(name_of_col_is(sys_tables, sys_index,
			     DICT_FLD__SYS_TABLES__SPACE, "SPACE"));

	tuple = dtuple_create(heap, 1);
	dfield = dtuple_get_nth_field(tuple, 0);

	dfield_set_data(dfield, name.m_name, ut_strlen(name.m_name));
	dict_index_copy_types(tuple, sys_index, 1);

	btr_pcur_open_on_user_rec(sys_index, tuple, PAGE_CUR_GE,
				  BTR_SEARCH_LEAF, &pcur, &mtr);
	rec = btr_pcur_get_rec(&pcur);

	if (!btr_pcur_is_on_user_rec(&pcur)
	    || rec_get_deleted_flag(rec, 0)) {
		/* Not found */
err_exit:
		btr_pcur_close(&pcur);
		mtr_commit(&mtr);
		mem_heap_free(heap);

		DBUG_RETURN(NULL);
	}

	field = rec_get_nth_field_old(
		rec, DICT_FLD__SYS_TABLES__NAME, &len);

	/* Check if the table name in record is the searched one */
	if (len != ut_strlen(name.m_name)
	    || 0 != ut_memcmp(name.m_name, field, len)) {

		goto err_exit;
	}

	dict_table_t* table;
	if (const char* err_msg = dict_load_table_low(name, rec, &table)) {
		if (err_msg != dict_load_table_flags) {
			ib::error() << err_msg;
		}
		goto err_exit;
	}

	btr_pcur_close(&pcur);
	mtr_commit(&mtr);

	dict_load_tablespace(table, ignore_err);

	dict_load_columns(table, heap);

	dict_load_virtual(table, heap);

	dict_table_add_system_columns(table, heap);

	if (cached) {
		table->can_be_evicted = true;
		table->add_to_cache();
	}

	mem_heap_empty(heap);

	ut_ad(dict_tf2_is_valid(table->flags, table->flags2));

	/* If there is no tablespace for the table then we only need to
	load the index definitions. So that we can IMPORT the tablespace
	later. When recovering table locks for resurrected incomplete
	transactions, the tablespace should exist, because DDL operations
	were not allowed while the table is being locked by a transaction. */
	dict_err_ignore_t index_load_err =
		!(ignore_err & DICT_ERR_IGNORE_RECOVER_LOCK)
		&& !table->is_readable()
		? DICT_ERR_IGNORE_ALL
		: ignore_err;

	err = dict_load_indexes(table, heap, index_load_err);

	if (err == DB_INDEX_CORRUPT) {
		/* Refuse to load the table if the table has a corrupted
		cluster index */
		if (!srv_load_corrupted) {

			ib::error() << "Load table " << table->name
				<< " failed, the table has"
				" corrupted clustered indexes. Turn on"
				" 'innodb_force_load_corrupted' to drop it";
			dict_sys.remove(table);
			table = NULL;
			goto func_exit;
		} else {
			if (table->indexes.start->is_corrupted()) {
				table->corrupted = true;
			}
		}
	}

	if (err == DB_SUCCESS && cached && table->is_readable()) {
		if (table->space && !fil_space_get_size(table->space_id)) {
corrupted:
			table->corrupted = true;
			table->file_unreadable = true;
			err = DB_CORRUPTION;
		} else {
			const page_id_t page_id(
				table->space->id,
				dict_table_get_first_index(table)->page);
			mtr.start();
			buf_block_t* block = buf_page_get(
				page_id, table->space->zip_size(),
				RW_S_LATCH, &mtr);
			const bool corrupted = !block
				|| page_get_space_id(block->frame)
				!= page_id.space()
				|| page_get_page_no(block->frame)
				!= page_id.page_no()
				|| (mach_read_from_2(FIL_PAGE_TYPE
						    + block->frame)
				    != FIL_PAGE_INDEX
				    && mach_read_from_2(FIL_PAGE_TYPE
							+ block->frame)
				    != FIL_PAGE_TYPE_INSTANT);
			mtr.commit();
			if (corrupted) {
				goto corrupted;
			}

			if (table->supports_instant()) {
				err = btr_cur_instant_init(table);
			}
		}
	}

	/* Initialize table foreign_child value. Its value could be
	changed when dict_load_foreigns() is called below */
	table->fk_max_recusive_level = 0;

	/* If the force recovery flag is set, we open the table irrespective
	of the error condition, since the user may want to dump data from the
	clustered index. However we load the foreign key information only if
	all indexes were loaded. */
	if (!cached || !table->is_readable()) {
		/* Don't attempt to load the indexes from disk. */
	} else if (err == DB_SUCCESS) {
		err = dict_load_foreigns(table->name.m_name, NULL,
					 true, true,
					 ignore_err, fk_tables);

		if (err != DB_SUCCESS) {
			ib::warn() << "Load table " << table->name
				<< " failed, the table has missing"
				" foreign key indexes. Turn off"
				" 'foreign_key_checks' and try again.";

			dict_sys.remove(table);
			table = NULL;
		} else {
			dict_mem_table_fill_foreign_vcol_set(table);
			table->fk_max_recusive_level = 0;
		}
	} else {
		dict_index_t*   index;

		/* Make sure that at least the clustered index was loaded.
		Otherwise refuse to load the table */
		index = dict_table_get_first_index(table);

		if (!srv_force_recovery
		    || !index
		    || !index->is_primary()) {
			dict_sys.remove(table);
			table = NULL;
		} else if (index->is_corrupted()
			   && table->is_readable()) {
			/* It is possible we force to load a corrupted
			clustered index if srv_load_corrupted is set.
			Mark the table as corrupted in this case */
			table->corrupted = true;
		}
	}

func_exit:
	mem_heap_free(heap);

	ut_ad(!table
	      || (ignore_err & ~DICT_ERR_IGNORE_FK_NOKEY)
	      || !table->is_readable()
	      || !table->corrupted);

	if (table && table->fts) {
		if (!(dict_table_has_fts_index(table)
		      || DICT_TF2_FLAG_IS_SET(table, DICT_TF2_FTS_HAS_DOC_ID)
		      || DICT_TF2_FLAG_IS_SET(table, DICT_TF2_FTS_ADD_DOC_ID))) {
			/* the table->fts could be created in dict_load_column
			when a user defined FTS_DOC_ID is present, but no
			FTS */
			fts_optimize_remove_table(table);
			fts_free(table);
		} else {
			fts_optimize_add_table(table);
		}
	}

	ut_ad(err != DB_SUCCESS || dict_foreign_set_validate(*table));

	DBUG_RETURN(table);
}

/***********************************************************************//**
Loads a table object based on the table id.
@return table; NULL if table does not exist */
dict_table_t*
dict_load_table_on_id(
/*==================*/
	table_id_t		table_id,	/*!< in: table id */
	dict_err_ignore_t	ignore_err)	/*!< in: errors to ignore
						when loading the table */
{
	byte		id_buf[8];
	btr_pcur_t	pcur;
	mem_heap_t*	heap;
	dtuple_t*	tuple;
	dfield_t*	dfield;
	dict_index_t*	sys_table_ids;
	dict_table_t*	sys_tables;
	const rec_t*	rec;
	const byte*	field;
	ulint		len;
	dict_table_t*	table;
	mtr_t		mtr;

	ut_ad(mutex_own(&dict_sys.mutex));

	table = NULL;

	/* NOTE that the operation of this function is protected by
	the dictionary mutex, and therefore no deadlocks can occur
	with other dictionary operations. */

	mtr_start(&mtr);
	/*---------------------------------------------------*/
	/* Get the secondary index based on ID for table SYS_TABLES */
	sys_tables = dict_sys.sys_tables;
	sys_table_ids = dict_table_get_next_index(
		dict_table_get_first_index(sys_tables));
	ut_ad(!dict_table_is_comp(sys_tables));
	ut_ad(!dict_index_is_clust(sys_table_ids));
	heap = mem_heap_create(256);

	tuple  = dtuple_create(heap, 1);
	dfield = dtuple_get_nth_field(tuple, 0);

	/* Write the table id in byte format to id_buf */
	mach_write_to_8(id_buf, table_id);

	dfield_set_data(dfield, id_buf, 8);
	dict_index_copy_types(tuple, sys_table_ids, 1);

	btr_pcur_open_on_user_rec(sys_table_ids, tuple, PAGE_CUR_GE,
				  BTR_SEARCH_LEAF, &pcur, &mtr);

	rec = btr_pcur_get_rec(&pcur);

	if (page_rec_is_user_rec(rec)) {
		/*---------------------------------------------------*/
		/* Now we have the record in the secondary index
		containing the table ID and NAME */
check_rec:
		field = rec_get_nth_field_old(
			rec, DICT_FLD__SYS_TABLE_IDS__ID, &len);
		ut_ad(len == 8);

		/* Check if the table id in record is the one searched for */
		if (table_id == mach_read_from_8(field)) {
			if (rec_get_deleted_flag(rec, 0)) {
				/* Until purge has completed, there
				may be delete-marked duplicate records
				for the same SYS_TABLES.ID, but different
				SYS_TABLES.NAME. */
				while (btr_pcur_move_to_next(&pcur, &mtr)) {
					rec = btr_pcur_get_rec(&pcur);

					if (page_rec_is_user_rec(rec)) {
						goto check_rec;
					}
				}
			} else {
				/* Now we get the table name from the record */
				field = rec_get_nth_field_old(rec,
					DICT_FLD__SYS_TABLE_IDS__NAME, &len);
				/* Load the table definition to memory */
				char*	table_name = mem_heap_strdupl(
					heap, (char*) field, len);
				table = dict_load_table(table_name, true, ignore_err);
			}
		}
	}

	btr_pcur_close(&pcur);
	mtr_commit(&mtr);
	mem_heap_free(heap);

	return(table);
}

/********************************************************************//**
This function is called when the database is booted. Loads system table
index definitions except for the clustered index which is added to the
dictionary cache at booting before calling this function. */
void
dict_load_sys_table(
/*================*/
	dict_table_t*	table)	/*!< in: system table */
{
	mem_heap_t*	heap;

	ut_ad(mutex_own(&dict_sys.mutex));

	heap = mem_heap_create(1000);

	dict_load_indexes(table, heap, DICT_ERR_IGNORE_NONE);

	mem_heap_free(heap);
}

/********************************************************************//**
Loads foreign key constraint col names (also for the referenced table).
Members that must be set (and valid) in foreign:
foreign->heap
foreign->n_fields
foreign->id ('\0'-terminated)
Members that will be created and set by this function:
foreign->foreign_col_names[i]
foreign->referenced_col_names[i]
(for i=0..foreign->n_fields-1) */
static
void
dict_load_foreign_cols(
/*===================*/
	dict_foreign_t*	foreign)/*!< in/out: foreign constraint object */
{
	dict_table_t*	sys_foreign_cols;
	dict_index_t*	sys_index;
	btr_pcur_t	pcur;
	dtuple_t*	tuple;
	dfield_t*	dfield;
	const rec_t*	rec;
	const byte*	field;
	ulint		len;
	ulint		i;
	mtr_t		mtr;
	size_t		id_len;

	ut_ad(mutex_own(&dict_sys.mutex));

	id_len = strlen(foreign->id);

	foreign->foreign_col_names = static_cast<const char**>(
		mem_heap_alloc(foreign->heap,
			       foreign->n_fields * sizeof(void*)));

	foreign->referenced_col_names = static_cast<const char**>(
		mem_heap_alloc(foreign->heap,
			       foreign->n_fields * sizeof(void*)));

	mtr_start(&mtr);

	sys_foreign_cols = dict_table_get_low("SYS_FOREIGN_COLS");

	sys_index = UT_LIST_GET_FIRST(sys_foreign_cols->indexes);
	ut_ad(!dict_table_is_comp(sys_foreign_cols));

	tuple = dtuple_create(foreign->heap, 1);
	dfield = dtuple_get_nth_field(tuple, 0);

	dfield_set_data(dfield, foreign->id, id_len);
	dict_index_copy_types(tuple, sys_index, 1);

	btr_pcur_open_on_user_rec(sys_index, tuple, PAGE_CUR_GE,
				  BTR_SEARCH_LEAF, &pcur, &mtr);
	for (i = 0; i < foreign->n_fields; i++) {

		rec = btr_pcur_get_rec(&pcur);

		ut_a(btr_pcur_is_on_user_rec(&pcur));
		ut_a(!rec_get_deleted_flag(rec, 0));

		field = rec_get_nth_field_old(
			rec, DICT_FLD__SYS_FOREIGN_COLS__ID, &len);

		if (len != id_len || ut_memcmp(foreign->id, field, len) != 0) {
			const rec_t*	pos;
			ulint		pos_len;
			const rec_t*	for_col_name;
			ulint		for_col_name_len;
			const rec_t*	ref_col_name;
			ulint		ref_col_name_len;

			pos = rec_get_nth_field_old(
				rec, DICT_FLD__SYS_FOREIGN_COLS__POS,
				&pos_len);

			for_col_name = rec_get_nth_field_old(
				rec, DICT_FLD__SYS_FOREIGN_COLS__FOR_COL_NAME,
				&for_col_name_len);

			ref_col_name = rec_get_nth_field_old(
				rec, DICT_FLD__SYS_FOREIGN_COLS__REF_COL_NAME,
				&ref_col_name_len);

			ib::fatal	sout;

			sout << "Unable to load column names for foreign"
				" key '" << foreign->id
				<< "' because it was not found in"
				" InnoDB internal table SYS_FOREIGN_COLS. The"
				" closest entry we found is:"
				" (ID='";
			sout.write(field, len);
			sout << "', POS=" << mach_read_from_4(pos)
				<< ", FOR_COL_NAME='";
			sout.write(for_col_name, for_col_name_len);
			sout << "', REF_COL_NAME='";
			sout.write(ref_col_name, ref_col_name_len);
			sout << "')";
		}

		field = rec_get_nth_field_old(
			rec, DICT_FLD__SYS_FOREIGN_COLS__POS, &len);
		ut_a(len == 4);
		ut_a(i == mach_read_from_4(field));

		field = rec_get_nth_field_old(
			rec, DICT_FLD__SYS_FOREIGN_COLS__FOR_COL_NAME, &len);
		foreign->foreign_col_names[i] = mem_heap_strdupl(
			foreign->heap, (char*) field, len);

		field = rec_get_nth_field_old(
			rec, DICT_FLD__SYS_FOREIGN_COLS__REF_COL_NAME, &len);
		foreign->referenced_col_names[i] = mem_heap_strdupl(
			foreign->heap, (char*) field, len);

		btr_pcur_move_to_next_user_rec(&pcur, &mtr);
	}

	btr_pcur_close(&pcur);
	mtr_commit(&mtr);
}

/***********************************************************************//**
Loads a foreign key constraint to the dictionary cache. If the referenced
table is not yet loaded, it is added in the output parameter (fk_tables).
@return DB_SUCCESS or error code */
static MY_ATTRIBUTE((nonnull(1), warn_unused_result))
dberr_t
dict_load_foreign(
/*==============*/
	const char*		id,
				/*!< in: foreign constraint id, must be
				'\0'-terminated */
	const char**		col_names,
				/*!< in: column names, or NULL
				to use foreign->foreign_table->col_names */
	bool			check_recursive,
				/*!< in: whether to record the foreign table
				parent count to avoid unlimited recursive
				load of chained foreign tables */
	bool			check_charsets,
				/*!< in: whether to check charset
				compatibility */
	dict_err_ignore_t	ignore_err,
				/*!< in: error to be ignored */
	dict_names_t&	fk_tables)
				/*!< out: the foreign key constraint is added
				to the dictionary cache only if the referenced
				table is already in cache.  Otherwise, the
				foreign key constraint is not added to cache,
				and the referenced table is added to this
				stack. */
{
	dict_foreign_t*	foreign;
	dict_table_t*	sys_foreign;
	btr_pcur_t	pcur;
	dict_index_t*	sys_index;
	dtuple_t*	tuple;
	mem_heap_t*	heap2;
	dfield_t*	dfield;
	const rec_t*	rec;
	const byte*	field;
	ulint		len;
	ulint		n_fields_and_type;
	mtr_t		mtr;
	dict_table_t*	for_table;
	dict_table_t*	ref_table;
	size_t		id_len;

	DBUG_ENTER("dict_load_foreign");
	DBUG_PRINT("dict_load_foreign",
		   ("id: '%s', check_recursive: %d", id, check_recursive));

	ut_ad(mutex_own(&dict_sys.mutex));

	id_len = strlen(id);

	heap2 = mem_heap_create(1000);

	mtr_start(&mtr);

	sys_foreign = dict_table_get_low("SYS_FOREIGN");

	sys_index = UT_LIST_GET_FIRST(sys_foreign->indexes);
	ut_ad(!dict_table_is_comp(sys_foreign));

	tuple = dtuple_create(heap2, 1);
	dfield = dtuple_get_nth_field(tuple, 0);

	dfield_set_data(dfield, id, id_len);
	dict_index_copy_types(tuple, sys_index, 1);

	btr_pcur_open_on_user_rec(sys_index, tuple, PAGE_CUR_GE,
				  BTR_SEARCH_LEAF, &pcur, &mtr);
	rec = btr_pcur_get_rec(&pcur);

	if (!btr_pcur_is_on_user_rec(&pcur)
	    || rec_get_deleted_flag(rec, 0)) {
		/* Not found */

		ib::error() << "Cannot load foreign constraint " << id
			<< ": could not find the relevant record in "
			<< "SYS_FOREIGN";

		btr_pcur_close(&pcur);
		mtr_commit(&mtr);
		mem_heap_free(heap2);

		DBUG_RETURN(DB_ERROR);
	}

	field = rec_get_nth_field_old(rec, DICT_FLD__SYS_FOREIGN__ID, &len);

	/* Check if the id in record is the searched one */
	if (len != id_len || ut_memcmp(id, field, len) != 0) {

		{
			ib::error	err;
			err << "Cannot load foreign constraint " << id
				<< ": found ";
			err.write(field, len);
			err << " instead in SYS_FOREIGN";
		}

		btr_pcur_close(&pcur);
		mtr_commit(&mtr);
		mem_heap_free(heap2);

		DBUG_RETURN(DB_ERROR);
	}

	/* Read the table names and the number of columns associated
	with the constraint */

	mem_heap_free(heap2);

	foreign = dict_mem_foreign_create();

	n_fields_and_type = mach_read_from_4(
		rec_get_nth_field_old(
			rec, DICT_FLD__SYS_FOREIGN__N_COLS, &len));

	ut_a(len == 4);

	/* We store the type in the bits 24..29 of n_fields_and_type. */

	foreign->type = (unsigned int) (n_fields_and_type >> 24);
	foreign->n_fields = (unsigned int) (n_fields_and_type & 0x3FFUL);

	foreign->id = mem_heap_strdupl(foreign->heap, id, id_len);

	field = rec_get_nth_field_old(
		rec, DICT_FLD__SYS_FOREIGN__FOR_NAME, &len);

	foreign->foreign_table_name = mem_heap_strdupl(
		foreign->heap, (char*) field, len);
	dict_mem_foreign_table_name_lookup_set(foreign, TRUE);

	const ulint foreign_table_name_len = len;

	field = rec_get_nth_field_old(
		rec, DICT_FLD__SYS_FOREIGN__REF_NAME, &len);
	foreign->referenced_table_name = mem_heap_strdupl(
		foreign->heap, (char*) field, len);
	dict_mem_referenced_table_name_lookup_set(foreign, TRUE);

	btr_pcur_close(&pcur);
	mtr_commit(&mtr);

	dict_load_foreign_cols(foreign);

	ref_table = dict_table_check_if_in_cache_low(
		foreign->referenced_table_name_lookup);
	for_table = dict_table_check_if_in_cache_low(
		foreign->foreign_table_name_lookup);

	if (!for_table) {
		/* To avoid recursively loading the tables related through
		the foreign key constraints, the child table name is saved
		here.  The child table will be loaded later, along with its
		foreign key constraint. */

		ut_a(ref_table != NULL);
		fk_tables.push_back(
			mem_heap_strdupl(ref_table->heap,
					 foreign->foreign_table_name_lookup,
					 foreign_table_name_len));

		dict_foreign_remove_from_cache(foreign);
		DBUG_RETURN(DB_SUCCESS);
	}

	ut_a(for_table || ref_table);

	/* Note that there may already be a foreign constraint object in
	the dictionary cache for this constraint: then the following
	call only sets the pointers in it to point to the appropriate table
	and index objects and frees the newly created object foreign.
	Adding to the cache should always succeed since we are not creating
	a new foreign key constraint but loading one from the data
	dictionary. */

	DBUG_RETURN(dict_foreign_add_to_cache(foreign, col_names,
					      check_charsets,
					      ignore_err));
}

/***********************************************************************//**
Loads foreign key constraints where the table is either the foreign key
holder or where the table is referenced by a foreign key. Adds these
constraints to the data dictionary.

The foreign key constraint is loaded only if the referenced table is also
in the dictionary cache.  If the referenced table is not in dictionary
cache, then it is added to the output parameter (fk_tables).

@return DB_SUCCESS or error code */
dberr_t
dict_load_foreigns(
	const char*		table_name,	/*!< in: table name */
	const char**		col_names,	/*!< in: column names, or NULL
						to use table->col_names */
	bool			check_recursive,/*!< in: Whether to check
						recursive load of tables
						chained by FK */
	bool			check_charsets,	/*!< in: whether to check
						charset compatibility */
	dict_err_ignore_t	ignore_err,	/*!< in: error to be ignored */
	dict_names_t&		fk_tables)
						/*!< out: stack of table
						names which must be loaded
						subsequently to load all the
						foreign key constraints. */
{
	ulint		tuple_buf[(DTUPLE_EST_ALLOC(1) + sizeof(ulint) - 1)
				/ sizeof(ulint)];
	btr_pcur_t	pcur;
	dtuple_t*	tuple;
	dfield_t*	dfield;
	dict_index_t*	sec_index;
	dict_table_t*	sys_foreign;
	const rec_t*	rec;
	const byte*	field;
	ulint		len;
	dberr_t		err;
	mtr_t		mtr;

	DBUG_ENTER("dict_load_foreigns");

	ut_ad(mutex_own(&dict_sys.mutex));

	sys_foreign = dict_table_get_low("SYS_FOREIGN");

	if (sys_foreign == NULL) {
		/* No foreign keys defined yet in this database */

		ib::info() << "No foreign key system tables in the database";
		DBUG_RETURN(DB_ERROR);
	}

	ut_ad(!dict_table_is_comp(sys_foreign));
	mtr_start(&mtr);

	/* Get the secondary index based on FOR_NAME from table
	SYS_FOREIGN */

	sec_index = dict_table_get_next_index(
		dict_table_get_first_index(sys_foreign));
	ut_ad(!dict_index_is_clust(sec_index));
start_load:

	tuple = dtuple_create_from_mem(tuple_buf, sizeof(tuple_buf), 1, 0);
	dfield = dtuple_get_nth_field(tuple, 0);

	dfield_set_data(dfield, table_name, ut_strlen(table_name));
	dict_index_copy_types(tuple, sec_index, 1);

	btr_pcur_open_on_user_rec(sec_index, tuple, PAGE_CUR_GE,
				  BTR_SEARCH_LEAF, &pcur, &mtr);
loop:
	rec = btr_pcur_get_rec(&pcur);

	if (!btr_pcur_is_on_user_rec(&pcur)) {
		/* End of index */

		goto load_next_index;
	}

	/* Now we have the record in the secondary index containing a table
	name and a foreign constraint ID */

	field = rec_get_nth_field_old(
		rec, DICT_FLD__SYS_FOREIGN_FOR_NAME__NAME, &len);

	/* Check if the table name in the record is the one searched for; the
	following call does the comparison in the latin1_swedish_ci
	charset-collation, in a case-insensitive way. */

	if (0 != cmp_data_data(dfield_get_type(dfield)->mtype,
			       dfield_get_type(dfield)->prtype,
			       static_cast<const byte*>(
				       dfield_get_data(dfield)),
			       dfield_get_len(dfield),
			       field, len)) {

		goto load_next_index;
	}

	/* Since table names in SYS_FOREIGN are stored in a case-insensitive
	order, we have to check that the table name matches also in a binary
	string comparison. On Unix, MySQL allows table names that only differ
	in character case.  If lower_case_table_names=2 then what is stored
	may not be the same case, but the previous comparison showed that they
	match with no-case.  */

	if (rec_get_deleted_flag(rec, 0)) {
		goto next_rec;
	}

	if ((innobase_get_lower_case_table_names() != 2)
	    && (0 != ut_memcmp(field, table_name, len))) {
		goto next_rec;
	}

	/* Now we get a foreign key constraint id */
	field = rec_get_nth_field_old(
		rec, DICT_FLD__SYS_FOREIGN_FOR_NAME__ID, &len);

	/* Copy the string because the page may be modified or evicted
	after mtr_commit() below. */
	char	fk_id[MAX_TABLE_NAME_LEN + 1];

	ut_a(len <= MAX_TABLE_NAME_LEN);
	memcpy(fk_id, field, len);
	fk_id[len] = '\0';

	btr_pcur_store_position(&pcur, &mtr);

	mtr_commit(&mtr);

	/* Load the foreign constraint definition to the dictionary cache */

	err = dict_load_foreign(fk_id, col_names,
				check_recursive, check_charsets, ignore_err,
				fk_tables);

	if (err != DB_SUCCESS) {
		btr_pcur_close(&pcur);

		DBUG_RETURN(err);
	}

	mtr_start(&mtr);

	btr_pcur_restore_position(BTR_SEARCH_LEAF, &pcur, &mtr);
next_rec:
	btr_pcur_move_to_next_user_rec(&pcur, &mtr);

	goto loop;

load_next_index:
	btr_pcur_close(&pcur);
	mtr_commit(&mtr);

	sec_index = dict_table_get_next_index(sec_index);

	if (sec_index != NULL) {

		mtr_start(&mtr);

		/* Switch to scan index on REF_NAME, fk_max_recusive_level
		already been updated when scanning FOR_NAME index, no need to
		update again */
		check_recursive = FALSE;

		goto start_load;
	}

	DBUG_RETURN(DB_SUCCESS);
}

/***********************************************************************//**
Loads a table id based on the index id.
@return	true if found */
static
bool
dict_load_table_id_on_index_id(
/*===========================*/
	index_id_t		index_id,  /*!< in: index id */
	table_id_t*		table_id) /*!< out: table id */
{
	/* check hard coded indexes */
	switch(index_id) {
	case DICT_TABLES_ID:
	case DICT_COLUMNS_ID:
	case DICT_INDEXES_ID:
	case DICT_FIELDS_ID:
		*table_id = index_id;
		return true;
	case DICT_TABLE_IDS_ID:
		/* The following is a secondary index on SYS_TABLES */
		*table_id = DICT_TABLES_ID;
		return true;
	}

	bool		found = false;
	mtr_t		mtr;

	ut_ad(mutex_own(&dict_sys.mutex));

	/* NOTE that the operation of this function is protected by
	the dictionary mutex, and therefore no deadlocks can occur
	with other dictionary operations. */

	mtr_start(&mtr);

	btr_pcur_t pcur;
	const rec_t* rec = dict_startscan_system(&pcur, &mtr, SYS_INDEXES);

	while (rec) {
		ulint len;
		const byte* field = rec_get_nth_field_old(
			rec, DICT_FLD__SYS_INDEXES__ID, &len);
		ut_ad(len == 8);

		/* Check if the index id is the one searched for */
		if (index_id == mach_read_from_8(field)) {
			found = true;
			/* Now we get the table id */
			const byte* field = rec_get_nth_field_old(
				rec,
				DICT_FLD__SYS_INDEXES__TABLE_ID,
				&len);
			*table_id = mach_read_from_8(field);
			break;
		}
		mtr_commit(&mtr);
		mtr_start(&mtr);
		rec = dict_getnext_system(&pcur, &mtr);
	}

	btr_pcur_close(&pcur);
	mtr_commit(&mtr);

	return(found);
}

dict_table_t* dict_table_open_on_index_id(index_id_t index_id)
{
<<<<<<< HEAD
	if (!dict_locked) {
		mutex_enter(&dict_sys.mutex);
	}

	ut_ad(mutex_own(&dict_sys.mutex));
=======
>>>>>>> b96e4424
	table_id_t table_id;
	dict_table_t * table = NULL;
	if (dict_load_table_id_on_index_id(index_id, &table_id)) {
		table = dict_table_open_on_id(table_id, true,
					      DICT_TABLE_OP_LOAD_TABLESPACE);
	}

<<<<<<< HEAD
	if (!dict_locked) {
		mutex_exit(&dict_sys.mutex);
	}
=======
>>>>>>> b96e4424
	return table;
}<|MERGE_RESOLUTION|>--- conflicted
+++ resolved
@@ -3773,14 +3773,6 @@
 
 dict_table_t* dict_table_open_on_index_id(index_id_t index_id)
 {
-<<<<<<< HEAD
-	if (!dict_locked) {
-		mutex_enter(&dict_sys.mutex);
-	}
-
-	ut_ad(mutex_own(&dict_sys.mutex));
-=======
->>>>>>> b96e4424
 	table_id_t table_id;
 	dict_table_t * table = NULL;
 	if (dict_load_table_id_on_index_id(index_id, &table_id)) {
@@ -3788,11 +3780,5 @@
 					      DICT_TABLE_OP_LOAD_TABLESPACE);
 	}
 
-<<<<<<< HEAD
-	if (!dict_locked) {
-		mutex_exit(&dict_sys.mutex);
-	}
-=======
->>>>>>> b96e4424
 	return table;
 }