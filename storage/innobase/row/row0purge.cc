--- conflicted
+++ resolved
@@ -103,20 +103,7 @@
 	purge_node_t*	node,	/*!< in/out: row purge node */
 	ulint		mode)	/*!< in: BTR_MODIFY_LEAF or BTR_MODIFY_TREE */
 {
-<<<<<<< HEAD
 	ut_ad(rw_lock_own(&dict_sys.latch, RW_LOCK_S)
-=======
-	dict_index_t*		index;
-	bool			success		= true;
-	mtr_t			mtr;
-	rec_t*			rec;
-	mem_heap_t*		heap		= NULL;
-	rec_offs*		offsets;
-	rec_offs		offsets_[REC_OFFS_NORMAL_SIZE];
-	rec_offs_init(offsets_);
-
-	ut_ad(rw_lock_own(&dict_operation_lock, RW_LOCK_S)
->>>>>>> 8648b9be
 	      || node->vcol_info.is_used());
 
 	dict_index_t* index = dict_table_get_first_index(node->table);
@@ -136,10 +123,10 @@
 	index->set_modified(mtr);
 
 	rec_t* rec = btr_pcur_get_rec(&node->pcur);
-	offset_t offsets_[REC_OFFS_NORMAL_SIZE];
+	rec_offs offsets_[REC_OFFS_NORMAL_SIZE];
 	rec_offs_init(offsets_);
 	mem_heap_t* heap = NULL;
-	offset_t* offsets = rec_get_offsets(
+	rec_offs* offsets = rec_get_offsets(
 		rec, index, offsets_, true, ULINT_UNDEFINED, &heap);
 	bool success = true;
 
