/*****************************************************************************

Copyright (c) 1997, 2017, Oracle and/or its affiliates. All Rights Reserved.
Copyright (c) 2012, Facebook Inc.
Copyright (c) 2013, 2017, MariaDB Corporation.

This program is free software; you can redistribute it and/or modify it under
the terms of the GNU General Public License as published by the Free Software
Foundation; version 2 of the License.

This program is distributed in the hope that it will be useful, but WITHOUT
ANY WARRANTY; without even the implied warranty of MERCHANTABILITY or FITNESS
FOR A PARTICULAR PURPOSE. See the GNU General Public License for more details.

You should have received a copy of the GNU General Public License along with
this program; if not, write to the Free Software Foundation, Inc.,
51 Franklin Street, Suite 500, Boston, MA 02110-1335 USA

*****************************************************************************/

/**************************************************//**
@file log/log0recv.cc
Recovery

Created 9/20/1997 Heikki Tuuri
*******************************************************/

#include "ha_prototypes.h"

#include <vector>
#include <map>
#include <string>
#include <my_systemd.h>

#include "log0recv.h"

#ifdef HAVE_MY_AES_H
#include <my_aes.h>
#endif

#include "log0crypt.h"
#include "mem0mem.h"
#include "buf0buf.h"
#include "buf0flu.h"
#include "mtr0mtr.h"
#include "mtr0log.h"
#include "page0cur.h"
#include "page0zip.h"
#include "btr0btr.h"
#include "btr0cur.h"
#include "ibuf0ibuf.h"
#include "trx0undo.h"
#include "trx0rec.h"
#include "fil0fil.h"
#include "fsp0sysspace.h"
#include "ut0new.h"
#include "row0trunc.h"
#include "buf0rea.h"
#include "srv0srv.h"
#include "srv0start.h"
#include "trx0roll.h"
#include "row0merge.h"

/** Log records are stored in the hash table in chunks at most of this size;
this must be less than UNIV_PAGE_SIZE as it is stored in the buffer pool */
#define RECV_DATA_BLOCK_SIZE	(MEM_MAX_ALLOC_IN_BUF - sizeof(recv_data_t))

/** Read-ahead area in applying log records to file pages */
#define RECV_READ_AHEAD_AREA	32

/** The recovery system */
recv_sys_t*	recv_sys;
/** TRUE when applying redo log records during crash recovery; FALSE
otherwise.  Note that this is FALSE while a background thread is
rolling back incomplete transactions. */
volatile bool	recv_recovery_on;

/** TRUE when recv_init_crash_recovery() has been called. */
bool	recv_needed_recovery;
#ifdef UNIV_DEBUG
/** TRUE if writing to the redo log (mtr_commit) is forbidden.
Protected by log_sys->mutex. */
bool	recv_no_log_write = false;
#endif /* UNIV_DEBUG */

/** TRUE if buf_page_is_corrupted() should check if the log sequence
number (FIL_PAGE_LSN) is in the future.  Initially FALSE, and set by
recv_recovery_from_checkpoint_start(). */
bool	recv_lsn_checks_on;

/** If the following is TRUE, the buffer pool file pages must be invalidated
after recovery and no ibuf operations are allowed; this becomes TRUE if
the log record hash table becomes too full, and log records must be merged
to file pages already before the recovery is finished: in this case no
ibuf operations are allowed, as they could modify the pages read in the
buffer pool before the pages have been recovered to the up-to-date state.

TRUE means that recovery is running and no operations on the log files
are allowed yet: the variable name is misleading. */
bool	recv_no_ibuf_operations;

/** The type of the previous parsed redo log record */
static mlog_id_t	recv_previous_parsed_rec_type;
/** The offset of the previous parsed redo log record */
static ulint	recv_previous_parsed_rec_offset;
/** The 'multi' flag of the previous parsed redo log record */
static ulint	recv_previous_parsed_rec_is_multi;

/** This many frames must be left free in the buffer pool when we scan
the log and store the scanned log records in the buffer pool: we will
use these free frames to read in pages when we start applying the
log records to the database.
This is the default value. If the actual size of the buffer pool is
larger than 10 MB we'll set this value to 512. */
ulint	recv_n_pool_free_frames;

/** The maximum lsn we see for a page during the recovery process. If this
is bigger than the lsn we are able to scan up to, that is an indication that
the recovery failed and the database may be corrupt. */
static lsn_t	recv_max_page_lsn;

#ifdef UNIV_PFS_THREAD
mysql_pfs_key_t	trx_rollback_clean_thread_key;
mysql_pfs_key_t	recv_writer_thread_key;
#endif /* UNIV_PFS_THREAD */

/** Is recv_writer_thread active? */
bool	recv_writer_thread_active;

#ifndef	DBUG_OFF
/** Return string name of the redo log record type.
@param[in]	type	record log record enum
@return string name of record log record */
const char*
get_mlog_string(mlog_id_t type);
#endif /* !DBUG_OFF */

/** Tablespace item during recovery */
struct file_name_t {
	/** Tablespace file name (MLOG_FILE_NAME) */
	std::string	name;
	/** Tablespace object (NULL if not valid or not found) */
	fil_space_t*	space;
	/** Whether the tablespace has been deleted */
	bool		deleted;

	/** Constructor */
	file_name_t(std::string name_, bool deleted_) :
		name(name_), space(NULL), deleted (deleted_) {}
};

/** Map of dirty tablespaces during recovery */
typedef std::map<
	ulint,
	file_name_t,
	std::less<ulint>,
	ut_allocator<std::pair<const ulint, file_name_t> > >	recv_spaces_t;

static recv_spaces_t	recv_spaces;

/** Process a file name from a MLOG_FILE_* record.
@param[in,out]	name		file name
@param[in]	len		length of the file name
@param[in]	space_id	the tablespace ID
@param[in]	deleted		whether this is a MLOG_FILE_DELETE record
@retval true if able to process file successfully.
@retval false if unable to process the file */
static
bool
fil_name_process(
	char*	name,
	ulint	len,
	ulint	space_id,
	bool	deleted)
{
	bool	processed = true;

	/* We will also insert space=NULL into the map, so that
	further checks can ensure that a MLOG_FILE_NAME record was
	scanned before applying any page records for the space_id. */

	os_normalize_path(name);
	file_name_t	fname(std::string(name, len - 1), deleted);
	std::pair<recv_spaces_t::iterator,bool> p = recv_spaces.insert(
		std::make_pair(space_id, fname));
	ut_ad(p.first->first == space_id);

	file_name_t&	f = p.first->second;

	if (deleted) {
		/* Got MLOG_FILE_DELETE */

		if (!p.second && !f.deleted) {
			f.deleted = true;
			if (f.space != NULL) {
				fil_space_free(space_id, false);
				f.space = NULL;
			}
		}

		ut_ad(f.space == NULL);
	} else if (p.second // the first MLOG_FILE_NAME or MLOG_FILE_RENAME2
		   || f.name != fname.name) {
		fil_space_t*	space;

		/* Check if the tablespace file exists and contains
		the space_id. If not, ignore the file after displaying
		a note. Abort if there are multiple files with the
		same space_id. */
		switch (fil_ibd_load(space_id, name, space)) {
		case FIL_LOAD_OK:
			ut_ad(space != NULL);

			if (f.space == NULL || f.space == space) {
				f.name = fname.name;
				f.space = space;
				f.deleted = false;
			} else {
				ib::error() << "Tablespace " << space_id
					<< " has been found in two places: '"
					<< f.name << "' and '" << name << "'."
					" You must delete one of them.";
				recv_sys->found_corrupt_fs = true;
				processed = false;
			}
			break;

		case FIL_LOAD_ID_CHANGED:
			ut_ad(space == NULL);
			break;

		case FIL_LOAD_NOT_FOUND:
			/* No matching tablespace was found; maybe it
			was renamed, and we will find a subsequent
			MLOG_FILE_* record. */
			ut_ad(space == NULL);

			if (srv_force_recovery) {
				/* Without innodb_force_recovery,
				missing tablespaces will only be
				reported in
				recv_init_crash_recovery_spaces().
				Enable some more diagnostics when
				forcing recovery. */

				ib::info()
					<< "At LSN: " << recv_sys->recovered_lsn
					<< ": unable to open file " << name
					<< " for tablespace " << space_id;
			}
			break;

		case FIL_LOAD_INVALID:
			ut_ad(space == NULL);
			if (srv_force_recovery == 0) {
				ib::warn() << "We do not continue the crash"
					" recovery, because the table may"
					" become corrupt if we cannot apply"
					" the log records in the InnoDB log to"
					" it. To fix the problem and start"
					" mysqld:";
				ib::info() << "1) If there is a permission"
					" problem in the file and mysqld"
					" cannot open the file, you should"
					" modify the permissions.";
				ib::info() << "2) If the tablespace is not"
					" needed, or you can restore an older"
					" version from a backup, then you can"
					" remove the .ibd file, and use"
					" --innodb_force_recovery=1 to force"
					" startup without this file.";
				ib::info() << "3) If the file system or the"
					" disk is broken, and you cannot"
					" remove the .ibd file, you can set"
					" --innodb_force_recovery.";
				recv_sys->found_corrupt_fs = true;
				processed = false;
				break;
			}

			ib::info() << "innodb_force_recovery was set to "
				<< srv_force_recovery << ". Continuing crash"
				" recovery even though we cannot access the"
				" files for tablespace " << space_id << ".";
			break;
		}
	}
	return(processed);
}

/** Parse or process a MLOG_FILE_* record.
@param[in]	ptr		redo log record
@param[in]	end		end of the redo log buffer
@param[in]	space_id	the tablespace ID
@param[in]	first_page_no	first page number in the file
@param[in]	type		MLOG_FILE_NAME or MLOG_FILE_DELETE
or MLOG_FILE_CREATE2 or MLOG_FILE_RENAME2
@param[in]	apply		whether to apply the record
@return pointer to next redo log record
@retval NULL if this log record was truncated */
static
byte*
fil_name_parse(
	byte*		ptr,
	const byte*	end,
	ulint		space_id,
	ulint		first_page_no,
	mlog_id_t	type,
	bool		apply)
{
	if (type == MLOG_FILE_CREATE2) {
		if (end < ptr + 4) {
			return(NULL);
		}
		ptr += 4;
	}

	if (end < ptr + 2) {
		return(NULL);
	}

	ulint	len = mach_read_from_2(ptr);
	ptr += 2;
	if (end < ptr + len) {
		return(NULL);
	}

	/* MLOG_FILE_* records should only be written for
	user-created tablespaces. The name must be long enough
	and end in .ibd. */
	bool corrupt = is_predefined_tablespace(space_id)
		|| first_page_no != 0 // TODO: multi-file user tablespaces
		|| len < sizeof "/a.ibd\0"
		|| memcmp(ptr + len - 5, DOT_IBD, 5) != 0
		|| memchr(ptr, OS_PATH_SEPARATOR, len) == NULL;

	byte*	end_ptr	= ptr + len;

	switch (type) {
	default:
		ut_ad(0); // the caller checked this
	case MLOG_FILE_NAME:
		if (corrupt) {
			ib::error() << "MLOG_FILE_NAME incorrect:" << ptr;
			recv_sys->found_corrupt_log = true;
			break;
		}

		fil_name_process(
			reinterpret_cast<char*>(ptr), len, space_id, false);
		break;
	case MLOG_FILE_DELETE:
		if (corrupt) {
			ib::error() << "MLOG_FILE_DELETE incorrect:" << ptr;
			recv_sys->found_corrupt_log = true;
			break;
		}

		fil_name_process(
			reinterpret_cast<char*>(ptr), len, space_id, true);

		break;
	case MLOG_FILE_CREATE2:
		break;
	case MLOG_FILE_RENAME2:
		if (corrupt) {
			ib::error() << "MLOG_FILE_RENAME2 incorrect:" << ptr;
			recv_sys->found_corrupt_log = true;
		}

		/* The new name follows the old name. */
		byte*	new_name = end_ptr + 2;
		if (end < new_name) {
			return(NULL);
		}

		ulint	new_len = mach_read_from_2(end_ptr);

		if (end < end_ptr + 2 + new_len) {
			return(NULL);
		}

		end_ptr += 2 + new_len;

		corrupt = corrupt
			|| new_len < sizeof "/a.ibd\0"
			|| memcmp(new_name + new_len - 5, DOT_IBD, 5) != 0
			|| !memchr(new_name, OS_PATH_SEPARATOR, new_len);

		if (corrupt) {
			ib::error() << "MLOG_FILE_RENAME2 new_name incorrect:" << ptr
				    << " new_name: " << new_name;
			recv_sys->found_corrupt_log = true;
			break;
		}

		fil_name_process(
			reinterpret_cast<char*>(ptr), len,
			space_id, false);
		fil_name_process(
			reinterpret_cast<char*>(new_name), new_len,
			space_id, false);

		if (!apply) {
			break;
		}
		if (!fil_op_replay_rename(
			    space_id, first_page_no,
			    reinterpret_cast<const char*>(ptr),
			    reinterpret_cast<const char*>(new_name))) {
			recv_sys->found_corrupt_fs = true;
		}
	}

	return(end_ptr);
}

/** Clean up after recv_sys_init() */
void
recv_sys_close()
{
	if (recv_sys != NULL) {
		recv_sys->dblwr.pages.clear();

		if (recv_sys->addr_hash != NULL) {
			hash_table_free(recv_sys->addr_hash);
		}

		if (recv_sys->heap != NULL) {
			mem_heap_free(recv_sys->heap);
		}

		if (recv_sys->flush_start != NULL) {
			os_event_destroy(recv_sys->flush_start);
		}

		if (recv_sys->flush_end != NULL) {
			os_event_destroy(recv_sys->flush_end);
		}

		ut_free(recv_sys->buf);

		ut_ad(!recv_writer_thread_active);
		mutex_free(&recv_sys->writer_mutex);

		mutex_free(&recv_sys->mutex);

		ut_free(recv_sys);
		recv_sys = NULL;
	}

	recv_spaces.clear();
}

/************************************************************
Reset the state of the recovery system variables. */
void
recv_sys_var_init(void)
/*===================*/
{
	recv_recovery_on = false;
	recv_needed_recovery = false;
	recv_lsn_checks_on = false;
	recv_no_ibuf_operations = false;
	recv_previous_parsed_rec_type = MLOG_SINGLE_REC_FLAG;
	recv_previous_parsed_rec_offset	= 0;
	recv_previous_parsed_rec_is_multi = 0;
	recv_n_pool_free_frames	= 256;
	recv_max_page_lsn = 0;
}

/******************************************************************//**
recv_writer thread tasked with flushing dirty pages from the buffer
pools.
@return a dummy parameter */
extern "C"
os_thread_ret_t
DECLARE_THREAD(recv_writer_thread)(
/*===============================*/
	void*	arg MY_ATTRIBUTE((unused)))
			/*!< in: a dummy parameter required by
			os_thread_create */
{
	my_thread_init();
	ut_ad(!srv_read_only_mode);

#ifdef UNIV_PFS_THREAD
	pfs_register_thread(recv_writer_thread_key);
#endif /* UNIV_PFS_THREAD */

#ifdef UNIV_DEBUG_THREAD_CREATION
	ib::info() << "recv_writer thread running, id "
		<< os_thread_pf(os_thread_get_curr_id());
#endif /* UNIV_DEBUG_THREAD_CREATION */

	while (srv_shutdown_state == SRV_SHUTDOWN_NONE) {

		/* Wait till we get a signal to clean the LRU list.
		Bounded by max wait time of 100ms. */
		ib_uint64_t      sig_count = os_event_reset(buf_flush_event);
		os_event_wait_time_low(buf_flush_event, 100000, sig_count);

		mutex_enter(&recv_sys->writer_mutex);

		if (!recv_recovery_on) {
			mutex_exit(&recv_sys->writer_mutex);
			break;
		}

		/* Flush pages from end of LRU if required */
		os_event_reset(recv_sys->flush_end);
		recv_sys->flush_type = BUF_FLUSH_LRU;
		os_event_set(recv_sys->flush_start);
		os_event_wait(recv_sys->flush_end);

		mutex_exit(&recv_sys->writer_mutex);
	}

	recv_writer_thread_active = false;

	my_thread_end();
	/* We count the number of threads in os_thread_exit().
	A created thread should always use that to exit and not
	use return() to exit. */
	os_thread_exit();

	OS_THREAD_DUMMY_RETURN;
}

/** Initialize the redo log recovery subsystem. */
void
recv_sys_init()
{
	ut_ad(recv_sys == NULL);

	recv_sys = static_cast<recv_sys_t*>(ut_zalloc_nokey(sizeof(*recv_sys)));

	mutex_create(LATCH_ID_RECV_SYS, &recv_sys->mutex);
	mutex_create(LATCH_ID_RECV_WRITER, &recv_sys->writer_mutex);

	recv_sys->heap = mem_heap_create_typed(256, MEM_HEAP_FOR_RECV_SYS);

	if (!srv_read_only_mode) {
		recv_sys->flush_start = os_event_create(0);
		recv_sys->flush_end = os_event_create(0);
	}

	ulint size = buf_pool_get_curr_size();
	/* Set appropriate value of recv_n_pool_free_frames. */
	if (size >= 10 << 20) {
		/* Buffer pool of size greater than 10 MB. */
		recv_n_pool_free_frames = 512;
	}

	recv_sys->buf = static_cast<byte*>(
		ut_malloc_nokey(RECV_PARSING_BUF_SIZE));

	recv_sys->addr_hash = hash_create(size / 512);
	recv_sys->progress_time = ut_time();

	recv_max_page_lsn = 0;

	/* Call the constructor for recv_sys_t::dblwr member */
	new (&recv_sys->dblwr) recv_dblwr_t();
}

/** Empty a fully processed hash table. */
static
void
recv_sys_empty_hash()
{
	ut_ad(mutex_own(&(recv_sys->mutex)));
	ut_a(recv_sys->n_addrs == 0);

	hash_table_free(recv_sys->addr_hash);
	mem_heap_empty(recv_sys->heap);

	recv_sys->addr_hash = hash_create(buf_pool_get_curr_size() / 512);
}

/********************************************************//**
Frees the recovery system. */
void
recv_sys_debug_free(void)
/*=====================*/
{
	mutex_enter(&(recv_sys->mutex));

	hash_table_free(recv_sys->addr_hash);
	mem_heap_free(recv_sys->heap);
	ut_free(recv_sys->buf);

	recv_sys->buf = NULL;
	recv_sys->heap = NULL;
	recv_sys->addr_hash = NULL;

	/* wake page cleaner up to progress */
	if (!srv_read_only_mode) {
		ut_ad(!recv_recovery_on);
		ut_ad(!recv_writer_thread_active);
		os_event_reset(buf_flush_event);
		os_event_set(recv_sys->flush_start);
	}

	mutex_exit(&(recv_sys->mutex));
}

/** Read a log segment to a buffer.
@param[out]	buf		buffer
@param[in]	group		redo log files
@param[in]	start_lsn	read area start
@param[in]	end_lsn		read area end
@return	valid end_lsn */
lsn_t
log_group_read_log_seg(
	byte*			buf,
	const log_group_t*	group,
	lsn_t			start_lsn,
	lsn_t			end_lsn)
{
	ulint	len;
	lsn_t	source_offset;

	ut_ad(log_mutex_own());

loop:
	source_offset = log_group_calc_lsn_offset(start_lsn, group);

	ut_a(end_lsn - start_lsn <= ULINT_MAX);
	len = (ulint) (end_lsn - start_lsn);

	ut_ad(len != 0);

	const bool at_eof = (source_offset % group->file_size) + len
		> group->file_size;
	if (at_eof) {
		/* If the above condition is true then len (which is ulint)
		is > the expression below, so the typecast is ok */
		len = (ulint) (group->file_size -
			(source_offset % group->file_size));
	}

	log_sys->n_log_ios++;

	MONITOR_INC(MONITOR_LOG_IO);

	ut_a(source_offset / UNIV_PAGE_SIZE <= ULINT_MAX);

	const ulint	page_no
		= (ulint) (source_offset / univ_page_size.physical());

	fil_io(IORequestLogRead, true,
	       page_id_t(SRV_LOG_SPACE_FIRST_ID, page_no),
	       univ_page_size,
	       (ulint) (source_offset % univ_page_size.physical()),
	       len, buf, NULL);

	for (ulint l = 0; l < len; l += OS_FILE_LOG_BLOCK_SIZE,
		     buf += OS_FILE_LOG_BLOCK_SIZE,
		     start_lsn += OS_FILE_LOG_BLOCK_SIZE) {
		const ulint block_number = log_block_get_hdr_no(buf);

		if (block_number != log_block_convert_lsn_to_no(start_lsn)) {
			/* Garbage or an incompletely written log block.
			We will not report any error, because this can
			happen when InnoDB was killed while it was
			writing redo log. We simply treat this as an
			abrupt end of the redo log. */
			end_lsn = start_lsn;
			break;
		}

		if (innodb_log_checksums || group->is_encrypted()) {
			ulint crc = log_block_calc_checksum_crc32(buf);
			ulint cksum = log_block_get_checksum(buf);

			if (crc != cksum) {
				ib::error() << "Invalid log block checksum."
					    << " block: " << block_number
					    << " checkpoint no: "
					    << log_block_get_checkpoint_no(buf)
					    << " expected: " << crc
					    << " found: " << cksum;
				end_lsn = start_lsn;
				break;
			}

			if (group->is_encrypted()) {
				log_crypt(buf, start_lsn,
					  OS_FILE_LOG_BLOCK_SIZE, true);
			}
		}
	}

	if (recv_sys->report(ut_time())) {
		ib::info() << "Read redo log up to LSN=" << start_lsn;
		sd_notifyf(0, "STATUS=Read redo log up to LSN=" LSN_PF,
			   start_lsn);
	}

	if (start_lsn != end_lsn) {
		goto loop;
	}

	return(start_lsn);
}

/********************************************************//**
Copies a log segment from the most up-to-date log group to the other log
groups, so that they all contain the latest log data. Also writes the info
about the latest checkpoint to the groups, and inits the fields in the group
memory structs to up-to-date values. */
static
void
recv_synchronize_groups()
{
	const lsn_t recovered_lsn = recv_sys->recovered_lsn;

	/* Read the last recovered log block to the recovery system buffer:
	the block is always incomplete */

	const lsn_t start_lsn = ut_uint64_align_down(recovered_lsn,
						     OS_FILE_LOG_BLOCK_SIZE);
	log_group_read_log_seg(log_sys->buf, &log_sys->log,
			       start_lsn, start_lsn + OS_FILE_LOG_BLOCK_SIZE);

	/* Update the fields in the group struct to correspond to
	recovered_lsn */

	log_group_set_fields(&log_sys->log, recovered_lsn);

	/* Copy the checkpoint info to the log; remember that we have
	incremented checkpoint_no by one, and the info will not be written
	over the max checkpoint info, thus making the preservation of max
	checkpoint info on disk certain */

	if (!srv_read_only_mode) {
		log_write_checkpoint_info(true, 0);
		log_mutex_enter();
	}
}

/** Check the consistency of a log header block.
@param[in]	log header block
@return true if ok */
static
bool
recv_check_log_header_checksum(
	const byte*	buf)
{
	return(log_block_get_checksum(buf)
	       == log_block_calc_checksum_crc32(buf));
}

/** Find the latest checkpoint in the format-0 log header.
@param[out]	max_group	log group, or NULL
@param[out]	max_field	LOG_CHECKPOINT_1 or LOG_CHECKPOINT_2
@return error code or DB_SUCCESS */
static MY_ATTRIBUTE((warn_unused_result))
dberr_t
recv_find_max_checkpoint_0(log_group_t** max_group, ulint* max_field)
{
	log_group_t*	group = &log_sys->log;
	ib_uint64_t	max_no = 0;
	ib_uint64_t	checkpoint_no;
	byte*		buf	= log_sys->checkpoint_buf;

	ut_ad(group->format == 0);

	/** Offset of the first checkpoint checksum */
	static const uint CHECKSUM_1 = 288;
	/** Offset of the second checkpoint checksum */
	static const uint CHECKSUM_2 = CHECKSUM_1 + 4;
	/** Most significant bits of the checkpoint offset */
	static const uint OFFSET_HIGH32 = CHECKSUM_2 + 12;
	/** Least significant bits of the checkpoint offset */
	static const uint OFFSET_LOW32 = 16;

	*max_group = NULL;

	for (ulint field = LOG_CHECKPOINT_1; field <= LOG_CHECKPOINT_2;
	     field += LOG_CHECKPOINT_2 - LOG_CHECKPOINT_1) {
		log_group_header_read(group, field);

		if (static_cast<uint32_t>(ut_fold_binary(buf, CHECKSUM_1))
		    != mach_read_from_4(buf + CHECKSUM_1)
		    || static_cast<uint32_t>(
			    ut_fold_binary(buf + LOG_CHECKPOINT_LSN,
					   CHECKSUM_2 - LOG_CHECKPOINT_LSN))
		    != mach_read_from_4(buf + CHECKSUM_2)) {
			DBUG_LOG("ib_log",
				 "invalid pre-10.2.2 checkpoint " << field);
			continue;
		}

		checkpoint_no = mach_read_from_8(
			buf + LOG_CHECKPOINT_NO);

		if (!log_crypt_101_read_checkpoint(buf)) {
			ib::error() << "Decrypting checkpoint failed";
			continue;
		}

		DBUG_PRINT("ib_log",
			   ("checkpoint " UINT64PF " at " LSN_PF " found",
			    checkpoint_no,
			    mach_read_from_8(buf + LOG_CHECKPOINT_LSN)));

		if (checkpoint_no >= max_no) {
			*max_group = group;
			*max_field = field;
			max_no = checkpoint_no;

			group->state = LOG_GROUP_OK;

			group->lsn = mach_read_from_8(
				buf + LOG_CHECKPOINT_LSN);
			group->lsn_offset = static_cast<ib_uint64_t>(
				mach_read_from_4(buf + OFFSET_HIGH32)) << 32
				| mach_read_from_4(buf + OFFSET_LOW32);
		}
	}

	if (*max_group != NULL) {
		return(DB_SUCCESS);
	}

	ib::error() << "Upgrade after a crash is not supported."
		" This redo log was created before MariaDB 10.2.2,"
		" and we did not find a valid checkpoint."
		" Please follow the instructions at"
		" " REFMAN "upgrading.html";
	return(DB_ERROR);
}

/** Determine if a pre-MySQL 5.7.9/MariaDB 10.2.2 redo log is clean.
@param[in]	lsn	checkpoint LSN
@return error code
@retval	DB_SUCCESS	if the redo log is clean
@retval DB_ERROR	if the redo log is corrupted or dirty */
static
dberr_t
recv_log_format_0_recover(lsn_t lsn)
{
	log_mutex_enter();
	log_group_t*	group = &log_sys->log;
	const lsn_t	source_offset
		= log_group_calc_lsn_offset(lsn, group);
	log_mutex_exit();
	const ulint	page_no
		= (ulint) (source_offset / univ_page_size.physical());
	byte*		buf = log_sys->buf;

	static const char* NO_UPGRADE_RECOVERY_MSG =
		"Upgrade after a crash is not supported."
		" This redo log was created before MariaDB 10.2.2";

	fil_io(IORequestLogRead, true,
	       page_id_t(SRV_LOG_SPACE_FIRST_ID, page_no),
	       univ_page_size,
	       (ulint) ((source_offset & ~(OS_FILE_LOG_BLOCK_SIZE - 1))
			% univ_page_size.physical()),
		OS_FILE_LOG_BLOCK_SIZE, buf, NULL);

	if (log_block_calc_checksum_format_0(buf)
	    != log_block_get_checksum(buf)
	    && !log_crypt_101_read_block(buf)) {
		ib::error() << NO_UPGRADE_RECOVERY_MSG
			<< ", and it appears corrupted.";
		return(DB_CORRUPTION);
	}

	if (log_block_get_data_len(buf)
	    != (source_offset & (OS_FILE_LOG_BLOCK_SIZE - 1))) {
		ib::error() << NO_UPGRADE_RECOVERY_MSG << ".";
		return(DB_ERROR);
	}

	/* Mark the redo log for upgrading. */
	srv_log_file_size = 0;
	recv_sys->parse_start_lsn = recv_sys->recovered_lsn
		= recv_sys->scanned_lsn
		= recv_sys->mlog_checkpoint_lsn = lsn;
	log_sys->last_checkpoint_lsn = log_sys->next_checkpoint_lsn
		= log_sys->lsn = log_sys->write_lsn
		= log_sys->current_flush_lsn = log_sys->flushed_to_disk_lsn
		= lsn;
	log_sys->next_checkpoint_no = 0;
	return(DB_SUCCESS);
}

/** Determine if a redo log from MySQL 5.7.9/MariaDB 10.2.2 is clean.
@return error code
@retval	DB_SUCCESS	if the redo log is clean
@retval	DB_CORRUPTION	if the redo log is corrupted
@retval DB_ERROR	if the redo log is not empty */
static
dberr_t
recv_log_recover_10_2()
{
	log_group_t*	group = &log_sys->log;
	const lsn_t	lsn = group->lsn;
	const lsn_t	source_offset = log_group_calc_lsn_offset(lsn, group);
	const ulint	page_no
		= (ulint) (source_offset / univ_page_size.physical());
	byte*		buf = log_sys->buf;

	fil_io(IORequestLogRead, true,
	       page_id_t(SRV_LOG_SPACE_FIRST_ID, page_no),
	       univ_page_size,
	       (ulint) ((source_offset & ~(OS_FILE_LOG_BLOCK_SIZE - 1))
			% univ_page_size.physical()),
	       OS_FILE_LOG_BLOCK_SIZE, buf, NULL);

	if (log_block_calc_checksum(buf) != log_block_get_checksum(buf)) {
		return(DB_CORRUPTION);
	}

	if (group->is_encrypted()) {
		log_crypt(buf, lsn, OS_FILE_LOG_BLOCK_SIZE, true);
	}

	/* On a clean shutdown, the redo log will be logically empty
	after the checkpoint lsn. */

	if (log_block_get_data_len(buf)
	    != (source_offset & (OS_FILE_LOG_BLOCK_SIZE - 1))) {
		return(DB_ERROR);
	}

	/* Mark the redo log for upgrading. */
	srv_log_file_size = 0;
	recv_sys->parse_start_lsn = recv_sys->recovered_lsn
		= recv_sys->scanned_lsn
		= recv_sys->mlog_checkpoint_lsn = lsn;
	log_sys->last_checkpoint_lsn = log_sys->next_checkpoint_lsn
		= log_sys->lsn = log_sys->write_lsn
		= log_sys->current_flush_lsn = log_sys->flushed_to_disk_lsn
		= lsn;
	log_sys->next_checkpoint_no = 0;
	return(DB_SUCCESS);
}

/** Find the latest checkpoint in the log header.
@param[out]	max_field	LOG_CHECKPOINT_1 or LOG_CHECKPOINT_2
@return error code or DB_SUCCESS */
dberr_t
recv_find_max_checkpoint(ulint* max_field)
{
	log_group_t*	group;
	ib_uint64_t	max_no;
	ib_uint64_t	checkpoint_no;
	ulint		field;
	byte*		buf;

	group = &log_sys->log;

	max_no = 0;
	*max_field = 0;

	buf = log_sys->checkpoint_buf;

	group->state = LOG_GROUP_CORRUPTED;

	log_group_header_read(group, 0);
	/* Check the header page checksum. There was no
	checksum in the first redo log format (version 0). */
	group->format = mach_read_from_4(buf + LOG_HEADER_FORMAT);
	if (group->format != LOG_HEADER_FORMAT_3_23
	    && !recv_check_log_header_checksum(buf)) {
		ib::error() << "Invalid redo log header checksum.";
		return(DB_CORRUPTION);
	}

	char creator[LOG_HEADER_CREATOR_END - LOG_HEADER_CREATOR + 1];

	memcpy(creator, buf + LOG_HEADER_CREATOR, sizeof creator);
	/* Ensure that the string is NUL-terminated. */
	creator[LOG_HEADER_CREATOR_END - LOG_HEADER_CREATOR] = 0;

	switch (group->format) {
	case LOG_HEADER_FORMAT_3_23:
		return(recv_find_max_checkpoint_0(&group, max_field));
	case LOG_HEADER_FORMAT_10_2:
	case LOG_HEADER_FORMAT_10_2 | LOG_HEADER_FORMAT_ENCRYPTED:
	case LOG_HEADER_FORMAT_CURRENT:
	case LOG_HEADER_FORMAT_CURRENT | LOG_HEADER_FORMAT_ENCRYPTED:
		break;
	default:
		ib::error() << "Unsupported redo log format."
			" The redo log was created with " << creator << ".";
		return(DB_ERROR);
	}

	for (field = LOG_CHECKPOINT_1; field <= LOG_CHECKPOINT_2;
	     field += LOG_CHECKPOINT_2 - LOG_CHECKPOINT_1) {

		log_group_header_read(group, field);

		const ulint crc32 = log_block_calc_checksum_crc32(buf);
		const ulint cksum = log_block_get_checksum(buf);

		if (crc32 != cksum) {
			DBUG_PRINT("ib_log",
				   ("invalid checkpoint,"
				    " at " ULINTPF
				    ", checksum " ULINTPFx
				    " expected " ULINTPFx,
				    field, cksum, crc32));
			continue;
		}

		if (group->is_encrypted()
		    && !log_crypt_read_checkpoint_buf(buf)) {
			ib::error() << "Reading checkpoint"
				" encryption info failed.";
			continue;
		}

		checkpoint_no = mach_read_from_8(
			buf + LOG_CHECKPOINT_NO);

		DBUG_PRINT("ib_log",
			   ("checkpoint " UINT64PF " at " LSN_PF " found",
			    checkpoint_no, mach_read_from_8(
				    buf + LOG_CHECKPOINT_LSN)));

		if (checkpoint_no >= max_no) {
			*max_field = field;
			max_no = checkpoint_no;
			group->state = LOG_GROUP_OK;
			group->lsn = mach_read_from_8(
				buf + LOG_CHECKPOINT_LSN);
			group->lsn_offset = mach_read_from_8(
				buf + LOG_CHECKPOINT_OFFSET);
			log_sys->next_checkpoint_no = checkpoint_no;
		}
	}

	if (*max_field == 0) {
		/* Before 10.2.2, we could get here during database
		initialization if we created an ib_logfile0 file that
		was filled with zeroes, and were killed. After
		10.2.2, we would reject such a file already earlier,
		when checking the file header. */
		ib::error() << "No valid checkpoint found"
			" (corrupted redo log)."
			" You can try --innodb-force-recovery=6"
			" as a last resort.";
		return(DB_ERROR);
	}

	switch (group->format) {
	case LOG_HEADER_FORMAT_10_2:
	case LOG_HEADER_FORMAT_10_2 | LOG_HEADER_FORMAT_ENCRYPTED:
		dberr_t err = recv_log_recover_10_2();
		if (err != DB_SUCCESS) {
			ib::error()
				<< "Upgrade after a crash is not supported."
				" The redo log was created with " << creator
				<< (err == DB_ERROR
				    ? "." : ", and it appears corrupted.");
		}
		return(err);
	}

	return(DB_SUCCESS);
}

/** Try to parse a single log record body and also applies it if
specified.
@param[in]	type		redo log entry type
@param[in]	ptr		redo log record body
@param[in]	end_ptr		end of buffer
@param[in]	space_id	tablespace identifier
@param[in]	page_no		page number
@param[in]	apply		whether to apply the record
@param[in,out]	block		buffer block, or NULL if
a page log record should not be applied
or if it is a MLOG_FILE_ operation
@param[in,out]	mtr		mini-transaction, or NULL if
a page log record should not be applied
@return log record end, NULL if not a complete record */
static
byte*
recv_parse_or_apply_log_rec_body(
	mlog_id_t	type,
	byte*		ptr,
	byte*		end_ptr,
	ulint		space_id,
	ulint		page_no,
	bool		apply,
	buf_block_t*	block,
	mtr_t*		mtr)
{
	ut_ad(!block == !mtr);
	ut_ad(!apply || recv_sys->mlog_checkpoint_lsn != 0);

	switch (type) {
	case MLOG_FILE_NAME:
	case MLOG_FILE_DELETE:
	case MLOG_FILE_CREATE2:
	case MLOG_FILE_RENAME2:
		ut_ad(block == NULL);
		/* Collect the file names when parsing the log,
		before applying any log records. */
		return(fil_name_parse(ptr, end_ptr, space_id, page_no, type,
				      apply));
	case MLOG_INDEX_LOAD:
		if (end_ptr < ptr + 8) {
			return(NULL);
		}
		return(ptr + 8);
	case MLOG_TRUNCATE:
		return(truncate_t::parse_redo_entry(ptr, end_ptr, space_id));

	default:
		break;
	}

	dict_index_t*	index	= NULL;
	page_t*		page;
	page_zip_des_t*	page_zip;
#ifdef UNIV_DEBUG
	ulint		page_type;
#endif /* UNIV_DEBUG */

	if (block) {
		/* Applying a page log record. */
		ut_ad(apply);
		page = block->frame;
		page_zip = buf_block_get_page_zip(block);
		ut_d(page_type = fil_page_get_type(page));
	} else if (apply
		   && !is_predefined_tablespace(space_id)
		   && recv_spaces.find(space_id) == recv_spaces.end()) {
		if (recv_sys->recovered_lsn < recv_sys->mlog_checkpoint_lsn) {
			/* We have not seen all records between the
			checkpoint and MLOG_CHECKPOINT. There should be
			a MLOG_FILE_DELETE for this tablespace later. */
			recv_spaces.insert(
				std::make_pair(space_id,
					       file_name_t("", false)));
			goto parse_log;
		}

		ib::error() << "Missing MLOG_FILE_NAME or MLOG_FILE_DELETE"
			" for redo log record " << type << " (page "
			    << space_id << ":" << page_no << ") at "
			    << recv_sys->recovered_lsn << ".";
		recv_sys->found_corrupt_log = true;
		return(NULL);
	} else {
parse_log:
		/* Parsing a page log record. */
		page = NULL;
		page_zip = NULL;
		ut_d(page_type = FIL_PAGE_TYPE_ALLOCATED);
	}

	const byte*	old_ptr = ptr;

	switch (type) {
#ifdef UNIV_LOG_LSN_DEBUG
	case MLOG_LSN:
		/* The LSN is checked in recv_parse_log_rec(). */
		break;
#endif /* UNIV_LOG_LSN_DEBUG */
	case MLOG_1BYTE: case MLOG_2BYTES: case MLOG_4BYTES: case MLOG_8BYTES:
#ifdef UNIV_DEBUG
		if (page && page_type == FIL_PAGE_TYPE_ALLOCATED
		    && end_ptr >= ptr + 2) {
			/* It is OK to set FIL_PAGE_TYPE and certain
			list node fields on an empty page.  Any other
			write is not OK. */

			/* NOTE: There may be bogus assertion failures for
			dict_hdr_create(), trx_rseg_header_create(),
			trx_sys_create_doublewrite_buf(), and
			trx_sysf_create().
			These are only called during database creation. */
			ulint	offs = mach_read_from_2(ptr);

			switch (type) {
			default:
				ut_error;
			case MLOG_2BYTES:
				/* Note that this can fail when the
				redo log been written with something
				older than InnoDB Plugin 1.0.4. */
				ut_ad(offs == FIL_PAGE_TYPE
				      || offs == IBUF_TREE_SEG_HEADER
				      + IBUF_HEADER + FSEG_HDR_OFFSET
				      || offs == PAGE_BTR_IBUF_FREE_LIST
				      + PAGE_HEADER + FIL_ADDR_BYTE
				      || offs == PAGE_BTR_IBUF_FREE_LIST
				      + PAGE_HEADER + FIL_ADDR_BYTE
				      + FIL_ADDR_SIZE
				      || offs == PAGE_BTR_SEG_LEAF
				      + PAGE_HEADER + FSEG_HDR_OFFSET
				      || offs == PAGE_BTR_SEG_TOP
				      + PAGE_HEADER + FSEG_HDR_OFFSET
				      || offs == PAGE_BTR_IBUF_FREE_LIST_NODE
				      + PAGE_HEADER + FIL_ADDR_BYTE
				      + 0 /*FLST_PREV*/
				      || offs == PAGE_BTR_IBUF_FREE_LIST_NODE
				      + PAGE_HEADER + FIL_ADDR_BYTE
				      + FIL_ADDR_SIZE /*FLST_NEXT*/);
				break;
			case MLOG_4BYTES:
				/* Note that this can fail when the
				redo log been written with something
				older than InnoDB Plugin 1.0.4. */
				ut_ad(0
				      || offs == IBUF_TREE_SEG_HEADER
				      + IBUF_HEADER + FSEG_HDR_SPACE
				      || offs == IBUF_TREE_SEG_HEADER
				      + IBUF_HEADER + FSEG_HDR_PAGE_NO
				      || offs == PAGE_BTR_IBUF_FREE_LIST
				      + PAGE_HEADER/* flst_init */
				      || offs == PAGE_BTR_IBUF_FREE_LIST
				      + PAGE_HEADER + FIL_ADDR_PAGE
				      || offs == PAGE_BTR_IBUF_FREE_LIST
				      + PAGE_HEADER + FIL_ADDR_PAGE
				      + FIL_ADDR_SIZE
				      || offs == PAGE_BTR_SEG_LEAF
				      + PAGE_HEADER + FSEG_HDR_PAGE_NO
				      || offs == PAGE_BTR_SEG_LEAF
				      + PAGE_HEADER + FSEG_HDR_SPACE
				      || offs == PAGE_BTR_SEG_TOP
				      + PAGE_HEADER + FSEG_HDR_PAGE_NO
				      || offs == PAGE_BTR_SEG_TOP
				      + PAGE_HEADER + FSEG_HDR_SPACE
				      || offs == PAGE_BTR_IBUF_FREE_LIST_NODE
				      + PAGE_HEADER + FIL_ADDR_PAGE
				      + 0 /*FLST_PREV*/
				      || offs == PAGE_BTR_IBUF_FREE_LIST_NODE
				      + PAGE_HEADER + FIL_ADDR_PAGE
				      + FIL_ADDR_SIZE /*FLST_NEXT*/);
				break;
			}
		}
#endif /* UNIV_DEBUG */
		ptr = mlog_parse_nbytes(type, ptr, end_ptr, page, page_zip);
		if (ptr != NULL && page != NULL
		    && page_no == 0 && type == MLOG_4BYTES) {
			ulint	offs = mach_read_from_2(old_ptr);
			switch (offs) {
				fil_space_t*	space;
				ulint		val;
			default:
				break;
			case FSP_HEADER_OFFSET + FSP_SPACE_FLAGS:
			case FSP_HEADER_OFFSET + FSP_SIZE:
			case FSP_HEADER_OFFSET + FSP_FREE_LIMIT:
			case FSP_HEADER_OFFSET + FSP_FREE + FLST_LEN:
				space = fil_space_get(space_id);
				ut_a(space != NULL);
				val = mach_read_from_4(page + offs);

				switch (offs) {
				case FSP_HEADER_OFFSET + FSP_SPACE_FLAGS:
					space->flags = val;
					break;
				case FSP_HEADER_OFFSET + FSP_SIZE:
					space->size_in_header = val;
					break;
				case FSP_HEADER_OFFSET + FSP_FREE_LIMIT:
					space->free_limit = val;
					break;
				case FSP_HEADER_OFFSET + FSP_FREE + FLST_LEN:
					space->free_len = val;
					ut_ad(val == flst_get_len(
						      page + offs));
					break;
				}
			}
		}
		break;
	case MLOG_REC_INSERT: case MLOG_COMP_REC_INSERT:
		ut_ad(!page || fil_page_type_is_index(page_type));

		if (NULL != (ptr = mlog_parse_index(
				     ptr, end_ptr,
				     type == MLOG_COMP_REC_INSERT,
				     &index))) {
			ut_a(!page
			     || (ibool)!!page_is_comp(page)
			     == dict_table_is_comp(index->table));
			ptr = page_cur_parse_insert_rec(FALSE, ptr, end_ptr,
							block, index, mtr);
		}
		break;
	case MLOG_REC_CLUST_DELETE_MARK: case MLOG_COMP_REC_CLUST_DELETE_MARK:
		ut_ad(!page || fil_page_type_is_index(page_type));

		if (NULL != (ptr = mlog_parse_index(
				     ptr, end_ptr,
				     type == MLOG_COMP_REC_CLUST_DELETE_MARK,
				     &index))) {
			ut_a(!page
			     || (ibool)!!page_is_comp(page)
			     == dict_table_is_comp(index->table));
			ptr = btr_cur_parse_del_mark_set_clust_rec(
				ptr, end_ptr, page, page_zip, index);
		}
		break;
	case MLOG_REC_SEC_DELETE_MARK:
		ut_ad(!page || fil_page_type_is_index(page_type));
		ptr = btr_cur_parse_del_mark_set_sec_rec(ptr, end_ptr,
							 page, page_zip);
		break;
	case MLOG_REC_UPDATE_IN_PLACE: case MLOG_COMP_REC_UPDATE_IN_PLACE:
		ut_ad(!page || fil_page_type_is_index(page_type));

		if (NULL != (ptr = mlog_parse_index(
				     ptr, end_ptr,
				     type == MLOG_COMP_REC_UPDATE_IN_PLACE,
				     &index))) {
			ut_a(!page
			     || (ibool)!!page_is_comp(page)
			     == dict_table_is_comp(index->table));
			ptr = btr_cur_parse_update_in_place(ptr, end_ptr, page,
							    page_zip, index);
		}
		break;
	case MLOG_LIST_END_DELETE: case MLOG_COMP_LIST_END_DELETE:
	case MLOG_LIST_START_DELETE: case MLOG_COMP_LIST_START_DELETE:
		ut_ad(!page || fil_page_type_is_index(page_type));

		if (NULL != (ptr = mlog_parse_index(
				     ptr, end_ptr,
				     type == MLOG_COMP_LIST_END_DELETE
				     || type == MLOG_COMP_LIST_START_DELETE,
				     &index))) {
			ut_a(!page
			     || (ibool)!!page_is_comp(page)
			     == dict_table_is_comp(index->table));
			ptr = page_parse_delete_rec_list(type, ptr, end_ptr,
							 block, index, mtr);
		}
		break;
	case MLOG_LIST_END_COPY_CREATED: case MLOG_COMP_LIST_END_COPY_CREATED:
		ut_ad(!page || fil_page_type_is_index(page_type));

		if (NULL != (ptr = mlog_parse_index(
				     ptr, end_ptr,
				     type == MLOG_COMP_LIST_END_COPY_CREATED,
				     &index))) {
			ut_a(!page
			     || (ibool)!!page_is_comp(page)
			     == dict_table_is_comp(index->table));
			ptr = page_parse_copy_rec_list_to_created_page(
				ptr, end_ptr, block, index, mtr);
		}
		break;
	case MLOG_PAGE_REORGANIZE:
	case MLOG_COMP_PAGE_REORGANIZE:
	case MLOG_ZIP_PAGE_REORGANIZE:
		ut_ad(!page || fil_page_type_is_index(page_type));

		if (NULL != (ptr = mlog_parse_index(
				     ptr, end_ptr,
				     type != MLOG_PAGE_REORGANIZE,
				     &index))) {
			ut_a(!page
			     || (ibool)!!page_is_comp(page)
			     == dict_table_is_comp(index->table));
			ptr = btr_parse_page_reorganize(
				ptr, end_ptr, index,
				type == MLOG_ZIP_PAGE_REORGANIZE,
				block, mtr);
		}
		break;
	case MLOG_PAGE_CREATE: case MLOG_COMP_PAGE_CREATE:
		/* Allow anything in page_type when creating a page. */
		ut_a(!page_zip);
		page_parse_create(block, type == MLOG_COMP_PAGE_CREATE, false);
		break;
	case MLOG_PAGE_CREATE_RTREE: case MLOG_COMP_PAGE_CREATE_RTREE:
		page_parse_create(block, type == MLOG_COMP_PAGE_CREATE_RTREE,
				  true);
		break;
	case MLOG_UNDO_INSERT:
		ut_ad(!page || page_type == FIL_PAGE_UNDO_LOG);
		ptr = trx_undo_parse_add_undo_rec(ptr, end_ptr, page);
		break;
	case MLOG_UNDO_ERASE_END:
		ut_ad(!page || page_type == FIL_PAGE_UNDO_LOG);
		ptr = trx_undo_parse_erase_page_end(ptr, end_ptr, page, mtr);
		break;
	case MLOG_UNDO_INIT:
		/* Allow anything in page_type when creating a page. */
		ptr = trx_undo_parse_page_init(ptr, end_ptr, page, mtr);
		break;
	case MLOG_UNDO_HDR_CREATE:
		ut_ad(!page || page_type == FIL_PAGE_UNDO_LOG);
		ptr = trx_undo_parse_page_header(ptr, end_ptr, page, mtr);
		break;
	case MLOG_REC_MIN_MARK: case MLOG_COMP_REC_MIN_MARK:
		ut_ad(!page || fil_page_type_is_index(page_type));
		/* On a compressed page, MLOG_COMP_REC_MIN_MARK
		will be followed by MLOG_COMP_REC_DELETE
		or MLOG_ZIP_WRITE_HEADER(FIL_PAGE_PREV, FIL_NULL)
		in the same mini-transaction. */
		ut_a(type == MLOG_COMP_REC_MIN_MARK || !page_zip);
		ptr = btr_parse_set_min_rec_mark(
			ptr, end_ptr, type == MLOG_COMP_REC_MIN_MARK,
			page, mtr);
		break;
	case MLOG_REC_DELETE: case MLOG_COMP_REC_DELETE:
		ut_ad(!page || fil_page_type_is_index(page_type));

		if (NULL != (ptr = mlog_parse_index(
				     ptr, end_ptr,
				     type == MLOG_COMP_REC_DELETE,
				     &index))) {
			ut_a(!page
			     || (ibool)!!page_is_comp(page)
			     == dict_table_is_comp(index->table));
			ptr = page_cur_parse_delete_rec(ptr, end_ptr,
							block, index, mtr);
		}
		break;
	case MLOG_IBUF_BITMAP_INIT:
		/* Allow anything in page_type when creating a page. */
		ptr = ibuf_parse_bitmap_init(ptr, end_ptr, block, mtr);
		break;
	case MLOG_INIT_FILE_PAGE2:
		/* Allow anything in page_type when creating a page. */
		ptr = fsp_parse_init_file_page(ptr, end_ptr, block);
		break;
	case MLOG_WRITE_STRING:
		ptr = mlog_parse_string(ptr, end_ptr, page, page_zip);
		break;
	case MLOG_ZIP_WRITE_NODE_PTR:
		ut_ad(!page || fil_page_type_is_index(page_type));
		ptr = page_zip_parse_write_node_ptr(ptr, end_ptr,
						    page, page_zip);
		break;
	case MLOG_ZIP_WRITE_BLOB_PTR:
		ut_ad(!page || fil_page_type_is_index(page_type));
		ptr = page_zip_parse_write_blob_ptr(ptr, end_ptr,
						    page, page_zip);
		break;
	case MLOG_ZIP_WRITE_HEADER:
		ut_ad(!page || fil_page_type_is_index(page_type));
		ptr = page_zip_parse_write_header(ptr, end_ptr,
						  page, page_zip);
		break;
	case MLOG_ZIP_PAGE_COMPRESS:
		/* Allow anything in page_type when creating a page. */
		ptr = page_zip_parse_compress(ptr, end_ptr,
					      page, page_zip);
		break;
	case MLOG_ZIP_PAGE_COMPRESS_NO_DATA:
		if (NULL != (ptr = mlog_parse_index(
				ptr, end_ptr, TRUE, &index))) {

			ut_a(!page || ((ibool)!!page_is_comp(page)
				== dict_table_is_comp(index->table)));
			ptr = page_zip_parse_compress_no_data(
				ptr, end_ptr, page, page_zip, index);
		}
		break;
	case MLOG_ZIP_WRITE_TRX_ID:
		/* This must be a clustered index leaf page. */
		ut_ad(!page || page_type == FIL_PAGE_INDEX);
		ptr = page_zip_parse_write_trx_id(ptr, end_ptr,
						  page, page_zip);
		break;
	case MLOG_FILE_WRITE_CRYPT_DATA:
		dberr_t err;
		ptr = const_cast<byte*>(fil_parse_write_crypt_data(ptr, end_ptr, block, &err));

		if (err != DB_SUCCESS) {
			recv_sys->found_corrupt_log = TRUE;
		}
		break;
	default:
		ptr = NULL;
		ib::error() << "Incorrect log record type:" << type;

		recv_sys->found_corrupt_log = true;
	}

	if (index) {
		dict_table_t*	table = index->table;

		dict_mem_index_free(index);
		dict_mem_table_free(table);
	}

	return(ptr);
}

/*********************************************************************//**
Calculates the fold value of a page file address: used in inserting or
searching for a log record in the hash table.
@return folded value */
UNIV_INLINE
ulint
recv_fold(
/*======*/
	ulint	space,	/*!< in: space */
	ulint	page_no)/*!< in: page number */
{
	return(ut_fold_ulint_pair(space, page_no));
}

/*********************************************************************//**
Calculates the hash value of a page file address: used in inserting or
searching for a log record in the hash table.
@return folded value */
UNIV_INLINE
ulint
recv_hash(
/*======*/
	ulint	space,	/*!< in: space */
	ulint	page_no)/*!< in: page number */
{
	return(hash_calc_hash(recv_fold(space, page_no), recv_sys->addr_hash));
}

/*********************************************************************//**
Gets the hashed file address struct for a page.
@return file address struct, NULL if not found from the hash table */
static
recv_addr_t*
recv_get_fil_addr_struct(
/*=====================*/
	ulint	space,	/*!< in: space id */
	ulint	page_no)/*!< in: page number */
{
	recv_addr_t*	recv_addr;

	for (recv_addr = static_cast<recv_addr_t*>(
			HASH_GET_FIRST(recv_sys->addr_hash,
				       recv_hash(space, page_no)));
	     recv_addr != 0;
	     recv_addr = static_cast<recv_addr_t*>(
		     HASH_GET_NEXT(addr_hash, recv_addr))) {

		if (recv_addr->space == space
		    && recv_addr->page_no == page_no) {

			return(recv_addr);
		}
	}

	return(NULL);
}

/*******************************************************************//**
Adds a new log record to the hash table of log records. */
static
void
recv_add_to_hash_table(
/*===================*/
	mlog_id_t	type,		/*!< in: log record type */
	ulint		space,		/*!< in: space id */
	ulint		page_no,	/*!< in: page number */
	byte*		body,		/*!< in: log record body */
	byte*		rec_end,	/*!< in: log record end */
	lsn_t		start_lsn,	/*!< in: start lsn of the mtr */
	lsn_t		end_lsn)	/*!< in: end lsn of the mtr */
{
	recv_t*		recv;
	ulint		len;
	recv_data_t*	recv_data;
	recv_data_t**	prev_field;
	recv_addr_t*	recv_addr;

	ut_ad(type != MLOG_FILE_DELETE);
	ut_ad(type != MLOG_FILE_CREATE2);
	ut_ad(type != MLOG_FILE_RENAME2);
	ut_ad(type != MLOG_FILE_NAME);
	ut_ad(type != MLOG_DUMMY_RECORD);
	ut_ad(type != MLOG_CHECKPOINT);
	ut_ad(type != MLOG_INDEX_LOAD);
	ut_ad(type != MLOG_TRUNCATE);

	len = rec_end - body;

	recv = static_cast<recv_t*>(
		mem_heap_alloc(recv_sys->heap, sizeof(recv_t)));

	recv->type = type;
	recv->len = rec_end - body;
	recv->start_lsn = start_lsn;
	recv->end_lsn = end_lsn;

	recv_addr = recv_get_fil_addr_struct(space, page_no);

	if (recv_addr == NULL) {
		recv_addr = static_cast<recv_addr_t*>(
			mem_heap_alloc(recv_sys->heap, sizeof(recv_addr_t)));

		recv_addr->space = space;
		recv_addr->page_no = page_no;
		recv_addr->state = RECV_NOT_PROCESSED;

		UT_LIST_INIT(recv_addr->rec_list, &recv_t::rec_list);

		HASH_INSERT(recv_addr_t, addr_hash, recv_sys->addr_hash,
			    recv_fold(space, page_no), recv_addr);
		recv_sys->n_addrs++;
#if 0
		fprintf(stderr, "Inserting log rec for space %lu, page %lu\n",
			space, page_no);
#endif
	}

	UT_LIST_ADD_LAST(recv_addr->rec_list, recv);

	prev_field = &(recv->data);

	/* Store the log record body in chunks of less than UNIV_PAGE_SIZE:
	recv_sys->heap grows into the buffer pool, and bigger chunks could not
	be allocated */

	while (rec_end > body) {

		len = rec_end - body;

		if (len > RECV_DATA_BLOCK_SIZE) {
			len = RECV_DATA_BLOCK_SIZE;
		}

		recv_data = static_cast<recv_data_t*>(
			mem_heap_alloc(recv_sys->heap,
				       sizeof(recv_data_t) + len));

		*prev_field = recv_data;

		memcpy(recv_data + 1, body, len);

		prev_field = &(recv_data->next);

		body += len;
	}

	*prev_field = NULL;
}

/*********************************************************************//**
Copies the log record body from recv to buf. */
static
void
recv_data_copy_to_buf(
/*==================*/
	byte*	buf,	/*!< in: buffer of length at least recv->len */
	recv_t*	recv)	/*!< in: log record */
{
	recv_data_t*	recv_data;
	ulint		part_len;
	ulint		len;

	len = recv->len;
	recv_data = recv->data;

	while (len > 0) {
		if (len > RECV_DATA_BLOCK_SIZE) {
			part_len = RECV_DATA_BLOCK_SIZE;
		} else {
			part_len = len;
		}

		ut_memcpy(buf, ((byte*) recv_data) + sizeof(recv_data_t),
			  part_len);
		buf += part_len;
		len -= part_len;

		recv_data = recv_data->next;
	}
}

/** Apply the hashed log records to the page, if the page lsn is less than the
lsn of a log record.
@param just_read_in	whether the page recently arrived to the I/O handler
@param block		the page in the buffer pool */
void
recv_recover_page(bool just_read_in, buf_block_t* block)
{
	page_t*		page;
	page_zip_des_t*	page_zip;
	recv_addr_t*	recv_addr;
	recv_t*		recv;
	byte*		buf;
	lsn_t		start_lsn;
	lsn_t		end_lsn;
	lsn_t		page_lsn;
	lsn_t		page_newest_lsn;
	ibool		modification_to_page;
	mtr_t		mtr;

	mutex_enter(&(recv_sys->mutex));

	if (recv_sys->apply_log_recs == FALSE) {

		/* Log records should not be applied now */

		mutex_exit(&(recv_sys->mutex));

		return;
	}

	recv_addr = recv_get_fil_addr_struct(block->page.id.space(),
					     block->page.id.page_no());

	if ((recv_addr == NULL)
	    || (recv_addr->state == RECV_BEING_PROCESSED)
	    || (recv_addr->state == RECV_PROCESSED)) {
		ut_ad(recv_addr == NULL || recv_needed_recovery);

		mutex_exit(&(recv_sys->mutex));

		return;
	}

	ut_ad(recv_needed_recovery);

	DBUG_PRINT("ib_log",
		   ("Applying log to page %u:%u",
		    recv_addr->space, recv_addr->page_no));

	recv_addr->state = RECV_BEING_PROCESSED;

	mutex_exit(&(recv_sys->mutex));

	mtr_start(&mtr);
	mtr_set_log_mode(&mtr, MTR_LOG_NONE);

	page = block->frame;
	page_zip = buf_block_get_page_zip(block);

	if (just_read_in) {
		/* Move the ownership of the x-latch on the page to
		this OS thread, so that we can acquire a second
		x-latch on it.  This is needed for the operations to
		the page to pass the debug checks. */

		rw_lock_x_lock_move_ownership(&block->lock);
	}

	ibool	success = buf_page_get_known_nowait(
		RW_X_LATCH, block, BUF_KEEP_OLD,
		__FILE__, __LINE__, &mtr);
	ut_a(success);

	buf_block_dbg_add_level(block, SYNC_NO_ORDER_CHECK);

	/* Read the newest modification lsn from the page */
	page_lsn = mach_read_from_8(page + FIL_PAGE_LSN);

	/* It may be that the page has been modified in the buffer
	pool: read the newest modification lsn there */

	page_newest_lsn = buf_page_get_newest_modification(&block->page);

	if (page_newest_lsn) {

		page_lsn = page_newest_lsn;
	}

	modification_to_page = FALSE;
	start_lsn = end_lsn = 0;

	recv = UT_LIST_GET_FIRST(recv_addr->rec_list);

	while (recv) {
		end_lsn = recv->end_lsn;

		ut_ad(end_lsn <= log_sys->log.scanned_lsn);

		if (recv->len > RECV_DATA_BLOCK_SIZE) {
			/* We have to copy the record body to a separate
			buffer */

			buf = static_cast<byte*>(ut_malloc_nokey(recv->len));

			recv_data_copy_to_buf(buf, recv);
		} else {
			buf = ((byte*)(recv->data)) + sizeof(recv_data_t);
		}

		/* If per-table tablespace was truncated and there exist REDO
		records before truncate that are to be applied as part of
		recovery (checkpoint didn't happen since truncate was done)
		skip such records using lsn check as they may not stand valid
		post truncate.
		LSN at start of truncate is recorded and any redo record
		with LSN less than recorded LSN is skipped.
		Note: We can't skip complete recv_addr as same page may have
		valid REDO records post truncate those needs to be applied. */
		bool	skip_recv = false;
		if (srv_was_tablespace_truncated(fil_space_get(recv_addr->space))) {
			lsn_t	init_lsn =
				truncate_t::get_truncated_tablespace_init_lsn(
				recv_addr->space);
			skip_recv = (recv->start_lsn < init_lsn);
		}

		/* Ignore applying the redo logs for tablespace that is
		truncated. Post recovery there is fixup action that will
		restore the tablespace back to normal state.
		Applying redo at this stage can result in error given that
		redo will have action recorded on page before tablespace
		was re-inited and that would lead to an error while applying
		such action. */
		if (recv->start_lsn >= page_lsn
		    && !srv_is_tablespace_truncated(recv_addr->space)
		    && !skip_recv) {

			lsn_t	end_lsn;

			if (!modification_to_page) {

				modification_to_page = TRUE;
				start_lsn = recv->start_lsn;
			}

			DBUG_PRINT("ib_log",
				   ("apply " LSN_PF ":"
				    " %s len " ULINTPF " page %u:%u",
				    recv->start_lsn,
				    get_mlog_string(recv->type), recv->len,
				    recv_addr->space,
				    recv_addr->page_no));

			recv_parse_or_apply_log_rec_body(
				recv->type, buf, buf + recv->len,
				recv_addr->space, recv_addr->page_no,
				true, block, &mtr);

			end_lsn = recv->start_lsn + recv->len;
			mach_write_to_8(FIL_PAGE_LSN + page, end_lsn);
			mach_write_to_8(UNIV_PAGE_SIZE
					- FIL_PAGE_END_LSN_OLD_CHKSUM
					+ page, end_lsn);

			if (page_zip) {
				mach_write_to_8(FIL_PAGE_LSN
						+ page_zip->data, end_lsn);
			}
		}

		if (recv->len > RECV_DATA_BLOCK_SIZE) {
			ut_free(buf);
		}

		recv = UT_LIST_GET_NEXT(rec_list, recv);
	}

#ifdef UNIV_ZIP_DEBUG
	if (fil_page_index_page_check(page)) {
		page_zip_des_t*	page_zip = buf_block_get_page_zip(block);

		ut_a(!page_zip
		     || page_zip_validate_low(page_zip, page, NULL, FALSE));
	}
#endif /* UNIV_ZIP_DEBUG */

	if (modification_to_page) {
		ut_a(block);

		log_flush_order_mutex_enter();
		buf_flush_recv_note_modification(block, start_lsn, end_lsn);
		log_flush_order_mutex_exit();
	}

	/* Make sure that committing mtr does not change the modification
	lsn values of page */

	mtr.discard_modifications();

	mtr_commit(&mtr);

	ib_time_t time = ut_time();

	mutex_enter(&recv_sys->mutex);

	if (recv_max_page_lsn < page_lsn) {
		recv_max_page_lsn = page_lsn;
	}

	recv_addr->state = RECV_PROCESSED;

	ut_a(recv_sys->n_addrs > 0);
	if (ulint n = --recv_sys->n_addrs) {
		if (recv_sys->report(time)) {
			ib::info() << "To recover: " << n << " pages from log";
			sd_notifyf(0, "STATUS=To recover: " ULINTPF
				   " pages from log", n);
		}
	}

	mutex_exit(&recv_sys->mutex);
}

/** Reads in pages which have hashed log records, from an area around a given
page number.
@param[in]	page_id	page id
@return number of pages found */
static
ulint
recv_read_in_area(
	const page_id_t&	page_id)
{
	recv_addr_t* recv_addr;
	ulint	page_nos[RECV_READ_AHEAD_AREA];
	ulint	low_limit;
	ulint	n;

	low_limit = page_id.page_no()
		- (page_id.page_no() % RECV_READ_AHEAD_AREA);

	n = 0;

	for (ulint page_no = low_limit;
	     page_no < low_limit + RECV_READ_AHEAD_AREA;
	     page_no++) {

		recv_addr = recv_get_fil_addr_struct(page_id.space(), page_no);

		const page_id_t	cur_page_id(page_id.space(), page_no);

		if (recv_addr && !buf_page_peek(cur_page_id)) {

			mutex_enter(&(recv_sys->mutex));

			if (recv_addr->state == RECV_NOT_PROCESSED) {
				recv_addr->state = RECV_BEING_READ;

				page_nos[n] = page_no;

				n++;
			}

			mutex_exit(&(recv_sys->mutex));
		}
	}

	buf_read_recv_pages(FALSE, page_id.space(), page_nos, n);
	return(n);
}

/** Apply the hash table of stored log records to persistent data pages.
@param[in]	last_batch	whether the change buffer merge will be
				performed as part of the operation */
void
recv_apply_hashed_log_recs(bool last_batch)
{
	ut_ad(srv_operation == SRV_OPERATION_NORMAL
	      || srv_operation == SRV_OPERATION_RESTORE
	      || srv_operation == SRV_OPERATION_RESTORE_EXPORT);

	mutex_enter(&recv_sys->mutex);

	while (recv_sys->apply_batch_on) {
		bool abort = recv_sys->found_corrupt_log;
		mutex_exit(&recv_sys->mutex);

		if (abort) {
			return;
		}

		os_thread_sleep(500000);
		mutex_enter(&recv_sys->mutex);
	}

	ut_ad(!last_batch == log_mutex_own());

	recv_no_ibuf_operations = !last_batch
		|| srv_operation == SRV_OPERATION_RESTORE
		|| srv_operation == SRV_OPERATION_RESTORE_EXPORT;

	ut_d(recv_no_log_write = recv_no_ibuf_operations);

	if (ulint n = recv_sys->n_addrs) {
		const char* msg = last_batch
			? "Starting final batch to recover "
			: "Starting a batch to recover ";
		ib::info() << msg << n << " pages from redo log.";
		sd_notifyf(0, "STATUS=%s" ULINTPF " pages from redo log",
			   msg, n);
	}
	recv_sys->apply_log_recs = TRUE;
	recv_sys->apply_batch_on = TRUE;

	for (ulint i = 0; i < hash_get_n_cells(recv_sys->addr_hash); i++) {
		for (recv_addr_t* recv_addr = static_cast<recv_addr_t*>(
			     HASH_GET_FIRST(recv_sys->addr_hash, i));
		     recv_addr;
		     recv_addr = static_cast<recv_addr_t*>(
				HASH_GET_NEXT(addr_hash, recv_addr))) {

			if (srv_is_tablespace_truncated(recv_addr->space)) {
				/* Avoid applying REDO log for the tablespace
				that is schedule for TRUNCATE. */
				ut_a(recv_sys->n_addrs);
				recv_addr->state = RECV_DISCARDED;
				recv_sys->n_addrs--;
				continue;
			}

			if (recv_addr->state == RECV_DISCARDED) {
				ut_a(recv_sys->n_addrs);
				recv_sys->n_addrs--;
				continue;
			}

			const page_id_t		page_id(recv_addr->space,
							recv_addr->page_no);
			bool			found;
			const page_size_t&	page_size
				= fil_space_get_page_size(recv_addr->space,
							  &found);

			ut_ad(found);

			if (recv_addr->state == RECV_NOT_PROCESSED) {
				mutex_exit(&recv_sys->mutex);

				if (buf_page_peek(page_id)) {
					mtr_t	mtr;
					mtr.start();

					buf_block_t* block = buf_page_get(
						page_id, page_size,
						RW_X_LATCH, &mtr);

					buf_block_dbg_add_level(
						block, SYNC_NO_ORDER_CHECK);

					recv_recover_page(FALSE, block);
					mtr.commit();
				} else {
					recv_read_in_area(page_id);
				}

				mutex_enter(&recv_sys->mutex);
			}
		}
	}

	/* Wait until all the pages have been processed */

	while (recv_sys->n_addrs != 0) {
		bool abort = recv_sys->found_corrupt_log;

		mutex_exit(&(recv_sys->mutex));

		if (abort) {
			return;
		}

		os_thread_sleep(500000);

		mutex_enter(&(recv_sys->mutex));
	}

	if (!last_batch) {
		/* Flush all the file pages to disk and invalidate them in
		the buffer pool */

		mutex_exit(&(recv_sys->mutex));
		log_mutex_exit();

		/* Stop the recv_writer thread from issuing any LRU
		flush batches. */
		mutex_enter(&recv_sys->writer_mutex);

		/* Wait for any currently run batch to end. */
		buf_flush_wait_LRU_batch_end();

		os_event_reset(recv_sys->flush_end);
		recv_sys->flush_type = BUF_FLUSH_LIST;
		os_event_set(recv_sys->flush_start);
		os_event_wait(recv_sys->flush_end);

		buf_pool_invalidate();

		/* Allow batches from recv_writer thread. */
		mutex_exit(&recv_sys->writer_mutex);

		log_mutex_enter();
		mutex_enter(&(recv_sys->mutex));
	}

	recv_sys->apply_log_recs = FALSE;
	recv_sys->apply_batch_on = FALSE;

	recv_sys_empty_hash();

	mutex_exit(&recv_sys->mutex);
}

/** Tries to parse a single log record.
@param[out]	type		log record type
@param[in]	ptr		pointer to a buffer
@param[in]	end_ptr		end of the buffer
@param[out]	space_id	tablespace identifier
@param[out]	page_no		page number
@param[in]	apply		whether to apply MLOG_FILE_* records
@param[out]	body		start of log record body
@return length of the record, or 0 if the record was not complete */
static
ulint
recv_parse_log_rec(
	mlog_id_t*	type,
	byte*		ptr,
	byte*		end_ptr,
	ulint*		space,
	ulint*		page_no,
	bool		apply,
	byte**		body)
{
	byte*	new_ptr;

	*body = NULL;

	UNIV_MEM_INVALID(type, sizeof *type);
	UNIV_MEM_INVALID(space, sizeof *space);
	UNIV_MEM_INVALID(page_no, sizeof *page_no);
	UNIV_MEM_INVALID(body, sizeof *body);

	if (ptr == end_ptr) {

		return(0);
	}

	switch (*ptr) {
#ifdef UNIV_LOG_LSN_DEBUG
	case MLOG_LSN | MLOG_SINGLE_REC_FLAG:
	case MLOG_LSN:
		new_ptr = mlog_parse_initial_log_record(
			ptr, end_ptr, type, space, page_no);
		if (new_ptr != NULL) {
			const lsn_t	lsn = static_cast<lsn_t>(
				*space) << 32 | *page_no;
			ut_a(lsn == recv_sys->recovered_lsn);
		}

		*type = MLOG_LSN;
		return(new_ptr - ptr);
#endif /* UNIV_LOG_LSN_DEBUG */
	case MLOG_MULTI_REC_END:
	case MLOG_DUMMY_RECORD:
		*type = static_cast<mlog_id_t>(*ptr);
		return(1);
	case MLOG_CHECKPOINT:
		if (end_ptr < ptr + SIZE_OF_MLOG_CHECKPOINT) {
			return(0);
		}
		*type = static_cast<mlog_id_t>(*ptr);
		return(SIZE_OF_MLOG_CHECKPOINT);
	case MLOG_MULTI_REC_END | MLOG_SINGLE_REC_FLAG:
	case MLOG_DUMMY_RECORD | MLOG_SINGLE_REC_FLAG:
	case MLOG_CHECKPOINT | MLOG_SINGLE_REC_FLAG:
		ib::error() << "Incorrect log record type:" << *ptr;
		recv_sys->found_corrupt_log = true;
		return(0);
	}

	new_ptr = mlog_parse_initial_log_record(ptr, end_ptr, type, space,
						page_no);
	*body = new_ptr;

	if (UNIV_UNLIKELY(!new_ptr)) {

		return(0);
	}

	const byte*	old_ptr = new_ptr;
	new_ptr = recv_parse_or_apply_log_rec_body(
		*type, new_ptr, end_ptr, *space, *page_no, apply, NULL, NULL);

	if (UNIV_UNLIKELY(new_ptr == NULL)) {

		return(0);
	}

	if (*page_no == 0 && *type == MLOG_4BYTES
	    && mach_read_from_2(old_ptr) == FSP_HEADER_OFFSET + FSP_SIZE) {
		old_ptr += 2;
		fil_space_set_recv_size(*space,
					mach_parse_compressed(&old_ptr,
							      end_ptr));
	}

	return(new_ptr - ptr);
}

/*******************************************************//**
Calculates the new value for lsn when more data is added to the log. */
static
lsn_t
recv_calc_lsn_on_data_add(
/*======================*/
	lsn_t		lsn,	/*!< in: old lsn */
	ib_uint64_t	len)	/*!< in: this many bytes of data is
				added, log block headers not included */
{
	ulint		frag_len;
	ib_uint64_t	lsn_len;

	frag_len = (lsn % OS_FILE_LOG_BLOCK_SIZE) - LOG_BLOCK_HDR_SIZE;
	ut_ad(frag_len < OS_FILE_LOG_BLOCK_SIZE - LOG_BLOCK_HDR_SIZE
	      - LOG_BLOCK_TRL_SIZE);
	lsn_len = len;
	lsn_len += (lsn_len + frag_len)
		/ (OS_FILE_LOG_BLOCK_SIZE - LOG_BLOCK_HDR_SIZE
		   - LOG_BLOCK_TRL_SIZE)
		* (LOG_BLOCK_HDR_SIZE + LOG_BLOCK_TRL_SIZE);

	return(lsn + lsn_len);
}

/** Prints diagnostic info of corrupt log.
@param[in]	ptr	pointer to corrupt log record
@param[in]	type	type of the log record (could be garbage)
@param[in]	space	tablespace ID (could be garbage)
@param[in]	page_no	page number (could be garbage)
@return whether processing should continue */
static
bool
recv_report_corrupt_log(
	const byte*	ptr,
	int		type,
	ulint		space,
	ulint		page_no)
{
	ib::error() <<
		"############### CORRUPT LOG RECORD FOUND ##################";

	ib::info() << "Log record type " << type << ", page " << space << ":"
		<< page_no << ". Log parsing proceeded successfully up to "
		<< recv_sys->recovered_lsn << ". Previous log record type "
		<< recv_previous_parsed_rec_type << ", is multi "
		<< recv_previous_parsed_rec_is_multi << " Recv offset "
		<< (ptr - recv_sys->buf) << ", prev "
		<< recv_previous_parsed_rec_offset;

	ut_ad(ptr <= recv_sys->buf + recv_sys->len);

	const ulint	limit	= 100;
	const ulint	before
		= std::min(recv_previous_parsed_rec_offset, limit);
	const ulint	after
		= std::min(recv_sys->len - (ptr - recv_sys->buf), limit);

	ib::info() << "Hex dump starting " << before << " bytes before and"
		" ending " << after << " bytes after the corrupted record:";

	ut_print_buf(stderr,
		     recv_sys->buf
		     + recv_previous_parsed_rec_offset - before,
		     ptr - recv_sys->buf + before + after
		     - recv_previous_parsed_rec_offset);
	putc('\n', stderr);

	if (!srv_force_recovery) {
		ib::info() << "Set innodb_force_recovery to ignore this error.";
		return(false);
	}

	ib::warn() << "The log file may have been corrupt and it is possible"
		" that the log scan did not proceed far enough in recovery!"
		" Please run CHECK TABLE on your InnoDB tables to check"
		" that they are ok! If mysqld crashes after this recovery; "
		<< FORCE_RECOVERY_MSG;
	return(true);
}

/** Whether to store redo log records to the hash table */
enum store_t {
	/** Do not store redo log records. */
	STORE_NO,
	/** Store redo log records. */
	STORE_YES,
	/** Store redo log records if the tablespace exists. */
	STORE_IF_EXISTS
};

/** Parse log records from a buffer and optionally store them to a
hash table to wait merging to file pages.
@param[in]	checkpoint_lsn	the LSN of the latest checkpoint
@param[in]	store		whether to store page operations
@param[in]	apply		whether to apply the records
@param[out]	err		DB_SUCCESS or error code
@return whether MLOG_CHECKPOINT record was seen the first time,
or corruption was noticed */
static MY_ATTRIBUTE((warn_unused_result))
bool
recv_parse_log_recs(
	lsn_t		checkpoint_lsn,
	store_t		store,
	bool		apply)
{
	byte*		ptr;
	byte*		end_ptr;
	bool		single_rec;
	ulint		len;
	lsn_t		new_recovered_lsn;
	lsn_t		old_lsn;
	mlog_id_t	type;
	ulint		space;
	ulint		page_no;
	byte*		body;

	ut_ad(log_mutex_own());
	ut_ad(recv_sys->parse_start_lsn != 0);
loop:
	ptr = recv_sys->buf + recv_sys->recovered_offset;

	end_ptr = recv_sys->buf + recv_sys->len;

	if (ptr == end_ptr) {

		return(false);
	}

	switch (*ptr) {
	case MLOG_CHECKPOINT:
#ifdef UNIV_LOG_LSN_DEBUG
	case MLOG_LSN:
#endif /* UNIV_LOG_LSN_DEBUG */
	case MLOG_DUMMY_RECORD:
		single_rec = true;
		break;
	default:
		single_rec = !!(*ptr & MLOG_SINGLE_REC_FLAG);
	}

	if (single_rec) {
		/* The mtr did not modify multiple pages */

		old_lsn = recv_sys->recovered_lsn;

		/* Try to parse a log record, fetching its type, space id,
		page no, and a pointer to the body of the log record */

		len = recv_parse_log_rec(&type, ptr, end_ptr, &space,
					 &page_no, apply, &body);

		if (len == 0) {
			return(false);
		}

		if (recv_sys->found_corrupt_log) {
			recv_report_corrupt_log(
				ptr, type, space, page_no);
			return(true);
		}

		if (recv_sys->found_corrupt_fs) {
			return(true);
		}

		new_recovered_lsn = recv_calc_lsn_on_data_add(old_lsn, len);

		if (new_recovered_lsn > recv_sys->scanned_lsn) {
			/* The log record filled a log block, and we require
			that also the next log block should have been scanned
			in */

			return(false);
		}

		recv_previous_parsed_rec_type = type;
		recv_previous_parsed_rec_offset = recv_sys->recovered_offset;
		recv_previous_parsed_rec_is_multi = 0;

		recv_sys->recovered_offset += len;
		recv_sys->recovered_lsn = new_recovered_lsn;

		switch (type) {
			lsn_t	lsn;
		case MLOG_DUMMY_RECORD:
			/* Do nothing */
			break;
		case MLOG_CHECKPOINT:
#if SIZE_OF_MLOG_CHECKPOINT != 1 + 8
# error SIZE_OF_MLOG_CHECKPOINT != 1 + 8
#endif
			lsn = mach_read_from_8(ptr + 1);

			DBUG_PRINT("ib_log",
				   ("MLOG_CHECKPOINT(" LSN_PF ") %s at "
				    LSN_PF,
				    lsn,
				    lsn != checkpoint_lsn ? "ignored"
				    : recv_sys->mlog_checkpoint_lsn
				    ? "reread" : "read",
				    recv_sys->recovered_lsn));

			if (lsn == checkpoint_lsn) {
				if (recv_sys->mlog_checkpoint_lsn) {
					/* At recv_reset_logs() we may
					write a duplicate MLOG_CHECKPOINT
					for the same checkpoint LSN. Thus
					recv_sys->mlog_checkpoint_lsn
					can differ from the current LSN. */
					ut_ad(recv_sys->mlog_checkpoint_lsn
					      <= recv_sys->recovered_lsn);
					break;
				}
				recv_sys->mlog_checkpoint_lsn
					= recv_sys->recovered_lsn;
				return(true);
			}
			break;
#ifdef UNIV_LOG_LSN_DEBUG
		case MLOG_LSN:
			/* Do not add these records to the hash table.
			The page number and space id fields are misused
			for something else. */
			break;
#endif /* UNIV_LOG_LSN_DEBUG */
		default:
			switch (store) {
			case STORE_NO:
				break;
			case STORE_IF_EXISTS:
				if (fil_space_get_flags(space)
				    == ULINT_UNDEFINED) {
					break;
				}
				/* fall through */
			case STORE_YES:
				recv_add_to_hash_table(
					type, space, page_no, body,
					ptr + len, old_lsn,
					recv_sys->recovered_lsn);
			}
			/* fall through */
		case MLOG_INDEX_LOAD:
			/* Mariabackup FIXME: Report an error
			when encountering MLOG_INDEX_LOAD on
			--prepare or already on --backup. */
			ut_a(type != MLOG_INDEX_LOAD
			     || srv_operation == SRV_OPERATION_NORMAL);
			/* fall through */
		case MLOG_FILE_NAME:
		case MLOG_FILE_DELETE:
		case MLOG_FILE_CREATE2:
		case MLOG_FILE_RENAME2:
		case MLOG_TRUNCATE:
			/* These were already handled by
			recv_parse_log_rec() and
			recv_parse_or_apply_log_rec_body(). */
			DBUG_PRINT("ib_log",
				("scan " LSN_PF ": log rec %s"
				" len " ULINTPF
				" page " ULINTPF ":" ULINTPF,
				old_lsn, get_mlog_string(type),
				len, space, page_no));
		}
	} else {
		/* Check that all the records associated with the single mtr
		are included within the buffer */

		ulint	total_len	= 0;
		ulint	n_recs		= 0;
		bool	only_mlog_file	= true;
		ulint	mlog_rec_len	= 0;

		for (;;) {
			len = recv_parse_log_rec(
				&type, ptr, end_ptr, &space, &page_no,
				false, &body);

			if (len == 0) {
				return(false);
			}

			if (recv_sys->found_corrupt_log
			    || type == MLOG_CHECKPOINT
			    || (*ptr & MLOG_SINGLE_REC_FLAG)) {
				recv_sys->found_corrupt_log = true;
				recv_report_corrupt_log(
					ptr, type, space, page_no);
				return(true);
			}

			if (recv_sys->found_corrupt_fs) {
				return(true);
			}

			recv_previous_parsed_rec_type = type;
			recv_previous_parsed_rec_offset
				= recv_sys->recovered_offset + total_len;
			recv_previous_parsed_rec_is_multi = 1;

			/* MLOG_FILE_NAME redo log records doesn't make changes
			to persistent data. If only MLOG_FILE_NAME redo
			log record exists then reset the parsing buffer pointer
			by changing recovered_lsn and recovered_offset. */
			if (type != MLOG_FILE_NAME && only_mlog_file == true) {
				only_mlog_file = false;
			}

			if (only_mlog_file) {
				new_recovered_lsn = recv_calc_lsn_on_data_add(
					recv_sys->recovered_lsn, len);
				mlog_rec_len += len;
				recv_sys->recovered_offset += len;
				recv_sys->recovered_lsn = new_recovered_lsn;
			}

			total_len += len;
			n_recs++;

			ptr += len;

			if (type == MLOG_MULTI_REC_END) {
				DBUG_PRINT("ib_log",
					   ("scan " LSN_PF
					    ": multi-log end"
					    " total_len " ULINTPF
					    " n=" ULINTPF,
					    recv_sys->recovered_lsn,
					    total_len, n_recs));
				total_len -= mlog_rec_len;
				break;
			}

			DBUG_PRINT("ib_log",
				   ("scan " LSN_PF ": multi-log rec %s"
				    " len " ULINTPF
				    " page " ULINTPF ":" ULINTPF,
				    recv_sys->recovered_lsn,
				    get_mlog_string(type), len, space, page_no));
		}

		new_recovered_lsn = recv_calc_lsn_on_data_add(
			recv_sys->recovered_lsn, total_len);

		if (new_recovered_lsn > recv_sys->scanned_lsn) {
			/* The log record filled a log block, and we require
			that also the next log block should have been scanned
			in */

			return(false);
		}

		/* Add all the records to the hash table */

		ptr = recv_sys->buf + recv_sys->recovered_offset;

		for (;;) {
			old_lsn = recv_sys->recovered_lsn;
			/* This will apply MLOG_FILE_ records. We
			had to skip them in the first scan, because we
			did not know if the mini-transaction was
			completely recovered (until MLOG_MULTI_REC_END). */
			len = recv_parse_log_rec(
				&type, ptr, end_ptr, &space, &page_no,
				apply, &body);

			if (recv_sys->found_corrupt_log
			    && !recv_report_corrupt_log(
				    ptr, type, space, page_no)) {
				return(true);
			}

			if (recv_sys->found_corrupt_fs) {
				return(true);
			}

			ut_a(len != 0);
			ut_a(!(*ptr & MLOG_SINGLE_REC_FLAG));

			recv_sys->recovered_offset += len;
			recv_sys->recovered_lsn
				= recv_calc_lsn_on_data_add(old_lsn, len);

			switch (type) {
			case MLOG_MULTI_REC_END:
				/* Found the end mark for the records */
				goto loop;
#ifdef UNIV_LOG_LSN_DEBUG
			case MLOG_LSN:
				/* Do not add these records to the hash table.
				The page number and space id fields are misused
				for something else. */
				break;
#endif /* UNIV_LOG_LSN_DEBUG */
			case MLOG_INDEX_LOAD:
				/* Mariabackup FIXME: Report an error
				when encountering MLOG_INDEX_LOAD on
				--prepare or already on --backup. */
				ut_a(srv_operation == SRV_OPERATION_NORMAL);
				break;
			case MLOG_FILE_NAME:
			case MLOG_FILE_DELETE:
			case MLOG_FILE_CREATE2:
			case MLOG_FILE_RENAME2:
			case MLOG_TRUNCATE:
				/* These were already handled by
				recv_parse_log_rec() and
				recv_parse_or_apply_log_rec_body(). */
				break;
			default:
				switch (store) {
				case STORE_NO:
					break;
				case STORE_IF_EXISTS:
					if (fil_space_get_flags(space)
					    == ULINT_UNDEFINED) {
						break;
					}
					/* fall through */
				case STORE_YES:
					recv_add_to_hash_table(
						type, space, page_no,
						body, ptr + len,
						old_lsn,
						new_recovered_lsn);
				}
			}

			ptr += len;
		}
	}

	goto loop;
}

/*******************************************************//**
Adds data from a new log block to the parsing buffer of recv_sys if
recv_sys->parse_start_lsn is non-zero.
@return true if more data added */
static
bool
recv_sys_add_to_parsing_buf(
/*========================*/
	const byte*	log_block,	/*!< in: log block */
	lsn_t		scanned_lsn)	/*!< in: lsn of how far we were able
					to find data in this log block */
{
	ulint	more_len;
	ulint	data_len;
	ulint	start_offset;
	ulint	end_offset;

	ut_ad(scanned_lsn >= recv_sys->scanned_lsn);

	if (!recv_sys->parse_start_lsn) {
		/* Cannot start parsing yet because no start point for
		it found */

		return(false);
	}

	data_len = log_block_get_data_len(log_block);

	if (recv_sys->parse_start_lsn >= scanned_lsn) {

		return(false);

	} else if (recv_sys->scanned_lsn >= scanned_lsn) {

		return(false);

	} else if (recv_sys->parse_start_lsn > recv_sys->scanned_lsn) {
		more_len = (ulint) (scanned_lsn - recv_sys->parse_start_lsn);
	} else {
		more_len = (ulint) (scanned_lsn - recv_sys->scanned_lsn);
	}

	if (more_len == 0) {

		return(false);
	}

	ut_ad(data_len >= more_len);

	start_offset = data_len - more_len;

	if (start_offset < LOG_BLOCK_HDR_SIZE) {
		start_offset = LOG_BLOCK_HDR_SIZE;
	}

	end_offset = data_len;

	if (end_offset > OS_FILE_LOG_BLOCK_SIZE - LOG_BLOCK_TRL_SIZE) {
		end_offset = OS_FILE_LOG_BLOCK_SIZE - LOG_BLOCK_TRL_SIZE;
	}

	ut_ad(start_offset <= end_offset);

	if (start_offset < end_offset) {
		ut_memcpy(recv_sys->buf + recv_sys->len,
			  log_block + start_offset, end_offset - start_offset);

		recv_sys->len += end_offset - start_offset;

		ut_a(recv_sys->len <= RECV_PARSING_BUF_SIZE);
	}

	return(true);
}

/*******************************************************//**
Moves the parsing buffer data left to the buffer start. */
static
void
recv_sys_justify_left_parsing_buf(void)
/*===================================*/
{
	ut_memmove(recv_sys->buf, recv_sys->buf + recv_sys->recovered_offset,
		   recv_sys->len - recv_sys->recovered_offset);

	recv_sys->len -= recv_sys->recovered_offset;

	recv_sys->recovered_offset = 0;
}

/** Scan redo log from a buffer and stores new log data to the parsing buffer.
Parse and hash the log records if new data found.
Apply log records automatically when the hash table becomes full.
@return true if not able to scan any more in this log group */
static
bool
recv_scan_log_recs(
/*===============*/
	ulint		available_memory,/*!< in: we let the hash table of recs
					to grow to this size, at the maximum */
	store_t*	store_to_hash,	/*!< in,out: whether the records should be
					stored to the hash table; this is reset
					if just debug checking is needed, or
					when the available_memory runs out */
	const byte*	log_block,	/*!< in: log segment */
	lsn_t		checkpoint_lsn,	/*!< in: latest checkpoint LSN */
	lsn_t		start_lsn,	/*!< in: buffer start LSN */
	lsn_t		end_lsn,	/*!< in: buffer end LSN */
	lsn_t*		contiguous_lsn,	/*!< in/out: it is known that all log
					groups contain contiguous log data up
					to this lsn */
	lsn_t*		group_scanned_lsn)/*!< out: scanning succeeded up to
					this lsn */
{
	lsn_t		scanned_lsn	= start_lsn;
	bool		finished	= false;
	ulint		data_len;
	bool		more_data	= false;
	bool		apply		= recv_sys->mlog_checkpoint_lsn != 0;
	ulint		recv_parsing_buf_size = RECV_PARSING_BUF_SIZE;

	ut_ad(start_lsn % OS_FILE_LOG_BLOCK_SIZE == 0);
	ut_ad(end_lsn % OS_FILE_LOG_BLOCK_SIZE == 0);
	ut_ad(end_lsn >= start_lsn + OS_FILE_LOG_BLOCK_SIZE);

	const byte* const	log_end = log_block
		+ ulint(end_lsn - start_lsn);

	do {
		ut_ad(!finished);

		if (log_block_get_flush_bit(log_block)) {
			/* This block was a start of a log flush operation:
			we know that the previous flush operation must have
			been completed for all log groups before this block
			can have been flushed to any of the groups. Therefore,
			we know that log data is contiguous up to scanned_lsn
			in all non-corrupt log groups. */

			if (scanned_lsn > *contiguous_lsn) {
				*contiguous_lsn = scanned_lsn;
			}
		}

		data_len = log_block_get_data_len(log_block);

		if (scanned_lsn + data_len > recv_sys->scanned_lsn
		    && log_block_get_checkpoint_no(log_block)
		    < recv_sys->scanned_checkpoint_no
		    && (recv_sys->scanned_checkpoint_no
			- log_block_get_checkpoint_no(log_block)
			> 0x80000000UL)) {

			/* Garbage from a log buffer flush which was made
			before the most recent database recovery */
			finished = true;
			break;
		}

		if (!recv_sys->parse_start_lsn
		    && (log_block_get_first_rec_group(log_block) > 0)) {

			/* We found a point from which to start the parsing
			of log records */

			recv_sys->parse_start_lsn = scanned_lsn
				+ log_block_get_first_rec_group(log_block);
			recv_sys->scanned_lsn = recv_sys->parse_start_lsn;
			recv_sys->recovered_lsn = recv_sys->parse_start_lsn;
		}

		scanned_lsn += data_len;

		if (data_len == LOG_BLOCK_HDR_SIZE + SIZE_OF_MLOG_CHECKPOINT
		    && scanned_lsn == checkpoint_lsn + SIZE_OF_MLOG_CHECKPOINT
		    && log_block[LOG_BLOCK_HDR_SIZE] == MLOG_CHECKPOINT
		    && checkpoint_lsn == mach_read_from_8(LOG_BLOCK_HDR_SIZE
							  + 1 + log_block)) {
			/* The redo log is logically empty. */
			ut_ad(recv_sys->mlog_checkpoint_lsn == 0
			      || recv_sys->mlog_checkpoint_lsn
			      == checkpoint_lsn);
			recv_sys->mlog_checkpoint_lsn = checkpoint_lsn;
			DBUG_PRINT("ib_log", ("found empty log; LSN=" LSN_PF,
					      scanned_lsn));
			finished = true;
			break;
		}

		if (scanned_lsn > recv_sys->scanned_lsn) {
			ut_ad(!srv_log_files_created);
			if (!recv_needed_recovery) {
				recv_needed_recovery = true;

				if (srv_read_only_mode) {
					ib::warn() << "innodb_read_only"
						" prevents crash recovery";
					return(true);
				}

				ib::info() << "Starting crash recovery from"
					" checkpoint LSN="
					<< recv_sys->scanned_lsn;
			}

			/* We were able to find more log data: add it to the
			parsing buffer if parse_start_lsn is already
			non-zero */

			DBUG_EXECUTE_IF(
				"reduce_recv_parsing_buf",
				recv_parsing_buf_size
					= (70 * 1024);
				);

			if (recv_sys->len + 4 * OS_FILE_LOG_BLOCK_SIZE
			    >= recv_parsing_buf_size) {
				ib::error() << "Log parsing buffer overflow."
					" Recovery may have failed!";

				recv_sys->found_corrupt_log = true;

				if (!srv_force_recovery) {
					ib::error()
						<< "Set innodb_force_recovery"
						" to ignore this error.";
					return(true);
				}
			} else if (!recv_sys->found_corrupt_log) {
				more_data = recv_sys_add_to_parsing_buf(
					log_block, scanned_lsn);
			}

			recv_sys->scanned_lsn = scanned_lsn;
			recv_sys->scanned_checkpoint_no
				= log_block_get_checkpoint_no(log_block);
		}

		if (data_len < OS_FILE_LOG_BLOCK_SIZE) {
			/* Log data for this group ends here */
			finished = true;
			break;
		} else {
			log_block += OS_FILE_LOG_BLOCK_SIZE;
		}
	} while (log_block < log_end);

	*group_scanned_lsn = scanned_lsn;

	if (more_data && !recv_sys->found_corrupt_log) {
		/* Try to parse more log records */

		if (recv_parse_log_recs(checkpoint_lsn,
					*store_to_hash, apply)) {
			ut_ad(recv_sys->found_corrupt_log
			      || recv_sys->found_corrupt_fs
			      || recv_sys->mlog_checkpoint_lsn
			      == recv_sys->recovered_lsn);
			return(true);
		}

		if (*store_to_hash != STORE_NO
		    && mem_heap_get_size(recv_sys->heap) > available_memory) {
			*store_to_hash = STORE_NO;
		}

		if (recv_sys->recovered_offset > recv_parsing_buf_size / 4) {
			/* Move parsing buffer data to the buffer start */

			recv_sys_justify_left_parsing_buf();
		}
	}

	return(finished);
}

/** Scans log from a buffer and stores new log data to the parsing buffer.
Parses and hashes the log records if new data found.
@param[in,out]	group			log group
@param[in]	checkpoint_lsn		latest checkpoint log sequence number
@param[in,out]	contiguous_lsn		log sequence number
until which all redo log has been scanned
@param[in]	last_phase		whether changes
can be applied to the tablespaces
@return whether rescan is needed (not everything was stored) */
static
bool
recv_group_scan_log_recs(
	log_group_t*	group,
	lsn_t		checkpoint_lsn,
	lsn_t*		contiguous_lsn,
	bool		last_phase)
{
	DBUG_ENTER("recv_group_scan_log_recs");
	DBUG_ASSERT(!last_phase || recv_sys->mlog_checkpoint_lsn > 0);

	mutex_enter(&recv_sys->mutex);
	recv_sys->len = 0;
	recv_sys->recovered_offset = 0;
	recv_sys->n_addrs = 0;
	recv_sys_empty_hash();
	srv_start_lsn = *contiguous_lsn;
	recv_sys->parse_start_lsn = *contiguous_lsn;
	recv_sys->scanned_lsn = *contiguous_lsn;
	recv_sys->recovered_lsn = *contiguous_lsn;
	recv_sys->scanned_checkpoint_no = 0;
	recv_previous_parsed_rec_type = MLOG_SINGLE_REC_FLAG;
	recv_previous_parsed_rec_offset	= 0;
	recv_previous_parsed_rec_is_multi = 0;
	ut_ad(recv_max_page_lsn == 0);
	ut_ad(last_phase || !recv_writer_thread_active);
	mutex_exit(&recv_sys->mutex);

	lsn_t	start_lsn;
	lsn_t	end_lsn;
	store_t	store_to_hash	= recv_sys->mlog_checkpoint_lsn == 0
		? STORE_NO : (last_phase ? STORE_IF_EXISTS : STORE_YES);
	ulint	available_mem	= UNIV_PAGE_SIZE
		* (buf_pool_get_n_pages()
		   - (recv_n_pool_free_frames * srv_buf_pool_instances));

	group->scanned_lsn = end_lsn = *contiguous_lsn = ut_uint64_align_down(
		*contiguous_lsn, OS_FILE_LOG_BLOCK_SIZE);

	do {
		if (last_phase && store_to_hash == STORE_NO) {
			store_to_hash = STORE_IF_EXISTS;
			/* We must not allow change buffer
			merge here, because it would generate
			redo log records before we have
			finished the redo log scan. */
			recv_apply_hashed_log_recs(false);
		}

		start_lsn = end_lsn;
		end_lsn = log_group_read_log_seg(
			log_sys->buf, group, start_lsn,
			start_lsn + RECV_SCAN_SIZE);
	} while (end_lsn != start_lsn
		 && !recv_scan_log_recs(
			 available_mem, &store_to_hash, log_sys->buf,
			 checkpoint_lsn,
			 start_lsn, end_lsn,
			 contiguous_lsn, &group->scanned_lsn));

	if (recv_sys->found_corrupt_log || recv_sys->found_corrupt_fs) {
		DBUG_RETURN(false);
	}

	DBUG_PRINT("ib_log", ("%s " LSN_PF " completed",
			      last_phase ? "rescan" : "scan",
			      group->scanned_lsn));

	DBUG_RETURN(store_to_hash == STORE_NO);
}

/** Report a missing tablespace for which page-redo log exists.
@param[in]	err	previous error code
@param[in]	i	tablespace descriptor
@return new error code */
static
dberr_t
recv_init_missing_space(dberr_t err, const recv_spaces_t::const_iterator& i)
{
	if (srv_operation == SRV_OPERATION_RESTORE
	    || srv_operation == SRV_OPERATION_RESTORE_EXPORT) {
		ib::warn() << "Tablespace " << i->first << " was not"
			" found at " << i->second.name << " when"
			" restoring a (partial?) backup. All redo log"
			" for this file will be ignored!";
		return(err);
	}

	if (srv_force_recovery == 0) {
		ib::error() << "Tablespace " << i->first << " was not"
			" found at " << i->second.name << ".";

		if (err == DB_SUCCESS) {
			ib::error() << "Set innodb_force_recovery=1 to"
				" ignore this and to permanently lose"
				" all changes to the tablespace.";
			err = DB_TABLESPACE_NOT_FOUND;
		}
	} else {
		ib::warn() << "Tablespace " << i->first << " was not"
			" found at " << i->second.name << ", and"
			" innodb_force_recovery was set. All redo log"
			" for this tablespace will be ignored!";
	}

	return(err);
}

/** Check if all tablespaces were found for crash recovery.
@return error code or DB_SUCCESS */
static MY_ATTRIBUTE((warn_unused_result))
dberr_t
recv_init_crash_recovery_spaces()
{
	typedef std::set<ulint>	space_set_t;
	bool		flag_deleted	= false;
	space_set_t	missing_spaces;

	ut_ad(!srv_read_only_mode);
	ut_ad(recv_needed_recovery);

	for (recv_spaces_t::iterator i = recv_spaces.begin();
	     i != recv_spaces.end(); i++) {
		ut_ad(!is_predefined_tablespace(i->first));
		ut_ad(!i->second.deleted || !i->second.space);

		if (i->second.deleted) {
			/* The tablespace was deleted,
			so we can ignore any redo log for it. */
			flag_deleted = true;
		} else if (i->second.space != NULL) {
			/* The tablespace was found, and there
			are some redo log records for it. */
			fil_names_dirty(i->second.space);
		} else if (i->second.name == "") {
			ib::error() << "Missing MLOG_FILE_NAME"
				" or MLOG_FILE_DELETE"
				" before MLOG_CHECKPOINT for tablespace "
				<< i->first;
			recv_sys->found_corrupt_log = true;
			return(DB_CORRUPTION);
		} else {
			missing_spaces.insert(i->first);
			flag_deleted = true;
		}

		ut_ad(i->second.deleted || i->second.name != "");
	}

	if (flag_deleted) {
		dberr_t err = DB_SUCCESS;

		for (ulint h = 0;
		     h < hash_get_n_cells(recv_sys->addr_hash);
		     h++) {
			for (recv_addr_t* recv_addr
				     = static_cast<recv_addr_t*>(
					     HASH_GET_FIRST(
						     recv_sys->addr_hash, h));
			     recv_addr != 0;
			     recv_addr = static_cast<recv_addr_t*>(
				     HASH_GET_NEXT(addr_hash, recv_addr))) {
				const ulint space = recv_addr->space;

				if (is_predefined_tablespace(space)) {
					continue;
				}

				recv_spaces_t::iterator i
					= recv_spaces.find(space);
				ut_ad(i != recv_spaces.end());

				if (i->second.deleted) {
					ut_ad(missing_spaces.find(space)
					      == missing_spaces.end());
					recv_addr->state = RECV_DISCARDED;
					continue;
				}

				space_set_t::iterator m = missing_spaces.find(
					space);

				if (m != missing_spaces.end()) {
					missing_spaces.erase(m);
					err = recv_init_missing_space(err, i);
					recv_addr->state = RECV_DISCARDED;
					/* All further redo log for this
					tablespace should be removed. */
					i->second.deleted = true;
				}
			}
		}

		if (err != DB_SUCCESS) {
			return(err);
		}
	}

	for (space_set_t::const_iterator m = missing_spaces.begin();
	     m != missing_spaces.end(); m++) {
		recv_spaces_t::iterator i = recv_spaces.find(*m);
		ut_ad(i != recv_spaces.end());

		ib::info() << "Tablespace " << i->first
			<< " was not found at '" << i->second.name
			<< "', but there were no modifications either.";
	}

	buf_dblwr_process();

	if (srv_force_recovery < SRV_FORCE_NO_LOG_REDO) {
		/* Spawn the background thread to flush dirty pages
		from the buffer pools. */
		recv_writer_thread_active = true;
		os_thread_create(recv_writer_thread, 0, 0);
	}

	return(DB_SUCCESS);
}

/** Start recovering from a redo log checkpoint.
@see recv_recovery_from_checkpoint_finish
@param[in]	flush_lsn	FIL_PAGE_FILE_FLUSH_LSN
of first system tablespace page
@return error code or DB_SUCCESS */
dberr_t
recv_recovery_from_checkpoint_start(lsn_t flush_lsn)
{
	log_group_t*	group;
	ulint		max_cp_field;
	lsn_t		checkpoint_lsn;
	bool		rescan;
	ib_uint64_t	checkpoint_no;
	lsn_t		contiguous_lsn;
	byte*		buf;
	dberr_t		err = DB_SUCCESS;

	ut_ad(srv_operation == SRV_OPERATION_NORMAL
	      || srv_operation == SRV_OPERATION_RESTORE
	      || srv_operation == SRV_OPERATION_RESTORE_EXPORT);

	/* Initialize red-black tree for fast insertions into the
	flush_list during recovery process. */
	buf_flush_init_flush_rbt();

	if (srv_force_recovery >= SRV_FORCE_NO_LOG_REDO) {

		ib::info() << "innodb_force_recovery=6 skips redo log apply";

		return(DB_SUCCESS);
	}

	recv_recovery_on = true;

	log_mutex_enter();

	/* Look for the latest checkpoint from any of the log groups */

	err = recv_find_max_checkpoint(&max_cp_field);

	if (err != DB_SUCCESS
	    || (log_sys->log.format != LOG_HEADER_FORMAT_3_23
		&& (log_sys->log.format & ~LOG_HEADER_FORMAT_ENCRYPTED)
		!= LOG_HEADER_FORMAT_CURRENT)) {

		srv_start_lsn = recv_sys->recovered_lsn = log_sys->lsn;
		log_mutex_exit();
		return(err);
	}

	log_group_header_read(&log_sys->log, max_cp_field);

	buf = log_sys->checkpoint_buf;

	checkpoint_lsn = mach_read_from_8(buf + LOG_CHECKPOINT_LSN);
	checkpoint_no = mach_read_from_8(buf + LOG_CHECKPOINT_NO);

	/* Start reading the log groups from the checkpoint lsn up. The
	variable contiguous_lsn contains an lsn up to which the log is
	known to be contiguously written to all log groups. */

	recv_sys->mlog_checkpoint_lsn = 0;

	ut_ad(RECV_SCAN_SIZE <= log_sys->buf_size);

	group = &log_sys->log;
	const lsn_t	end_lsn = mach_read_from_8(
		buf + LOG_CHECKPOINT_END_LSN);

	ut_ad(recv_sys->n_addrs == 0);
	contiguous_lsn = checkpoint_lsn;
	switch (group->format) {
	case 0:
		log_mutex_exit();
		return(recv_log_format_0_recover(checkpoint_lsn));
	default:
		if (end_lsn == 0) {
			break;
		}
		if (end_lsn >= checkpoint_lsn) {
			contiguous_lsn = end_lsn;
			break;
		}
		recv_sys->found_corrupt_log = true;
		log_mutex_exit();
		return(DB_ERROR);
	}

	/* Look for MLOG_CHECKPOINT. */
	recv_group_scan_log_recs(group, checkpoint_lsn, &contiguous_lsn,
				 false);
	/* The first scan should not have stored or applied any records. */
	ut_ad(recv_sys->n_addrs == 0);
	ut_ad(!recv_sys->found_corrupt_fs);

	if (srv_read_only_mode && recv_needed_recovery) {
		log_mutex_exit();
		return(DB_READ_ONLY);
	}

	if (recv_sys->found_corrupt_log && !srv_force_recovery) {
		log_mutex_exit();
		ib::warn() << "Log scan aborted at LSN " << contiguous_lsn;
		return(DB_ERROR);
	}

	if (recv_sys->mlog_checkpoint_lsn == 0) {
		lsn_t scan_lsn = group->scanned_lsn;
		if (!srv_read_only_mode && scan_lsn != checkpoint_lsn) {
			log_mutex_exit();
			ib::error err;
			err << "Missing MLOG_CHECKPOINT";
			if (end_lsn) {
				err << " at " << end_lsn;
			}
			err << " between the checkpoint " << checkpoint_lsn
			    << " and the end " << scan_lsn << ".";
			return(DB_ERROR);
		}

		group->scanned_lsn = checkpoint_lsn;
		rescan = false;
	} else {
		contiguous_lsn = checkpoint_lsn;
		rescan = recv_group_scan_log_recs(
			group, checkpoint_lsn, &contiguous_lsn, false);

		if ((recv_sys->found_corrupt_log && !srv_force_recovery)
		    || recv_sys->found_corrupt_fs) {
			log_mutex_exit();
			return(DB_ERROR);
		}
	}

	/* NOTE: we always do a 'recovery' at startup, but only if
	there is something wrong we will print a message to the
	user about recovery: */

	if (flush_lsn == checkpoint_lsn + SIZE_OF_MLOG_CHECKPOINT
	    && recv_sys->mlog_checkpoint_lsn == checkpoint_lsn) {
		/* The redo log is logically empty. */
	} else if (checkpoint_lsn != flush_lsn) {
		ut_ad(!srv_log_files_created);

		if (checkpoint_lsn + SIZE_OF_MLOG_CHECKPOINT < flush_lsn) {
			ib::warn() << "Are you sure you are using the"
				" right ib_logfiles to start up the database?"
				" Log sequence number in the ib_logfiles is "
				<< checkpoint_lsn << ", less than the"
				" log sequence number in the first system"
				" tablespace file header, " << flush_lsn << ".";
		}

		if (!recv_needed_recovery) {

			ib::info() << "The log sequence number " << flush_lsn
				<< " in the system tablespace does not match"
				" the log sequence number " << checkpoint_lsn
				<< " in the ib_logfiles!";

			if (srv_read_only_mode) {
				ib::error() << "innodb_read_only"
					" prevents crash recovery";
				log_mutex_exit();
				return(DB_READ_ONLY);
			}

			recv_needed_recovery = true;
		}
	}

	log_sys->lsn = recv_sys->recovered_lsn;

	if (recv_needed_recovery) {
		err = recv_init_crash_recovery_spaces();

		if (err != DB_SUCCESS) {
			log_mutex_exit();
			return(err);
		}

		if (rescan) {
			contiguous_lsn = checkpoint_lsn;

			recv_group_scan_log_recs(group, checkpoint_lsn,
						 &contiguous_lsn, true);

			if ((recv_sys->found_corrupt_log
			     && !srv_force_recovery)
			    || recv_sys->found_corrupt_fs) {
				log_mutex_exit();
				return(DB_ERROR);
			}
		}
	} else {
		ut_ad(!rescan || recv_sys->n_addrs == 0);
	}

	/* We currently have only one log group */

	if (group->scanned_lsn < checkpoint_lsn
	    || group->scanned_lsn < recv_max_page_lsn) {

		ib::error() << "We scanned the log up to " << group->scanned_lsn
			<< ". A checkpoint was at " << checkpoint_lsn << " and"
			" the maximum LSN on a database page was "
			<< recv_max_page_lsn << ". It is possible that the"
			" database is now corrupt!";
	}

	if (recv_sys->recovered_lsn < checkpoint_lsn) {
		log_mutex_exit();

		ib::error() << "Recovered only to lsn:"
			    << recv_sys->recovered_lsn << " checkpoint_lsn: " << checkpoint_lsn;

		return(DB_ERROR);
	}

	/* Synchronize the uncorrupted log groups to the most up-to-date log
	group; we also copy checkpoint info to groups */

	log_sys->next_checkpoint_lsn = checkpoint_lsn;
	log_sys->next_checkpoint_no = checkpoint_no + 1;

	recv_synchronize_groups();

	if (!recv_needed_recovery) {
		ut_a(checkpoint_lsn == recv_sys->recovered_lsn);
	} else {
		srv_start_lsn = recv_sys->recovered_lsn;
	}

	log_sys->buf_free = (ulint) log_sys->lsn % OS_FILE_LOG_BLOCK_SIZE;
	log_sys->buf_next_to_write = log_sys->buf_free;
	log_sys->write_lsn = log_sys->lsn;

	log_sys->last_checkpoint_lsn = checkpoint_lsn;

	if (!srv_read_only_mode && srv_operation == SRV_OPERATION_NORMAL) {
		/* Write a MLOG_CHECKPOINT marker as the first thing,
		before generating any other redo log. This ensures
		that subsequent crash recovery will be possible even
		if the server were killed soon after this. */
		fil_names_clear(log_sys->last_checkpoint_lsn, true);
	}

	MONITOR_SET(MONITOR_LSN_CHECKPOINT_AGE,
		    log_sys->lsn - log_sys->last_checkpoint_lsn);

	log_sys->next_checkpoint_no = ++checkpoint_no;

	mutex_enter(&recv_sys->mutex);

	recv_sys->apply_log_recs = TRUE;

	mutex_exit(&recv_sys->mutex);

	log_mutex_exit();

	recv_lsn_checks_on = true;

	/* The database is now ready to start almost normal processing of user
	transactions: transaction rollbacks and the application of the log
	records in the hash table can be run in background. */

	return(DB_SUCCESS);
}

/** Complete recovery from a checkpoint. */
void
recv_recovery_from_checkpoint_finish(void)
{
	/* Make sure that the recv_writer thread is done. This is
	required because it grabs various mutexes and we want to
	ensure that when we enable sync_order_checks there is no
	mutex currently held by any thread. */
	mutex_enter(&recv_sys->writer_mutex);

	/* Free the resources of the recovery system */
	recv_recovery_on = false;

	/* By acquring the mutex we ensure that the recv_writer thread
	won't trigger any more LRU batches. Now wait for currently
	in progress batches to finish. */
	buf_flush_wait_LRU_batch_end();

	mutex_exit(&recv_sys->writer_mutex);

	ulint count = 0;
	while (recv_writer_thread_active) {
		++count;
		os_thread_sleep(100000);
		if (srv_print_verbose_log && count > 600) {
			ib::info() << "Waiting for recv_writer to"
				" finish flushing of buffer pool";
			count = 0;
		}
	}

	recv_sys_debug_free();

	/* Free up the flush_rbt. */
	buf_flush_free_flush_rbt();
}

/********************************************************//**
Initiates the rollback of active transactions. */
void
recv_recovery_rollback_active(void)
/*===============================*/
{
	ut_ad(!recv_writer_thread_active);

	/* Switch latching order checks on in sync0debug.cc, if
	--innodb-sync-debug=true (default) */
	ut_d(sync_check_enable());

	/* We can't start any (DDL) transactions if UNDO logging
	has been disabled, additionally disable ROLLBACK of recovered
	user transactions. */
	if (srv_force_recovery < SRV_FORCE_NO_TRX_UNDO
	    && !srv_read_only_mode) {

		/* Drop partially created indexes. */
		row_merge_drop_temp_indexes();

		/* Drop any auxiliary tables that were not dropped when the
		parent table was dropped. This can happen if the parent table
		was dropped but the server crashed before the auxiliary tables
		were dropped. */
		fts_drop_orphaned_tables();

		/* Rollback the uncommitted transactions which have no user
		session */

		trx_rollback_or_clean_is_active = true;
		os_thread_create(trx_rollback_or_clean_all_recovered, 0, 0);
	}
}

/******************************************************//**
Resets the logs. The contents of log files will be lost! */
void
recv_reset_logs(
/*============*/
	lsn_t		lsn)		/*!< in: reset to this lsn
					rounded up to be divisible by
					OS_FILE_LOG_BLOCK_SIZE, after
					which we add
					LOG_BLOCK_HDR_SIZE */
{
	ut_ad(log_mutex_own());

	log_sys->lsn = ut_uint64_align_up(lsn, OS_FILE_LOG_BLOCK_SIZE);

	log_sys->log.lsn = log_sys->lsn;
	log_sys->log.lsn_offset = LOG_FILE_HDR_SIZE;

	log_sys->buf_next_to_write = 0;
	log_sys->write_lsn = log_sys->lsn;

	log_sys->next_checkpoint_no = 0;
	log_sys->last_checkpoint_lsn = 0;

	memset(log_sys->buf, 0, log_sys->buf_size);
	log_block_init(log_sys->buf, log_sys->lsn);
	log_block_set_first_rec_group(log_sys->buf, LOG_BLOCK_HDR_SIZE);

	log_sys->buf_free = LOG_BLOCK_HDR_SIZE;
	log_sys->lsn += LOG_BLOCK_HDR_SIZE;

	MONITOR_SET(MONITOR_LSN_CHECKPOINT_AGE,
		    (log_sys->lsn - log_sys->last_checkpoint_lsn));

	log_mutex_exit();

	/* Reset the checkpoint fields in logs */

	log_make_checkpoint_at(LSN_MAX, TRUE);

	log_mutex_enter();
}

/** Find a doublewrite copy of a page.
@param[in]	space_id	tablespace identifier
@param[in]	page_no		page number
@return	page frame
@retval NULL if no page was found */

const byte*
recv_dblwr_t::find_page(ulint space_id, ulint page_no)
{
	typedef std::vector<const byte*, ut_allocator<const byte*> >
		matches_t;

	matches_t	matches;
	const byte*	result = 0;

	for (list::iterator i = pages.begin(); i != pages.end(); ++i) {
		if (page_get_space_id(*i) == space_id
		    && page_get_page_no(*i) == page_no) {
			matches.push_back(*i);
		}
	}

	if (matches.size() == 1) {
		result = matches[0];
	} else if (matches.size() > 1) {

		lsn_t max_lsn	= 0;
		lsn_t page_lsn	= 0;

		for (matches_t::iterator i = matches.begin();
		     i != matches.end();
		     ++i) {

			page_lsn = mach_read_from_8(*i + FIL_PAGE_LSN);

			if (page_lsn > max_lsn) {
				max_lsn = page_lsn;
				result = *i;
			}
		}
	}

	return(result);
}

#ifndef DBUG_OFF
/** Return string name of the redo log record type.
@param[in]	type	record log record enum
@return string name of record log record */
const char*
get_mlog_string(mlog_id_t type)
{
	switch (type) {
	case MLOG_SINGLE_REC_FLAG:
		return("MLOG_SINGLE_REC_FLAG");

	case MLOG_1BYTE:
		return("MLOG_1BYTE");

	case MLOG_2BYTES:
		return("MLOG_2BYTES");

	case MLOG_4BYTES:
		return("MLOG_4BYTES");

	case MLOG_8BYTES:
		return("MLOG_8BYTES");

	case MLOG_REC_INSERT:
		return("MLOG_REC_INSERT");

	case MLOG_REC_CLUST_DELETE_MARK:
		return("MLOG_REC_CLUST_DELETE_MARK");

	case MLOG_REC_SEC_DELETE_MARK:
		return("MLOG_REC_SEC_DELETE_MARK");

	case MLOG_REC_UPDATE_IN_PLACE:
		return("MLOG_REC_UPDATE_IN_PLACE");

	case MLOG_REC_DELETE:
		return("MLOG_REC_DELETE");

	case MLOG_LIST_END_DELETE:
		return("MLOG_LIST_END_DELETE");

	case MLOG_LIST_START_DELETE:
		return("MLOG_LIST_START_DELETE");

	case MLOG_LIST_END_COPY_CREATED:
		return("MLOG_LIST_END_COPY_CREATED");

	case MLOG_PAGE_REORGANIZE:
		return("MLOG_PAGE_REORGANIZE");

	case MLOG_PAGE_CREATE:
		return("MLOG_PAGE_CREATE");

	case MLOG_UNDO_INSERT:
		return("MLOG_UNDO_INSERT");

	case MLOG_UNDO_ERASE_END:
		return("MLOG_UNDO_ERASE_END");

	case MLOG_UNDO_INIT:
		return("MLOG_UNDO_INIT");

<<<<<<< HEAD
	case MLOG_UNDO_HDR_DISCARD:
		return("MLOG_UNDO_HDR_DISCARD");
=======
	case MLOG_UNDO_HDR_REUSE:
		return("MLOG_UNDO_HDR_REUSE");
>>>>>>> 003cb2f4

	case MLOG_UNDO_HDR_CREATE:
		return("MLOG_UNDO_HDR_CREATE");

	case MLOG_REC_MIN_MARK:
		return("MLOG_REC_MIN_MARK");

	case MLOG_IBUF_BITMAP_INIT:
		return("MLOG_IBUF_BITMAP_INIT");

#ifdef UNIV_LOG_LSN_DEBUG
	case MLOG_LSN:
		return("MLOG_LSN");
#endif /* UNIV_LOG_LSN_DEBUG */

	case MLOG_WRITE_STRING:
		return("MLOG_WRITE_STRING");

	case MLOG_MULTI_REC_END:
		return("MLOG_MULTI_REC_END");

	case MLOG_DUMMY_RECORD:
		return("MLOG_DUMMY_RECORD");

	case MLOG_FILE_DELETE:
		return("MLOG_FILE_DELETE");

	case MLOG_COMP_REC_MIN_MARK:
		return("MLOG_COMP_REC_MIN_MARK");

	case MLOG_COMP_PAGE_CREATE:
		return("MLOG_COMP_PAGE_CREATE");

	case MLOG_COMP_REC_INSERT:
		return("MLOG_COMP_REC_INSERT");

	case MLOG_COMP_REC_CLUST_DELETE_MARK:
		return("MLOG_COMP_REC_CLUST_DELETE_MARK");

	case MLOG_COMP_REC_UPDATE_IN_PLACE:
		return("MLOG_COMP_REC_UPDATE_IN_PLACE");

	case MLOG_COMP_REC_DELETE:
		return("MLOG_COMP_REC_DELETE");

	case MLOG_COMP_LIST_END_DELETE:
		return("MLOG_COMP_LIST_END_DELETE");

	case MLOG_COMP_LIST_START_DELETE:
		return("MLOG_COMP_LIST_START_DELETE");

	case MLOG_COMP_LIST_END_COPY_CREATED:
		return("MLOG_COMP_LIST_END_COPY_CREATED");

	case MLOG_COMP_PAGE_REORGANIZE:
		return("MLOG_COMP_PAGE_REORGANIZE");

	case MLOG_FILE_CREATE2:
		return("MLOG_FILE_CREATE2");

	case MLOG_ZIP_WRITE_NODE_PTR:
		return("MLOG_ZIP_WRITE_NODE_PTR");

	case MLOG_ZIP_WRITE_BLOB_PTR:
		return("MLOG_ZIP_WRITE_BLOB_PTR");

	case MLOG_ZIP_WRITE_HEADER:
		return("MLOG_ZIP_WRITE_HEADER");

	case MLOG_ZIP_PAGE_COMPRESS:
		return("MLOG_ZIP_PAGE_COMPRESS");

	case MLOG_ZIP_PAGE_COMPRESS_NO_DATA:
		return("MLOG_ZIP_PAGE_COMPRESS_NO_DATA");

	case MLOG_ZIP_PAGE_REORGANIZE:
		return("MLOG_ZIP_PAGE_REORGANIZE");

	case MLOG_ZIP_WRITE_TRX_ID:
		return("MLOG_ZIP_WRITE_TRX_ID");

	case MLOG_FILE_RENAME2:
		return("MLOG_FILE_RENAME2");

	case MLOG_FILE_NAME:
		return("MLOG_FILE_NAME");

	case MLOG_CHECKPOINT:
		return("MLOG_CHECKPOINT");

	case MLOG_PAGE_CREATE_RTREE:
		return("MLOG_PAGE_CREATE_RTREE");

	case MLOG_COMP_PAGE_CREATE_RTREE:
		return("MLOG_COMP_PAGE_CREATE_RTREE");

	case MLOG_INIT_FILE_PAGE2:
		return("MLOG_INIT_FILE_PAGE2");

	case MLOG_INDEX_LOAD:
		return("MLOG_INDEX_LOAD");

	case MLOG_TRUNCATE:
		return("MLOG_TRUNCATE");

	case MLOG_FILE_WRITE_CRYPT_DATA:
		return("MLOG_FILE_WRITE_CRYPT_DATA");
	}
	DBUG_ASSERT(0);
	return(NULL);
}
#endif /* !DBUG_OFF */<|MERGE_RESOLUTION|>--- conflicted
+++ resolved
@@ -3624,14 +3624,6 @@
 	case MLOG_UNDO_INIT:
 		return("MLOG_UNDO_INIT");
 
-<<<<<<< HEAD
-	case MLOG_UNDO_HDR_DISCARD:
-		return("MLOG_UNDO_HDR_DISCARD");
-=======
-	case MLOG_UNDO_HDR_REUSE:
-		return("MLOG_UNDO_HDR_REUSE");
->>>>>>> 003cb2f4
-
 	case MLOG_UNDO_HDR_CREATE:
 		return("MLOG_UNDO_HDR_CREATE");
 
