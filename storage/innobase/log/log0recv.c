/*****************************************************************************

Copyright (c) 1997, 2016, Oracle and/or its affiliates. All Rights Reserved.

This program is free software; you can redistribute it and/or modify it under
the terms of the GNU General Public License as published by the Free Software
Foundation; version 2 of the License.

This program is distributed in the hope that it will be useful, but WITHOUT
ANY WARRANTY; without even the implied warranty of MERCHANTABILITY or FITNESS
FOR A PARTICULAR PURPOSE. See the GNU General Public License for more details.

You should have received a copy of the GNU General Public License along with
this program; if not, write to the Free Software Foundation, Inc., 
51 Franklin St, Fifth Floor, Boston, MA 02110-1301 USA

*****************************************************************************/

/**************************************************//**
@file log/log0recv.c
Recovery

Created 9/20/1997 Heikki Tuuri
*******************************************************/

#include "log0recv.h"

#ifdef UNIV_NONINL
#include "log0recv.ic"
#endif

#include "mem0mem.h"
#include "buf0buf.h"
#include "buf0flu.h"
#include "mtr0mtr.h"
#include "mtr0log.h"
#include "page0cur.h"
#include "page0zip.h"
#include "btr0btr.h"
#include "btr0cur.h"
#include "ibuf0ibuf.h"
#include "trx0undo.h"
#include "trx0rec.h"
#include "fil0fil.h"
#ifndef UNIV_HOTBACKUP
# include "buf0rea.h"
# include "srv0srv.h"
# include "srv0start.h"
# include "trx0roll.h"
# include "row0merge.h"
# include "sync0sync.h"
#else /* !UNIV_HOTBACKUP */

/** This is set to FALSE if the backup was originally taken with the
ibbackup --include regexp option: then we do not want to create tables in
directories which were not included */
UNIV_INTERN ibool	recv_replay_file_ops	= TRUE;
#endif /* !UNIV_HOTBACKUP */

/** Log records are stored in the hash table in chunks at most of this size;
this must be less than UNIV_PAGE_SIZE as it is stored in the buffer pool */
#define RECV_DATA_BLOCK_SIZE	(MEM_MAX_ALLOC_IN_BUF - sizeof(recv_data_t))

/** Read-ahead area in applying log records to file pages */
#define RECV_READ_AHEAD_AREA	32

/** The recovery system */
UNIV_INTERN recv_sys_t*	recv_sys = NULL;
/** TRUE when applying redo log records during crash recovery; FALSE
otherwise.  Note that this is FALSE while a background thread is
rolling back incomplete transactions. */
UNIV_INTERN ibool	recv_recovery_on;
#ifdef UNIV_LOG_ARCHIVE
/** TRUE when applying redo log records from an archived log file */
UNIV_INTERN ibool	recv_recovery_from_backup_on;
#endif /* UNIV_LOG_ARCHIVE */

#ifndef UNIV_HOTBACKUP
/** TRUE when recv_init_crash_recovery() has been called. */
UNIV_INTERN ibool	recv_needed_recovery;
# ifdef UNIV_DEBUG
/** TRUE if writing to the redo log (mtr_commit) is forbidden.
Protected by log_sys->mutex. */
UNIV_INTERN ibool	recv_no_log_write = FALSE;
# endif /* UNIV_DEBUG */

/** TRUE if buf_page_is_corrupted() should check if the log sequence
number (FIL_PAGE_LSN) is in the future.  Initially FALSE, and set by
recv_recovery_from_checkpoint_start_func(). */
UNIV_INTERN ibool	recv_lsn_checks_on;

/** There are two conditions under which we scan the logs, the first
is normal startup and the second is when we do a recovery from an
archive.
This flag is set if we are doing a scan from the last checkpoint during
startup. If we find log entries that were written after the last checkpoint
we know that the server was not cleanly shutdown. We must then initialize
the crash recovery environment before attempting to store these entries in
the log hash table. */
static ibool		recv_log_scan_is_startup_type;

/** If the following is TRUE, the buffer pool file pages must be invalidated
after recovery and no ibuf operations are allowed; this becomes TRUE if
the log record hash table becomes too full, and log records must be merged
to file pages already before the recovery is finished: in this case no
ibuf operations are allowed, as they could modify the pages read in the
buffer pool before the pages have been recovered to the up-to-date state.

TRUE means that recovery is running and no operations on the log files
are allowed yet: the variable name is misleading. */
UNIV_INTERN ibool	recv_no_ibuf_operations;
/** TRUE when the redo log is being backed up */
# define recv_is_making_a_backup		FALSE
/** TRUE when recovering from a backed up redo log file */
# define recv_is_from_backup			FALSE
#else /* !UNIV_HOTBACKUP */
# define recv_needed_recovery			FALSE
/** TRUE when the redo log is being backed up */
UNIV_INTERN ibool	recv_is_making_a_backup	= FALSE;
/** TRUE when recovering from a backed up redo log file */
UNIV_INTERN ibool	recv_is_from_backup	= FALSE;
# define buf_pool_get_curr_size() (5 * 1024 * 1024)
#endif /* !UNIV_HOTBACKUP */
/** The following counter is used to decide when to print info on
log scan */
static ulint	recv_scan_print_counter;

/** The type of the previous parsed redo log record */
static ulint	recv_previous_parsed_rec_type;
/** The offset of the previous parsed redo log record */
static ulint	recv_previous_parsed_rec_offset;
/** The 'multi' flag of the previous parsed redo log record */
static ulint	recv_previous_parsed_rec_is_multi;

/** Maximum page number encountered in the redo log */
UNIV_INTERN ulint	recv_max_parsed_page_no;

/** This many frames must be left free in the buffer pool when we scan
the log and store the scanned log records in the buffer pool: we will
use these free frames to read in pages when we start applying the
log records to the database.
This is the default value. If the actual size of the buffer pool is
larger than 10 MB we'll set this value to 512. */
UNIV_INTERN ulint	recv_n_pool_free_frames;

/** The maximum lsn we see for a page during the recovery process. If this
is bigger than the lsn we are able to scan up to, that is an indication that
the recovery failed and the database may be corrupt. */
UNIV_INTERN ib_uint64_t	recv_max_page_lsn;

#ifdef UNIV_PFS_THREAD
UNIV_INTERN mysql_pfs_key_t	trx_rollback_clean_thread_key;
#endif /* UNIV_PFS_THREAD */

#ifdef UNIV_PFS_MUTEX
UNIV_INTERN mysql_pfs_key_t	recv_sys_mutex_key;
#endif /* UNIV_PFS_MUTEX */

/* prototypes */

#ifndef UNIV_HOTBACKUP
/*******************************************************//**
Initialize crash recovery environment. Can be called iff
recv_needed_recovery == FALSE. */
static
void
recv_init_crash_recovery(void);
/*===========================*/
#endif /* !UNIV_HOTBACKUP */

/********************************************************//**
Creates the recovery system. */
UNIV_INTERN
void
recv_sys_create(void)
/*=================*/
{
	if (recv_sys != NULL) {

		return;
	}

	recv_sys = mem_alloc(sizeof(*recv_sys));
	memset(recv_sys, 0x0, sizeof(*recv_sys));

	mutex_create(recv_sys_mutex_key, &recv_sys->mutex, SYNC_RECV);

	recv_sys->heap = NULL;
	recv_sys->addr_hash = NULL;
}

/********************************************************//**
Release recovery system mutexes. */
UNIV_INTERN
void
recv_sys_close(void)
/*================*/
{
	if (recv_sys != NULL) {
		if (recv_sys->addr_hash != NULL) {
			hash_table_free(recv_sys->addr_hash);
		}

		if (recv_sys->heap != NULL) {
			mem_heap_free(recv_sys->heap);
		}

		if (recv_sys->buf != NULL) {
			ut_free(recv_sys->buf);
		}

		if (recv_sys->last_block_buf_start != NULL) {
			mem_free(recv_sys->last_block_buf_start);
		}

		mutex_free(&recv_sys->mutex);

		mem_free(recv_sys);
		recv_sys = NULL;
	}
}

/********************************************************//**
Frees the recovery system memory. */
UNIV_INTERN
void
recv_sys_mem_free(void)
/*===================*/
{
	if (recv_sys != NULL) {
		if (recv_sys->addr_hash != NULL) {
			hash_table_free(recv_sys->addr_hash);
		}

		if (recv_sys->heap != NULL) {
			mem_heap_free(recv_sys->heap);
		}

		if (recv_sys->buf != NULL) {
			ut_free(recv_sys->buf);
		}

		if (recv_sys->last_block_buf_start != NULL) {
			mem_free(recv_sys->last_block_buf_start);
		}

		mem_free(recv_sys);
		recv_sys = NULL;
	}
}

#ifndef UNIV_HOTBACKUP
/************************************************************
Reset the state of the recovery system variables. */
UNIV_INTERN
void
recv_sys_var_init(void)
/*===================*/
{
	recv_lsn_checks_on = FALSE;

	recv_n_pool_free_frames = 256;

	recv_recovery_on = FALSE;

#ifdef UNIV_LOG_ARCHIVE
	recv_recovery_from_backup_on = FALSE;
#endif /* UNIV_LOG_ARCHIVE */

	recv_needed_recovery = FALSE;

	recv_lsn_checks_on = FALSE;

	recv_log_scan_is_startup_type = FALSE;

	recv_no_ibuf_operations = FALSE;

	recv_scan_print_counter	= 0;

	recv_previous_parsed_rec_type	= 999999;

	recv_previous_parsed_rec_offset	= 0;

	recv_previous_parsed_rec_is_multi = 0;

	recv_max_parsed_page_no	= 0;

	recv_n_pool_free_frames	= 256;

	recv_max_page_lsn = 0;
}
#endif /* !UNIV_HOTBACKUP */

/************************************************************
Inits the recovery system for a recovery operation. */
UNIV_INTERN
void
recv_sys_init(
/*==========*/
	ulint	available_memory)	/*!< in: available memory in bytes */
{
	if (recv_sys->heap != NULL) {

		return;
	}

#ifndef UNIV_HOTBACKUP
	/* Initialize red-black tree for fast insertions into the
	flush_list during recovery process.
	As this initialization is done while holding the buffer pool
	mutex we perform it before acquiring recv_sys->mutex. */
#ifndef UNIV_HOTBACKUP
	buf_flush_init_flush_rbt();
#endif /* !UNIV_HOTBACKUP */

	mutex_enter(&(recv_sys->mutex));

	recv_sys->heap = mem_heap_create_in_buffer(256);
#else /* !UNIV_HOTBACKUP */
	recv_sys->heap = mem_heap_create(256);
	recv_is_from_backup = TRUE;
#endif /* !UNIV_HOTBACKUP */

	/* Set appropriate value of recv_n_pool_free_frames. */
	if (buf_pool_get_curr_size() >= (10 * 1024 * 1024)) {
		/* Buffer pool of size greater than 10 MB. */
		recv_n_pool_free_frames = 512;
	}

	recv_sys->buf = ut_malloc(RECV_PARSING_BUF_SIZE);
	recv_sys->len = 0;
	recv_sys->recovered_offset = 0;

	recv_sys->addr_hash = hash_create(available_memory / 512);
	recv_sys->n_addrs = 0;

	recv_sys->apply_log_recs = FALSE;
	recv_sys->apply_batch_on = FALSE;

	recv_sys->last_block_buf_start = mem_alloc(2 * OS_FILE_LOG_BLOCK_SIZE);

	recv_sys->last_block = ut_align(recv_sys->last_block_buf_start,
					OS_FILE_LOG_BLOCK_SIZE);
	recv_sys->found_corrupt_log = FALSE;

	recv_max_page_lsn = 0;

	mutex_exit(&(recv_sys->mutex));
}

/********************************************************//**
Empties the hash table when it has been fully processed. */
static
void
recv_sys_empty_hash(void)
/*=====================*/
{
	ut_ad(mutex_own(&(recv_sys->mutex)));

	if (recv_sys->n_addrs != 0) {
		fprintf(stderr,
			"InnoDB: Error: %lu pages with log records"
			" were left unprocessed!\n"
			"InnoDB: Maximum page number with"
			" log records on it %lu\n",
			(ulong) recv_sys->n_addrs,
			(ulong) recv_max_parsed_page_no);
		ut_error;
	}

	hash_table_free(recv_sys->addr_hash);
	mem_heap_empty(recv_sys->heap);

	recv_sys->addr_hash = hash_create(buf_pool_get_curr_size() / 512);
}

#ifndef UNIV_HOTBACKUP
# ifndef UNIV_LOG_DEBUG
/********************************************************//**
Frees the recovery system. */
static
void
recv_sys_debug_free(void)
/*=====================*/
{
	mutex_enter(&(recv_sys->mutex));

	hash_table_free(recv_sys->addr_hash);
	mem_heap_free(recv_sys->heap);
	ut_free(recv_sys->buf);
	mem_free(recv_sys->last_block_buf_start);

	recv_sys->buf = NULL;
	recv_sys->heap = NULL;
	recv_sys->addr_hash = NULL;
	recv_sys->last_block_buf_start = NULL;

	mutex_exit(&(recv_sys->mutex));

	/* Free up the flush_rbt. */
	buf_flush_free_flush_rbt();
}
# endif /* UNIV_LOG_DEBUG */

/********************************************************//**
Truncates possible corrupted or extra records from a log group. */
static
void
recv_truncate_group(
/*================*/
	log_group_t*	group,		/*!< in: log group */
	ib_uint64_t	recovered_lsn,	/*!< in: recovery succeeded up to this
					lsn */
	ib_uint64_t	limit_lsn,	/*!< in: this was the limit for
					recovery */
	ib_uint64_t	checkpoint_lsn,	/*!< in: recovery was started from this
					checkpoint */
	ib_uint64_t	archived_lsn)	/*!< in: the log has been archived up to
					this lsn */
{
	ib_uint64_t	start_lsn;
	ib_uint64_t	end_lsn;
	ib_uint64_t	finish_lsn1;
	ib_uint64_t	finish_lsn2;
	ib_uint64_t	finish_lsn;
	ulint		len;
	ulint		i;

	if (archived_lsn == IB_ULONGLONG_MAX) {
		/* Checkpoint was taken in the NOARCHIVELOG mode */
		archived_lsn = checkpoint_lsn;
	}

	finish_lsn1 = ut_uint64_align_down(archived_lsn,
					   OS_FILE_LOG_BLOCK_SIZE)
		+ log_group_get_capacity(group);

	finish_lsn2 = ut_uint64_align_up(recovered_lsn,
					 OS_FILE_LOG_BLOCK_SIZE)
		+ recv_sys->last_log_buf_size;

	if (limit_lsn != IB_ULONGLONG_MAX) {
		/* We do not know how far we should erase log records: erase
		as much as possible */

		finish_lsn = finish_lsn1;
	} else {
		/* It is enough to erase the length of the log buffer */
		finish_lsn = finish_lsn1 < finish_lsn2
			? finish_lsn1 : finish_lsn2;
	}

	ut_a(RECV_SCAN_SIZE <= log_sys->buf_size);

	/* Write the log buffer full of zeros */
	for (i = 0; i < RECV_SCAN_SIZE; i++) {

		*(log_sys->buf + i) = '\0';
	}

	start_lsn = ut_uint64_align_down(recovered_lsn,
					 OS_FILE_LOG_BLOCK_SIZE);

	if (start_lsn != recovered_lsn) {
		/* Copy the last incomplete log block to the log buffer and
		edit its data length: */

		ut_memcpy(log_sys->buf, recv_sys->last_block,
			  OS_FILE_LOG_BLOCK_SIZE);
		log_block_set_data_len(log_sys->buf,
				       (ulint) (recovered_lsn - start_lsn));
	}

	if (start_lsn >= finish_lsn) {

		return;
	}

	for (;;) {
		end_lsn = start_lsn + RECV_SCAN_SIZE;

		if (end_lsn > finish_lsn) {

			end_lsn = finish_lsn;
		}

		len = (ulint) (end_lsn - start_lsn);

		log_group_write_buf(group, log_sys->buf, len, start_lsn, 0);
		if (end_lsn >= finish_lsn) {

			return;
		}

		/* Write the log buffer full of zeros */
		for (i = 0; i < RECV_SCAN_SIZE; i++) {

			*(log_sys->buf + i) = '\0';
		}

		start_lsn = end_lsn;
	}
}

/********************************************************//**
Copies the log segment between group->recovered_lsn and recovered_lsn from the
most up-to-date log group to group, so that it contains the latest log data. */
static
void
recv_copy_group(
/*============*/
	log_group_t*	up_to_date_group,	/*!< in: the most up-to-date log
						group */
	log_group_t*	group,			/*!< in: copy to this log
						group */
	ib_uint64_t	recovered_lsn)		/*!< in: recovery succeeded up
						to this lsn */
{
	ib_uint64_t	start_lsn;
	ib_uint64_t	end_lsn;
	ulint		len;

	if (group->scanned_lsn >= recovered_lsn) {

		return;
	}

	ut_a(RECV_SCAN_SIZE <= log_sys->buf_size);

	start_lsn = ut_uint64_align_down(group->scanned_lsn,
					 OS_FILE_LOG_BLOCK_SIZE);
	for (;;) {
		end_lsn = start_lsn + RECV_SCAN_SIZE;

		if (end_lsn > recovered_lsn) {
			end_lsn = ut_uint64_align_up(recovered_lsn,
						     OS_FILE_LOG_BLOCK_SIZE);
		}

		log_group_read_log_seg(LOG_RECOVER, log_sys->buf,
				       up_to_date_group, start_lsn, end_lsn);

		len = (ulint) (end_lsn - start_lsn);

		log_group_write_buf(group, log_sys->buf, len, start_lsn, 0);

		if (end_lsn >= recovered_lsn) {

			return;
		}

		start_lsn = end_lsn;
	}
}

/********************************************************//**
Copies a log segment from the most up-to-date log group to the other log
groups, so that they all contain the latest log data. Also writes the info
about the latest checkpoint to the groups, and inits the fields in the group
memory structs to up-to-date values. */
static
void
recv_synchronize_groups(
/*====================*/
	log_group_t*	up_to_date_group)	/*!< in: the most up-to-date
						log group */
{
	log_group_t*	group;
	ib_uint64_t	start_lsn;
	ib_uint64_t	end_lsn;
	ib_uint64_t	recovered_lsn;

	recovered_lsn = recv_sys->recovered_lsn;

	/* Read the last recovered log block to the recovery system buffer:
	the block is always incomplete */

	start_lsn = ut_uint64_align_down(recovered_lsn,
					 OS_FILE_LOG_BLOCK_SIZE);
	end_lsn = ut_uint64_align_up(recovered_lsn, OS_FILE_LOG_BLOCK_SIZE);

	ut_a(start_lsn != end_lsn);

	log_group_read_log_seg(LOG_RECOVER, recv_sys->last_block,
			       up_to_date_group, start_lsn, end_lsn);

	group = UT_LIST_GET_FIRST(log_sys->log_groups);

	while (group) {
		if (group != up_to_date_group) {

			/* Copy log data if needed */

			recv_copy_group(group, up_to_date_group,
					recovered_lsn);
		}

		/* Update the fields in the group struct to correspond to
		recovered_lsn */

		log_group_set_fields(group, recovered_lsn);

		group = UT_LIST_GET_NEXT(log_groups, group);
	}

	/* Copy the checkpoint info to the groups; remember that we have
	incremented checkpoint_no by one, and the info will not be written
	over the max checkpoint info, thus making the preservation of max
	checkpoint info on disk certain */

	log_groups_write_checkpoint_info();

	mutex_exit(&(log_sys->mutex));

	/* Wait for the checkpoint write to complete */
	rw_lock_s_lock(&(log_sys->checkpoint_lock));
	rw_lock_s_unlock(&(log_sys->checkpoint_lock));

	mutex_enter(&(log_sys->mutex));
}
#endif /* !UNIV_HOTBACKUP */

/***********************************************************************//**
Checks the consistency of the checkpoint info
@return	TRUE if ok */
static
ibool
recv_check_cp_is_consistent(
/*========================*/
	const byte*	buf)	/*!< in: buffer containing checkpoint info */
{
	ulint	fold;

	fold = ut_fold_binary(buf, LOG_CHECKPOINT_CHECKSUM_1);

	if ((fold & 0xFFFFFFFFUL) != mach_read_from_4(
		    buf + LOG_CHECKPOINT_CHECKSUM_1)) {
		return(FALSE);
	}

	fold = ut_fold_binary(buf + LOG_CHECKPOINT_LSN,
			      LOG_CHECKPOINT_CHECKSUM_2 - LOG_CHECKPOINT_LSN);

	if ((fold & 0xFFFFFFFFUL) != mach_read_from_4(
		    buf + LOG_CHECKPOINT_CHECKSUM_2)) {
		return(FALSE);
	}

	return(TRUE);
}

#ifndef UNIV_HOTBACKUP
/********************************************************//**
Looks for the maximum consistent checkpoint from the log groups.
@return	error code or DB_SUCCESS */
static
ulint
recv_find_max_checkpoint(
/*=====================*/
	log_group_t**	max_group,	/*!< out: max group */
	ulint*		max_field)	/*!< out: LOG_CHECKPOINT_1 or
					LOG_CHECKPOINT_2 */
{
	log_group_t*	group;
	ib_uint64_t	max_no;
	ib_uint64_t	checkpoint_no;
	ulint		field;
	byte*		buf;

	group = UT_LIST_GET_FIRST(log_sys->log_groups);

	max_no = 0;
	*max_group = NULL;
	*max_field = 0;

	buf = log_sys->checkpoint_buf;

	while (group) {
		group->state = LOG_GROUP_CORRUPTED;

		for (field = LOG_CHECKPOINT_1; field <= LOG_CHECKPOINT_2;
		     field += LOG_CHECKPOINT_2 - LOG_CHECKPOINT_1) {

			log_group_read_checkpoint_info(group, field);

			if (!recv_check_cp_is_consistent(buf)) {
#ifdef UNIV_DEBUG
				if (log_debug_writes) {
					fprintf(stderr,
						"InnoDB: Checkpoint in group"
						" %lu at %lu invalid, %lu\n",
						(ulong) group->id,
						(ulong) field,
						(ulong) mach_read_from_4(
							buf
							+ LOG_CHECKPOINT_CHECKSUM_1));

				}
#endif /* UNIV_DEBUG */
				goto not_consistent;
			}

			group->state = LOG_GROUP_OK;

			group->lsn = mach_read_from_8(
				buf + LOG_CHECKPOINT_LSN);
			group->lsn_offset = mach_read_from_4(
				buf + LOG_CHECKPOINT_OFFSET);
			checkpoint_no = mach_read_from_8(
				buf + LOG_CHECKPOINT_NO);

#ifdef UNIV_DEBUG
			if (log_debug_writes) {
				fprintf(stderr,
					"InnoDB: Checkpoint number %lu"
					" found in group %lu\n",
					(ulong) checkpoint_no,
					(ulong) group->id);
			}
#endif /* UNIV_DEBUG */

			if (checkpoint_no >= max_no) {
				*max_group = group;
				*max_field = field;
				max_no = checkpoint_no;
			}

not_consistent:
			;
		}

		group = UT_LIST_GET_NEXT(log_groups, group);
	}

	if (*max_group == NULL) {

		fprintf(stderr,
			"InnoDB: No valid checkpoint found.\n"
			"InnoDB: If you are attempting downgrade"
			" from MySQL 5.7.9 or later,\n"
			"InnoDB: please refer to " REFMAN
			"upgrading-downgrading.html\n"
			"InnoDB: If this error appears when you are"
			" creating an InnoDB database,\n"
			"InnoDB: the problem may be that during"
			" an earlier attempt you managed\n"
			"InnoDB: to create the InnoDB data files,"
			" but log file creation failed.\n"
			"InnoDB: If that is the case, please refer to\n"
			"InnoDB: " REFMAN "error-creating-innodb.html\n");
		return(DB_ERROR);
	}

	return(DB_SUCCESS);
}
#else /* !UNIV_HOTBACKUP */
/*******************************************************************//**
Reads the checkpoint info needed in hot backup.
@return	TRUE if success */
UNIV_INTERN
ibool
recv_read_cp_info_for_backup(
/*=========================*/
	const byte*	hdr,	/*!< in: buffer containing the log group
				header */
	ib_uint64_t*	lsn,	/*!< out: checkpoint lsn */
	ulint*		offset,	/*!< out: checkpoint offset in the log group */
	ulint*		fsp_limit,/*!< out: fsp limit of space 0,
				1000000000 if the database is running
				with < version 3.23.50 of InnoDB */
	ib_uint64_t*	cp_no,	/*!< out: checkpoint number */
	ib_uint64_t*	first_header_lsn)
				/*!< out: lsn of of the start of the
				first log file */
{
	ulint		max_cp		= 0;
	ib_uint64_t	max_cp_no	= 0;
	const byte*	cp_buf;

	cp_buf = hdr + LOG_CHECKPOINT_1;

	if (recv_check_cp_is_consistent(cp_buf)) {
		max_cp_no = mach_read_from_8(cp_buf + LOG_CHECKPOINT_NO);
		max_cp = LOG_CHECKPOINT_1;
	}

	cp_buf = hdr + LOG_CHECKPOINT_2;

	if (recv_check_cp_is_consistent(cp_buf)) {
		if (mach_read_from_8(cp_buf + LOG_CHECKPOINT_NO) > max_cp_no) {
			max_cp = LOG_CHECKPOINT_2;
		}
	}

	if (max_cp == 0) {
		return(FALSE);
	}

	cp_buf = hdr + max_cp;

	*lsn = mach_read_from_8(cp_buf + LOG_CHECKPOINT_LSN);
	*offset = mach_read_from_4(cp_buf + LOG_CHECKPOINT_OFFSET);

	/* If the user is running a pre-3.23.50 version of InnoDB, its
	checkpoint data does not contain the fsp limit info */
	if (mach_read_from_4(cp_buf + LOG_CHECKPOINT_FSP_MAGIC_N)
	    == LOG_CHECKPOINT_FSP_MAGIC_N_VAL) {

		*fsp_limit = mach_read_from_4(
			cp_buf + LOG_CHECKPOINT_FSP_FREE_LIMIT);

		if (*fsp_limit == 0) {
			*fsp_limit = 1000000000;
		}
	} else {
		*fsp_limit = 1000000000;
	}

	/*	fprintf(stderr, "fsp limit %lu MB\n", *fsp_limit); */

	*cp_no = mach_read_from_8(cp_buf + LOG_CHECKPOINT_NO);

	*first_header_lsn = mach_read_from_8(hdr + LOG_FILE_START_LSN);

	return(TRUE);
}
#endif /* !UNIV_HOTBACKUP */

/******************************************************//**
Checks the 4-byte checksum to the trailer checksum field of a log
block.  We also accept a log block in the old format before
InnoDB-3.23.52 where the checksum field contains the log block number.
@return TRUE if ok, or if the log block may be in the format of InnoDB
version predating 3.23.52 */
static
ibool
log_block_checksum_is_ok_or_old_format(
/*===================================*/
	const byte*	block)	/*!< in: pointer to a log block */
{
#ifdef UNIV_LOG_DEBUG
	return(TRUE);
#endif /* UNIV_LOG_DEBUG */
	if (log_block_calc_checksum(block) == log_block_get_checksum(block)) {

		return(TRUE);
	}

	if (log_block_get_hdr_no(block) == log_block_get_checksum(block)) {

		/* We assume the log block is in the format of
		InnoDB version < 3.23.52 and the block is ok */
#if 0
		fprintf(stderr,
			"InnoDB: Scanned old format < InnoDB-3.23.52"
			" log block number %lu\n",
			log_block_get_hdr_no(block));
#endif
		return(TRUE);
	}

	return(FALSE);
}

#ifdef UNIV_HOTBACKUP
/*******************************************************************//**
Scans the log segment and n_bytes_scanned is set to the length of valid
log scanned. */
UNIV_INTERN
void
recv_scan_log_seg_for_backup(
/*=========================*/
	byte*		buf,		/*!< in: buffer containing log data */
	ulint		buf_len,	/*!< in: data length in that buffer */
	ib_uint64_t*	scanned_lsn,	/*!< in/out: lsn of buffer start,
					we return scanned lsn */
	ulint*		scanned_checkpoint_no,
					/*!< in/out: 4 lowest bytes of the
					highest scanned checkpoint number so
					far */
	ulint*		n_bytes_scanned)/*!< out: how much we were able to
					scan, smaller than buf_len if log
					data ended here */
{
	ulint	data_len;
	byte*	log_block;
	ulint	no;

	*n_bytes_scanned = 0;

	for (log_block = buf; log_block < buf + buf_len;
	     log_block += OS_FILE_LOG_BLOCK_SIZE) {

		no = log_block_get_hdr_no(log_block);

#if 0
		fprintf(stderr, "Log block header no %lu\n", no);
#endif

		if (no != log_block_convert_lsn_to_no(*scanned_lsn)
		    || !log_block_checksum_is_ok_or_old_format(log_block)) {
#if 0
			fprintf(stderr,
				"Log block n:o %lu, scanned lsn n:o %lu\n",
				no, log_block_convert_lsn_to_no(*scanned_lsn));
#endif
			/* Garbage or an incompletely written log block */

			log_block += OS_FILE_LOG_BLOCK_SIZE;
#if 0
			fprintf(stderr,
				"Next log block n:o %lu\n",
				log_block_get_hdr_no(log_block));
#endif
			break;
		}

		if (*scanned_checkpoint_no > 0
		    && log_block_get_checkpoint_no(log_block)
		    < *scanned_checkpoint_no
		    && *scanned_checkpoint_no
		    - log_block_get_checkpoint_no(log_block)
		    > 0x80000000UL) {

			/* Garbage from a log buffer flush which was made
			before the most recent database recovery */
#if 0
			fprintf(stderr,
				"Scanned cp n:o %lu, block cp n:o %lu\n",
				*scanned_checkpoint_no,
				log_block_get_checkpoint_no(log_block));
#endif
			break;
		}

		data_len = log_block_get_data_len(log_block);

		*scanned_checkpoint_no
			= log_block_get_checkpoint_no(log_block);
		*scanned_lsn += data_len;

		*n_bytes_scanned += data_len;

		if (data_len < OS_FILE_LOG_BLOCK_SIZE) {
			/* Log data ends here */

#if 0
			fprintf(stderr, "Log block data len %lu\n",
				data_len);
#endif
			break;
		}
	}
}
#endif /* UNIV_HOTBACKUP */

/*******************************************************************//**
Tries to parse a single log record body and also applies it to a page if
specified. File ops are parsed, but not applied in this function.
@return	log record end, NULL if not a complete record */
static
byte*
recv_parse_or_apply_log_rec_body(
/*=============================*/
	byte		type,	/*!< in: type */
	byte*		ptr,	/*!< in: pointer to a buffer */
	byte*		end_ptr,/*!< in: pointer to the buffer end */
	buf_block_t*	block,	/*!< in/out: buffer block or NULL; if
				not NULL, then the log record is
				applied to the page, and the log
				record should be complete then */
	mtr_t*		mtr,	/*!< in: mtr or NULL; should be non-NULL
				if and only if block is non-NULL */
	ulint		space_id)
				/*!< in: tablespace id obtained by
				parsing initial log record */
{
	dict_index_t*	index	= NULL;
	page_t*		page;
	page_zip_des_t*	page_zip;
#ifdef UNIV_DEBUG
	ulint		page_type;
#endif /* UNIV_DEBUG */

	ut_ad(!block == !mtr);

	if (block) {
		page = block->frame;
		page_zip = buf_block_get_page_zip(block);
		ut_d(page_type = fil_page_get_type(page));
	} else {
		page = NULL;
		page_zip = NULL;
		ut_d(page_type = FIL_PAGE_TYPE_ALLOCATED);
	}

	switch (type) {
#ifdef UNIV_LOG_LSN_DEBUG
	case MLOG_LSN:
		/* The LSN is checked in recv_parse_log_rec(). */
		break;
#endif /* UNIV_LOG_LSN_DEBUG */
	case MLOG_1BYTE: case MLOG_2BYTES: case MLOG_4BYTES: case MLOG_8BYTES:
#ifdef UNIV_DEBUG
		if (page && page_type == FIL_PAGE_TYPE_ALLOCATED
		    && end_ptr >= ptr + 2) {
			/* It is OK to set FIL_PAGE_TYPE and certain
			list node fields on an empty page.  Any other
			write is not OK. */

			/* NOTE: There may be bogus assertion failures for
			dict_hdr_create(), trx_rseg_header_create(),
			trx_sys_create_doublewrite_buf(), and
			trx_sysf_create().
			These are only called during database creation. */
			ulint	offs = mach_read_from_2(ptr);

			switch (type) {
			default:
				ut_error;
			case MLOG_2BYTES:
				/* Note that this can fail when the
				redo log been written with something
				older than InnoDB Plugin 1.0.4. */
				ut_ad(offs == FIL_PAGE_TYPE
				      || offs == IBUF_TREE_SEG_HEADER
				      + IBUF_HEADER + FSEG_HDR_OFFSET
				      || offs == PAGE_BTR_IBUF_FREE_LIST
				      + PAGE_HEADER + FIL_ADDR_BYTE
				      || offs == PAGE_BTR_IBUF_FREE_LIST
				      + PAGE_HEADER + FIL_ADDR_BYTE
				      + FIL_ADDR_SIZE
				      || offs == PAGE_BTR_SEG_LEAF
				      + PAGE_HEADER + FSEG_HDR_OFFSET
				      || offs == PAGE_BTR_SEG_TOP
				      + PAGE_HEADER + FSEG_HDR_OFFSET
				      || offs == PAGE_BTR_IBUF_FREE_LIST_NODE
				      + PAGE_HEADER + FIL_ADDR_BYTE
				      + 0 /*FLST_PREV*/
				      || offs == PAGE_BTR_IBUF_FREE_LIST_NODE
				      + PAGE_HEADER + FIL_ADDR_BYTE
				      + FIL_ADDR_SIZE /*FLST_NEXT*/);
				break;
			case MLOG_4BYTES:
				/* Note that this can fail when the
				redo log been written with something
				older than InnoDB Plugin 1.0.4. */
				ut_ad(0
				      || offs == IBUF_TREE_SEG_HEADER
				      + IBUF_HEADER + FSEG_HDR_SPACE
				      || offs == IBUF_TREE_SEG_HEADER
				      + IBUF_HEADER + FSEG_HDR_PAGE_NO
				      || offs == PAGE_BTR_IBUF_FREE_LIST
				      + PAGE_HEADER/* flst_init */
				      || offs == PAGE_BTR_IBUF_FREE_LIST
				      + PAGE_HEADER + FIL_ADDR_PAGE
				      || offs == PAGE_BTR_IBUF_FREE_LIST
				      + PAGE_HEADER + FIL_ADDR_PAGE
				      + FIL_ADDR_SIZE
				      || offs == PAGE_BTR_SEG_LEAF
				      + PAGE_HEADER + FSEG_HDR_PAGE_NO
				      || offs == PAGE_BTR_SEG_LEAF
				      + PAGE_HEADER + FSEG_HDR_SPACE
				      || offs == PAGE_BTR_SEG_TOP
				      + PAGE_HEADER + FSEG_HDR_PAGE_NO
				      || offs == PAGE_BTR_SEG_TOP
				      + PAGE_HEADER + FSEG_HDR_SPACE
				      || offs == PAGE_BTR_IBUF_FREE_LIST_NODE
				      + PAGE_HEADER + FIL_ADDR_PAGE
				      + 0 /*FLST_PREV*/
				      || offs == PAGE_BTR_IBUF_FREE_LIST_NODE
				      + PAGE_HEADER + FIL_ADDR_PAGE
				      + FIL_ADDR_SIZE /*FLST_NEXT*/);
				break;
			}
		}
#endif /* UNIV_DEBUG */
		ptr = mlog_parse_nbytes(type, ptr, end_ptr, page, page_zip);
		break;
	case MLOG_REC_INSERT: case MLOG_COMP_REC_INSERT:
		ut_ad(!page || page_type == FIL_PAGE_INDEX);

		if (NULL != (ptr = mlog_parse_index(
				     ptr, end_ptr,
				     type == MLOG_COMP_REC_INSERT,
				     &index))) {
			ut_a(!page
			     || (ibool)!!page_is_comp(page)
			     == dict_table_is_comp(index->table));
			ptr = page_cur_parse_insert_rec(FALSE, ptr, end_ptr,
							block, index, mtr);
		}
		break;
	case MLOG_REC_CLUST_DELETE_MARK: case MLOG_COMP_REC_CLUST_DELETE_MARK:
		ut_ad(!page || page_type == FIL_PAGE_INDEX);

		if (NULL != (ptr = mlog_parse_index(
				     ptr, end_ptr,
				     type == MLOG_COMP_REC_CLUST_DELETE_MARK,
				     &index))) {
			ut_a(!page
			     || (ibool)!!page_is_comp(page)
			     == dict_table_is_comp(index->table));
			ptr = btr_cur_parse_del_mark_set_clust_rec(
				ptr, end_ptr, page, page_zip, index);
		}
		break;
	case MLOG_COMP_REC_SEC_DELETE_MARK:
		ut_ad(!page || page_type == FIL_PAGE_INDEX);
		/* This log record type is obsolete, but we process it for
		backward compatibility with MySQL 5.0.3 and 5.0.4. */
		ut_a(!page || page_is_comp(page));
		ut_a(!page_zip);
		ptr = mlog_parse_index(ptr, end_ptr, TRUE, &index);
		if (!ptr) {
			break;
		}
		/* Fall through */
	case MLOG_REC_SEC_DELETE_MARK:
		ut_ad(!page || page_type == FIL_PAGE_INDEX);
		ptr = btr_cur_parse_del_mark_set_sec_rec(ptr, end_ptr,
							 page, page_zip);
		break;
	case MLOG_REC_UPDATE_IN_PLACE: case MLOG_COMP_REC_UPDATE_IN_PLACE:
		ut_ad(!page || page_type == FIL_PAGE_INDEX);

		if (NULL != (ptr = mlog_parse_index(
				     ptr, end_ptr,
				     type == MLOG_COMP_REC_UPDATE_IN_PLACE,
				     &index))) {
			ut_a(!page
			     || (ibool)!!page_is_comp(page)
			     == dict_table_is_comp(index->table));
			ptr = btr_cur_parse_update_in_place(ptr, end_ptr, page,
							    page_zip, index);
		}
		break;
	case MLOG_LIST_END_DELETE: case MLOG_COMP_LIST_END_DELETE:
	case MLOG_LIST_START_DELETE: case MLOG_COMP_LIST_START_DELETE:
		ut_ad(!page || page_type == FIL_PAGE_INDEX);

		if (NULL != (ptr = mlog_parse_index(
				     ptr, end_ptr,
				     type == MLOG_COMP_LIST_END_DELETE
				     || type == MLOG_COMP_LIST_START_DELETE,
				     &index))) {
			ut_a(!page
			     || (ibool)!!page_is_comp(page)
			     == dict_table_is_comp(index->table));
			ptr = page_parse_delete_rec_list(type, ptr, end_ptr,
							 block, index, mtr);
		}
		break;
	case MLOG_LIST_END_COPY_CREATED: case MLOG_COMP_LIST_END_COPY_CREATED:
		ut_ad(!page || page_type == FIL_PAGE_INDEX);

		if (NULL != (ptr = mlog_parse_index(
				     ptr, end_ptr,
				     type == MLOG_COMP_LIST_END_COPY_CREATED,
				     &index))) {
			ut_a(!page
			     || (ibool)!!page_is_comp(page)
			     == dict_table_is_comp(index->table));
			ptr = page_parse_copy_rec_list_to_created_page(
				ptr, end_ptr, block, index, mtr);
		}
		break;
	case MLOG_PAGE_REORGANIZE: case MLOG_COMP_PAGE_REORGANIZE:
		ut_ad(!page || page_type == FIL_PAGE_INDEX);

		if (NULL != (ptr = mlog_parse_index(
				     ptr, end_ptr,
				     type == MLOG_COMP_PAGE_REORGANIZE,
				     &index))) {
			ut_a(!page
			     || (ibool)!!page_is_comp(page)
			     == dict_table_is_comp(index->table));
			ptr = btr_parse_page_reorganize(ptr, end_ptr, index,
							block, mtr);
		}
		break;
	case MLOG_PAGE_CREATE: case MLOG_COMP_PAGE_CREATE:
		/* Allow anything in page_type when creating a page. */
		ut_a(!page_zip);
		ptr = page_parse_create(ptr, end_ptr,
					type == MLOG_COMP_PAGE_CREATE,
					block, mtr);
		break;
	case MLOG_UNDO_INSERT:
		ut_ad(!page || page_type == FIL_PAGE_UNDO_LOG);
		ptr = trx_undo_parse_add_undo_rec(ptr, end_ptr, page);
		break;
	case MLOG_UNDO_ERASE_END:
		ut_ad(!page || page_type == FIL_PAGE_UNDO_LOG);
		ptr = trx_undo_parse_erase_page_end(ptr, end_ptr, page, mtr);
		break;
	case MLOG_UNDO_INIT:
		/* Allow anything in page_type when creating a page. */
		ptr = trx_undo_parse_page_init(ptr, end_ptr, page, mtr);
		break;
	case MLOG_UNDO_HDR_DISCARD:
		ut_ad(!page || page_type == FIL_PAGE_UNDO_LOG);
		ptr = trx_undo_parse_discard_latest(ptr, end_ptr, page, mtr);
		break;
	case MLOG_UNDO_HDR_CREATE:
	case MLOG_UNDO_HDR_REUSE:
		ut_ad(!page || page_type == FIL_PAGE_UNDO_LOG);
		ptr = trx_undo_parse_page_header(type, ptr, end_ptr,
						 page, mtr);
		break;
	case MLOG_REC_MIN_MARK: case MLOG_COMP_REC_MIN_MARK:
		ut_ad(!page || page_type == FIL_PAGE_INDEX);
		/* On a compressed page, MLOG_COMP_REC_MIN_MARK
		will be followed by MLOG_COMP_REC_DELETE
		or MLOG_ZIP_WRITE_HEADER(FIL_PAGE_PREV, FIL_NULL)
		in the same mini-transaction. */
		ut_a(type == MLOG_COMP_REC_MIN_MARK || !page_zip);
		ptr = btr_parse_set_min_rec_mark(
			ptr, end_ptr, type == MLOG_COMP_REC_MIN_MARK,
			page, mtr);
		break;
	case MLOG_REC_DELETE: case MLOG_COMP_REC_DELETE:
		ut_ad(!page || page_type == FIL_PAGE_INDEX);

		if (NULL != (ptr = mlog_parse_index(
				     ptr, end_ptr,
				     type == MLOG_COMP_REC_DELETE,
				     &index))) {
			ut_a(!page
			     || (ibool)!!page_is_comp(page)
			     == dict_table_is_comp(index->table));
			ptr = page_cur_parse_delete_rec(ptr, end_ptr,
							block, index, mtr);
		}
		break;
	case MLOG_IBUF_BITMAP_INIT:
		/* Allow anything in page_type when creating a page. */
		ptr = ibuf_parse_bitmap_init(ptr, end_ptr, block, mtr);
		break;
	case MLOG_INIT_FILE_PAGE:
		/* Allow anything in page_type when creating a page. */
		ptr = fsp_parse_init_file_page(ptr, end_ptr, block);
		break;
	case MLOG_WRITE_STRING:
		ut_ad(!page || page_type != FIL_PAGE_TYPE_ALLOCATED);
		ptr = mlog_parse_string(ptr, end_ptr, page, page_zip);
		break;
	case MLOG_FILE_RENAME:
		ptr = fil_op_log_parse_or_replay(ptr, end_ptr, type,
						 space_id, 0);
		break;
	case MLOG_FILE_CREATE:
	case MLOG_FILE_DELETE:
	case MLOG_FILE_CREATE2:
		ptr = fil_op_log_parse_or_replay(ptr, end_ptr, type, 0, 0);
		break;
	case MLOG_ZIP_WRITE_NODE_PTR:
		ut_ad(!page || page_type == FIL_PAGE_INDEX);
		ptr = page_zip_parse_write_node_ptr(ptr, end_ptr,
						    page, page_zip);
		break;
	case MLOG_ZIP_WRITE_BLOB_PTR:
		ut_ad(!page || page_type == FIL_PAGE_INDEX);
		ptr = page_zip_parse_write_blob_ptr(ptr, end_ptr,
						    page, page_zip);
		break;
	case MLOG_ZIP_WRITE_HEADER:
		ut_ad(!page || page_type == FIL_PAGE_INDEX);
		ptr = page_zip_parse_write_header(ptr, end_ptr,
						  page, page_zip);
		break;
	case MLOG_ZIP_PAGE_COMPRESS:
		/* Allow anything in page_type when creating a page. */
		ptr = page_zip_parse_compress(ptr, end_ptr,
					      page, page_zip);
		break;
	default:
		ptr = NULL;
		recv_sys->found_corrupt_log = TRUE;
	}

	if (index) {
		dict_table_t*	table = index->table;

		dict_mem_index_free(index);
		dict_mem_table_free(table);
	}

	return(ptr);
}

/*********************************************************************//**
Calculates the fold value of a page file address: used in inserting or
searching for a log record in the hash table.
@return	folded value */
UNIV_INLINE
ulint
recv_fold(
/*======*/
	ulint	space,	/*!< in: space */
	ulint	page_no)/*!< in: page number */
{
	return(ut_fold_ulint_pair(space, page_no));
}

/*********************************************************************//**
Calculates the hash value of a page file address: used in inserting or
searching for a log record in the hash table.
@return	folded value */
UNIV_INLINE
ulint
recv_hash(
/*======*/
	ulint	space,	/*!< in: space */
	ulint	page_no)/*!< in: page number */
{
	return(hash_calc_hash(recv_fold(space, page_no), recv_sys->addr_hash));
}

/*********************************************************************//**
Gets the hashed file address struct for a page.
@return	file address struct, NULL if not found from the hash table */
static
recv_addr_t*
recv_get_fil_addr_struct(
/*=====================*/
	ulint	space,	/*!< in: space id */
	ulint	page_no)/*!< in: page number */
{
	recv_addr_t*	recv_addr;

	recv_addr = HASH_GET_FIRST(recv_sys->addr_hash,
				   recv_hash(space, page_no));
	while (recv_addr) {
		if ((recv_addr->space == space)
		    && (recv_addr->page_no == page_no)) {

			break;
		}

		recv_addr = HASH_GET_NEXT(addr_hash, recv_addr);
	}

	return(recv_addr);
}

/*******************************************************************//**
Adds a new log record to the hash table of log records. */
static
void
recv_add_to_hash_table(
/*===================*/
	byte		type,		/*!< in: log record type */
	ulint		space,		/*!< in: space id */
	ulint		page_no,	/*!< in: page number */
	byte*		body,		/*!< in: log record body */
	byte*		rec_end,	/*!< in: log record end */
	ib_uint64_t	start_lsn,	/*!< in: start lsn of the mtr */
	ib_uint64_t	end_lsn)	/*!< in: end lsn of the mtr */
{
	recv_t*		recv;
	ulint		len;
	recv_data_t*	recv_data;
	recv_data_t**	prev_field;
	recv_addr_t*	recv_addr;

	if (fil_tablespace_deleted_or_being_deleted_in_mem(space, -1)) {
		/* The tablespace does not exist any more: do not store the
		log record */

		return;
	}

	len = rec_end - body;

	recv = mem_heap_alloc(recv_sys->heap, sizeof(recv_t));
	recv->type = type;
	recv->len = rec_end - body;
	recv->start_lsn = start_lsn;
	recv->end_lsn = end_lsn;

	recv_addr = recv_get_fil_addr_struct(space, page_no);

	if (recv_addr == NULL) {
		recv_addr = mem_heap_alloc(recv_sys->heap,
					   sizeof(recv_addr_t));
		recv_addr->space = space;
		recv_addr->page_no = page_no;
		recv_addr->state = RECV_NOT_PROCESSED;

		UT_LIST_INIT(recv_addr->rec_list);

		HASH_INSERT(recv_addr_t, addr_hash, recv_sys->addr_hash,
			    recv_fold(space, page_no), recv_addr);
		recv_sys->n_addrs++;
#if 0
		fprintf(stderr, "Inserting log rec for space %lu, page %lu\n",
			space, page_no);
#endif
	}

	UT_LIST_ADD_LAST(rec_list, recv_addr->rec_list, recv);

	prev_field = &(recv->data);

	/* Store the log record body in chunks of less than UNIV_PAGE_SIZE:
	recv_sys->heap grows into the buffer pool, and bigger chunks could not
	be allocated */

	while (rec_end > body) {

		len = rec_end - body;

		if (len > RECV_DATA_BLOCK_SIZE) {
			len = RECV_DATA_BLOCK_SIZE;
		}

		recv_data = mem_heap_alloc(recv_sys->heap,
					   sizeof(recv_data_t) + len);
		*prev_field = recv_data;

		memcpy(recv_data + 1, body, len);

		prev_field = &(recv_data->next);

		body += len;
	}

	*prev_field = NULL;
}

/*********************************************************************//**
Copies the log record body from recv to buf. */
static
void
recv_data_copy_to_buf(
/*==================*/
	byte*	buf,	/*!< in: buffer of length at least recv->len */
	recv_t*	recv)	/*!< in: log record */
{
	recv_data_t*	recv_data;
	ulint		part_len;
	ulint		len;

	len = recv->len;
	recv_data = recv->data;

	while (len > 0) {
		if (len > RECV_DATA_BLOCK_SIZE) {
			part_len = RECV_DATA_BLOCK_SIZE;
		} else {
			part_len = len;
		}

		ut_memcpy(buf, ((byte*)recv_data) + sizeof(recv_data_t),
			  part_len);
		buf += part_len;
		len -= part_len;

		recv_data = recv_data->next;
	}
}

/************************************************************************//**
Applies the hashed log records to the page, if the page lsn is less than the
lsn of a log record. This can be called when a buffer page has just been
read in, or also for a page already in the buffer pool. */
UNIV_INTERN
void
recv_recover_page_func(
/*===================*/
#ifndef UNIV_HOTBACKUP
	ibool		just_read_in,
				/*!< in: TRUE if the i/o handler calls
				this for a freshly read page */
#endif /* !UNIV_HOTBACKUP */
	buf_block_t*	block)	/*!< in/out: buffer block */
{
	page_t*		page;
	page_zip_des_t*	page_zip;
	recv_addr_t*	recv_addr;
	recv_t*		recv;
	byte*		buf;
	ib_uint64_t	start_lsn;
	ib_uint64_t	end_lsn;
	ib_uint64_t	page_lsn;
	ib_uint64_t	page_newest_lsn;
	ibool		modification_to_page;
#ifndef UNIV_HOTBACKUP
	ibool		success;
#endif /* !UNIV_HOTBACKUP */
	mtr_t		mtr;

	mutex_enter(&(recv_sys->mutex));

	if (recv_sys->apply_log_recs == FALSE) {

		/* Log records should not be applied now */

		mutex_exit(&(recv_sys->mutex));

		return;
	}

	recv_addr = recv_get_fil_addr_struct(buf_block_get_space(block),
					     buf_block_get_page_no(block));

	if ((recv_addr == NULL)
	    || (recv_addr->state == RECV_BEING_PROCESSED)
	    || (recv_addr->state == RECV_PROCESSED)) {

		mutex_exit(&(recv_sys->mutex));

		return;
	}

#if 0
	fprintf(stderr, "Recovering space %lu, page %lu\n",
		buf_block_get_space(block), buf_block_get_page_no(block));
#endif

	recv_addr->state = RECV_BEING_PROCESSED;

	mutex_exit(&(recv_sys->mutex));

	mtr_start(&mtr);
	mtr_set_log_mode(&mtr, MTR_LOG_NONE);

	page = block->frame;
	page_zip = buf_block_get_page_zip(block);

#ifndef UNIV_HOTBACKUP
	if (just_read_in) {
		/* Move the ownership of the x-latch on the page to
		this OS thread, so that we can acquire a second
		x-latch on it.  This is needed for the operations to
		the page to pass the debug checks. */

		rw_lock_x_lock_move_ownership(&block->lock);
	}

	success = buf_page_get_known_nowait(RW_X_LATCH, block,
					    BUF_KEEP_OLD,
					    __FILE__, __LINE__,
					    &mtr);
	ut_a(success);

	buf_block_dbg_add_level(block, SYNC_NO_ORDER_CHECK);
#endif /* !UNIV_HOTBACKUP */

	/* Read the newest modification lsn from the page */
	page_lsn = mach_read_from_8(page + FIL_PAGE_LSN);

#ifndef UNIV_HOTBACKUP
	/* It may be that the page has been modified in the buffer
	pool: read the newest modification lsn there */

	page_newest_lsn = buf_page_get_newest_modification(&block->page);

	if (page_newest_lsn) {

		page_lsn = page_newest_lsn;
	}
#else /* !UNIV_HOTBACKUP */
	/* In recovery from a backup we do not really use the buffer pool */
	page_newest_lsn = 0;
#endif /* !UNIV_HOTBACKUP */

	modification_to_page = FALSE;
	start_lsn = end_lsn = 0;

	recv = UT_LIST_GET_FIRST(recv_addr->rec_list);

	while (recv) {
		end_lsn = recv->end_lsn;

		if (recv->len > RECV_DATA_BLOCK_SIZE) {
			/* We have to copy the record body to a separate
			buffer */

			buf = mem_alloc(recv->len);

			recv_data_copy_to_buf(buf, recv);
		} else {
			buf = ((byte*)(recv->data)) + sizeof(recv_data_t);
		}

		if (recv->type == MLOG_INIT_FILE_PAGE) {
			page_lsn = page_newest_lsn;

			memset(FIL_PAGE_LSN + page, 0, 8);
			memset(UNIV_PAGE_SIZE - FIL_PAGE_END_LSN_OLD_CHKSUM
			       + page, 0, 8);

			if (page_zip) {
				memset(FIL_PAGE_LSN + page_zip->data, 0, 8);
			}
		}

		if (recv->start_lsn >= page_lsn) {

			ib_uint64_t	end_lsn;

			if (!modification_to_page) {

				modification_to_page = TRUE;
				start_lsn = recv->start_lsn;
			}

#ifdef UNIV_DEBUG
			if (log_debug_writes) {
				fprintf(stderr,
					"InnoDB: Applying log rec"
					" type %lu len %lu"
					" to space %lu page no %lu\n",
					(ulong) recv->type, (ulong) recv->len,
					(ulong) recv_addr->space,
					(ulong) recv_addr->page_no);
			}
#endif /* UNIV_DEBUG */

			recv_parse_or_apply_log_rec_body(recv->type, buf,
							 buf + recv->len,
							 block, &mtr,
							 recv_addr->space);

			end_lsn = recv->start_lsn + recv->len;
			mach_write_to_8(FIL_PAGE_LSN + page, end_lsn);
			mach_write_to_8(UNIV_PAGE_SIZE
					- FIL_PAGE_END_LSN_OLD_CHKSUM
					+ page, end_lsn);

			if (page_zip) {
				mach_write_to_8(FIL_PAGE_LSN
						+ page_zip->data, end_lsn);
			}
		}

		if (recv->len > RECV_DATA_BLOCK_SIZE) {
			mem_free(buf);
		}

		recv = UT_LIST_GET_NEXT(rec_list, recv);
	}

#ifdef UNIV_ZIP_DEBUG
	if (fil_page_get_type(page) == FIL_PAGE_INDEX) {
		page_zip_des_t*	page_zip = buf_block_get_page_zip(block);

		ut_a(!page_zip
		     || page_zip_validate_low(page_zip, page, NULL, FALSE));
	}
#endif /* UNIV_ZIP_DEBUG */

#ifndef UNIV_HOTBACKUP
	if (modification_to_page) {
		ut_a(block);

		log_flush_order_mutex_enter();
		buf_flush_recv_note_modification(block, start_lsn, end_lsn);
		log_flush_order_mutex_exit();
	}
#endif /* !UNIV_HOTBACKUP */

	/* Make sure that committing mtr does not change the modification
	lsn values of page */

	mtr.modifications = FALSE;

	mtr_commit(&mtr);

	mutex_enter(&(recv_sys->mutex));

	if (recv_max_page_lsn < page_lsn) {
		recv_max_page_lsn = page_lsn;
	}

	recv_addr->state = RECV_PROCESSED;

	ut_a(recv_sys->n_addrs);
	recv_sys->n_addrs--;

	mutex_exit(&(recv_sys->mutex));

}

#ifndef UNIV_HOTBACKUP
/*******************************************************************//**
Reads in pages which have hashed log records, from an area around a given
page number.
@return	number of pages found */
static
ulint
recv_read_in_area(
/*==============*/
	ulint	space,	/*!< in: space */
	ulint	zip_size,/*!< in: compressed page size in bytes, or 0 */
	ulint	page_no)/*!< in: page number */
{
	recv_addr_t* recv_addr;
	ulint	page_nos[RECV_READ_AHEAD_AREA];
	ulint	low_limit;
	ulint	n;

	low_limit = page_no - (page_no % RECV_READ_AHEAD_AREA);

	n = 0;

	for (page_no = low_limit; page_no < low_limit + RECV_READ_AHEAD_AREA;
	     page_no++) {
		recv_addr = recv_get_fil_addr_struct(space, page_no);

		if (recv_addr && !buf_page_peek(space, page_no)) {

			mutex_enter(&(recv_sys->mutex));

			if (recv_addr->state == RECV_NOT_PROCESSED) {
				recv_addr->state = RECV_BEING_READ;

				page_nos[n] = page_no;

				n++;
			}

			mutex_exit(&(recv_sys->mutex));
		}
	}

	buf_read_recv_pages(FALSE, space, zip_size, page_nos, n);
	/*
	fprintf(stderr, "Recv pages at %lu n %lu\n", page_nos[0], n);
	*/
	return(n);
}

/*******************************************************************//**
Empties the hash table of stored log records, applying them to appropriate
pages. */
UNIV_INTERN
void
recv_apply_hashed_log_recs(
/*=======================*/
	ibool	allow_ibuf)	/*!< in: if TRUE, also ibuf operations are
				allowed during the application; if FALSE,
				no ibuf operations are allowed, and after
				the application all file pages are flushed to
				disk and invalidated in buffer pool: this
				alternative means that no new log records
				can be generated during the application;
				the caller must in this case own the log
				mutex */
{
	recv_addr_t* recv_addr;
	ulint	i;
	ulint	n_pages;
	ibool	has_printed	= FALSE;
	mtr_t	mtr;
loop:
	mutex_enter(&(recv_sys->mutex));

	if (recv_sys->apply_batch_on) {

		mutex_exit(&(recv_sys->mutex));

		os_thread_sleep(500000);

		goto loop;
	}

<<<<<<< HEAD
	ut_ad(allow_ibuf == FALSE ? mutex_own(&log_sys->mutex) : !mutex_own(&log_sys->mutex));
=======
	ut_ad((!allow_ibuf) == mutex_own(&log_sys->mutex));
>>>>>>> e7061f7e

	if (!allow_ibuf) {
		recv_no_ibuf_operations = TRUE;
	}

	recv_sys->apply_log_recs = TRUE;
	recv_sys->apply_batch_on = TRUE;

	for (i = 0; i < hash_get_n_cells(recv_sys->addr_hash); i++) {

		recv_addr = HASH_GET_FIRST(recv_sys->addr_hash, i);

		while (recv_addr) {
			ulint	space = recv_addr->space;
			ulint	zip_size = fil_space_get_zip_size(space);
			ulint	page_no = recv_addr->page_no;

			if (recv_addr->state == RECV_NOT_PROCESSED) {
				if (!has_printed) {
					ut_print_timestamp(stderr);
					fputs("  InnoDB: Starting an"
					      " apply batch of log records"
					      " to the database...\n"
					      "InnoDB: Progress in percents: ",
					      stderr);
					has_printed = TRUE;
				}

				mutex_exit(&(recv_sys->mutex));

				if (buf_page_peek(space, page_no)) {
					buf_block_t*	block;

					mtr_start(&mtr);

					block = buf_page_get(
						space, zip_size, page_no,
						RW_X_LATCH, &mtr);
					buf_block_dbg_add_level(
						block, SYNC_NO_ORDER_CHECK);

					recv_recover_page(FALSE, block);
					mtr_commit(&mtr);
				} else {
					recv_read_in_area(space, zip_size,
							  page_no);
				}

				mutex_enter(&(recv_sys->mutex));
			}

			recv_addr = HASH_GET_NEXT(addr_hash, recv_addr);
		}

		if (has_printed
		    && (i * 100) / hash_get_n_cells(recv_sys->addr_hash)
		    != ((i + 1) * 100)
		    / hash_get_n_cells(recv_sys->addr_hash)) {

			fprintf(stderr, "%lu ", (ulong)
				((i * 100)
				 / hash_get_n_cells(recv_sys->addr_hash)));
		}
	}

	/* Wait until all the pages have been processed */

	while (recv_sys->n_addrs != 0) {

		mutex_exit(&(recv_sys->mutex));

		os_thread_sleep(500000);

		mutex_enter(&(recv_sys->mutex));
	}

	if (has_printed) {

		fprintf(stderr, "\n");
	}

	if (!allow_ibuf) {
		/* Flush all the file pages to disk and invalidate them in
		the buffer pool */

		ut_d(recv_no_log_write = TRUE);
		mutex_exit(&(recv_sys->mutex));
		mutex_exit(&(log_sys->mutex));

 		n_pages = buf_flush_list(ULINT_MAX, IB_ULONGLONG_MAX);
  		ut_a(n_pages != ULINT_UNDEFINED);
  
 		buf_flush_wait_batch_end(NULL, BUF_FLUSH_LIST);

		buf_pool_invalidate();

		mutex_enter(&(log_sys->mutex));
		mutex_enter(&(recv_sys->mutex));
		ut_d(recv_no_log_write = FALSE);

		recv_no_ibuf_operations = FALSE;
	}

	recv_sys->apply_log_recs = FALSE;
	recv_sys->apply_batch_on = FALSE;

	recv_sys_empty_hash();

	if (has_printed) {
		fprintf(stderr, "InnoDB: Apply batch completed\n");
	}

	mutex_exit(&(recv_sys->mutex));
}
#else /* !UNIV_HOTBACKUP */
/*******************************************************************//**
Applies log records in the hash table to a backup. */
UNIV_INTERN
void
recv_apply_log_recs_for_backup(void)
/*================================*/
{
	recv_addr_t*	recv_addr;
	ulint		n_hash_cells;
	buf_block_t*	block;
	ulint		actual_size;
	ibool		success;
	ulint		error;
	ulint		i;

	recv_sys->apply_log_recs = TRUE;
	recv_sys->apply_batch_on = TRUE;

	block = back_block1;

	fputs("InnoDB: Starting an apply batch of log records"
	      " to the database...\n"
	      "InnoDB: Progress in percents: ", stderr);

	n_hash_cells = hash_get_n_cells(recv_sys->addr_hash);

	for (i = 0; i < n_hash_cells; i++) {
		/* The address hash table is externally chained */
		recv_addr = hash_get_nth_cell(recv_sys->addr_hash, i)->node;

		while (recv_addr != NULL) {

			ulint	zip_size
				= fil_space_get_zip_size(recv_addr->space);

			if (zip_size == ULINT_UNDEFINED) {
#if 0
				fprintf(stderr,
					"InnoDB: Warning: cannot apply"
					" log record to"
					" tablespace %lu page %lu,\n"
					"InnoDB: because tablespace with"
					" that id does not exist.\n",
					recv_addr->space, recv_addr->page_no);
#endif
				recv_addr->state = RECV_PROCESSED;

				ut_a(recv_sys->n_addrs);
				recv_sys->n_addrs--;

				goto skip_this_recv_addr;
			}

			/* We simulate a page read made by the buffer pool, to
			make sure the recovery apparatus works ok. We must init
			the block. */

			buf_page_init_for_backup_restore(
				recv_addr->space, recv_addr->page_no,
				zip_size, block);

			/* Extend the tablespace's last file if the page_no
			does not fall inside its bounds; we assume the last
			file is auto-extending, and ibbackup copied the file
			when it still was smaller */

			success = fil_extend_space_to_desired_size(
				&actual_size,
				recv_addr->space, recv_addr->page_no + 1);
			if (!success) {
				fprintf(stderr,
					"InnoDB: Fatal error: cannot extend"
					" tablespace %lu to hold %lu pages\n",
					recv_addr->space, recv_addr->page_no);

				exit(1);
			}

			/* Read the page from the tablespace file using the
			fil0fil.c routines */

			if (zip_size) {
				error = fil_io(OS_FILE_READ, TRUE,
					       recv_addr->space, zip_size,
					       recv_addr->page_no, 0, zip_size,
					       block->page.zip.data, NULL);
				if (error == DB_SUCCESS
				    && !buf_zip_decompress(block, TRUE)) {
					exit(1);
				}
			} else {
				error = fil_io(OS_FILE_READ, TRUE,
					       recv_addr->space, 0,
					       recv_addr->page_no, 0,
					       UNIV_PAGE_SIZE,
					       block->frame, NULL);
			}

			if (error != DB_SUCCESS) {
				fprintf(stderr,
					"InnoDB: Fatal error: cannot read"
					" from tablespace"
					" %lu page number %lu\n",
					(ulong) recv_addr->space,
					(ulong) recv_addr->page_no);

				exit(1);
			}

			/* Apply the log records to this page */
			recv_recover_page(FALSE, block);

			/* Write the page back to the tablespace file using the
			fil0fil.c routines */

			buf_flush_init_for_writing(
				block->frame, buf_block_get_page_zip(block),
				mach_read_from_8(block->frame + FIL_PAGE_LSN));

			if (zip_size) {
				error = fil_io(OS_FILE_WRITE, TRUE,
					       recv_addr->space, zip_size,
					       recv_addr->page_no, 0,
					       zip_size,
					       block->page.zip.data, NULL);
			} else {
				error = fil_io(OS_FILE_WRITE, TRUE,
					       recv_addr->space, 0,
					       recv_addr->page_no, 0,
					       UNIV_PAGE_SIZE,
					       block->frame, NULL);
			}
skip_this_recv_addr:
			recv_addr = HASH_GET_NEXT(addr_hash, recv_addr);
		}

		if ((100 * i) / n_hash_cells
		    != (100 * (i + 1)) / n_hash_cells) {
			fprintf(stderr, "%lu ",
				(ulong) ((100 * i) / n_hash_cells));
			fflush(stderr);
		}
	}

	recv_sys_empty_hash();
}
#endif /* !UNIV_HOTBACKUP */

/*******************************************************************//**
Tries to parse a single log record and returns its length.
@return	length of the record, or 0 if the record was not complete */
static
ulint
recv_parse_log_rec(
/*===============*/
	byte*	ptr,	/*!< in: pointer to a buffer */
	byte*	end_ptr,/*!< in: pointer to the buffer end */
	byte*	type,	/*!< out: type */
	ulint*	space,	/*!< out: space id */
	ulint*	page_no,/*!< out: page number */
	byte**	body)	/*!< out: log record body start */
{
	byte*	new_ptr;

	*body = NULL;

	if (ptr == end_ptr) {

		return(0);
	}

	if (*ptr == MLOG_MULTI_REC_END) {

		*type = *ptr;

		return(1);
	}

	if (*ptr == MLOG_DUMMY_RECORD) {
		*type = *ptr;

		*space = ULINT_UNDEFINED - 1; /* For debugging */

		return(1);
	}

	new_ptr = mlog_parse_initial_log_record(ptr, end_ptr, type, space,
						page_no);
	*body = new_ptr;

	if (UNIV_UNLIKELY(!new_ptr)) {

		return(0);
	}

#ifdef UNIV_LOG_LSN_DEBUG
	if (*type == MLOG_LSN) {
		ib_uint64_t	lsn = (ib_uint64_t) *space << 32 | *page_no;
# ifdef UNIV_LOG_DEBUG
		ut_a(lsn == log_sys->old_lsn);
# else /* UNIV_LOG_DEBUG */
		ut_a(lsn == recv_sys->recovered_lsn);
# endif /* UNIV_LOG_DEBUG */
	}
#endif /* UNIV_LOG_LSN_DEBUG */

	new_ptr = recv_parse_or_apply_log_rec_body(*type, new_ptr, end_ptr,
						   NULL, NULL, *space);
	if (UNIV_UNLIKELY(new_ptr == NULL)) {

		return(0);
	}

	if (*page_no > recv_max_parsed_page_no) {
		recv_max_parsed_page_no = *page_no;
	}

	return(new_ptr - ptr);
}

/*******************************************************//**
Calculates the new value for lsn when more data is added to the log. */
static
ib_uint64_t
recv_calc_lsn_on_data_add(
/*======================*/
	ib_uint64_t	lsn,	/*!< in: old lsn */
	ib_uint64_t	len)	/*!< in: this many bytes of data is
				added, log block headers not included */
{
	ulint	frag_len;
	ulint	lsn_len;

	frag_len = (((ulint) lsn) % OS_FILE_LOG_BLOCK_SIZE)
		- LOG_BLOCK_HDR_SIZE;
	ut_ad(frag_len < OS_FILE_LOG_BLOCK_SIZE - LOG_BLOCK_HDR_SIZE
	      - LOG_BLOCK_TRL_SIZE);
	lsn_len = (ulint) len;
	lsn_len += (lsn_len + frag_len)
		/ (OS_FILE_LOG_BLOCK_SIZE - LOG_BLOCK_HDR_SIZE
		   - LOG_BLOCK_TRL_SIZE)
		* (LOG_BLOCK_HDR_SIZE + LOG_BLOCK_TRL_SIZE);

	return(lsn + lsn_len);
}

#ifdef UNIV_LOG_DEBUG
/*******************************************************//**
Checks that the parser recognizes incomplete initial segments of a log
record as incomplete. */
static
void
recv_check_incomplete_log_recs(
/*===========================*/
	byte*	ptr,	/*!< in: pointer to a complete log record */
	ulint	len)	/*!< in: length of the log record */
{
	ulint	i;
	byte	type;
	ulint	space;
	ulint	page_no;
	byte*	body;

	for (i = 0; i < len; i++) {
		ut_a(0 == recv_parse_log_rec(ptr, ptr + i, &type, &space,
					     &page_no, &body));
	}
}
#endif /* UNIV_LOG_DEBUG */

/*******************************************************//**
Prints diagnostic info of corrupt log. */
static
void
recv_report_corrupt_log(
/*====================*/
	byte*	ptr,	/*!< in: pointer to corrupt log record */
	byte	type,	/*!< in: type of the record */
	ulint	space,	/*!< in: space id, this may also be garbage */
	ulint	page_no)/*!< in: page number, this may also be garbage */
{
	fprintf(stderr,
		"InnoDB: ############### CORRUPT LOG RECORD FOUND\n"
		"InnoDB: Log record type %lu, space id %lu, page number %lu\n"
		"InnoDB: Log parsing proceeded successfully up to %llu\n"
		"InnoDB: Previous log record type %lu, is multi %lu\n"
		"InnoDB: Recv offset %lu, prev %lu\n",
		(ulong) type, (ulong) space, (ulong) page_no,
		recv_sys->recovered_lsn,
		(ulong) recv_previous_parsed_rec_type,
		(ulong) recv_previous_parsed_rec_is_multi,
		(ulong) (ptr - recv_sys->buf),
		(ulong) recv_previous_parsed_rec_offset);

	if ((ulint)(ptr - recv_sys->buf + 100)
	    > recv_previous_parsed_rec_offset
	    && (ulint)(ptr - recv_sys->buf + 100
		       - recv_previous_parsed_rec_offset)
	    < 200000) {
		fputs("InnoDB: Hex dump of corrupt log starting"
		      " 100 bytes before the start\n"
		      "InnoDB: of the previous log rec,\n"
		      "InnoDB: and ending 100 bytes after the start"
		      " of the corrupt rec:\n",
		      stderr);

		ut_print_buf(stderr,
			     recv_sys->buf
			     + recv_previous_parsed_rec_offset - 100,
			     ptr - recv_sys->buf + 200
			     - recv_previous_parsed_rec_offset);
		putc('\n', stderr);
	}

#ifndef UNIV_HOTBACKUP
	if (!srv_force_recovery) {
		fputs("InnoDB: Set innodb_force_recovery"
		      " to ignore this error.\n", stderr);
		ut_error;
	}
#endif /* !UNIV_HOTBACKUP */

	fputs("InnoDB: WARNING: the log file may have been corrupt and it\n"
	      "InnoDB: is possible that the log scan did not proceed\n"
	      "InnoDB: far enough in recovery! Please run CHECK TABLE\n"
	      "InnoDB: on your InnoDB tables to check that they are ok!\n"
	      "InnoDB: If mysqld crashes after this recovery, look at\n"
	      "InnoDB: " REFMAN "forcing-innodb-recovery.html\n"
	      "InnoDB: about forcing recovery.\n", stderr);

	fflush(stderr);
}

/*******************************************************//**
Parses log records from a buffer and stores them to a hash table to wait
merging to file pages.
@return	currently always returns FALSE */
static
ibool
recv_parse_log_recs(
/*================*/
	ibool	store_to_hash)	/*!< in: TRUE if the records should be stored
				to the hash table; this is set to FALSE if just
				debug checking is needed */
{
	byte*		ptr;
	byte*		end_ptr;
	ulint		single_rec;
	ulint		len;
	ulint		total_len;
	ib_uint64_t	new_recovered_lsn;
	ib_uint64_t	old_lsn;
	byte		type;
	ulint		space;
	ulint		page_no;
	byte*		body;
	ulint		n_recs;

	ut_ad(mutex_own(&(log_sys->mutex)));
	ut_ad(recv_sys->parse_start_lsn != 0);
loop:
	ptr = recv_sys->buf + recv_sys->recovered_offset;

	end_ptr = recv_sys->buf + recv_sys->len;

	if (ptr == end_ptr) {

		return(FALSE);
	}

	single_rec = (ulint)*ptr & MLOG_SINGLE_REC_FLAG;

	if (single_rec || *ptr == MLOG_DUMMY_RECORD) {
		/* The mtr only modified a single page, or this is a file op */

		old_lsn = recv_sys->recovered_lsn;

		/* Try to parse a log record, fetching its type, space id,
		page no, and a pointer to the body of the log record */

		len = recv_parse_log_rec(ptr, end_ptr, &type, &space,
					 &page_no, &body);

		if (len == 0 || recv_sys->found_corrupt_log) {
			if (recv_sys->found_corrupt_log) {

				recv_report_corrupt_log(ptr,
							type, space, page_no);
			}

			return(FALSE);
		}

		new_recovered_lsn = recv_calc_lsn_on_data_add(old_lsn, len);

		if (new_recovered_lsn > recv_sys->scanned_lsn) {
			/* The log record filled a log block, and we require
			that also the next log block should have been scanned
			in */

			return(FALSE);
		}

		recv_previous_parsed_rec_type = (ulint)type;
		recv_previous_parsed_rec_offset = recv_sys->recovered_offset;
		recv_previous_parsed_rec_is_multi = 0;

		recv_sys->recovered_offset += len;
		recv_sys->recovered_lsn = new_recovered_lsn;

#ifdef UNIV_DEBUG
		if (log_debug_writes) {
			fprintf(stderr,
				"InnoDB: Parsed a single log rec"
				" type %lu len %lu space %lu page no %lu\n",
				(ulong) type, (ulong) len, (ulong) space,
				(ulong) page_no);
		}
#endif /* UNIV_DEBUG */

		if (type == MLOG_DUMMY_RECORD) {
			/* Do nothing */

		} else if (!store_to_hash) {
			/* In debug checking, update a replicate page
			according to the log record, and check that it
			becomes identical with the original page */
#ifdef UNIV_LOG_DEBUG
			recv_check_incomplete_log_recs(ptr, len);
#endif/* UNIV_LOG_DEBUG */

		} else if (type == MLOG_FILE_CREATE
			   || type == MLOG_FILE_CREATE2
			   || type == MLOG_FILE_RENAME
			   || type == MLOG_FILE_DELETE) {
			ut_a(space);
#ifdef UNIV_HOTBACKUP
			if (recv_replay_file_ops) {

				/* In ibbackup --apply-log, replay an .ibd file
				operation, if possible; note that
				fil_path_to_mysql_datadir is set in ibbackup to
				point to the datadir we should use there */

				if (NULL == fil_op_log_parse_or_replay(
					    body, end_ptr, type,
					    space, page_no)) {
					fprintf(stderr,
						"InnoDB: Error: file op"
						" log record of type %lu"
						" space %lu not complete in\n"
						"InnoDB: the replay phase."
						" Path %s\n",
						(ulint)type, space,
						(char*)(body + 2));

					ut_error;
				}
			}
#endif
			/* In normal mysqld crash recovery we do not try to
			replay file operations */
#ifdef UNIV_LOG_LSN_DEBUG
		} else if (type == MLOG_LSN) {
			/* Do not add these records to the hash table.
			The page number and space id fields are misused
			for something else. */
#endif /* UNIV_LOG_LSN_DEBUG */
		} else {
			recv_add_to_hash_table(type, space, page_no, body,
					       ptr + len, old_lsn,
					       recv_sys->recovered_lsn);
		}
	} else {
		/* Check that all the records associated with the single mtr
		are included within the buffer */

		total_len = 0;
		n_recs = 0;

		for (;;) {
			len = recv_parse_log_rec(ptr, end_ptr, &type, &space,
						 &page_no, &body);
			if (len == 0 || recv_sys->found_corrupt_log) {

				if (recv_sys->found_corrupt_log) {

					recv_report_corrupt_log(
						ptr, type, space, page_no);
				}

				return(FALSE);
			}

			recv_previous_parsed_rec_type = (ulint)type;
			recv_previous_parsed_rec_offset
				= recv_sys->recovered_offset + total_len;
			recv_previous_parsed_rec_is_multi = 1;

#ifdef UNIV_LOG_DEBUG
			if ((!store_to_hash) && (type != MLOG_MULTI_REC_END)) {
				recv_check_incomplete_log_recs(ptr, len);
			}
#endif /* UNIV_LOG_DEBUG */

#ifdef UNIV_DEBUG
			if (log_debug_writes) {
				fprintf(stderr,
					"InnoDB: Parsed a multi log rec"
					" type %lu len %lu"
					" space %lu page no %lu\n",
					(ulong) type, (ulong) len,
					(ulong) space, (ulong) page_no);
			}
#endif /* UNIV_DEBUG */

			total_len += len;
			n_recs++;

			ptr += len;

			if (type == MLOG_MULTI_REC_END) {

				/* Found the end mark for the records */

				break;
			}
		}

		new_recovered_lsn = recv_calc_lsn_on_data_add(
			recv_sys->recovered_lsn, total_len);

		if (new_recovered_lsn > recv_sys->scanned_lsn) {
			/* The log record filled a log block, and we require
			that also the next log block should have been scanned
			in */

			return(FALSE);
		}

		/* Add all the records to the hash table */

		ptr = recv_sys->buf + recv_sys->recovered_offset;

		for (;;) {
			old_lsn = recv_sys->recovered_lsn;
			len = recv_parse_log_rec(ptr, end_ptr, &type, &space,
						 &page_no, &body);
			if (recv_sys->found_corrupt_log) {

				recv_report_corrupt_log(ptr,
							type, space, page_no);
			}

			ut_a(len != 0);
			ut_a(0 == ((ulint)*ptr & MLOG_SINGLE_REC_FLAG));

			recv_sys->recovered_offset += len;
			recv_sys->recovered_lsn
				= recv_calc_lsn_on_data_add(old_lsn, len);
			if (type == MLOG_MULTI_REC_END) {

				/* Found the end mark for the records */

				break;
			}

			if (store_to_hash
#ifdef UNIV_LOG_LSN_DEBUG
			    && type != MLOG_LSN
#endif /* UNIV_LOG_LSN_DEBUG */
			    ) {
				recv_add_to_hash_table(type, space, page_no,
						       body, ptr + len,
						       old_lsn,
						       new_recovered_lsn);
			}

			ptr += len;
		}
	}

	goto loop;
}

/*******************************************************//**
Adds data from a new log block to the parsing buffer of recv_sys if
recv_sys->parse_start_lsn is non-zero.
@return	TRUE if more data added */
static
ibool
recv_sys_add_to_parsing_buf(
/*========================*/
	const byte*	log_block,	/*!< in: log block */
	ib_uint64_t	scanned_lsn)	/*!< in: lsn of how far we were able
					to find data in this log block */
{
	ulint	more_len;
	ulint	data_len;
	ulint	start_offset;
	ulint	end_offset;

	ut_ad(scanned_lsn >= recv_sys->scanned_lsn);

	if (!recv_sys->parse_start_lsn) {
		/* Cannot start parsing yet because no start point for
		it found */

		return(FALSE);
	}

	data_len = log_block_get_data_len(log_block);

	if (recv_sys->parse_start_lsn >= scanned_lsn) {

		return(FALSE);

	} else if (recv_sys->scanned_lsn >= scanned_lsn) {

		return(FALSE);

	} else if (recv_sys->parse_start_lsn > recv_sys->scanned_lsn) {
		more_len = (ulint) (scanned_lsn - recv_sys->parse_start_lsn);
	} else {
		more_len = (ulint) (scanned_lsn - recv_sys->scanned_lsn);
	}

	if (more_len == 0) {

		return(FALSE);
	}

	ut_ad(data_len >= more_len);

	start_offset = data_len - more_len;

	if (start_offset < LOG_BLOCK_HDR_SIZE) {
		start_offset = LOG_BLOCK_HDR_SIZE;
	}

	end_offset = data_len;

	if (end_offset > OS_FILE_LOG_BLOCK_SIZE - LOG_BLOCK_TRL_SIZE) {
		end_offset = OS_FILE_LOG_BLOCK_SIZE - LOG_BLOCK_TRL_SIZE;
	}

	ut_ad(start_offset <= end_offset);

	if (start_offset < end_offset) {
		ut_memcpy(recv_sys->buf + recv_sys->len,
			  log_block + start_offset, end_offset - start_offset);

		recv_sys->len += end_offset - start_offset;

		ut_a(recv_sys->len <= RECV_PARSING_BUF_SIZE);
	}

	return(TRUE);
}

/*******************************************************//**
Moves the parsing buffer data left to the buffer start. */
static
void
recv_sys_justify_left_parsing_buf(void)
/*===================================*/
{
	ut_memmove(recv_sys->buf, recv_sys->buf + recv_sys->recovered_offset,
		   recv_sys->len - recv_sys->recovered_offset);

	recv_sys->len -= recv_sys->recovered_offset;

	recv_sys->recovered_offset = 0;
}

/*******************************************************//**
Scans log from a buffer and stores new log data to the parsing buffer.
Parses and hashes the log records if new data found.  Unless
UNIV_HOTBACKUP is defined, this function will apply log records
automatically when the hash table becomes full.
@return TRUE if limit_lsn has been reached, or not able to scan any
more in this log group */
UNIV_INTERN
ibool
recv_scan_log_recs(
/*===============*/
	ulint		available_memory,/*!< in: we let the hash table of recs
					to grow to this size, at the maximum */
	ibool		store_to_hash,	/*!< in: TRUE if the records should be
					stored to the hash table; this is set
					to FALSE if just debug checking is
					needed */
	const byte*	buf,		/*!< in: buffer containing a log
					segment or garbage */
	ulint		len,		/*!< in: buffer length */
	ib_uint64_t	start_lsn,	/*!< in: buffer start lsn */
	ib_uint64_t*	contiguous_lsn,	/*!< in/out: it is known that all log
					groups contain contiguous log data up
					to this lsn */
	ib_uint64_t*	group_scanned_lsn)/*!< out: scanning succeeded up to
					this lsn */
{
	const byte*	log_block;
	ulint		no;
	ib_uint64_t	scanned_lsn;
	ibool		finished;
	ulint		data_len;
	ibool		more_data;

	ut_ad(start_lsn % OS_FILE_LOG_BLOCK_SIZE == 0);
	ut_ad(len % OS_FILE_LOG_BLOCK_SIZE == 0);
	ut_ad(len >= OS_FILE_LOG_BLOCK_SIZE);
	ut_a(store_to_hash <= TRUE);

	finished = FALSE;

	log_block = buf;
	scanned_lsn = start_lsn;
	more_data = FALSE;

	do {
		no = log_block_get_hdr_no(log_block);
		/*
		fprintf(stderr, "Log block header no %lu\n", no);

		fprintf(stderr, "Scanned lsn no %lu\n",
		log_block_convert_lsn_to_no(scanned_lsn));
		*/
		if (no != log_block_convert_lsn_to_no(scanned_lsn)
		    || !log_block_checksum_is_ok_or_old_format(log_block)) {

			if (no == log_block_convert_lsn_to_no(scanned_lsn)
			    && !log_block_checksum_is_ok_or_old_format(
				    log_block)) {
				fprintf(stderr,
					"InnoDB: Log block no %lu at"
					" lsn %llu has\n"
					"InnoDB: ok header, but checksum field"
					" contains %lu, should be %lu\n",
					(ulong) no,
					scanned_lsn,
					(ulong) log_block_get_checksum(
						log_block),
					(ulong) log_block_calc_checksum(
						log_block));
			}

			/* Garbage or an incompletely written log block */

			finished = TRUE;

			break;
		}

		if (log_block_get_flush_bit(log_block)) {
			/* This block was a start of a log flush operation:
			we know that the previous flush operation must have
			been completed for all log groups before this block
			can have been flushed to any of the groups. Therefore,
			we know that log data is contiguous up to scanned_lsn
			in all non-corrupt log groups. */

			if (scanned_lsn > *contiguous_lsn) {
				*contiguous_lsn = scanned_lsn;
			}
		}

		data_len = log_block_get_data_len(log_block);

		if ((store_to_hash || (data_len == OS_FILE_LOG_BLOCK_SIZE))
		    && scanned_lsn + data_len > recv_sys->scanned_lsn
		    && (recv_sys->scanned_checkpoint_no > 0)
		    && (log_block_get_checkpoint_no(log_block)
			< recv_sys->scanned_checkpoint_no)
		    && (recv_sys->scanned_checkpoint_no
			- log_block_get_checkpoint_no(log_block)
			> 0x80000000UL)) {

			/* Garbage from a log buffer flush which was made
			before the most recent database recovery */

			finished = TRUE;
#ifdef UNIV_LOG_DEBUG
			/* This is not really an error, but currently
			we stop here in the debug version: */

			ut_error;
#endif
			break;
		}

		if (!recv_sys->parse_start_lsn
		    && (log_block_get_first_rec_group(log_block) > 0)) {

			/* We found a point from which to start the parsing
			of log records */

			recv_sys->parse_start_lsn = scanned_lsn
				+ log_block_get_first_rec_group(log_block);
			recv_sys->scanned_lsn = recv_sys->parse_start_lsn;
			recv_sys->recovered_lsn = recv_sys->parse_start_lsn;
		}

		scanned_lsn += data_len;

		if (scanned_lsn > recv_sys->scanned_lsn) {

			/* We have found more entries. If this scan is
 			of startup type, we must initiate crash recovery
			environment before parsing these log records. */

#ifndef UNIV_HOTBACKUP
			if (recv_log_scan_is_startup_type
			    && !recv_needed_recovery) {

				fprintf(stderr,
					"InnoDB: Log scan progressed"
					" past the checkpoint lsn %llu\n",
					recv_sys->scanned_lsn);
				recv_init_crash_recovery();
			}
#endif /* !UNIV_HOTBACKUP */

			/* We were able to find more log data: add it to the
			parsing buffer if parse_start_lsn is already
			non-zero */

			if (recv_sys->len + 4 * OS_FILE_LOG_BLOCK_SIZE
			    >= RECV_PARSING_BUF_SIZE) {
				fprintf(stderr,
					"InnoDB: Error: log parsing"
					" buffer overflow."
					" Recovery may have failed!\n");

				recv_sys->found_corrupt_log = TRUE;

#ifndef UNIV_HOTBACKUP
				if (!srv_force_recovery) {
					fputs("InnoDB: Set"
					      " innodb_force_recovery"
					      " to ignore this error.\n",
					      stderr);
					ut_error;
				}
#endif /* !UNIV_HOTBACKUP */

			} else if (!recv_sys->found_corrupt_log) {
				more_data = recv_sys_add_to_parsing_buf(
					log_block, scanned_lsn);
			}

			recv_sys->scanned_lsn = scanned_lsn;
			recv_sys->scanned_checkpoint_no
				= log_block_get_checkpoint_no(log_block);
		}

		if (data_len < OS_FILE_LOG_BLOCK_SIZE) {
			/* Log data for this group ends here */

			finished = TRUE;
			break;
		} else {
			log_block += OS_FILE_LOG_BLOCK_SIZE;
		}
	} while (log_block < buf + len && !finished);

	*group_scanned_lsn = scanned_lsn;

	if (recv_needed_recovery
	    || (recv_is_from_backup && !recv_is_making_a_backup)) {
		recv_scan_print_counter++;

		if (finished || (recv_scan_print_counter % 80 == 0)) {

			fprintf(stderr,
				"InnoDB: Doing recovery: scanned up to"
				" log sequence number %llu\n",
				*group_scanned_lsn);
		}
	}

	if (more_data && !recv_sys->found_corrupt_log) {
		/* Try to parse more log records */

		recv_parse_log_recs(store_to_hash);

#ifndef UNIV_HOTBACKUP
		if (store_to_hash
		    && mem_heap_get_size(recv_sys->heap) > available_memory) {

			/* Hash table of log records has grown too big:
			empty it; FALSE means no ibuf operations
			allowed, as we cannot add new records to the
			log yet: they would be produced by ibuf
			operations */

			recv_apply_hashed_log_recs(FALSE);
		}
#endif /* !UNIV_HOTBACKUP */

		if (recv_sys->recovered_offset > RECV_PARSING_BUF_SIZE / 4) {
			/* Move parsing buffer data to the buffer start */

			recv_sys_justify_left_parsing_buf();
		}
	}

	return(finished);
}

#ifndef UNIV_HOTBACKUP
/*******************************************************//**
Scans log from a buffer and stores new log data to the parsing buffer. Parses
and hashes the log records if new data found. */
static
void
recv_group_scan_log_recs(
/*=====================*/
	log_group_t*	group,		/*!< in: log group */
	ib_uint64_t*	contiguous_lsn,	/*!< in/out: it is known that all log
					groups contain contiguous log data up
					to this lsn */
	ib_uint64_t*	group_scanned_lsn)/*!< out: scanning succeeded up to
					this lsn */
{
	ibool		finished;
	ib_uint64_t	start_lsn;
	ib_uint64_t	end_lsn;

	finished = FALSE;

	start_lsn = *contiguous_lsn;

	while (!finished) {
		end_lsn = start_lsn + RECV_SCAN_SIZE;

		log_group_read_log_seg(LOG_RECOVER, log_sys->buf,
				       group, start_lsn, end_lsn);

		finished = recv_scan_log_recs(
			(buf_pool_get_n_pages()
			- (recv_n_pool_free_frames * srv_buf_pool_instances))
			* UNIV_PAGE_SIZE,
			TRUE, log_sys->buf, RECV_SCAN_SIZE,
			start_lsn, contiguous_lsn, group_scanned_lsn);
		start_lsn = end_lsn;
	}

#ifdef UNIV_DEBUG
	if (log_debug_writes) {
		fprintf(stderr,
			"InnoDB: Scanned group %lu up to"
			" log sequence number %llu\n",
			(ulong) group->id,
			*group_scanned_lsn);
	}
#endif /* UNIV_DEBUG */
}

/*******************************************************//**
Initialize crash recovery environment. Can be called iff
recv_needed_recovery == FALSE. */
static
void
recv_init_crash_recovery(void)
/*==========================*/
{
	ut_a(!recv_needed_recovery);

	recv_needed_recovery = TRUE;

	ut_print_timestamp(stderr);

	fprintf(stderr,
		"  InnoDB: Database was not"
		" shut down normally!\n"
		"InnoDB: Starting crash recovery.\n");

	fprintf(stderr,
		"InnoDB: Reading tablespace information"
		" from the .ibd files...\n");

	fil_load_single_table_tablespaces();

	/* If we are using the doublewrite method, we will
	check if there are half-written pages in data files,
	and restore them from the doublewrite buffer if
	possible */

	if (srv_force_recovery < SRV_FORCE_NO_LOG_REDO) {

		fprintf(stderr,
			"InnoDB: Restoring possible"
			" half-written data pages from"
			" the doublewrite\n"
			"InnoDB: buffer...\n");
		trx_sys_doublewrite_init_or_restore_pages(TRUE);
	}
}

/********************************************************//**
Recovers from a checkpoint. When this function returns, the database is able
to start processing of new user transactions, but the function
recv_recovery_from_checkpoint_finish should be called later to complete
the recovery and free the resources used in it.
@return	error code or DB_SUCCESS */
UNIV_INTERN
ulint
recv_recovery_from_checkpoint_start_func(
/*=====================================*/
#ifdef UNIV_LOG_ARCHIVE
	ulint		type,		/*!< in: LOG_CHECKPOINT or
					LOG_ARCHIVE */
	ib_uint64_t	limit_lsn,	/*!< in: recover up to this lsn
					if possible */
#endif /* UNIV_LOG_ARCHIVE */
	ib_uint64_t	min_flushed_lsn,/*!< in: min flushed lsn from
					data files */
	ib_uint64_t	max_flushed_lsn)/*!< in: max flushed lsn from
					data files */
{
	log_group_t*	group;
	log_group_t*	max_cp_group;
	log_group_t*	up_to_date_group;
	ulint		max_cp_field;
	ib_uint64_t	checkpoint_lsn;
	ib_uint64_t	checkpoint_no;
	ib_uint64_t	old_scanned_lsn;
	ib_uint64_t	group_scanned_lsn= 0;
	ib_uint64_t	contiguous_lsn;
#ifdef UNIV_LOG_ARCHIVE
	ib_uint64_t	archived_lsn;
#endif /* UNIV_LOG_ARCHIVE */
	byte*		buf;
	byte		log_hdr_buf[LOG_FILE_HDR_SIZE];
	ulint		err;

#ifdef UNIV_LOG_ARCHIVE
	ut_ad(type != LOG_CHECKPOINT || limit_lsn == IB_ULONGLONG_MAX);
/** TRUE when recovering from a checkpoint */
# define TYPE_CHECKPOINT	(type == LOG_CHECKPOINT)
/** Recover up to this log sequence number */
# define LIMIT_LSN		limit_lsn
#else /* UNIV_LOG_ARCHIVE */
/** TRUE when recovering from a checkpoint */
# define TYPE_CHECKPOINT	1
/** Recover up to this log sequence number */
# define LIMIT_LSN		IB_ULONGLONG_MAX
#endif /* UNIV_LOG_ARCHIVE */

	if (TYPE_CHECKPOINT) {
		recv_sys_create();
		recv_sys_init(buf_pool_get_curr_size());
	}

	if (srv_force_recovery >= SRV_FORCE_NO_LOG_REDO) {
		fprintf(stderr,
			"InnoDB: The user has set SRV_FORCE_NO_LOG_REDO on\n");
		fprintf(stderr,
			"InnoDB: Skipping log redo\n");

		return(DB_SUCCESS);
	}

	recv_recovery_on = TRUE;

	recv_sys->limit_lsn = LIMIT_LSN;

	mutex_enter(&(log_sys->mutex));

	/* Look for the latest checkpoint from any of the log groups */

	err = recv_find_max_checkpoint(&max_cp_group, &max_cp_field);

	if (err != DB_SUCCESS) {

		mutex_exit(&(log_sys->mutex));

		return(err);
	}

	log_group_read_checkpoint_info(max_cp_group, max_cp_field);

	buf = log_sys->checkpoint_buf;

	checkpoint_lsn = mach_read_from_8(buf + LOG_CHECKPOINT_LSN);
	checkpoint_no = mach_read_from_8(buf + LOG_CHECKPOINT_NO);
#ifdef UNIV_LOG_ARCHIVE
	archived_lsn = mach_read_from_8(buf + LOG_CHECKPOINT_ARCHIVED_LSN);
#endif /* UNIV_LOG_ARCHIVE */

	/* Read the first log file header to print a note if this is
	a recovery from a restored InnoDB Hot Backup */

	fil_io(OS_FILE_READ | OS_FILE_LOG, TRUE, max_cp_group->space_id, 0,
	       0, 0, LOG_FILE_HDR_SIZE,
	       log_hdr_buf, max_cp_group);

	if (0 == ut_memcmp(log_hdr_buf + LOG_FILE_WAS_CREATED_BY_HOT_BACKUP,
			   (byte*)"ibbackup", (sizeof "ibbackup") - 1)) {
		/* This log file was created by ibbackup --restore: print
		a note to the user about it */

		fprintf(stderr,
			"InnoDB: The log file was created by"
			" ibbackup --apply-log at\n"
			"InnoDB: %s\n",
			log_hdr_buf + LOG_FILE_WAS_CREATED_BY_HOT_BACKUP);
		fprintf(stderr,
			"InnoDB: NOTE: the following crash recovery"
			" is part of a normal restore.\n");

		/* Wipe over the label now */

		memset(log_hdr_buf + LOG_FILE_WAS_CREATED_BY_HOT_BACKUP,
		       ' ', 4);
		/* Write to the log file to wipe over the label */
		fil_io(OS_FILE_WRITE | OS_FILE_LOG, TRUE,
		       max_cp_group->space_id, 0,
		       0, 0, OS_FILE_LOG_BLOCK_SIZE,
		       log_hdr_buf, max_cp_group);
	}

#ifdef UNIV_LOG_ARCHIVE
	group = UT_LIST_GET_FIRST(log_sys->log_groups);

	while (group) {
		log_checkpoint_get_nth_group_info(buf, group->id,
						  &(group->archived_file_no),
						  &(group->archived_offset));

		group = UT_LIST_GET_NEXT(log_groups, group);
	}
#endif /* UNIV_LOG_ARCHIVE */

	if (TYPE_CHECKPOINT) {
		/* Start reading the log groups from the checkpoint lsn up. The
		variable contiguous_lsn contains an lsn up to which the log is
		known to be contiguously written to all log groups. */

		recv_sys->parse_start_lsn = checkpoint_lsn;
		recv_sys->scanned_lsn = checkpoint_lsn;
		recv_sys->scanned_checkpoint_no = 0;
		recv_sys->recovered_lsn = checkpoint_lsn;

		srv_start_lsn = checkpoint_lsn;
	}

	contiguous_lsn = ut_uint64_align_down(recv_sys->scanned_lsn,
					      OS_FILE_LOG_BLOCK_SIZE);
	if (TYPE_CHECKPOINT) {
		up_to_date_group = max_cp_group;
#ifdef UNIV_LOG_ARCHIVE
	} else {
		ulint	capacity;

		/* Try to recover the remaining part from logs: first from
		the logs of the archived group */

		group = recv_sys->archive_group;
		capacity = log_group_get_capacity(group);

		if (recv_sys->scanned_lsn > checkpoint_lsn + capacity
		    || checkpoint_lsn > recv_sys->scanned_lsn + capacity) {

			mutex_exit(&(log_sys->mutex));

			/* The group does not contain enough log: probably
			an archived log file was missing or corrupt */

			return(DB_ERROR);
		}

		recv_group_scan_log_recs(group, &contiguous_lsn,
					 &group_scanned_lsn);
		if (recv_sys->scanned_lsn < checkpoint_lsn) {

			mutex_exit(&(log_sys->mutex));

			/* The group did not contain enough log: an archived
			log file was missing or invalid, or the log group
			was corrupt */

			return(DB_ERROR);
		}

		group->scanned_lsn = group_scanned_lsn;
		up_to_date_group = group;
#endif /* UNIV_LOG_ARCHIVE */
	}

	ut_ad(RECV_SCAN_SIZE <= log_sys->buf_size);

	group = UT_LIST_GET_FIRST(log_sys->log_groups);

#ifdef UNIV_LOG_ARCHIVE
	if ((type == LOG_ARCHIVE) && (group == recv_sys->archive_group)) {
		group = UT_LIST_GET_NEXT(log_groups, group);
	}
#endif /* UNIV_LOG_ARCHIVE */

	/* Set the flag to publish that we are doing startup scan. */
	recv_log_scan_is_startup_type = TYPE_CHECKPOINT;
	while (group) {
		old_scanned_lsn = recv_sys->scanned_lsn;

		recv_group_scan_log_recs(group, &contiguous_lsn,
					 &group_scanned_lsn);
		group->scanned_lsn = group_scanned_lsn;

		if (old_scanned_lsn < group_scanned_lsn) {
			/* We found a more up-to-date group */

			up_to_date_group = group;
		}

#ifdef UNIV_LOG_ARCHIVE
		if ((type == LOG_ARCHIVE)
		    && (group == recv_sys->archive_group)) {
			group = UT_LIST_GET_NEXT(log_groups, group);
		}
#endif /* UNIV_LOG_ARCHIVE */

		group = UT_LIST_GET_NEXT(log_groups, group);
	}

	/* Done with startup scan. Clear the flag. */
	recv_log_scan_is_startup_type = FALSE;
	if (TYPE_CHECKPOINT) {
		/* NOTE: we always do a 'recovery' at startup, but only if
		there is something wrong we will print a message to the
		user about recovery: */

		if (checkpoint_lsn != max_flushed_lsn
		    || checkpoint_lsn != min_flushed_lsn) {

			if (checkpoint_lsn < max_flushed_lsn) {
				fprintf(stderr,
					"InnoDB: #########################"
					"#################################\n"
					"InnoDB:                          "
					"WARNING!\n"
					"InnoDB: The log sequence number"
					" in ibdata files is higher\n"
					"InnoDB: than the log sequence number"
					" in the ib_logfiles! Are you sure\n"
					"InnoDB: you are using the right"
					" ib_logfiles to start up"
					" the database?\n"
					"InnoDB: Log sequence number in"
					" ib_logfiles is %llu, log\n"
					"InnoDB: sequence numbers stamped"
					" to ibdata file headers are between\n"
					"InnoDB: %llu and %llu.\n"
					"InnoDB: #########################"
					"#################################\n",
					checkpoint_lsn,
					min_flushed_lsn,
					max_flushed_lsn);
			}

			if (!recv_needed_recovery) {
				fprintf(stderr,
					"InnoDB: The log sequence number"
					" in ibdata files does not match\n"
					"InnoDB: the log sequence number"
					" in the ib_logfiles!\n");
				recv_init_crash_recovery();
			}
		}

		if (!recv_needed_recovery) {
			/* Init the doublewrite buffer memory structure */
			trx_sys_doublewrite_init_or_restore_pages(FALSE);
		}
	}

	/* We currently have only one log group */
	if (group_scanned_lsn < checkpoint_lsn) {
		ut_print_timestamp(stderr);
		fprintf(stderr,
			"  InnoDB: ERROR: We were only able to scan the log"
			" up to\n"
			"InnoDB: %llu, but a checkpoint was at %llu.\n"
			"InnoDB: It is possible that"
			" the database is now corrupt!\n",
			group_scanned_lsn,
			checkpoint_lsn);
	}

	if (group_scanned_lsn < recv_max_page_lsn) {
		ut_print_timestamp(stderr);
		fprintf(stderr,
			"  InnoDB: ERROR: We were only able to scan the log"
			" up to %llu\n"
			"InnoDB: but a database page a had an lsn %llu."
			" It is possible that the\n"
			"InnoDB: database is now corrupt!\n",
			group_scanned_lsn,
			recv_max_page_lsn);
	}

	if (recv_sys->recovered_lsn < checkpoint_lsn) {

		mutex_exit(&(log_sys->mutex));

		if (recv_sys->recovered_lsn >= LIMIT_LSN) {

			return(DB_SUCCESS);
		}

		ut_error;

		return(DB_ERROR);
	}

	/* Synchronize the uncorrupted log groups to the most up-to-date log
	group; we also copy checkpoint info to groups */

	log_sys->next_checkpoint_lsn = checkpoint_lsn;
	log_sys->next_checkpoint_no = checkpoint_no + 1;

#ifdef UNIV_LOG_ARCHIVE
	log_sys->archived_lsn = archived_lsn;
#endif /* UNIV_LOG_ARCHIVE */

	recv_synchronize_groups(up_to_date_group);

	if (!recv_needed_recovery) {
		ut_a(checkpoint_lsn == recv_sys->recovered_lsn);
	} else {
		srv_start_lsn = recv_sys->recovered_lsn;
	}

	log_sys->lsn = recv_sys->recovered_lsn;

	ut_memcpy(log_sys->buf, recv_sys->last_block, OS_FILE_LOG_BLOCK_SIZE);

	log_sys->buf_free = (ulint) log_sys->lsn % OS_FILE_LOG_BLOCK_SIZE;
	log_sys->buf_next_to_write = log_sys->buf_free;
	log_sys->written_to_some_lsn = log_sys->lsn;
	log_sys->written_to_all_lsn = log_sys->lsn;

	log_sys->last_checkpoint_lsn = checkpoint_lsn;

	log_sys->next_checkpoint_no = checkpoint_no + 1;

#ifdef UNIV_LOG_ARCHIVE
	if (archived_lsn == IB_ULONGLONG_MAX) {

		log_sys->archiving_state = LOG_ARCH_OFF;
	}
#endif /* UNIV_LOG_ARCHIVE */

	mutex_enter(&(recv_sys->mutex));

	recv_sys->apply_log_recs = TRUE;

	mutex_exit(&(recv_sys->mutex));

	mutex_exit(&(log_sys->mutex));

	recv_lsn_checks_on = TRUE;

	/* The database is now ready to start almost normal processing of user
	transactions: transaction rollbacks and the application of the log
	records in the hash table can be run in background. */

	return(DB_SUCCESS);

#undef TYPE_CHECKPOINT
#undef LIMIT_LSN
}

/********************************************************//**
Completes recovery from a checkpoint. */
UNIV_INTERN
void
recv_recovery_from_checkpoint_finish(void)
/*======================================*/
{
	/* Apply the hashed log records to the respective file pages */

	if (srv_force_recovery < SRV_FORCE_NO_LOG_REDO) {

		recv_apply_hashed_log_recs(TRUE);
	}

#ifdef UNIV_DEBUG
	if (log_debug_writes) {
		fprintf(stderr,
			"InnoDB: Log records applied to the database\n");
	}
#endif /* UNIV_DEBUG */

	if (recv_needed_recovery) {
		trx_sys_print_mysql_master_log_pos();
		trx_sys_print_mysql_binlog_offset();
	}

	if (recv_sys->found_corrupt_log) {

		fprintf(stderr,
			"InnoDB: WARNING: the log file may have been"
			" corrupt and it\n"
			"InnoDB: is possible that the log scan or parsing"
			" did not proceed\n"
			"InnoDB: far enough in recovery. Please run"
			" CHECK TABLE\n"
			"InnoDB: on your InnoDB tables to check that"
			" they are ok!\n"
			"InnoDB: It may be safest to recover your"
			" InnoDB database from\n"
			"InnoDB: a backup!\n");
	}

	/* Free the resources of the recovery system */

	recv_recovery_on = FALSE;

#ifndef UNIV_LOG_DEBUG
	recv_sys_debug_free();
#endif
	/* Roll back any recovered data dictionary transactions, so
	that the data dictionary tables will be free of any locks.
	The data dictionary latch should guarantee that there is at
	most one data dictionary transaction active at a time. */
	trx_rollback_or_clean_recovered(FALSE);
}

/********************************************************//**
Initiates the rollback of active transactions. */
UNIV_INTERN
void
recv_recovery_rollback_active(void)
/*===============================*/
{
	int		i;

#ifdef UNIV_SYNC_DEBUG
	/* Wait for a while so that created threads have time to suspend
	themselves before we switch the latching order checks on */
	os_thread_sleep(1000000);

	/* Switch latching order checks on in sync0sync.c */
	sync_order_checks_on = TRUE;
#endif
	/* Drop partially created indexes. */
	row_merge_drop_temp_indexes();
	/* Drop temporary tables. */
	row_mysql_drop_temp_tables();

	if (srv_force_recovery < SRV_FORCE_NO_TRX_UNDO) {
		/* Rollback the uncommitted transactions which have no user
		session */

		os_thread_create(trx_rollback_or_clean_all_recovered,
				 (void *)&i, NULL);
	}
}

/******************************************************//**
Resets the logs. The contents of log files will be lost! */
UNIV_INTERN
void
recv_reset_logs(
/*============*/
	ib_uint64_t	lsn,		/*!< in: reset to this lsn
					rounded up to be divisible by
					OS_FILE_LOG_BLOCK_SIZE, after
					which we add
					LOG_BLOCK_HDR_SIZE */
#ifdef UNIV_LOG_ARCHIVE
	ulint		arch_log_no,	/*!< in: next archived log file number */
#endif /* UNIV_LOG_ARCHIVE */
	ibool		new_logs_created)/*!< in: TRUE if resetting logs
					is done at the log creation;
					FALSE if it is done after
					archive recovery */
{
	log_group_t*	group;

	ut_ad(mutex_own(&(log_sys->mutex)));

	log_sys->lsn = ut_uint64_align_up(lsn, OS_FILE_LOG_BLOCK_SIZE);

	group = UT_LIST_GET_FIRST(log_sys->log_groups);

	while (group) {
		group->lsn = log_sys->lsn;
		group->lsn_offset = LOG_FILE_HDR_SIZE;
#ifdef UNIV_LOG_ARCHIVE
		group->archived_file_no = arch_log_no;
		group->archived_offset = 0;
#endif /* UNIV_LOG_ARCHIVE */

		if (!new_logs_created) {
			recv_truncate_group(group, group->lsn, group->lsn,
					    group->lsn, group->lsn);
		}

		group = UT_LIST_GET_NEXT(log_groups, group);
	}

	log_sys->buf_next_to_write = 0;
	log_sys->written_to_some_lsn = log_sys->lsn;
	log_sys->written_to_all_lsn = log_sys->lsn;

	log_sys->next_checkpoint_no = 0;
	log_sys->last_checkpoint_lsn = 0;

#ifdef UNIV_LOG_ARCHIVE
	log_sys->archived_lsn = log_sys->lsn;
#endif /* UNIV_LOG_ARCHIVE */

	log_block_init(log_sys->buf, log_sys->lsn);
	log_block_set_first_rec_group(log_sys->buf, LOG_BLOCK_HDR_SIZE);

	log_sys->buf_free = LOG_BLOCK_HDR_SIZE;
	log_sys->lsn += LOG_BLOCK_HDR_SIZE;

	mutex_exit(&(log_sys->mutex));

	/* Reset the checkpoint fields in logs */

	log_make_checkpoint_at(IB_ULONGLONG_MAX, TRUE);
	log_make_checkpoint_at(IB_ULONGLONG_MAX, TRUE);

	mutex_enter(&(log_sys->mutex));
}
#endif /* !UNIV_HOTBACKUP */

#ifdef UNIV_HOTBACKUP
/******************************************************//**
Creates new log files after a backup has been restored. */
UNIV_INTERN
void
recv_reset_log_files_for_backup(
/*============================*/
	const char*	log_dir,	/*!< in: log file directory path */
	ulint		n_log_files,	/*!< in: number of log files */
	ulint		log_file_size,	/*!< in: log file size */
	ib_uint64_t	lsn)		/*!< in: new start lsn, must be
					divisible by OS_FILE_LOG_BLOCK_SIZE */
{
	os_file_t	log_file;
	ibool		success;
	byte*		buf;
	ulint		i;
	ulint		log_dir_len;
	char		name[5000];
	static const char ib_logfile_basename[] = "ib_logfile";

	log_dir_len = strlen(log_dir);
	/* full path name of ib_logfile consists of log dir path + basename
	+ number. This must fit in the name buffer.
	*/
	ut_a(log_dir_len + strlen(ib_logfile_basename) + 11  < sizeof(name));

	buf = ut_malloc(LOG_FILE_HDR_SIZE + OS_FILE_LOG_BLOCK_SIZE);
	memset(buf, '\0', LOG_FILE_HDR_SIZE + OS_FILE_LOG_BLOCK_SIZE);

	for (i = 0; i < n_log_files; i++) {

		sprintf(name, "%s%s%lu", log_dir,
			ib_logfile_basename, (ulong)i);

		log_file = os_file_create_simple(innodb_file_log_key,
						 name, OS_FILE_CREATE,
						 OS_FILE_READ_WRITE,
						 &success);
		if (!success) {
			fprintf(stderr,
				"InnoDB: Cannot create %s. Check that"
				" the file does not exist yet.\n", name);

			exit(1);
		}

		fprintf(stderr,
			"Setting log file size to %lu %lu\n",
			(ulong) ut_get_high32(log_file_size),
			(ulong) log_file_size & 0xFFFFFFFFUL);

		success = os_file_set_size(name, log_file,
					   log_file_size & 0xFFFFFFFFUL,
					   ut_get_high32(log_file_size));

		if (!success) {
			fprintf(stderr,
				"InnoDB: Cannot set %s size to %lu %lu\n",
				name, (ulong) ut_get_high32(log_file_size),
				(ulong) (log_file_size & 0xFFFFFFFFUL));
			exit(1);
		}

		os_file_flush(log_file);
		os_file_close(log_file);
	}

	/* We pretend there is a checkpoint at lsn + LOG_BLOCK_HDR_SIZE */

	log_reset_first_header_and_checkpoint(buf, lsn);

	log_block_init_in_old_format(buf + LOG_FILE_HDR_SIZE, lsn);
	log_block_set_first_rec_group(buf + LOG_FILE_HDR_SIZE,
				      LOG_BLOCK_HDR_SIZE);
	sprintf(name, "%s%s%lu", log_dir, ib_logfile_basename, (ulong)0);

	log_file = os_file_create_simple(innodb_file_log_key,
					 name, OS_FILE_OPEN,
					 OS_FILE_READ_WRITE, &success);
	if (!success) {
		fprintf(stderr, "InnoDB: Cannot open %s.\n", name);

		exit(1);
	}

	os_file_write(name, log_file, buf, 0, 0,
		      LOG_FILE_HDR_SIZE + OS_FILE_LOG_BLOCK_SIZE);
	os_file_flush(log_file);
	os_file_close(log_file);

	ut_free(buf);
}
#endif /* UNIV_HOTBACKUP */

#ifdef UNIV_LOG_ARCHIVE
/* Dead code */
/******************************************************//**
Reads from the archive of a log group and performs recovery.
@return	TRUE if no more complete consistent archive files */
static
ibool
log_group_recover_from_archive_file(
/*================================*/
	log_group_t*	group)		/*!< in: log group */
{
	os_file_t	file_handle;
	ib_uint64_t	start_lsn;
	ib_uint64_t	file_end_lsn;
	ib_uint64_t	dummy_lsn;
	ib_uint64_t	scanned_lsn;
	ulint		len;
	ibool		ret;
	byte*		buf;
	ulint		read_offset;
	ulint		file_size;
	ulint		file_size_high;
	int		input_char;
	char		name[10000];

	ut_a(0);

try_open_again:
	buf = log_sys->buf;

	/* Add the file to the archive file space; open the file */

	log_archived_file_name_gen(name, group->id, group->archived_file_no);

	file_handle = os_file_create(innodb_file_log_key,
				     name, OS_FILE_OPEN,
				     OS_FILE_LOG, OS_FILE_AIO, &ret);

	if (ret == FALSE) {
ask_again:
		fprintf(stderr,
			"InnoDB: Do you want to copy additional"
			" archived log files\n"
			"InnoDB: to the directory\n");
		fprintf(stderr,
			"InnoDB: or were these all the files needed"
			" in recovery?\n");
		fprintf(stderr,
			"InnoDB: (Y == copy more files; N == this is all)?");

		input_char = getchar();

		if (input_char == (int) 'N') {

			return(TRUE);
		} else if (input_char == (int) 'Y') {

			goto try_open_again;
		} else {
			goto ask_again;
		}
	}

	ret = os_file_get_size(file_handle, &file_size, &file_size_high);
	ut_a(ret);

	ut_a(file_size_high == 0);

	fprintf(stderr, "InnoDB: Opened archived log file %s\n", name);

	ret = os_file_close(file_handle);

	if (file_size < LOG_FILE_HDR_SIZE) {
		fprintf(stderr,
			"InnoDB: Archive file header incomplete %s\n", name);

		return(TRUE);
	}

	ut_a(ret);

	/* Add the archive file as a node to the space */

	fil_node_create(name, 1 + file_size / UNIV_PAGE_SIZE,
			group->archive_space_id, FALSE);
#if RECV_SCAN_SIZE < LOG_FILE_HDR_SIZE
# error "RECV_SCAN_SIZE < LOG_FILE_HDR_SIZE"
#endif

	/* Read the archive file header */
	fil_io(OS_FILE_READ | OS_FILE_LOG, TRUE, group->archive_space_id, 0, 0,
	       LOG_FILE_HDR_SIZE, buf, NULL);

	/* Check if the archive file header is consistent */

	if (mach_read_from_4(buf + LOG_GROUP_ID) != group->id
	    || mach_read_from_4(buf + LOG_FILE_NO)
	    != group->archived_file_no) {
		fprintf(stderr,
			"InnoDB: Archive file header inconsistent %s\n", name);

		return(TRUE);
	}

	if (!mach_read_from_4(buf + LOG_FILE_ARCH_COMPLETED)) {
		fprintf(stderr,
			"InnoDB: Archive file not completely written %s\n",
			name);

		return(TRUE);
	}

	start_lsn = mach_read_from_8(buf + LOG_FILE_START_LSN);
	file_end_lsn = mach_read_from_8(buf + LOG_FILE_END_LSN);

	if (!recv_sys->scanned_lsn) {

		if (recv_sys->parse_start_lsn < start_lsn) {
			fprintf(stderr,
				"InnoDB: Archive log file %s"
				" starts from too big a lsn\n",
				name);
			return(TRUE);
		}

		recv_sys->scanned_lsn = start_lsn;
	}

	if (recv_sys->scanned_lsn != start_lsn) {

		fprintf(stderr,
			"InnoDB: Archive log file %s starts from"
			" a wrong lsn\n",
			name);
		return(TRUE);
	}

	read_offset = LOG_FILE_HDR_SIZE;

	for (;;) {
		len = RECV_SCAN_SIZE;

		if (read_offset + len > file_size) {
			len = ut_calc_align_down(file_size - read_offset,
						 OS_FILE_LOG_BLOCK_SIZE);
		}

		if (len == 0) {

			break;
		}

#ifdef UNIV_DEBUG
		if (log_debug_writes) {
			fprintf(stderr,
				"InnoDB: Archive read starting at"
				" lsn %llu, len %lu from file %s\n",
				start_lsn,
				(ulong) len, name);
		}
#endif /* UNIV_DEBUG */

		fil_io(OS_FILE_READ | OS_FILE_LOG, TRUE,
		       group->archive_space_id, read_offset / UNIV_PAGE_SIZE,
		       read_offset % UNIV_PAGE_SIZE, len, buf, NULL);

		ret = recv_scan_log_recs(
			(buf_pool_get_n_pages()
			- (recv_n_pool_free_frames * srv_buf_pool_instances))
			* UNIV_PAGE_SIZE, TRUE, buf, len, start_lsn,
			&dummy_lsn, &scanned_lsn);

		if (scanned_lsn == file_end_lsn) {

			return(FALSE);
		}

		if (ret) {
			fprintf(stderr,
				"InnoDB: Archive log file %s"
				" does not scan right\n",
				name);
			return(TRUE);
		}

		read_offset += len;
		start_lsn += len;

		ut_ad(start_lsn == scanned_lsn);
	}

	return(FALSE);
}

/********************************************************//**
Recovers from archived log files, and also from log files, if they exist.
@return	error code or DB_SUCCESS */
UNIV_INTERN
ulint
recv_recovery_from_archive_start(
/*=============================*/
	ib_uint64_t	min_flushed_lsn,/*!< in: min flushed lsn field from the
					data files */
	ib_uint64_t	limit_lsn,	/*!< in: recover up to this lsn if
					possible */
	ulint		first_log_no)	/*!< in: number of the first archived
					log file to use in the recovery; the
					file will be searched from
					INNOBASE_LOG_ARCH_DIR specified in
					server config file */
{
	log_group_t*	group;
	ulint		group_id;
	ulint		trunc_len;
	ibool		ret;
	ulint		err;

	ut_a(0);

	recv_sys_create();
	recv_sys_init(buf_pool_get_curr_size());

	recv_recovery_on = TRUE;
	recv_recovery_from_backup_on = TRUE;

	recv_sys->limit_lsn = limit_lsn;

	group_id = 0;

	group = UT_LIST_GET_FIRST(log_sys->log_groups);

	while (group) {
		if (group->id == group_id) {

			break;
		}

		group = UT_LIST_GET_NEXT(log_groups, group);
	}

	if (!group) {
		fprintf(stderr,
			"InnoDB: There is no log group defined with id %lu!\n",
			(ulong) group_id);
		return(DB_ERROR);
	}

	group->archived_file_no = first_log_no;

	recv_sys->parse_start_lsn = min_flushed_lsn;

	recv_sys->scanned_lsn = 0;
	recv_sys->scanned_checkpoint_no = 0;
	recv_sys->recovered_lsn = recv_sys->parse_start_lsn;

	recv_sys->archive_group = group;

	ret = FALSE;

	mutex_enter(&(log_sys->mutex));

	while (!ret) {
		ret = log_group_recover_from_archive_file(group);

		/* Close and truncate a possible processed archive file
		from the file space */

		trunc_len = UNIV_PAGE_SIZE
			* fil_space_get_size(group->archive_space_id);
		if (trunc_len > 0) {
			fil_space_truncate_start(group->archive_space_id,
						 trunc_len);
		}

		group->archived_file_no++;
	}

	if (recv_sys->recovered_lsn < limit_lsn) {

		if (!recv_sys->scanned_lsn) {

			recv_sys->scanned_lsn = recv_sys->parse_start_lsn;
		}

		mutex_exit(&(log_sys->mutex));

		err = recv_recovery_from_checkpoint_start(LOG_ARCHIVE,
							  limit_lsn,
							  IB_ULONGLONG_MAX,
							  IB_ULONGLONG_MAX);
		if (err != DB_SUCCESS) {

			return(err);
		}

		mutex_enter(&(log_sys->mutex));
	}

	if (limit_lsn != IB_ULONGLONG_MAX) {

		recv_apply_hashed_log_recs(FALSE);

		recv_reset_logs(recv_sys->recovered_lsn, 0, FALSE);
	}

	mutex_exit(&(log_sys->mutex));

	return(DB_SUCCESS);
}

/********************************************************//**
Completes recovery from archive. */
UNIV_INTERN
void
recv_recovery_from_archive_finish(void)
/*===================================*/
{
	recv_recovery_from_checkpoint_finish();

	recv_recovery_from_backup_on = FALSE;
}
#endif /* UNIV_LOG_ARCHIVE */<|MERGE_RESOLUTION|>--- conflicted
+++ resolved
@@ -1767,11 +1767,7 @@
 		goto loop;
 	}
 
-<<<<<<< HEAD
-	ut_ad(allow_ibuf == FALSE ? mutex_own(&log_sys->mutex) : !mutex_own(&log_sys->mutex));
-=======
 	ut_ad((!allow_ibuf) == mutex_own(&log_sys->mutex));
->>>>>>> e7061f7e
 
 	if (!allow_ibuf) {
 		recv_no_ibuf_operations = TRUE;
