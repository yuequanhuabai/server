/*****************************************************************************

Copyright (c) 1995, 2017, Oracle and/or its affiliates. All Rights Reserved.
Copyright (c) 2009, Google Inc.
Copyright (c) 2014, 2020, MariaDB Corporation.

Portions of this file contain modifications contributed and copyrighted by
Google, Inc. Those modifications are gratefully acknowledged and are described
briefly in the InnoDB documentation. The contributions by Google are
incorporated with their permission, and subject to the conditions contained in
the file COPYING.Google.

This program is free software; you can redistribute it and/or modify it under
the terms of the GNU General Public License as published by the Free Software
Foundation; version 2 of the License.

This program is distributed in the hope that it will be useful, but WITHOUT
ANY WARRANTY; without even the implied warranty of MERCHANTABILITY or FITNESS
FOR A PARTICULAR PURPOSE. See the GNU General Public License for more details.

You should have received a copy of the GNU General Public License along with
this program; if not, write to the Free Software Foundation, Inc.,
51 Franklin Street, Fifth Floor, Boston, MA 02110-1335 USA

*****************************************************************************/

/**************************************************//**
@file log/log0log.cc
Database log

Created 12/9/1995 Heikki Tuuri
*******************************************************/

#include "univ.i"
#include <debug_sync.h>
#include <my_service_manager.h>

#include "log0log.h"
#include "log0crypt.h"
#include "buf0buf.h"
#include "buf0flu.h"
#include "lock0lock.h"
#include "log0recv.h"
#include "fil0fil.h"
#include "dict0stats_bg.h"
#include "btr0defragment.h"
#include "srv0srv.h"
#include "srv0start.h"
#include "trx0sys.h"
#include "trx0trx.h"
#include "trx0roll.h"
#include "srv0mon.h"
#include "buf0dump.h"
#include "log0sync.h"

/*
General philosophy of InnoDB redo-logs:

Every change to a contents of a data page must be done
through mtr_t, and mtr_t::commit() will write log records
to the InnoDB redo log. */

/** Redo log system */
log_t	log_sys;

/* These control how often we print warnings if the last checkpoint is too
old */
static bool	log_has_printed_chkp_warning = false;
static time_t	log_last_warning_time;

static bool	log_has_printed_chkp_margine_warning = false;
static time_t	log_last_margine_warning_time;

/* A margin for free space in the log buffer before a log entry is catenated */
#define LOG_BUF_WRITE_MARGIN	(4 * OS_FILE_LOG_BLOCK_SIZE)

/* Margins for free space in the log buffer after a log entry is catenated */
#define LOG_BUF_FLUSH_RATIO	2
#define LOG_BUF_FLUSH_MARGIN	(LOG_BUF_WRITE_MARGIN		\
				 + (4U << srv_page_size_shift))

/* This parameter controls asynchronous making of a new checkpoint; the value
should be bigger than LOG_POOL_PREFLUSH_RATIO_SYNC */

#define LOG_POOL_CHECKPOINT_RATIO_ASYNC	32

/* This parameter controls synchronous preflushing of modified buffer pages */
#define LOG_POOL_PREFLUSH_RATIO_SYNC	16

/* The same ratio for asynchronous preflushing; this value should be less than
the previous */
#define LOG_POOL_PREFLUSH_RATIO_ASYNC	8

/****************************************************************//**
Returns the oldest modified block lsn in the pool, or log_sys.lsn if none
exists.
@return LSN of oldest modification */
static
lsn_t
log_buf_pool_get_oldest_modification(void)
/*======================================*/
{
	lsn_t	lsn;

	ut_ad(log_mutex_own());

	lsn = buf_pool_get_oldest_modification();

	if (!lsn) {

		lsn = log_sys.get_lsn();
	}

	return(lsn);
}

/** Extends the log buffer.
@param[in]	len	requested minimum size in bytes */
void log_buffer_extend(ulong len)
{
<<<<<<< HEAD
	const size_t new_buf_size = ut_calc_align(len, srv_page_size);
	byte* new_buf = static_cast<byte*>(
		ut_malloc_dontdump(new_buf_size * 2, PSI_INSTRUMENT_ME));
	TRASH_ALLOC(new_buf, new_buf_size * 2);
=======
	const ulong new_buf_size = ut_calc_align(len, srv_page_size);
	byte* new_buf = static_cast<byte*>(ut_malloc_dontdump(new_buf_size));
	TRASH_ALLOC(new_buf, new_buf_size);
	byte* new_flush_buf =
		static_cast<byte*>(ut_malloc_dontdump(new_buf_size));
	TRASH_ALLOC(new_flush_buf, new_buf_size);
>>>>>>> 2c3c851d

	log_mutex_enter();

	if (len <= srv_log_buffer_size) {
		/* Already extended enough by the others */
		log_mutex_exit();
		ut_free_dodump(new_buf, new_buf_size);
		ut_free_dodump(new_flush_buf, new_buf_size);
		return;
	}

	ib::warn() << "The redo log transaction size " << len <<
		" exceeds innodb_log_buffer_size="
		<< srv_log_buffer_size << " / 2). Trying to extend it.";

	byte* old_buf = log_sys.buf;
	byte* old_flush_buf = log_sys.flush_buf;
	const ulong old_buf_size = srv_log_buffer_size;
<<<<<<< HEAD
	byte* old_buf = log_sys.first_in_use
		? log_sys.buf : log_sys.buf - old_buf_size;
	srv_log_buffer_size = static_cast<ulong>(new_buf_size);
	log_sys.buf = new_buf;
	log_sys.first_in_use = true;
	memcpy_aligned<OS_FILE_LOG_BLOCK_SIZE>(log_sys.buf, old_buf_begin,
					       log_sys.buf_free);
=======

	srv_log_buffer_size = new_buf_size;
	log_sys.buf = new_buf;
	log_sys.flush_buf = new_flush_buf;
	memcpy(new_buf, old_buf, log_sys.buf_free);
>>>>>>> 2c3c851d

	log_sys.max_buf_free = new_buf_size / LOG_BUF_FLUSH_RATIO
		- LOG_BUF_FLUSH_MARGIN;

	log_mutex_exit();

	ut_free_dodump(old_buf, old_buf_size);
	ut_free_dodump(old_flush_buf, old_buf_size);

	ib::info() << "innodb_log_buffer_size was extended to "
		<< new_buf_size << ".";
}

/** Calculate actual length in redo buffer and file including
block header and trailer.
@param[in]	len	length to write
@return actual length to write including header and trailer. */
static inline
ulint
log_calculate_actual_len(
	ulint len)
{
	ut_ad(log_mutex_own());

	const ulint	framing_size = log_sys.framing_size();
	/* actual length stored per block */
	const ulint	len_per_blk = OS_FILE_LOG_BLOCK_SIZE - framing_size;

	/* actual data length in last block already written */
	ulint	extra_len = (log_sys.buf_free % OS_FILE_LOG_BLOCK_SIZE);

	ut_ad(extra_len >= LOG_BLOCK_HDR_SIZE);
	extra_len -= LOG_BLOCK_HDR_SIZE;

	/* total extra length for block header and trailer */
	extra_len = ((len + extra_len) / len_per_blk) * framing_size;

	return(len + extra_len);
}

/** Check margin not to overwrite transaction log from the last checkpoint.
If would estimate the log write to exceed the log_capacity,
waits for the checkpoint is done enough.
@param[in]	len	length of the data to be written */

void
log_margin_checkpoint_age(
	ulint	len)
{
	ulint	margin = log_calculate_actual_len(len);

	ut_ad(log_mutex_own());

	if (margin > log_sys.log_capacity) {
		/* return with warning output to avoid deadlock */
		if (!log_has_printed_chkp_margine_warning
		    || difftime(time(NULL),
				log_last_margine_warning_time) > 15) {
			log_has_printed_chkp_margine_warning = true;
			log_last_margine_warning_time = time(NULL);

			ib::error() << "The transaction log file is too"
				" small for the single transaction log (size="
				<< len << "). So, the last checkpoint age"
				" might exceed the log capacity "
				<< log_sys.log_capacity << ".";
		}

		return;
	}

	/* Our margin check should ensure that we never reach this condition.
	Try to do checkpoint once. We cannot keep waiting here as it might
	result in hang in case the current mtr has latch on oldest lsn */
	const lsn_t lsn = log_sys.get_lsn();

	if (lsn - log_sys.last_checkpoint_lsn + margin
	    > log_sys.log_capacity) {
		/* The log write of 'len' might overwrite the transaction log
		after the last checkpoint. Makes checkpoint. */

		const bool flushed_enough = lsn
			- log_buf_pool_get_oldest_modification() + margin
			<= log_sys.log_capacity;

		log_sys.set_check_flush_or_checkpoint();
		log_mutex_exit();

		DEBUG_SYNC_C("margin_checkpoint_age_rescue");

		if (!flushed_enough) {
			os_thread_sleep(100000);
		}
		log_checkpoint();

		log_mutex_enter();
	}

	return;
}

/** Open the log for log_write_low. The log must be closed with log_close.
@param[in]	len	length of the data to be written
@return start lsn of the log record */
lsn_t
log_reserve_and_open(
	ulint	len)
{
	ulint	len_upper_limit;
#ifdef UNIV_DEBUG
	ulint	count			= 0;
#endif /* UNIV_DEBUG */

loop:
	ut_ad(log_mutex_own());

	/* Calculate an upper limit for the space the string may take in the
	log buffer */

	len_upper_limit = LOG_BUF_WRITE_MARGIN + srv_log_write_ahead_size
			  + (5 * len) / 4;

	if (log_sys.buf_free + len_upper_limit > srv_log_buffer_size) {
		log_mutex_exit();

		DEBUG_SYNC_C("log_buf_size_exceeded");

		/* Not enough free space, do a write of the log buffer */
		log_sys.initiate_write(false);

		srv_stats.log_waits.inc();

		ut_ad(++count < 50);

		log_mutex_enter();
		goto loop;
	}

	return(log_sys.get_lsn());
}

/************************************************************//**
Writes to the log the string given. It is assumed that the caller holds the
log mutex. */
void
log_write_low(
/*==========*/
	const byte*	str,		/*!< in: string */
	ulint		str_len)	/*!< in: string length */
{
	ulint	len;

	ut_ad(log_mutex_own());
	const ulint trailer_offset = log_sys.trailer_offset();
part_loop:
	/* Calculate a part length */

	ulint data_len = (log_sys.buf_free % OS_FILE_LOG_BLOCK_SIZE) + str_len;

	if (data_len <= trailer_offset) {

		/* The string fits within the current log block */

		len = str_len;
	} else {
		data_len = trailer_offset;

		len = trailer_offset
			- log_sys.buf_free % OS_FILE_LOG_BLOCK_SIZE;
	}

	memcpy(log_sys.buf + log_sys.buf_free, str, len);

	str_len -= len;
	str = str + len;

	byte* log_block = static_cast<byte*>(
		ut_align_down(log_sys.buf + log_sys.buf_free,
			      OS_FILE_LOG_BLOCK_SIZE));

	log_block_set_data_len(log_block, data_len);
	lsn_t lsn = log_sys.get_lsn();

	if (data_len == trailer_offset) {
		/* This block became full */
		log_block_set_data_len(log_block, OS_FILE_LOG_BLOCK_SIZE);
		log_block_set_checkpoint_no(log_block,
					    log_sys.next_checkpoint_no);
		len += log_sys.framing_size();

		lsn += len;

		/* Initialize the next block header */
		log_block_init(log_block + OS_FILE_LOG_BLOCK_SIZE, lsn);
	} else {
		lsn += len;
	}

	log_sys.set_lsn(lsn);
	log_sys.buf_free += len;

	ut_ad(log_sys.buf_free <= size_t{srv_log_buffer_size});

	if (str_len > 0) {
		goto part_loop;
	}

	srv_stats.log_write_requests.inc();
}

/************************************************************//**
Closes the log.
@return lsn */
lsn_t
log_close(void)
/*===========*/
{
	byte*		log_block;
	ulint		first_rec_group;
	lsn_t		oldest_lsn;
	lsn_t		lsn;
	lsn_t		checkpoint_age;

	ut_ad(log_mutex_own());

	lsn = log_sys.get_lsn();

	log_block = static_cast<byte*>(
		ut_align_down(log_sys.buf + log_sys.buf_free,
			      OS_FILE_LOG_BLOCK_SIZE));

	first_rec_group = log_block_get_first_rec_group(log_block);

	if (first_rec_group == 0) {
		/* We initialized a new log block which was not written
		full by the current mtr: the next mtr log record group
		will start within this block at the offset data_len */

		log_block_set_first_rec_group(
			log_block, log_block_get_data_len(log_block));
	}

	if (log_sys.buf_free > log_sys.max_buf_free) {
		log_sys.set_check_flush_or_checkpoint();
	}

	checkpoint_age = lsn - log_sys.last_checkpoint_lsn;

	if (checkpoint_age >= log_sys.log_capacity) {
		DBUG_EXECUTE_IF(
			"print_all_chkp_warnings",
			log_has_printed_chkp_warning = false;);

		if (!log_has_printed_chkp_warning
		    || difftime(time(NULL), log_last_warning_time) > 15) {

			log_has_printed_chkp_warning = true;
			log_last_warning_time = time(NULL);

			ib::error() << "The age of the last checkpoint is "
				    << checkpoint_age
				    << ", which exceeds the log capacity "
				    << log_sys.log_capacity << ".";
		}
	}

	if (checkpoint_age <= log_sys.max_modified_age_sync ||
	    log_sys.check_flush_or_checkpoint()) {
		goto function_exit;
	}

	oldest_lsn = buf_pool_get_oldest_modification();

	if (!oldest_lsn
	    || lsn - oldest_lsn > log_sys.max_modified_age_sync
	    || checkpoint_age > log_sys.max_checkpoint_age_async) {
		log_sys.set_check_flush_or_checkpoint();
	}
function_exit:

	return(lsn);
}

/** Calculate the recommended highest values for lsn - last_checkpoint_lsn
and lsn - buf_get_oldest_modification().
@param[in]	file_size	requested innodb_log_file_size
@retval true on success
@retval false if the smallest log group is too small to
accommodate the number of OS threads in the database server */
bool
log_set_capacity(ulonglong file_size)
{
	lsn_t		margin;
	ulint		free;

	lsn_t smallest_capacity = file_size - LOG_FILE_HDR_SIZE;
	/* Add extra safety */
	smallest_capacity -= smallest_capacity / 10;

	/* For each OS thread we must reserve so much free space in the
	smallest log group that it can accommodate the log entries produced
	by single query steps: running out of free log space is a serious
	system error which requires rebooting the database. */

	free = LOG_CHECKPOINT_FREE_PER_THREAD * (10 + srv_thread_concurrency)
		+ LOG_CHECKPOINT_EXTRA_FREE;
	if (free >= smallest_capacity / 2) {
		ib::error() << "Cannot continue operation. " << LOG_FILE_NAME
			    << " is too small for innodb_thread_concurrency="
			    << srv_thread_concurrency << ". The size of "
			    << LOG_FILE_NAME
			    << " should be bigger than 200 kB * "
			       "innodb_thread_concurrency. "
			    << INNODB_PARAMETERS_MSG;
		return(false);
	}

	margin = smallest_capacity - free;
	margin = margin - margin / 10;	/* Add still some extra safety */

	log_mutex_enter();

	log_sys.log_capacity = smallest_capacity;

	log_sys.max_modified_age_async = margin
		- margin / LOG_POOL_PREFLUSH_RATIO_ASYNC;
	log_sys.max_modified_age_sync = margin
		- margin / LOG_POOL_PREFLUSH_RATIO_SYNC;

	log_sys.max_checkpoint_age_async = margin - margin
		/ LOG_POOL_CHECKPOINT_RATIO_ASYNC;
	log_sys.max_checkpoint_age = margin;

	log_mutex_exit();

	return(true);
}

/** Initialize the redo log subsystem. */
void log_t::create()
{
  ut_ad(this == &log_sys);
  ut_ad(!is_initialised());
  m_initialised= true;

  mutex_create(LATCH_ID_LOG_SYS, &mutex);
  mutex_create(LATCH_ID_LOG_FLUSH_ORDER, &log_flush_order_mutex);

  /* Start the lsn from one log block from zero: this way every
  log record has a non-zero start lsn, a fact which we will use */

  set_lsn(LOG_START_LSN + LOG_BLOCK_HDR_SIZE);
  set_flushed_lsn(0);

  ut_ad(srv_log_buffer_size >= 16 * OS_FILE_LOG_BLOCK_SIZE);
  ut_ad(srv_log_buffer_size >= 4U << srv_page_size_shift);

<<<<<<< HEAD
  buf= static_cast<byte*>(ut_malloc_dontdump(srv_log_buffer_size * 2, PSI_INSTRUMENT_ME));
  TRASH_ALLOC(buf, srv_log_buffer_size * 2);

  first_in_use= true;
=======
  buf= static_cast<byte*>(ut_malloc_dontdump(srv_log_buffer_size));
  TRASH_ALLOC(buf, srv_log_buffer_size);
  flush_buf= static_cast<byte*>(ut_malloc_dontdump(srv_log_buffer_size));
  TRASH_ALLOC(flush_buf, srv_log_buffer_size);
>>>>>>> 2c3c851d

  max_buf_free= srv_log_buffer_size / LOG_BUF_FLUSH_RATIO -
    LOG_BUF_FLUSH_MARGIN;
  set_check_flush_or_checkpoint();

  n_log_ios_old= n_log_ios;
  last_printout_time= time(NULL);

  buf_next_to_write= 0;
  last_checkpoint_lsn= write_lsn= LOG_START_LSN;
  n_log_ios= 0;
  n_log_ios_old= 0;
  log_capacity= 0;
  max_modified_age_async= 0;
  max_modified_age_sync= 0;
  max_checkpoint_age_async= 0;
  max_checkpoint_age= 0;
  next_checkpoint_no= 0;
  next_checkpoint_lsn= 0;
  n_pending_checkpoint_writes= 0;

  log_block_init(buf, LOG_START_LSN);
  log_block_set_first_rec_group(buf, LOG_BLOCK_HDR_SIZE);

  buf_free= LOG_BLOCK_HDR_SIZE;
}

mapped_file_t::~mapped_file_t() noexcept
{
  if (!m_area.empty())
    unmap();
}

dberr_t mapped_file_t::map(const char *path, bool read_only,
                           bool nvme) noexcept
{
  auto fd= mysql_file_open(innodb_log_file_key, path,
                           read_only ? O_RDONLY : O_RDWR, MYF(MY_WME));
  if (fd == -1)
    return DB_ERROR;

  const auto file_size= os_file_get_size(path).m_total_size;

  const int nvme_flag= nvme ? MAP_SYNC : 0;
  void *ptr= my_mmap(0, static_cast<size_t>(file_size),
                     read_only ? PROT_READ : PROT_READ | PROT_WRITE,
                     MAP_SHARED_VALIDATE | nvme_flag, fd, 0);
  mysql_file_close(fd, MYF(MY_WME));

  if (ptr == MAP_FAILED)
    return DB_ERROR;

  m_area= {static_cast<byte *>(ptr),
           static_cast<span<byte>::size_type>(file_size)};
  return DB_SUCCESS;
}

dberr_t mapped_file_t::unmap() noexcept
{
  ut_ad(!m_area.empty());

  if (my_munmap(m_area.data(), m_area.size()))
    return DB_ERROR;

  m_area= {};
  return DB_SUCCESS;
}

file_os_io::file_os_io(file_os_io &&rhs) : m_fd(rhs.m_fd)
{
  rhs.m_fd= OS_FILE_CLOSED;
}

file_os_io &file_os_io::operator=(file_os_io &&rhs)
{
  std::swap(m_fd, rhs.m_fd);
  return *this;
}

file_os_io::~file_os_io() noexcept
{
  if (is_opened())
    close();
}

dberr_t file_os_io::open(const char *path, bool read_only) noexcept
{
  ut_ad(!is_opened());

  bool success;
  auto tmp_fd= os_file_create(
      innodb_log_file_key, path, OS_FILE_OPEN | OS_FILE_ON_ERROR_NO_EXIT,
      OS_FILE_NORMAL, OS_LOG_FILE, read_only, &success);
  if (!success)
    return DB_ERROR;

  m_durable_writes= srv_file_flush_method == SRV_O_DSYNC;
  m_fd= tmp_fd;
  return success ? DB_SUCCESS : DB_ERROR;
}

dberr_t file_os_io::rename(const char *old_path, const char *new_path) noexcept
{
  return os_file_rename(innodb_log_file_key, old_path, new_path) ? DB_SUCCESS
                                                                 : DB_ERROR;
}

dberr_t file_os_io::close() noexcept
{
  if (!os_file_close(m_fd))
    return DB_ERROR;

  m_fd= OS_FILE_CLOSED;
  return DB_SUCCESS;
}

dberr_t file_os_io::read(os_offset_t offset, span<byte> buf) noexcept
{
  return os_file_read(IORequestRead, m_fd, buf.data(), offset, buf.size());
}

dberr_t file_os_io::write(const char *path, os_offset_t offset,
                          span<const byte> buf) noexcept
{
  return os_file_write(IORequestWrite, path, m_fd, buf.data(), offset,
                       buf.size());
}

dberr_t file_os_io::flush() noexcept
{
  return os_file_flush(m_fd) ? DB_SUCCESS : DB_ERROR;
}

#ifdef HAVE_PMEM

#include <libpmem.h>

static bool is_pmem(const char *path) noexcept
{
  mapped_file_t mf;
  return mf.map(path, true, true) == DB_SUCCESS ? true : false;
}

class file_pmem_io final : public file_io
{
public:
  file_pmem_io() noexcept : file_io(true) {}

  dberr_t open(const char *path, bool read_only) noexcept final
  {
    return m_file.map(path, read_only, true);
  }
  dberr_t rename(const char *old_path, const char *new_path) noexcept final
  {
    return os_file_rename(innodb_log_file_key, old_path, new_path) ? DB_SUCCESS
                                                                   : DB_ERROR;
  }
  dberr_t close() noexcept final { return m_file.unmap(); }
  dberr_t read(os_offset_t offset, span<byte> buf) noexcept final
  {
    memcpy(buf.data(), m_file.data() + offset, buf.size());
    return DB_SUCCESS;
  }
  dberr_t write(const char *, os_offset_t offset,
                span<const byte> buf) noexcept final
  {
    pmem_memcpy_persist(m_file.data() + offset, buf.data(), buf.size());
    return DB_SUCCESS;
  }
  dberr_t flush() noexcept final
  {
    ut_ad(0);
    return DB_SUCCESS;
  }

private:
  mapped_file_t m_file;
};
#endif

dberr_t log_file_t::open(bool read_only) noexcept
{
  ut_a(!is_opened());

#ifdef HAVE_PMEM
  auto ptr= is_pmem(m_path.c_str())
                ? std::unique_ptr<file_io>(new file_pmem_io)
                : std::unique_ptr<file_io>(new file_os_io);
#else
  auto ptr= std::unique_ptr<file_io>(new file_os_io);
#endif

  if (dberr_t err= ptr->open(m_path.c_str(), read_only))
    return err;

  m_file= std::move(ptr);
  return DB_SUCCESS;
}

bool log_file_t::is_opened() const noexcept
{
  return static_cast<bool>(m_file);
}

dberr_t log_file_t::rename(std::string new_path) noexcept
{
  if (dberr_t err= m_file->rename(m_path.c_str(), new_path.c_str()))
    return err;

  m_path = std::move(new_path);
  return DB_SUCCESS;
}

dberr_t log_file_t::close() noexcept
{
  ut_a(is_opened());

  if (dberr_t err= m_file->close())
    return err;

  m_file.reset();
  return DB_SUCCESS;
}

dberr_t log_file_t::read(os_offset_t offset, span<byte> buf) noexcept
{
  ut_ad(is_opened());
  return m_file->read(offset, buf);
}

bool log_file_t::writes_are_durable() const noexcept
{
  return m_file->writes_are_durable();
}

dberr_t log_file_t::write(os_offset_t offset, span<const byte> buf) noexcept
{
  ut_ad(is_opened());
  return m_file->write(m_path.c_str(), offset, buf);
}

dberr_t log_file_t::flush() noexcept
{
  ut_ad(is_opened());
  return m_file->flush();
}

void log_t::file::open_file(std::string path)
{
  fd= log_file_t(std::move(path));
  if (const dberr_t err= fd.open(srv_read_only_mode))
    ib::fatal() << "open(" << fd.get_path() << ") returned " << err;
}

/** Update the log block checksum. */
static void log_block_store_checksum(byte* block)
{
  log_block_set_checksum(block, log_block_calc_checksum_crc32(block));
}

void log_t::file::write_header_durable(lsn_t lsn)
{
  ut_ad(lsn % OS_FILE_LOG_BLOCK_SIZE == 0);
  ut_ad(!recv_no_log_write);
  ut_ad(log_sys.log.format == log_t::FORMAT_10_5 ||
        log_sys.log.format == log_t::FORMAT_ENC_10_5);

  // man 2 open suggests this buffer to be aligned by 512 for O_DIRECT
  MY_ALIGNED(OS_FILE_LOG_BLOCK_SIZE) byte buf[OS_FILE_LOG_BLOCK_SIZE] = {0};

  mach_write_to_4(buf + LOG_HEADER_FORMAT, log_sys.log.format);
  mach_write_to_4(buf + LOG_HEADER_SUBFORMAT, log_sys.log.subformat);
  mach_write_to_8(buf + LOG_HEADER_START_LSN, lsn);
  strcpy(reinterpret_cast<char*>(buf) + LOG_HEADER_CREATOR,
         LOG_HEADER_CREATOR_CURRENT);
  ut_ad(LOG_HEADER_CREATOR_END - LOG_HEADER_CREATOR >=
        sizeof LOG_HEADER_CREATOR_CURRENT);
  log_block_store_checksum(buf);

  DBUG_PRINT("ib_log", ("write " LSN_PF, lsn));

  log_sys.log.write(0, buf);
  if (!log_sys.log.writes_are_durable())
    log_sys.log.flush();
}

void log_t::file::read(os_offset_t offset, span<byte> buf)
{
  if (const dberr_t err= fd.read(offset, buf))
    ib::fatal() << "read(" << fd.get_path() << ") returned "<< err;
}

bool log_t::file::writes_are_durable() const noexcept
{
  return fd.writes_are_durable();
}

void log_t::file::write(os_offset_t offset, span<byte> buf)
{
  srv_stats.os_log_pending_writes.inc();
  if (const dberr_t err= fd.write(offset, buf))
    ib::fatal() << "write(" << fd.get_path() << ") returned " << err;
  srv_stats.os_log_pending_writes.dec();
  srv_stats.os_log_written.add(buf.size());
  srv_stats.log_writes.inc();
  log_sys.n_log_ios++;
}

void log_t::file::flush()
{
  log_sys.pending_flushes.fetch_add(1, std::memory_order_acquire);
  if (const dberr_t err= fd.flush())
    ib::fatal() << "flush(" << fd.get_path() << ") returned " << err;
  log_sys.pending_flushes.fetch_sub(1, std::memory_order_release);
  log_sys.flushes.fetch_add(1, std::memory_order_release);
}

void log_t::file::close_file()
{
  if (!fd.is_opened())
    return;

  if (const dberr_t err= fd.close())
    ib::fatal() << "close(" << fd.get_path() << ") returned " << err;
}

/** Initialize the redo log. */
void log_t::file::create()
{
  ut_ad(this == &log_sys.log);
  ut_ad(log_sys.is_initialised());

  format= srv_encrypt_log ? log_t::FORMAT_ENC_10_5 : log_t::FORMAT_10_5;
  subformat= 2;
  file_size= srv_log_file_size;
  lsn= LOG_START_LSN;
  lsn_offset= LOG_FILE_HDR_SIZE;
}

/******************************************************//**
Writes a buffer to a log file. */
static
void
log_write_buf(
	byte*		buf,		/*!< in: buffer */
	ulint		len,		/*!< in: buffer len; must be divisible
					by OS_FILE_LOG_BLOCK_SIZE */
#ifdef UNIV_DEBUG
	ulint		pad_len,	/*!< in: pad len in the buffer len */
#endif /* UNIV_DEBUG */
	lsn_t		start_lsn,	/*!< in: start lsn of the buffer; must
					be divisible by
					OS_FILE_LOG_BLOCK_SIZE */
	ulint		new_data_offset)/*!< in: start offset of new data in
					buf: this parameter is used to decide
					if we have to write a new log file
					header */
{
	ulint		write_len;
	lsn_t		next_offset;
	ulint		i;

	ut_ad(log_write_lock_own());
	ut_ad(!recv_no_log_write);
	ut_a(len % OS_FILE_LOG_BLOCK_SIZE == 0);
	ut_a(start_lsn % OS_FILE_LOG_BLOCK_SIZE == 0);

loop:
	if (len == 0) {

		return;
	}

	next_offset = log_sys.log.calc_lsn_offset(start_lsn);

	if ((next_offset % log_sys.log.file_size) + len
	    > log_sys.log.file_size) {
		/* if the above condition holds, then the below expression
		is < len which is ulint, so the typecast is ok */
		write_len = ulint(log_sys.log.file_size
				  - (next_offset % log_sys.log.file_size));
	} else {
		write_len = len;
	}

	DBUG_PRINT("ib_log",
		   ("write " LSN_PF " to " LSN_PF
		    ": len " ULINTPF
		    " blocks " ULINTPF ".." ULINTPF,
		    start_lsn, next_offset,
		    write_len,
		    log_block_get_hdr_no(buf),
		    log_block_get_hdr_no(
			    buf + write_len
			    - OS_FILE_LOG_BLOCK_SIZE)));

	ut_ad(pad_len >= len
	      || log_block_get_hdr_no(buf)
		 == log_block_convert_lsn_to_no(start_lsn));

	/* Calculate the checksums for each log block and write them to
	the trailer fields of the log blocks */

	for (i = 0; i < write_len / OS_FILE_LOG_BLOCK_SIZE; i++) {
#ifdef UNIV_DEBUG
		ulint hdr_no_2 = log_block_get_hdr_no(buf) + i;
		DBUG_EXECUTE_IF("innodb_small_log_block_no_limit",
				hdr_no_2 = ((hdr_no_2 - 1) & 0xFUL) + 1;);
#endif
		ut_ad(pad_len >= len
			|| i * OS_FILE_LOG_BLOCK_SIZE >= len - pad_len
			|| log_block_get_hdr_no(buf + i * OS_FILE_LOG_BLOCK_SIZE) == hdr_no_2);
		log_block_store_checksum(buf + i * OS_FILE_LOG_BLOCK_SIZE);
	}

	ut_a((next_offset >> srv_page_size_shift) <= ULINT_MAX);

	log_sys.log.write(static_cast<size_t>(next_offset), {buf, write_len});

	if (write_len < len) {
		start_lsn += write_len;
		len -= write_len;
		buf += write_len;
		goto loop;
	}
}

/** Flush the recently written changes to the log file.
and invoke log_mutex_enter(). */
static void log_write_flush_to_disk_low(lsn_t lsn)
{
  log_sys.log.flush();
  ut_a(lsn >= log_sys.get_flushed_lsn());
  log_sys.set_flushed_lsn(lsn);
}

/** Swap log buffers, and copy the content of last block
from old buf to the head of the new buf. Thus, buf_free and
buf_next_to_write would be changed accordingly */
static inline
void
log_buffer_switch()
{
	ut_ad(log_mutex_own());
	ut_ad(log_write_lock_own());

<<<<<<< HEAD
	const byte*	old_buf = log_sys.buf;
	size_t		area_end = ut_calc_align<size_t>(
		log_sys.buf_free, OS_FILE_LOG_BLOCK_SIZE);

	if (log_sys.first_in_use) {
		log_sys.first_in_use = false;
		ut_ad(log_sys.buf == ut_align_down(log_sys.buf,
						   OS_FILE_LOG_BLOCK_SIZE));
		log_sys.buf += srv_log_buffer_size;
	} else {
		log_sys.first_in_use = true;
		log_sys.buf -= srv_log_buffer_size;
		ut_ad(log_sys.buf == ut_align_down(log_sys.buf,
						   OS_FILE_LOG_BLOCK_SIZE));
	}

	/* Copy the last block to new buf */
	memcpy_aligned<OS_FILE_LOG_BLOCK_SIZE>(
		log_sys.buf, old_buf + area_end - OS_FILE_LOG_BLOCK_SIZE,
		OS_FILE_LOG_BLOCK_SIZE);
=======
	ulong		area_end = ut_calc_align(
		log_sys.buf_free, ulong(OS_FILE_LOG_BLOCK_SIZE));

	/* Copy the last block to new buf */
	ut_memcpy(log_sys.flush_buf,
		  log_sys.buf + area_end - OS_FILE_LOG_BLOCK_SIZE,
		  OS_FILE_LOG_BLOCK_SIZE);
>>>>>>> 2c3c851d

	std::swap(log_sys.buf, log_sys.flush_buf);

	log_sys.buf_free %= OS_FILE_LOG_BLOCK_SIZE;
	log_sys.buf_next_to_write = log_sys.buf_free;
}

/**
Writes log buffer to disk
which is the "write" part of log_write_up_to().

This function does not flush anything.

Note : the caller must have log_mutex locked, and this
mutex is released in the function.

*/
static void log_write(bool rotate_key)
{
	ut_ad(log_mutex_own());
	ut_ad(!recv_no_log_write);
	lsn_t write_lsn;
	if (log_sys.buf_free == log_sys.buf_next_to_write) {
		/* Nothing to write */
		log_mutex_exit();
		return;
	}

	ulint		start_offset;
	ulint		end_offset;
	ulint		area_start;
	ulint		area_end;
	ulong		write_ahead_size = srv_log_write_ahead_size;
	ulint		pad_size;

	DBUG_PRINT("ib_log", ("write " LSN_PF " to " LSN_PF,
			      log_sys.write_lsn,
			      log_sys.get_lsn()));


	start_offset = log_sys.buf_next_to_write;
	end_offset = log_sys.buf_free;

	area_start = ut_2pow_round(start_offset,
				   ulint(OS_FILE_LOG_BLOCK_SIZE));
	area_end = ut_calc_align(end_offset, ulint(OS_FILE_LOG_BLOCK_SIZE));

	ut_ad(area_end - area_start > 0);

	log_block_set_flush_bit(log_sys.buf + area_start, TRUE);
	log_block_set_checkpoint_no(
		log_sys.buf + area_end - OS_FILE_LOG_BLOCK_SIZE,
		log_sys.next_checkpoint_no);

	write_lsn = log_sys.get_lsn();
	byte *write_buf = log_sys.buf;

	log_buffer_switch();

	log_sys.log.set_fields(log_sys.write_lsn);

	log_mutex_exit();
	/* Erase the end of the last log block. */
	memset(write_buf + end_offset, 0,
	       ~end_offset & (OS_FILE_LOG_BLOCK_SIZE - 1));

	/* Calculate pad_size if needed. */
	pad_size = 0;
	if (write_ahead_size > OS_FILE_LOG_BLOCK_SIZE) {
		ulint	end_offset_in_unit;
		lsn_t	end_offset = log_sys.log.calc_lsn_offset(
			ut_uint64_align_up(write_lsn, OS_FILE_LOG_BLOCK_SIZE));
		end_offset_in_unit = (ulint) (end_offset % write_ahead_size);

		if (end_offset_in_unit > 0
		    && (area_end - area_start) > end_offset_in_unit) {
			/* The first block in the unit was initialized
			after the last writing.
			Needs to be written padded data once. */
			pad_size = std::min<ulint>(
				ulint(write_ahead_size) - end_offset_in_unit,
				srv_log_buffer_size - area_end);
			::memset(write_buf + area_end, 0, pad_size);
		}
	}

	if (UNIV_UNLIKELY(srv_shutdown_state != SRV_SHUTDOWN_NONE)) {
		service_manager_extend_timeout(INNODB_EXTEND_TIMEOUT_INTERVAL,
					       "InnoDB log write: "
					       LSN_PF, log_sys.write_lsn);
	}

	if (log_sys.is_encrypted()) {
		log_crypt(write_buf + area_start, log_sys.write_lsn,
			  area_end - area_start,
			  rotate_key ? LOG_ENCRYPT_ROTATE_KEY : LOG_ENCRYPT);
	}

	/* Do the write to the log file */
	log_write_buf(
		write_buf + area_start, area_end - area_start + pad_size,
#ifdef UNIV_DEBUG
		pad_size,
#endif /* UNIV_DEBUG */
		ut_uint64_align_down(log_sys.write_lsn,
				     OS_FILE_LOG_BLOCK_SIZE),
		start_offset - area_start);
	srv_stats.log_padded.add(pad_size);
	log_sys.write_lsn = write_lsn;
	if (log_sys.log.writes_are_durable())
		log_sys.set_flushed_lsn(write_lsn);
	return;
}

static group_commit_lock write_lock;
static group_commit_lock flush_lock;

#ifdef UNIV_DEBUG
bool log_write_lock_own()
{
  return write_lock.is_owner();
}
#endif

/** Ensure that the log has been written to the log file up to a given
log entry (such as that of a transaction commit). Start a new write, or
wait and check if an already running write is covering the request.
@param[in]	lsn		log sequence number that should be
included in the redo log file write
@param[in]	flush_to_disk	whether the written log should also
be flushed to the file system
@param[in]	rotate_key	whether to rotate the encryption key */
void log_write_up_to(lsn_t lsn, bool flush_to_disk, bool rotate_key)
{
  ut_ad(!srv_read_only_mode);
  ut_ad(!rotate_key || flush_to_disk);

  if (recv_no_ibuf_operations)
  {
    /* Recovery is running and no operations on the log files are
    allowed yet (the variable name .._no_ibuf_.. is misleading) */
    return;
  }

  if (flush_to_disk &&
    flush_lock.acquire(lsn) != group_commit_lock::ACQUIRED)
  {
    return;
  }

  if (write_lock.acquire(lsn) == group_commit_lock::ACQUIRED)
  {
    log_mutex_enter();
    lsn_t write_lsn= log_sys.get_lsn();
    write_lock.set_pending(write_lsn);

    log_write(rotate_key);

    ut_a(log_sys.write_lsn == write_lsn);
    write_lock.release(write_lsn);
  }

  if (!flush_to_disk)
  {
    return;
  }

  /* Flush the highest written lsn.*/
  auto flush_lsn = write_lock.value();
  flush_lock.set_pending(flush_lsn);

  if (!log_sys.log.writes_are_durable())
  {
    log_write_flush_to_disk_low(flush_lsn);
  }

  flush_lock.release(flush_lsn);

  innobase_mysql_log_notify(flush_lsn);
}

/** write to the log file up to the last log entry.
@param[in]	sync	whether we want the written log
also to be flushed to disk. */
void
log_buffer_flush_to_disk(
	bool sync)
{
	ut_ad(!srv_read_only_mode);
	log_write_up_to(log_get_lsn(), sync);
}

/********************************************************************

Tries to establish a big enough margin of free space in the log buffer, such
that a new log entry can be catenated without an immediate need for a flush. */
static
void
log_flush_margin(void)
/*==================*/
{
	lsn_t	lsn	= 0;

	log_mutex_enter();

	if (log_sys.buf_free > log_sys.max_buf_free) {
		/* We can write during flush */
		lsn = log_sys.get_lsn();
	}

	log_mutex_exit();

	if (lsn) {
		log_write_up_to(lsn, false);
	}
}

/** Advances the smallest lsn for which there are unflushed dirty blocks in the
buffer pool.
NOTE: this function may only be called if the calling thread owns no
synchronization objects!
@param[in]	new_oldest	try to advance oldest_modified_lsn at least to
this lsn
@return false if there was a flush batch of the same type running,
which means that we could not start this flush batch */
static bool log_preflush_pool_modified_pages(lsn_t new_oldest)
{
	bool	success;

	if (recv_recovery_is_on()) {
		/* If the recovery is running, we must first apply all
		log records to their respective file pages to get the
		right modify lsn values to these pages: otherwise, there
		might be pages on disk which are not yet recovered to the
		current lsn, and even after calling this function, we could
		not know how up-to-date the disk version of the database is,
		and we could not make a new checkpoint on the basis of the
		info on the buffer pool only. */
		recv_sys.apply(true);
	}

	if (new_oldest == LSN_MAX
	    || !buf_page_cleaner_is_active
	    || srv_is_being_started) {

		ulint	n_pages;

		success = buf_flush_lists(ULINT_MAX, new_oldest, &n_pages);

		buf_flush_wait_batch_end(BUF_FLUSH_LIST);

		if (!success) {
			MONITOR_INC(MONITOR_FLUSH_SYNC_WAITS);
		}

		MONITOR_INC_VALUE_CUMULATIVE(
			MONITOR_FLUSH_SYNC_TOTAL_PAGE,
			MONITOR_FLUSH_SYNC_COUNT,
			MONITOR_FLUSH_SYNC_PAGES,
			n_pages);
	} else {
		/* better to wait for flushed by page cleaner */

		if (srv_flush_sync) {
			/* wake page cleaner for IO burst */
			buf_flush_request_force(new_oldest);
		}

		buf_flush_wait_flushed(new_oldest);

		success = true;
	}

	return(success);
}

/** Write checkpoint info to the log header and invoke log_mutex_exit().
@param[in]	end_lsn	start LSN of the FILE_CHECKPOINT mini-transaction */
void log_write_checkpoint_info(lsn_t end_lsn)
{
	ut_ad(log_mutex_own());
	ut_ad(!srv_read_only_mode);
	ut_ad(end_lsn == 0 || end_lsn >= log_sys.next_checkpoint_lsn);
	ut_ad(end_lsn <= log_sys.get_lsn());
	ut_ad(end_lsn + SIZE_OF_FILE_CHECKPOINT <= log_sys.get_lsn()
	      || srv_shutdown_state != SRV_SHUTDOWN_NONE);

	DBUG_PRINT("ib_log", ("checkpoint " UINT64PF " at " LSN_PF
			      " written",
			      log_sys.next_checkpoint_no,
			      log_sys.next_checkpoint_lsn));

	byte* buf = log_sys.checkpoint_buf;
	memset(buf, 0, OS_FILE_LOG_BLOCK_SIZE);

	mach_write_to_8(buf + LOG_CHECKPOINT_NO, log_sys.next_checkpoint_no);
	mach_write_to_8(buf + LOG_CHECKPOINT_LSN, log_sys.next_checkpoint_lsn);

	if (log_sys.is_encrypted()) {
		log_crypt_write_checkpoint_buf(buf);
	}

	lsn_t lsn_offset
		= log_sys.log.calc_lsn_offset(log_sys.next_checkpoint_lsn);
	mach_write_to_8(buf + LOG_CHECKPOINT_OFFSET, lsn_offset);
	mach_write_to_8(buf + LOG_CHECKPOINT_LOG_BUF_SIZE,
			srv_log_buffer_size);
	mach_write_to_8(buf + LOG_CHECKPOINT_END_LSN, end_lsn);

	log_block_store_checksum(buf);

	ut_ad(LOG_CHECKPOINT_1 < srv_page_size);
	ut_ad(LOG_CHECKPOINT_2 < srv_page_size);

	++log_sys.n_pending_checkpoint_writes;

	log_mutex_exit();

	/* Note: We alternate the physical place of the checkpoint info.
	See the (next_checkpoint_no & 1) below. */

	log_sys.log.write((log_sys.next_checkpoint_no & 1) ? LOG_CHECKPOINT_2
							   : LOG_CHECKPOINT_1,
			  {buf, OS_FILE_LOG_BLOCK_SIZE});

	log_sys.log.flush();

	log_mutex_enter();

	--log_sys.n_pending_checkpoint_writes;
	ut_ad(log_sys.n_pending_checkpoint_writes == 0);

	log_sys.next_checkpoint_no++;

	log_sys.last_checkpoint_lsn = log_sys.next_checkpoint_lsn;

	DBUG_PRINT("ib_log", ("checkpoint ended at " LSN_PF
			      ", flushed to " LSN_PF,
			      log_sys.last_checkpoint_lsn,
			      log_sys.get_flushed_lsn()));

	MONITOR_INC(MONITOR_NUM_CHECKPOINT);

	DBUG_EXECUTE_IF("crash_after_checkpoint", DBUG_SUICIDE(););

	log_mutex_exit();
}

/** Make a checkpoint. Note that this function does not flush dirty
blocks from the buffer pool: it only checks what is lsn of the oldest
modification in the pool, and writes information about the lsn in
log file. Use log_make_checkpoint() to flush also the pool.
@return true if success, false if a checkpoint write was already running */
bool log_checkpoint()
{
	lsn_t	oldest_lsn;

	ut_ad(!srv_read_only_mode);

	DBUG_EXECUTE_IF("no_checkpoint",
			/* We sleep for a long enough time, forcing
			the checkpoint doesn't happen any more. */
			os_thread_sleep(360000000););

	if (recv_recovery_is_on()) {
		recv_sys.apply(true);
	}

	switch (srv_file_flush_method) {
	case SRV_NOSYNC:
		break;
	case SRV_O_DSYNC:
	case SRV_FSYNC:
	case SRV_LITTLESYNC:
	case SRV_O_DIRECT:
	case SRV_O_DIRECT_NO_FSYNC:
#ifdef _WIN32
	case SRV_ALL_O_DIRECT_FSYNC:
#endif
		fil_flush_file_spaces();
	}

	log_mutex_enter();

	ut_ad(!recv_no_log_write);
	oldest_lsn = log_buf_pool_get_oldest_modification();

	/* Because log also contains headers and dummy log records,
	log_buf_pool_get_oldest_modification() will return log_sys.lsn
	if the buffer pool contains no dirty buffers.
	We must make sure that the log is flushed up to that lsn.
	If there are dirty buffers in the buffer pool, then our
	write-ahead-logging algorithm ensures that the log has been
	flushed up to oldest_lsn. */

	ut_ad(oldest_lsn >= log_sys.last_checkpoint_lsn);
	if (oldest_lsn
	    > log_sys.last_checkpoint_lsn + SIZE_OF_FILE_CHECKPOINT) {
		/* Some log has been written since the previous checkpoint. */
	} else if (srv_shutdown_state != SRV_SHUTDOWN_NONE) {
		/* MariaDB startup expects the redo log file to be
		logically empty (not even containing a MLOG_CHECKPOINT record)
		after a clean shutdown. Perform an extra checkpoint at
		shutdown. */
	} else {
		/* Do nothing, because nothing was logged (other than
		a FILE_CHECKPOINT marker) since the previous checkpoint. */
		log_mutex_exit();
		return(true);
	}
	/* Repeat the FILE_MODIFY records after the checkpoint, in
	case some log records between the checkpoint and log_sys.lsn
	need them. Finally, write a FILE_CHECKPOINT marker. Redo log
	apply expects to see a FILE_CHECKPOINT after the checkpoint,
	except on clean shutdown, where the log will be empty after
	the checkpoint.
	It is important that we write out the redo log before any
	further dirty pages are flushed to the tablespace files.  At
	this point, because log_mutex_own(), mtr_commit() in other
	threads will be blocked, and no pages can be added to the
	flush lists. */
	lsn_t		flush_lsn	= oldest_lsn;
	const lsn_t	end_lsn		= log_sys.get_lsn();
	const bool	do_write
		= srv_shutdown_state == SRV_SHUTDOWN_NONE
		|| flush_lsn != end_lsn;

	if (fil_names_clear(flush_lsn, do_write)) {
		flush_lsn = log_sys.get_lsn();
		ut_ad(flush_lsn >= end_lsn + SIZE_OF_FILE_CHECKPOINT);
	}

	log_mutex_exit();

	log_write_up_to(flush_lsn, true, true);

	log_mutex_enter();

	ut_ad(log_sys.get_flushed_lsn() >= flush_lsn);
	ut_ad(flush_lsn >= oldest_lsn);

	if (log_sys.last_checkpoint_lsn >= oldest_lsn) {
		log_mutex_exit();
		return(true);
	}

	if (log_sys.n_pending_checkpoint_writes > 0) {
		/* A checkpoint write is running */
		log_mutex_exit();

		return(false);
	}

	log_sys.next_checkpoint_lsn = oldest_lsn;
	log_write_checkpoint_info(end_lsn);
	ut_ad(!log_mutex_own());

	return(true);
}

/** Make a checkpoint */
void log_make_checkpoint()
{
	/* Preflush pages synchronously */

	while (!log_preflush_pool_modified_pages(LSN_MAX)) {
		/* Flush as much as we can */
	}

	while (!log_checkpoint()) {
		/* Force a checkpoint */
	}
}

/****************************************************************//**
Tries to establish a big enough margin of free space in the log groups, such
that a new log entry can be catenated without an immediate need for a
checkpoint. NOTE: this function may only be called if the calling thread
owns no synchronization objects! */
static
void
log_checkpoint_margin(void)
/*=======================*/
{
	ib_uint64_t	advance;
	bool		success;
loop:
	advance = 0;

	log_mutex_enter();
	ut_ad(!recv_no_log_write);

	if (!log_sys.check_flush_or_checkpoint()) {
		log_mutex_exit();
		return;
	}

	const lsn_t oldest_lsn = log_buf_pool_get_oldest_modification();
	const lsn_t lsn = log_sys.get_lsn();
	const lsn_t age = lsn - oldest_lsn;

	if (age > log_sys.max_modified_age_sync) {

		/* A flush is urgent: we have to do a synchronous preflush */
		advance = age - log_sys.max_modified_age_sync;
	}

	const lsn_t checkpoint_age = lsn - log_sys.last_checkpoint_lsn;

	ut_ad(log_sys.max_checkpoint_age >= log_sys.max_checkpoint_age_async);
	const bool do_checkpoint
		= checkpoint_age > log_sys.max_checkpoint_age_async;

	if (checkpoint_age <= log_sys.max_checkpoint_age) {
		log_sys.set_check_flush_or_checkpoint(false);
	}

	log_mutex_exit();

	if (advance) {
		lsn_t	new_oldest = oldest_lsn + advance;

		success = log_preflush_pool_modified_pages(new_oldest);

		/* If the flush succeeded, this thread has done its part
		and can proceed. If it did not succeed, there was another
		thread doing a flush at the same time. */
		if (!success) {
			log_sys.set_check_flush_or_checkpoint();
			goto loop;
		}
	}

	if (do_checkpoint) {
		log_checkpoint();
	}
}

/**
Checks that there is enough free space in the log to start a new query step.
Flushes the log buffer or makes a new checkpoint if necessary. NOTE: this
function may only be called if the calling thread owns no synchronization
objects! */
void log_check_margins()
{
  do
  {
    log_flush_margin();
    log_checkpoint_margin();
    ut_ad(!recv_no_log_write);
  }
  while (log_sys.check_flush_or_checkpoint());
}

extern void buf_resize_shutdown();
/****************************************************************//**
Makes a checkpoint at the latest lsn and writes it to first page of each
data file in the database, so that we know that the file spaces contain
all modifications up to that lsn. This can only be called at database
shutdown. This function also writes log in log file to the log archive. */
void
logs_empty_and_mark_files_at_shutdown(void)
/*=======================================*/
{
	lsn_t			lsn;
	ulint			count = 0;

	ib::info() << "Starting shutdown...";

	/* Wait until the master thread and all other operations are idle: our
	algorithm only works if the server is idle at shutdown */
	bool do_srv_shutdown = false;
	if (srv_master_timer) {
		do_srv_shutdown = srv_fast_shutdown < 2;
		srv_master_timer.reset();
	}

	/* Wait for the end of the buffer resize task.*/
	buf_resize_shutdown();
	dict_stats_shutdown();
	btr_defragment_shutdown();

	srv_shutdown_state = SRV_SHUTDOWN_CLEANUP;

	if (srv_buffer_pool_dump_at_shutdown &&
		!srv_read_only_mode && srv_fast_shutdown < 2) {
		buf_dump_start();
	}
	srv_error_monitor_timer.reset();
	srv_monitor_timer.reset();
	lock_sys.timeout_timer.reset();
	if (do_srv_shutdown) {
		srv_shutdown(srv_fast_shutdown == 0);
	}


loop:
	ut_ad(lock_sys.is_initialised() || !srv_was_started);
	ut_ad(log_sys.is_initialised() || !srv_was_started);
	ut_ad(fil_system.is_initialised() || !srv_was_started);

	if (!srv_read_only_mode) {
		if (recv_sys.flush_start) {
			/* This is in case recv_writer_thread was never
			started, or buf_flush_page_cleaner
			failed to notice its termination. */
			os_event_set(recv_sys.flush_start);
		}
	}
#define COUNT_INTERVAL 600U
#define CHECK_INTERVAL 100000U
	os_thread_sleep(CHECK_INTERVAL);

	count++;

	/* Check that there are no longer transactions, except for
	PREPARED ones. We need this wait even for the 'very fast'
	shutdown, because the InnoDB layer may have committed or
	prepared transactions and we don't want to lose them. */

	if (ulint total_trx = srv_was_started && !srv_read_only_mode
	    && srv_force_recovery < SRV_FORCE_NO_TRX_UNDO
	    ? trx_sys.any_active_transactions() : 0) {

		if (srv_print_verbose_log && count > COUNT_INTERVAL) {
			service_manager_extend_timeout(
				COUNT_INTERVAL * CHECK_INTERVAL/1000000 * 2,
				"Waiting for %lu active transactions to finish",
				(ulong) total_trx);
			ib::info() << "Waiting for " << total_trx << " active"
				<< " transactions to finish";

			count = 0;
		}

		goto loop;
	}

	/* We need these threads to stop early in shutdown. */
	const char* thread_name;

   if (srv_fast_shutdown != 2 && trx_rollback_is_active) {
		thread_name = "rollback of recovered transactions";
	} else {
		thread_name = NULL;
	}

	if (thread_name) {
		ut_ad(!srv_read_only_mode);
wait_suspend_loop:
		service_manager_extend_timeout(
			COUNT_INTERVAL * CHECK_INTERVAL/1000000 * 2,
			"Waiting for %s to exit", thread_name);
		if (srv_print_verbose_log && count > COUNT_INTERVAL) {
			ib::info() << "Waiting for " << thread_name
				   << "to exit";
			count = 0;
		}
		goto loop;
	}

	/* Check that the background threads are suspended */

	ut_ad(!srv_any_background_activity());
	if (srv_n_fil_crypt_threads_started) {
		os_event_set(fil_crypt_threads_event);
		thread_name = "fil_crypt_thread";
		goto wait_suspend_loop;
	}

	buf_load_dump_end();

	srv_shutdown_state = SRV_SHUTDOWN_FLUSH_PHASE;

	/* At this point only page_cleaner should be active. We wait
	here to let it complete the flushing of the buffer pools
	before proceeding further. */

	count = 0;
	service_manager_extend_timeout(COUNT_INTERVAL * CHECK_INTERVAL/1000000 * 2,
		"Waiting for page cleaner");
	while (buf_page_cleaner_is_active) {
		++count;
		os_thread_sleep(CHECK_INTERVAL);
		if (srv_print_verbose_log && count > COUNT_INTERVAL) {
			service_manager_extend_timeout(COUNT_INTERVAL * CHECK_INTERVAL/1000000 * 2,
				"Waiting for page cleaner");
			ib::info() << "Waiting for page_cleaner to "
				"finish flushing of buffer pool";
			count = 0;
		}
	}

	if (log_sys.is_initialised()) {
		log_mutex_enter();
		const ulint	n_write	= log_sys.n_pending_checkpoint_writes;
		const ulint	n_flush	= log_sys.pending_flushes;
		log_mutex_exit();

		if (n_write || n_flush) {
			if (srv_print_verbose_log && count > 600) {
				ib::info() << "Pending checkpoint_writes: "
					<< n_write
					<< ". Pending log flush writes: "
					<< n_flush;
				count = 0;
			}
			goto loop;
		}
	}

	if (!buf_pool.is_initialised()) {
		ut_ad(!srv_was_started);
	} else if (ulint pending_io = buf_pool_check_no_pending_io()) {
		if (srv_print_verbose_log && count > 600) {
			ib::info() << "Waiting for " << pending_io << " buffer"
				" page I/Os to complete";
			count = 0;
		}

		goto loop;
	}

	if (srv_fast_shutdown == 2 || !srv_was_started) {
		if (!srv_read_only_mode && srv_was_started) {
			ib::info() << "MySQL has requested a very fast"
				" shutdown without flushing the InnoDB buffer"
				" pool to data files. At the next mysqld"
				" startup InnoDB will do a crash recovery!";

			/* In this fastest shutdown we do not flush the
			buffer pool:

			it is essentially a 'crash' of the InnoDB server.
			Make sure that the log is all flushed to disk, so
			that we can recover all committed transactions in
			a crash recovery. We must not write the lsn stamps
			to the data files, since at a startup InnoDB deduces
			from the stamps if the previous shutdown was clean. */

			log_buffer_flush_to_disk();
		}

		srv_shutdown_state = SRV_SHUTDOWN_LAST_PHASE;

		if (fil_system.is_initialised()) {
			fil_close_all_files();
		}
		return;
	}

	if (!srv_read_only_mode) {
		service_manager_extend_timeout(INNODB_EXTEND_TIMEOUT_INTERVAL,
			"ensuring dirty buffer pool are written to log");
		log_make_checkpoint();

		log_mutex_enter();

		lsn = log_sys.get_lsn();

		const bool lsn_changed = lsn != log_sys.last_checkpoint_lsn
			&& lsn != log_sys.last_checkpoint_lsn
			+ SIZE_OF_FILE_CHECKPOINT;
		ut_ad(lsn >= log_sys.last_checkpoint_lsn);

		log_mutex_exit();

		if (lsn_changed) {
			goto loop;
		}

		/* Ensure that all buffered changes are written to the
		redo log before fil_close_all_files(). */
		log_sys.log.flush();
	} else {
		lsn = recv_sys.recovered_lsn;
	}

	srv_shutdown_state = SRV_SHUTDOWN_LAST_PHASE;

	/* Make some checks that the server really is quiet */
	ut_ad(!srv_any_background_activity());

	service_manager_extend_timeout(INNODB_EXTEND_TIMEOUT_INTERVAL,
				       "Free innodb buffer pool");
	ut_d(buf_pool.assert_all_freed());

	ut_a(lsn == log_sys.get_lsn()
	     || srv_force_recovery == SRV_FORCE_NO_LOG_REDO);

	if (UNIV_UNLIKELY(lsn < recv_sys.recovered_lsn)) {
		ib::error() << "Shutdown LSN=" << lsn
			    << " is less than start LSN="
			    << recv_sys.recovered_lsn;
	}

	srv_shutdown_lsn = lsn;

	if (!srv_read_only_mode) {
		dberr_t err = fil_write_flushed_lsn(lsn);

		if (err != DB_SUCCESS) {
			ib::error() << "Writing flushed lsn " << lsn
				<< " failed; error=" << err;
		}
	}

	fil_close_all_files();

	/* Make some checks that the server really is quiet */
	ut_ad(!srv_any_background_activity());

	ut_a(lsn == log_sys.get_lsn()
	     || srv_force_recovery == SRV_FORCE_NO_LOG_REDO);
}

/******************************************************//**
Prints info of the log. */
void
log_print(
/*======*/
	FILE*	file)	/*!< in: file where to print */
{
	double	time_elapsed;
	time_t	current_time;

	log_mutex_enter();

	fprintf(file,
		"Log sequence number " LSN_PF "\n"
		"Log flushed up to   " LSN_PF "\n"
		"Pages flushed up to " LSN_PF "\n"
		"Last checkpoint at  " LSN_PF "\n",
		log_sys.get_lsn(),
		log_sys.get_flushed_lsn(),
		log_buf_pool_get_oldest_modification(),
		log_sys.last_checkpoint_lsn);

	current_time = time(NULL);

	time_elapsed = difftime(current_time,
				log_sys.last_printout_time);

	if (time_elapsed <= 0) {
		time_elapsed = 1;
	}

	fprintf(file,
		ULINTPF " pending log flushes, "
		ULINTPF " pending chkp writes\n"
		ULINTPF " log i/o's done, %.2f log i/o's/second\n",
		log_sys.pending_flushes.load(),
		log_sys.n_pending_checkpoint_writes,
		log_sys.n_log_ios,
		static_cast<double>(
			log_sys.n_log_ios - log_sys.n_log_ios_old)
		/ time_elapsed);

	log_sys.n_log_ios_old = log_sys.n_log_ios;
	log_sys.last_printout_time = current_time;

	log_mutex_exit();
}

/**********************************************************************//**
Refreshes the statistics used to print per-second averages. */
void
log_refresh_stats(void)
/*===================*/
{
	log_sys.n_log_ios_old = log_sys.n_log_ios;
	log_sys.last_printout_time = time(NULL);
}

/** Shut down the redo log subsystem. */
void log_t::close()
{
  ut_ad(this == &log_sys);
  if (!is_initialised()) return;
  m_initialised = false;
  log.close();

  ut_free_dodump(buf, srv_log_buffer_size);
  buf = NULL;
  ut_free_dodump(flush_buf, srv_log_buffer_size);
  flush_buf = NULL;

  mutex_free(&mutex);
  mutex_free(&log_flush_order_mutex);

  recv_sys.close();
}

std::string get_log_file_path(const char *filename)
{
  const size_t size= strlen(srv_log_group_home_dir) + /* path separator */ 1 +
                     strlen(filename) + /* longest suffix */ 3;
  std::string path;
  path.reserve(size);
  path.assign(srv_log_group_home_dir);

  std::replace(path.begin(), path.end(), OS_PATH_SEPARATOR_ALT,
	       OS_PATH_SEPARATOR);

  if (path.back() != OS_PATH_SEPARATOR)
    path.push_back(OS_PATH_SEPARATOR);
  path.append(filename);

  return path;
}

std::vector<std::string> get_existing_log_files_paths() {
  std::vector<std::string> result;

  for (int i= 0; i < 101; i++) {
    auto path= get_log_file_path(LOG_FILE_NAME_PREFIX)
                                 .append(std::to_string(i));
    os_file_stat_t stat;
    dberr_t err= os_file_get_status(path.c_str(), &stat, false, true);
    if (err)
      break;

    if (stat.type != OS_FILE_TYPE_FILE)
      break;

    result.push_back(std::move(path));
  }

  return result;
}<|MERGE_RESOLUTION|>--- conflicted
+++ resolved
@@ -118,19 +118,13 @@
 @param[in]	len	requested minimum size in bytes */
 void log_buffer_extend(ulong len)
 {
-<<<<<<< HEAD
 	const size_t new_buf_size = ut_calc_align(len, srv_page_size);
-	byte* new_buf = static_cast<byte*>(
-		ut_malloc_dontdump(new_buf_size * 2, PSI_INSTRUMENT_ME));
-	TRASH_ALLOC(new_buf, new_buf_size * 2);
-=======
-	const ulong new_buf_size = ut_calc_align(len, srv_page_size);
-	byte* new_buf = static_cast<byte*>(ut_malloc_dontdump(new_buf_size));
+	byte* new_buf = static_cast<byte*>
+		(ut_malloc_dontdump(new_buf_size, PSI_INSTRUMENT_ME));
 	TRASH_ALLOC(new_buf, new_buf_size);
-	byte* new_flush_buf =
-		static_cast<byte*>(ut_malloc_dontdump(new_buf_size));
+	byte* new_flush_buf = static_cast<byte*>
+		(ut_malloc_dontdump(new_buf_size, PSI_INSTRUMENT_ME));
 	TRASH_ALLOC(new_flush_buf, new_buf_size);
->>>>>>> 2c3c851d
 
 	log_mutex_enter();
 
@@ -149,21 +143,11 @@
 	byte* old_buf = log_sys.buf;
 	byte* old_flush_buf = log_sys.flush_buf;
 	const ulong old_buf_size = srv_log_buffer_size;
-<<<<<<< HEAD
-	byte* old_buf = log_sys.first_in_use
-		? log_sys.buf : log_sys.buf - old_buf_size;
 	srv_log_buffer_size = static_cast<ulong>(new_buf_size);
 	log_sys.buf = new_buf;
-	log_sys.first_in_use = true;
-	memcpy_aligned<OS_FILE_LOG_BLOCK_SIZE>(log_sys.buf, old_buf_begin,
+	log_sys.flush_buf = new_flush_buf;
+	memcpy_aligned<OS_FILE_LOG_BLOCK_SIZE>(new_buf, old_buf,
 					       log_sys.buf_free);
-=======
-
-	srv_log_buffer_size = new_buf_size;
-	log_sys.buf = new_buf;
-	log_sys.flush_buf = new_flush_buf;
-	memcpy(new_buf, old_buf, log_sys.buf_free);
->>>>>>> 2c3c851d
 
 	log_sys.max_buf_free = new_buf_size / LOG_BUF_FLUSH_RATIO
 		- LOG_BUF_FLUSH_MARGIN;
@@ -521,17 +505,12 @@
   ut_ad(srv_log_buffer_size >= 16 * OS_FILE_LOG_BLOCK_SIZE);
   ut_ad(srv_log_buffer_size >= 4U << srv_page_size_shift);
 
-<<<<<<< HEAD
-  buf= static_cast<byte*>(ut_malloc_dontdump(srv_log_buffer_size * 2, PSI_INSTRUMENT_ME));
-  TRASH_ALLOC(buf, srv_log_buffer_size * 2);
-
-  first_in_use= true;
-=======
-  buf= static_cast<byte*>(ut_malloc_dontdump(srv_log_buffer_size));
+  buf= static_cast<byte*>(ut_malloc_dontdump(srv_log_buffer_size,
+                                             PSI_INSTRUMENT_ME));
   TRASH_ALLOC(buf, srv_log_buffer_size);
-  flush_buf= static_cast<byte*>(ut_malloc_dontdump(srv_log_buffer_size));
+  flush_buf= static_cast<byte*>(ut_malloc_dontdump(srv_log_buffer_size,
+                                                   PSI_INSTRUMENT_ME));
   TRASH_ALLOC(flush_buf, srv_log_buffer_size);
->>>>>>> 2c3c851d
 
   max_buf_free= srv_log_buffer_size / LOG_BUF_FLUSH_RATIO -
     LOG_BUF_FLUSH_MARGIN;
@@ -978,36 +957,14 @@
 	ut_ad(log_mutex_own());
 	ut_ad(log_write_lock_own());
 
-<<<<<<< HEAD
-	const byte*	old_buf = log_sys.buf;
 	size_t		area_end = ut_calc_align<size_t>(
 		log_sys.buf_free, OS_FILE_LOG_BLOCK_SIZE);
 
-	if (log_sys.first_in_use) {
-		log_sys.first_in_use = false;
-		ut_ad(log_sys.buf == ut_align_down(log_sys.buf,
-						   OS_FILE_LOG_BLOCK_SIZE));
-		log_sys.buf += srv_log_buffer_size;
-	} else {
-		log_sys.first_in_use = true;
-		log_sys.buf -= srv_log_buffer_size;
-		ut_ad(log_sys.buf == ut_align_down(log_sys.buf,
-						   OS_FILE_LOG_BLOCK_SIZE));
-	}
-
 	/* Copy the last block to new buf */
 	memcpy_aligned<OS_FILE_LOG_BLOCK_SIZE>(
-		log_sys.buf, old_buf + area_end - OS_FILE_LOG_BLOCK_SIZE,
+		log_sys.flush_buf,
+		log_sys.buf + area_end - OS_FILE_LOG_BLOCK_SIZE,
 		OS_FILE_LOG_BLOCK_SIZE);
-=======
-	ulong		area_end = ut_calc_align(
-		log_sys.buf_free, ulong(OS_FILE_LOG_BLOCK_SIZE));
-
-	/* Copy the last block to new buf */
-	ut_memcpy(log_sys.flush_buf,
-		  log_sys.buf + area_end - OS_FILE_LOG_BLOCK_SIZE,
-		  OS_FILE_LOG_BLOCK_SIZE);
->>>>>>> 2c3c851d
 
 	std::swap(log_sys.buf, log_sys.flush_buf);
 
