/*****************************************************************************

Copyright (c) 2000, 2017, Oracle and/or its affiliates. All Rights Reserved.
Copyright (c) 2013, 2018, MariaDB Corporation.

This program is free software; you can redistribute it and/or modify it under
the terms of the GNU General Public License as published by the Free Software
Foundation; version 2 of the License.

This program is distributed in the hope that it will be useful, but WITHOUT
ANY WARRANTY; without even the implied warranty of MERCHANTABILITY or FITNESS
FOR A PARTICULAR PURPOSE. See the GNU General Public License for more details.

You should have received a copy of the GNU General Public License along with
this program; if not, write to the Free Software Foundation, Inc.,
51 Franklin Street, Suite 500, Boston, MA 02110-1335 USA

*****************************************************************************/

/* The InnoDB handler: the interface between MySQL and InnoDB. */

/** "GEN_CLUST_INDEX" is the name reserved for InnoDB default
system clustered index when there is no primary key. */
extern const char innobase_index_reserve_name[];

/** Prebuilt structures in an InnoDB table handle used within MySQL */
struct row_prebuilt_t;

/** InnoDB transaction */
struct trx_t;

/** Engine specific table options are defined using this struct */
struct ha_table_option_struct
{
	bool		page_compressed;	/*!< Table is using page compression
						if this option is true. */
	ulonglong	page_compression_level;	/*!< Table page compression level
						0-9. */
	uint		atomic_writes;		/*!< Use atomic writes for this
						table if this options is ON or
						in DEFAULT if
						srv_use_atomic_writes=1.
						Atomic writes are not used if
						value OFF.*/
	uint		encryption;		/*!<  DEFAULT, ON, OFF */
	ulonglong	encryption_key_id;	/*!< encryption key id  */
};
/* JAN: TODO: MySQL 5.7 handler.h */
struct st_handler_tablename
{
  const char *db;
  const char *tablename;
};
/** The class defining a handle to an Innodb table */
class ha_innobase: public handler
{
public:
	ha_innobase(handlerton* hton, TABLE_SHARE* table_arg);
	~ha_innobase();

	/** Get the row type from the storage engine.  If this method returns
	ROW_TYPE_NOT_USED, the information in HA_CREATE_INFO should be used. */
	enum row_type get_row_type() const;

	const char* table_type() const;

	const char* index_type(uint key_number);

	const char** bas_ext() const;

	Table_flags table_flags() const;

	ulong index_flags(uint idx, uint part, bool all_parts) const;

	uint max_supported_keys() const;

	uint max_supported_key_length() const;

	uint max_supported_key_part_length() const;

	const key_map* keys_to_use_for_scanning();

	void column_bitmaps_signal();

	/** Opens dictionary table object using table name. For partition, we need to
	try alternative lower/upper case names to support moving data files across
	platforms.
	@param[in]	table_name	name of the table/partition
	@param[in]	norm_name	normalized name of the table/partition
	@param[in]	is_partition	if this is a partition of a table
	@param[in]	ignore_err	error to ignore for loading dictionary object
	@return dictionary table object or NULL if not found */
        static dict_table_t* open_dict_table(
		const char*		table_name,
		const char*		norm_name,
		bool			is_partition,
		dict_err_ignore_t	ignore_err);

	int open(const char *name, int mode, uint test_if_locked);

	handler* clone(const char *name, MEM_ROOT *mem_root);

	int close(void);

	double scan_time();

	double read_time(uint index, uint ranges, ha_rows rows);

	int delete_all_rows();

	int write_row(uchar * buf);

	int update_row(const uchar * old_data, const uchar * new_data);

	int delete_row(const uchar * buf);

	bool was_semi_consistent_read();

	void try_semi_consistent_read(bool yes);

	void unlock_row();

	int index_init(uint index, bool sorted);

	int index_end();

	int index_read(
		uchar*			buf,
		const uchar*		key,
		uint			key_len,
		ha_rkey_function	find_flag);

	int index_read_last(uchar * buf, const uchar * key, uint key_len);

	int index_next(uchar * buf);

	int index_next_same(uchar * buf, const uchar *key, uint keylen);

	int index_prev(uchar * buf);

	int index_first(uchar * buf);

	int index_last(uchar * buf);

	/* Copy a cached MySQL row. If requested, also avoids
	overwriting non-read columns. */
	void copy_cached_row(uchar *to_rec, const uchar *from_rec,
				uint rec_length);
	int rnd_init(bool scan);

	int rnd_end();

	int rnd_next(uchar *buf);

	int rnd_pos(uchar * buf, uchar *pos);

	int ft_init();
<<<<<<< HEAD

	void ft_end();

	FT_INFO* ft_init_ext(uint flags, uint inx, String* key);

=======
	void ft_end() { rnd_end(); }
	FT_INFO *ft_init_ext(uint flags, uint inx, String* key);
>>>>>>> e82ebb8f
	int ft_read(uchar* buf);

	void position(const uchar *record);

	int info(uint);

	int analyze(THD* thd,HA_CHECK_OPT* check_opt);

	int optimize(THD* thd,HA_CHECK_OPT* check_opt);

	int discard_or_import_tablespace(my_bool discard);

	int extra(ha_extra_function operation);

	int reset();

	int external_lock(THD *thd, int lock_type);

	int start_stmt(THD *thd, thr_lock_type lock_type);

	void position(uchar *record);

	ha_rows records_in_range(
		uint			inx,
		key_range*		min_key,
		key_range*		max_key);

	ha_rows estimate_rows_upper_bound();

	void update_create_info(HA_CREATE_INFO* create_info);

	inline int create(
		const char*		name,
		TABLE*			form,
		HA_CREATE_INFO*		create_info,
		bool			file_per_table,
		trx_t*			trx = NULL);

	int create(
		const char*		name,
		TABLE*			form,
		HA_CREATE_INFO*		create_info);

	const char* check_table_options(THD *thd, TABLE* table,
		HA_CREATE_INFO*	create_info, const bool use_tablespace, const ulint file_format);

	inline int delete_table(const char* name, enum_sql_command sqlcom);

	int truncate();

	int delete_table(const char *name);

	int rename_table(const char* from, const char* to);
	int defragment_table(const char* name, const char* index_name,
						bool async);
	int check(THD* thd, HA_CHECK_OPT* check_opt);
	char* update_table_comment(const char* comment);

	char* get_foreign_key_create_info();

	int get_foreign_key_list(THD *thd, List<FOREIGN_KEY_INFO> *f_key_list);

	int get_parent_foreign_key_list(
		THD*			thd,
		List<FOREIGN_KEY_INFO>*	f_key_list);
	int get_cascade_foreign_key_table_list(
		THD*				thd,
		List<st_handler_tablename>*	fk_table_list);


	bool can_switch_engines();

	uint referenced_by_foreign_key();

	void free_foreign_key_create_info(char* str);

	uint lock_count(void) const;

	THR_LOCK_DATA** store_lock(
		THD*			thd,
		THR_LOCK_DATA**		to,
		thr_lock_type		lock_type);

	void init_table_handle_for_HANDLER();

	virtual void get_auto_increment(
		ulonglong		offset,
		ulonglong		increment,
		ulonglong		nb_desired_values,
		ulonglong*		first_value,
		ulonglong*		nb_reserved_values);
	int reset_auto_increment(ulonglong value);

	virtual bool get_error_message(int error, String *buf);

	virtual bool get_foreign_dup_key(char*, uint, char*, uint);

	uint8 table_cache_type();

	/**
	Ask handler about permission to cache table during query registration
	*/
	my_bool register_query_cache_table(
		THD*			thd,
		const char*		table_key,
		uint			key_length,
		qc_engine_callback*	call_back,
		ulonglong*		engine_data);

	bool primary_key_is_clustered();

	int cmp_ref(const uchar* ref1, const uchar* ref2);

	/** On-line ALTER TABLE interface @see handler0alter.cc @{ */

	/** Check if InnoDB supports a particular alter table in-place
	@param altered_table TABLE object for new version of table.
	@param ha_alter_info Structure describing changes to be done
	by ALTER TABLE and holding data used during in-place alter.

	@retval HA_ALTER_INPLACE_NOT_SUPPORTED Not supported
	@retval HA_ALTER_INPLACE_INSTANT
	MDL_EXCLUSIVE is needed for executing prepare_inplace_alter_table()
	and commit_inplace_alter_table(). inplace_alter_table()
	will not be called.
	@retval HA_ALTER_INPLACE_COPY_NO_LOCK
	MDL_EXCLUSIVE in prepare_inplace_alter_table(), which can be downgraded
	to LOCK=NONE for rebuilding the table in inplace_alter_table()
	@retval HA_ALTER_INPLACE_COPY_LOCK
	MDL_EXCLUSIVE in prepare_inplace_alter_table(), which can be downgraded
	to LOCK=SHARED for rebuilding the table in inplace_alter_table()
	@retval HA_ALTER_INPLACE_NOCOPY_NO_LOCK
	MDL_EXCLUSIVE in prepare_inplace_alter_table(), which can be downgraded
	to LOCK=NONE for inplace_alter_table() which will not rebuild the table
	@retval HA_ALTER_INPLACE_NOCOPY_LOCK
	MDL_EXCLUSIVE in prepare_inplace_alter_table(), which can be downgraded
	to LOCK=SHARED for inplace_alter_table() which will not rebuild
	the table. */

	enum_alter_inplace_result check_if_supported_inplace_alter(
		TABLE*			altered_table,
		Alter_inplace_info*	ha_alter_info);

	/** Allows InnoDB to update internal structures with concurrent
	writes blocked (provided that check_if_supported_inplace_alter()
	did not return HA_ALTER_INPLACE_NO_LOCK).
	This will be invoked before inplace_alter_table().

	@param altered_table TABLE object for new version of table.
	@param ha_alter_info Structure describing changes to be done
	by ALTER TABLE and holding data used during in-place alter.

	@retval true Failure
	@retval false Success
	*/
	bool prepare_inplace_alter_table(
		TABLE*			altered_table,
		Alter_inplace_info*	ha_alter_info);

	/** Alter the table structure in-place with operations
	specified using HA_ALTER_FLAGS and Alter_inplace_information.
	The level of concurrency allowed during this operation depends
	on the return value from check_if_supported_inplace_alter().

	@param altered_table TABLE object for new version of table.
	@param ha_alter_info Structure describing changes to be done
	by ALTER TABLE and holding data used during in-place alter.

	@retval true Failure
	@retval false Success
	*/
	bool inplace_alter_table(
		TABLE*			altered_table,
		Alter_inplace_info*	ha_alter_info);

	/** Commit or rollback the changes made during
	prepare_inplace_alter_table() and inplace_alter_table() inside
	the storage engine. Note that the allowed level of concurrency
	during this operation will be the same as for
	inplace_alter_table() and thus might be higher than during
	prepare_inplace_alter_table(). (E.g concurrent writes were
	blocked during prepare, but might not be during commit).
	@param altered_table TABLE object for new version of table.
	@param ha_alter_info Structure describing changes to be done
	by ALTER TABLE and holding data used during in-place alter.
	@param commit true => Commit, false => Rollback.
	@retval true Failure
	@retval false Success
	*/
	bool commit_inplace_alter_table(
		TABLE*			altered_table,
		Alter_inplace_info*	ha_alter_info,
		bool			commit);
	/** @} */

	bool check_if_incompatible_data(
		HA_CREATE_INFO*		info,
		uint			table_changes);

	/** @name Multi Range Read interface @{ */

	/** Initialize multi range read @see DsMrr_impl::dsmrr_init
	@param seq
	@param seq_init_param
	@param n_ranges
	@param mode
	@param buf */
	int multi_range_read_init(
		RANGE_SEQ_IF*		seq,
		void*			seq_init_param,
		uint			n_ranges,
		uint			mode,
		HANDLER_BUFFER*		buf);

	/** Process next multi range read @see DsMrr_impl::dsmrr_next
	@param range_info */
	int multi_range_read_next(range_id_t *range_info);

	/** Initialize multi range read and get information.
	@see ha_myisam::multi_range_read_info_const
	@see DsMrr_impl::dsmrr_info_const
	@param keyno
	@param seq
	@param seq_init_param
	@param n_ranges
	@param bufsz
	@param flags
	@param cost */
	ha_rows multi_range_read_info_const(
		uint			keyno,
		RANGE_SEQ_IF*		seq,
		void*			seq_init_param,
		uint			n_ranges,
		uint*			bufsz,
		uint*			flags,
		Cost_estimate*		cost);

	/** Initialize multi range read and get information.
	@see DsMrr_impl::dsmrr_info
	@param keyno
	@param seq
	@param seq_init_param
	@param n_ranges
	@param bufsz
	@param flags
	@param cost */
	ha_rows multi_range_read_info(uint keyno, uint n_ranges, uint keys,
				      uint key_parts, uint* bufsz, uint* flags,
				      Cost_estimate* cost);

	int multi_range_read_explain_info(uint mrr_mode,
					  char *str, size_t size);

	/** Attempt to push down an index condition.
	@param[in] keyno MySQL key number
	@param[in] idx_cond Index condition to be checked
	@return idx_cond if pushed; NULL if not pushed */
	Item* idx_cond_push(uint keyno, Item* idx_cond);
	/* @} */

protected:

	/**
	MySQL calls this method at the end of each statement. This method
	exists for readability only, called from reset(). The name reset()
	doesn't give any clue that it is called at the end of a statement. */
	int end_stmt();

	dberr_t innobase_get_autoinc(ulonglong* value);
	dberr_t innobase_lock_autoinc();
	ulonglong innobase_peek_autoinc();
	dberr_t innobase_set_max_autoinc(ulonglong auto_inc);
	dberr_t innobase_reset_autoinc(ulonglong auto_inc);

	/** Resets a query execution 'template'.
	@see build_template() */
	void reset_template();

protected:
	inline void update_thd(THD* thd);
	void update_thd();

	int general_fetch(uchar* buf, uint direction, uint match_mode);
	int change_active_index(uint keynr);
	dict_index_t* innobase_get_index(uint keynr);

#ifdef WITH_WSREP
	int wsrep_append_keys(THD *thd, bool shared,
			      const uchar* record0, const uchar* record1);
#endif
	/** Builds a 'template' to the prebuilt struct.

	The template is used in fast retrieval of just those column
	values MySQL needs in its processing.
	@param whole_row true if access is needed to a whole row,
	false if accessing individual fields is enough */
	void build_template(bool whole_row);

	virtual int info_low(uint, bool);

	/** The multi range read session object */
	DsMrr_impl		m_ds_mrr;

	/** Save CPU time with prebuilt/cached data structures */
	row_prebuilt_t*		m_prebuilt;

	/** prebuilt pointer for the right prebuilt. For native
	partitioning, points to the current partition prebuilt. */
	row_prebuilt_t**	m_prebuilt_ptr;

	/** Thread handle of the user currently using the handler;
	this is set in external_lock function */
	THD*			m_user_thd;

	/** buffer used in updates */
	uchar*			m_upd_buf;

	/** the size of upd_buf in bytes */
	ulint			m_upd_buf_size;

	/** Flags that specificy the handler instance (table) capability. */
	Table_flags		m_int_table_flags;

	/** Index into the server's primkary keye meta-data table->key_info{} */
	uint			m_primary_key;

	/** this is set to 1 when we are starting a table scan but have
	not yet fetched any row, else false */
	bool			m_start_of_scan;

	/*!< match mode of the latest search: ROW_SEL_EXACT,
	ROW_SEL_EXACT_PREFIX, or undefined */
	uint			m_last_match_mode;

        /** If mysql has locked with external_lock() */
        bool                    m_mysql_has_locked;
};


/* Some accessor functions which the InnoDB plugin needs, but which
can not be added to mysql/plugin.h as part of the public interface;
the definitions are bracketed with #ifdef INNODB_COMPATIBILITY_HOOKS */

#ifndef INNODB_COMPATIBILITY_HOOKS
#error InnoDB needs MySQL to be built with #define INNODB_COMPATIBILITY_HOOKS
#endif

LEX_STRING* thd_query_string(MYSQL_THD thd);
size_t thd_query_safe(MYSQL_THD thd, char *buf, size_t buflen);

extern "C" {

struct charset_info_st *thd_charset(MYSQL_THD thd);

/** Check if a user thread is a replication slave thread
@param thd user thread
@retval 0 the user thread is not a replication slave thread
@retval 1 the user thread is a replication slave thread */
int thd_slave_thread(const MYSQL_THD thd);

/** Check if a user thread is running a non-transactional update
@param thd user thread
@retval 0 the user thread is not running a non-transactional update
@retval 1 the user thread is running a non-transactional update */
int thd_non_transactional_update(const MYSQL_THD thd);

/** Get high resolution timestamp for the current query start time.
The timestamp is not anchored to any specific point in time,
but can be used for comparison.
@param thd user thread
@retval timestamp in microseconds precision
*/
unsigned long long thd_start_utime(const MYSQL_THD thd);

/** Get the user thread's binary logging format
@param thd user thread
@return Value to be used as index into the binlog_format_names array */
int thd_binlog_format(const MYSQL_THD thd);

/** Check if binary logging is filtered for thread's current db.
@param thd Thread handle
@retval 1 the query is not filtered, 0 otherwise. */
bool thd_binlog_filter_ok(const MYSQL_THD thd);

/** Check if the query may generate row changes which may end up in the binary.
@param thd Thread handle
@retval 1 the query may generate row changes, 0 otherwise.
*/
bool thd_sqlcom_can_generate_row_events(const MYSQL_THD thd);

/** Is strict sql_mode set.
@param thd Thread object
@return True if sql_mode has strict mode (all or trans), false otherwise. */
bool thd_is_strict_mode(const MYSQL_THD thd);

} /* extern "C" */

/** Get the file name and position of the MySQL binlog corresponding to the
 * current commit.
 */
extern void mysql_bin_log_commit_pos(THD *thd, ulonglong *out_pos, const char **out_file);

/** Get the partition_info working copy.
@param	thd	Thread object.
@return	NULL or pointer to partition_info working copy. */
/* JAN: TODO: MySQL 5.7 Partitioning
partition_info*
thd_get_work_part_info(
	THD*	thd);
*/

struct trx_t;
#ifdef WITH_WSREP
#include <mysql/service_wsrep.h>
//extern "C" int wsrep_trx_order_before(void *thd1, void *thd2);

extern "C" bool wsrep_thd_is_wsrep_on(THD *thd);


extern "C" void wsrep_thd_set_exec_mode(THD *thd, enum wsrep_exec_mode mode);
extern "C" void wsrep_thd_set_query_state(
	THD *thd, enum wsrep_query_state state);

extern "C" void wsrep_thd_set_trx_to_replay(THD *thd, uint64 trx_id);

extern "C" uint32 wsrep_thd_wsrep_rand(THD *thd);
extern "C" time_t wsrep_thd_query_start(THD *thd);
extern "C" query_id_t wsrep_thd_query_id(THD *thd);
extern "C" query_id_t wsrep_thd_wsrep_last_query_id(THD *thd);
extern "C" void wsrep_thd_set_wsrep_last_query_id(THD *thd, query_id_t id);
#endif

extern const struct _ft_vft ft_vft_result;

/** Structure Returned by ha_innobase::ft_init_ext() */
typedef struct new_ft_info
{
	struct _ft_vft		*please;
	struct _ft_vft_ext	*could_you;
	row_prebuilt_t*		ft_prebuilt;
	fts_result_t*		ft_result;
} NEW_FT_INFO;

/**
Allocates an InnoDB transaction for a MySQL handler object.
@return InnoDB transaction handle */
trx_t*
innobase_trx_allocate(
	MYSQL_THD	thd);	/*!< in: user thread handle */

/*********************************************************************//**
This function checks each index name for a table against reserved
system default primary index name 'GEN_CLUST_INDEX'. If a name
matches, this function pushes an warning message to the client,
and returns true.
@return true if the index name matches the reserved name */
bool
innobase_index_name_is_reserved(
	THD*		thd,		/*!< in/out: MySQL connection */
	const KEY*	key_info,	/*!< in: Indexes to be created */
	ulint		num_of_keys)	/*!< in: Number of indexes to
					be created. */
	MY_ATTRIBUTE((nonnull(1), warn_unused_result));

#ifdef WITH_WSREP
//extern "C" int wsrep_trx_is_aborting(void *thd_ptr);
#endif

/** Parse hint for table and its indexes, and update the information
in dictionary.
@param[in]	thd		Connection thread
@param[in,out]	table		Target table
@param[in]	table_share	Table definition */
void
innobase_parse_hint_from_comment(
	THD*			thd,
	dict_table_t*		table,
	const TABLE_SHARE*	table_share);

/** Class for handling create table information. */
class create_table_info_t
{
public:
	/** Constructor.
	Used in two ways:
	- all but file_per_table is used, when creating the table.
	- all but name/path is used, when validating options and using flags. */
	create_table_info_t(
		THD*		thd,
		TABLE*		form,
		HA_CREATE_INFO*	create_info,
		char*		table_name,
		char*		remote_path,
		bool		file_per_table,
		trx_t*		trx = NULL)
	:m_thd(thd),
	m_trx(trx),
	m_form(form),
	m_create_info(create_info),
	m_table_name(table_name), m_table(NULL),
	m_remote_path(remote_path),
	m_innodb_file_per_table(file_per_table)
	{}

	/** Initialize the object. */
	int initialize();

	/** Set m_tablespace_type. */
	void set_tablespace_type(bool table_being_altered_is_file_per_table);

	/** Create the internal innodb table.
	@param create_fk	whether to add FOREIGN KEY constraints */
	int create_table(bool create_fk = true);

	/** Update the internal data dictionary. */
	int create_table_update_dict();

	/** Validates the create options. Checks that the options
	KEY_BLOCK_SIZE, ROW_FORMAT, DATA DIRECTORY, TEMPORARY & TABLESPACE
	are compatible with each other and other settings.
	These CREATE OPTIONS are not validated here unless innodb_strict_mode
	is on. With strict mode, this function will report each problem it
	finds using a custom message with error code
	ER_ILLEGAL_HA_CREATE_OPTION, not its built-in message.
	@return NULL if valid, string name of bad option if not. */
	const char* create_options_are_invalid();

	bool gcols_in_fulltext_or_spatial();

	/** Validates engine specific table options not handled by
	SQL-parser.
	@return NULL if valid, string name of bad option if not. */
	const char* check_table_options();

	/** Validate DATA DIRECTORY option. */
	bool create_option_data_directory_is_valid();

	/** Validate TABLESPACE option. */
	bool create_option_tablespace_is_valid();

	/** Prepare to create a table. */
	int prepare_create_table(const char* name, bool strict = true);

	void allocate_trx();

	/** Determines InnoDB table flags.
	If strict_mode=OFF, this will adjust the flags to what should be assumed.
	@retval true if successful, false if error */
	bool innobase_table_flags();

	/** Set flags and append '/' to remote path if necessary. */
	void set_remote_path_flags();

	/** Get table flags. */
	ulint flags() const
	{ return(m_flags); }

	/** Update table flags. */
	void flags_set(ulint flags) { m_flags |= flags; }

	/** Get table flags2. */
	ulint flags2() const
	{ return(m_flags2); }

	/** Get trx. */
	trx_t* trx() const
	{ return(m_trx); }

	/** Return table name. */
	const char* table_name() const
	{ return(m_table_name); }

	THD* thd() const
	{ return(m_thd); }

	/** Normalizes a table name string.
	A normalized name consists of the database name catenated to '/' and
	table name. An example: test/mytable. On Windows normalization puts
	both the database name and the table name always to lower case if
	"set_lower_case" is set to true.
	@param[in,out]	norm_name	Buffer to return the normalized name in.
	@param[in]	name		Table name string.
	@param[in]	set_lower_case	True if we want to set name to lower
					case. */
	static void normalize_table_name_low(
		char*           norm_name,
		const char*     name,
		ibool           set_lower_case);

private:
	/** Parses the table name into normal name and either temp path or
	remote path if needed.*/
	int
	parse_table_name(
		const char*	name);

	/** Create the internal innodb table definition. */
	int create_table_def();

	/** Connection thread handle. */
	THD*		m_thd;

	/** InnoDB transaction handle. */
	trx_t*		m_trx;

	/** Information on table columns and indexes. */
	const TABLE*	m_form;

	/** Create options. */
	HA_CREATE_INFO*	m_create_info;

	/** Table name */
	char*		m_table_name;
	/** Table */
	dict_table_t*	m_table;

	/** Remote path (DATA DIRECTORY) or zero length-string */
	char*		m_remote_path;

	/** Local copy of srv_file_per_table. */
	bool		m_innodb_file_per_table;

	/** Allow file_per_table for this table either because:
	1) the setting innodb_file_per_table=on,
	2) it was explicitly requested by tablespace=innodb_file_per_table.
	3) the table being altered is currently file_per_table */
	bool		m_allow_file_per_table;

	/** After all considerations, this shows whether we will actually
	create a table and tablespace using file-per-table. */
	bool		m_use_file_per_table;

	/** Using DATA DIRECTORY */
	bool		m_use_data_dir;

	/** Table flags */
	ulint		m_flags;

	/** Table flags2 */
	ulint		m_flags2;
};

/**
Initialize the table FTS stopword list
@return TRUE if success */
ibool
innobase_fts_load_stopword(
/*=======================*/
	dict_table_t*	table,		/*!< in: Table has the FTS */
	trx_t*		trx,		/*!< in: transaction */
	THD*		thd)		/*!< in: current thread */
	MY_ATTRIBUTE((warn_unused_result));

/** Some defines for innobase_fts_check_doc_id_index() return value */
enum fts_doc_id_index_enum {
	FTS_INCORRECT_DOC_ID_INDEX,
	FTS_EXIST_DOC_ID_INDEX,
	FTS_NOT_EXIST_DOC_ID_INDEX
};

/**
Check whether the table has a unique index with FTS_DOC_ID_INDEX_NAME
on the Doc ID column.
@return the status of the FTS_DOC_ID index */
fts_doc_id_index_enum
innobase_fts_check_doc_id_index(
	const dict_table_t*	table,		/*!< in: table definition */
	const TABLE*		altered_table,	/*!< in: MySQL table
						that is being altered */
	ulint*			fts_doc_col_no)	/*!< out: The column number for
						Doc ID */
	MY_ATTRIBUTE((warn_unused_result));

/**
Check whether the table has a unique index with FTS_DOC_ID_INDEX_NAME
on the Doc ID column in MySQL create index definition.
@return FTS_EXIST_DOC_ID_INDEX if there exists the FTS_DOC_ID index,
FTS_INCORRECT_DOC_ID_INDEX if the FTS_DOC_ID index is of wrong format */
fts_doc_id_index_enum
innobase_fts_check_doc_id_index_in_def(
	ulint		n_key,		/*!< in: Number of keys */
	const KEY*	key_info)	/*!< in: Key definitions */
	MY_ATTRIBUTE((warn_unused_result));

/**
Copy table flags from MySQL's TABLE_SHARE into an InnoDB table object.
Those flags are stored in .frm file and end up in the MySQL table object,
but are frequently used inside InnoDB so we keep their copies into the
InnoDB table object. */
void
innobase_copy_frm_flags_from_table_share(
	dict_table_t*		innodb_table,	/*!< in/out: InnoDB table */
	const TABLE_SHARE*	table_share);	/*!< in: table share */

/** Set up base columns for virtual column
@param[in]	table	the InnoDB table
@param[in]	field	MySQL field
@param[in,out]	v_col	virtual column to be set up */
void
innodb_base_col_setup(
	dict_table_t*	table,
	const Field*	field,
	dict_v_col_t*	v_col);

/** Set up base columns for stored column
@param[in]	table	InnoDB table
@param[in]	field	MySQL field
@param[in,out]	s_col	stored column */
void
innodb_base_col_setup_for_stored(
	const dict_table_t*	table,
	const Field*		field,
	dict_s_col_t*		s_col);

/** whether this is a stored column */
#define innobase_is_s_fld(field) ((field)->vcol_info && (field)->stored_in_db())
/** whether this is a computed virtual column */
#define innobase_is_v_fld(field) ((field)->vcol_info && !(field)->stored_in_db())

/** Always normalize table name to lower case on Windows */
#ifdef _WIN32
#define normalize_table_name(norm_name, name)           \
	create_table_info_t::normalize_table_name_low(norm_name, name, TRUE)
#else
#define normalize_table_name(norm_name, name)           \
	create_table_info_t::normalize_table_name_low(norm_name, name, FALSE)
#endif /* _WIN32 */

/** Converts a search mode flag understood by MySQL to a flag understood
by InnoDB.
@param[in]	find_flag	MySQL search mode flag.
@return	InnoDB search mode flag. */
page_cur_mode_t
convert_search_mode_to_innobase(
	enum ha_rkey_function	find_flag);

/** Commits a transaction in an InnoDB database.
@param[in]	trx	Transaction handle. */
void
innobase_commit_low(
	trx_t*	trx);

extern my_bool	innobase_stats_on_metadata;

/** Calculate Record Per Key value.
Need to exclude the NULL value if innodb_stats_method is set to "nulls_ignored"
@param[in]	index	InnoDB index.
@param[in]	i	The column we are calculating rec per key.
@param[in]	records	Estimated total records.
@return estimated record per key value */
/* JAN: TODO: MySQL 5.7  */
typedef float rec_per_key_t;
rec_per_key_t
innodb_rec_per_key(
	dict_index_t*	index,
	ulint		i,
	ha_rows		records);

/** Build template for the virtual columns and their base columns
@param[in]	table		MySQL TABLE
@param[in]	ib_table	InnoDB dict_table_t
@param[in,out]	s_templ		InnoDB template structure
@param[in]	add_v		new virtual columns added along with
				add index call
@param[in]	locked		true if innobase_share_mutex is held */
void
innobase_build_v_templ(
	const TABLE*		table,
	const dict_table_t*	ib_table,
	dict_vcol_templ_t*	s_templ,
	const dict_add_v_col_t*	add_v,
	bool			locked);

/** callback used by MySQL server layer to initialized
the table virtual columns' template
@param[in]	table		MySQL TABLE
@param[in,out]	ib_table	InnoDB dict_table_t */
void
innobase_build_v_templ_callback(
        const TABLE*	table,
        void*		ib_table);

/** Callback function definition, used by MySQL server layer to initialized
the table virtual columns' template */
typedef void (*my_gcolumn_templatecallback_t)(const TABLE*, void*);

/** Convert MySQL column number to dict_table_t::cols[] offset.
@param[in]	field	non-virtual column
@return	column number relative to dict_table_t::cols[] */
unsigned
innodb_col_no(const Field* field)
	MY_ATTRIBUTE((nonnull, warn_unused_result));

/********************************************************************//**
Helper function to push frm mismatch error to error log and
if needed to sql-layer. */
UNIV_INTERN
void
ib_push_frm_error(
/*==============*/
	THD*		thd,		/*!< in: MySQL thd */
	dict_table_t*	ib_table,	/*!< in: InnoDB table */
	TABLE*		table,		/*!< in: MySQL table */
	ulint		n_keys,		/*!< in: InnoDB #keys */
	bool		push_warning);	/*!< in: print warning ? */<|MERGE_RESOLUTION|>--- conflicted
+++ resolved
@@ -155,16 +155,8 @@
 	int rnd_pos(uchar * buf, uchar *pos);
 
 	int ft_init();
-<<<<<<< HEAD
-
-	void ft_end();
-
-	FT_INFO* ft_init_ext(uint flags, uint inx, String* key);
-
-=======
 	void ft_end() { rnd_end(); }
 	FT_INFO *ft_init_ext(uint flags, uint inx, String* key);
->>>>>>> e82ebb8f
 	int ft_read(uchar* buf);
 
 	void position(const uchar *record);
