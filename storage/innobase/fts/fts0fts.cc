/*****************************************************************************

Copyright (c) 2011, 2018, Oracle and/or its affiliates. All Rights Reserved.
Copyright (c) 2016, 2019, MariaDB Corporation.

This program is free software; you can redistribute it and/or modify it under
the terms of the GNU General Public License as published by the Free Software
Foundation; version 2 of the License.

This program is distributed in the hope that it will be useful, but WITHOUT
ANY WARRANTY; without even the implied warranty of MERCHANTABILITY or FITNESS
FOR A PARTICULAR PURPOSE. See the GNU General Public License for more details.

You should have received a copy of the GNU General Public License along with
this program; if not, write to the Free Software Foundation, Inc.,
51 Franklin Street, Fifth Floor, Boston, MA 02110-1335 USA

*****************************************************************************/

/**************************************************//**
@file fts/fts0fts.cc
Full Text Search interface
***********************************************************************/

#include "trx0roll.h"
#include "row0mysql.h"
#include "row0upd.h"
#include "dict0types.h"
#include "dict0stats_bg.h"
#include "row0sel.h"
#include "fts0fts.h"
#include "fts0priv.h"
#include "fts0types.h"
#include "fts0types.ic"
#include "fts0vlc.ic"
#include "fts0plugin.h"
#include "dict0priv.h"
#include "dict0stats.h"
#include "btr0pcur.h"
#include "sync0sync.h"

static const ulint FTS_MAX_ID_LEN = 32;

/** Column name from the FTS config table */
#define FTS_MAX_CACHE_SIZE_IN_MB	"cache_size_in_mb"

/** Verify if a aux table name is a obsolete table
by looking up the key word in the obsolete table names */
#define FTS_IS_OBSOLETE_AUX_TABLE(table_name)			\
	(strstr((table_name), "DOC_ID") != NULL			\
	 || strstr((table_name), "ADDED") != NULL		\
	 || strstr((table_name), "STOPWORDS") != NULL)

/** This is maximum FTS cache for each table and would be
a configurable variable */
ulong	fts_max_cache_size;

/** Whether the total memory used for FTS cache is exhausted, and we will
need a sync to free some memory */
bool	fts_need_sync = false;

/** Variable specifying the total memory allocated for FTS cache */
ulong	fts_max_total_cache_size;

/** This is FTS result cache limit for each query and would be
a configurable variable */
size_t	fts_result_cache_limit;

/** Variable specifying the maximum FTS max token size */
ulong	fts_max_token_size;

/** Variable specifying the minimum FTS max token size */
ulong	fts_min_token_size;


// FIXME: testing
static time_t elapsed_time;
static ulint n_nodes;

#ifdef FTS_CACHE_SIZE_DEBUG
/** The cache size permissible lower limit (1K) */
static const ulint FTS_CACHE_SIZE_LOWER_LIMIT_IN_MB = 1;

/** The cache size permissible upper limit (1G) */
static const ulint FTS_CACHE_SIZE_UPPER_LIMIT_IN_MB = 1024;
#endif

/** Time to sleep after DEADLOCK error before retrying operation. */
static const ulint FTS_DEADLOCK_RETRY_WAIT = 100000;

/** InnoDB default stopword list:
There are different versions of stopwords, the stop words listed
below comes from "Google Stopword" list. Reference:
http://meta.wikimedia.org/wiki/Stop_word_list/google_stop_word_list.
The final version of InnoDB default stopword list is still pending
for decision */
const char *fts_default_stopword[] =
{
	"a",
	"about",
	"an",
	"are",
	"as",
	"at",
	"be",
	"by",
	"com",
	"de",
	"en",
	"for",
	"from",
	"how",
	"i",
	"in",
	"is",
	"it",
	"la",
	"of",
	"on",
	"or",
	"that",
	"the",
	"this",
	"to",
	"was",
	"what",
	"when",
	"where",
	"who",
	"will",
	"with",
	"und",
	"the",
	"www",
	NULL
};

/** For storing table info when checking for orphaned tables. */
struct fts_aux_table_t {
	table_id_t	id;		/*!< Table id */
	table_id_t	parent_id;	/*!< Parent table id */
	table_id_t	index_id;	/*!< Table FT index id */
	char*		name;		/*!< Name of the table */
};

/** FTS auxiliary table suffixes that are common to all FT indexes. */
const char* fts_common_tables[] = {
	"BEING_DELETED",
	"BEING_DELETED_CACHE",
	"CONFIG",
	"DELETED",
	"DELETED_CACHE",
	NULL
};

/** FTS auxiliary INDEX split intervals. */
const  fts_index_selector_t fts_index_selector[] = {
	{ 9, "INDEX_1" },
	{ 65, "INDEX_2" },
	{ 70, "INDEX_3" },
	{ 75, "INDEX_4" },
	{ 80, "INDEX_5" },
	{ 85, "INDEX_6" },
	{  0 , NULL	 }
};

/** Default config values for FTS indexes on a table. */
static const char* fts_config_table_insert_values_sql =
	"BEGIN\n"
	"\n"
	"INSERT INTO $config_table VALUES('"
		FTS_MAX_CACHE_SIZE_IN_MB "', '256');\n"
	""
	"INSERT INTO $config_table VALUES('"
		FTS_OPTIMIZE_LIMIT_IN_SECS  "', '180');\n"
	""
	"INSERT INTO $config_table VALUES ('"
		FTS_SYNCED_DOC_ID "', '0');\n"
	""
	"INSERT INTO $config_table VALUES ('"
		FTS_TOTAL_DELETED_COUNT "', '0');\n"
	"" /* Note: 0 == FTS_TABLE_STATE_RUNNING */
	"INSERT INTO $config_table VALUES ('"
		FTS_TABLE_STATE "', '0');\n";

/** FTS tokenize parmameter for plugin parser */
struct fts_tokenize_param_t {
	fts_doc_t*	result_doc;	/*!< Result doc for tokens */
	ulint		add_pos;	/*!< Added position for tokens */
};

/** Run SYNC on the table, i.e., write out data from the cache to the
FTS auxiliary INDEX table and clear the cache at the end.
@param[in,out]	sync		sync state
@param[in]	unlock_cache	whether unlock cache lock when write node
@param[in]	wait		whether wait when a sync is in progress
@return DB_SUCCESS if all OK */
static
dberr_t
fts_sync(
	fts_sync_t*	sync,
	bool		unlock_cache,
	bool		wait);

/****************************************************************//**
Release all resources help by the words rb tree e.g., the node ilist. */
static
void
fts_words_free(
/*===========*/
	ib_rbt_t*	words)		/*!< in: rb tree of words */
	MY_ATTRIBUTE((nonnull));
#ifdef FTS_CACHE_SIZE_DEBUG
/****************************************************************//**
Read the max cache size parameter from the config table. */
static
void
fts_update_max_cache_size(
/*======================*/
	fts_sync_t*	sync);		/*!< in: sync state */
#endif

/*********************************************************************//**
This function fetches the document just inserted right before
we commit the transaction, and tokenize the inserted text data
and insert into FTS auxiliary table and its cache.
@return TRUE if successful */
static
ulint
fts_add_doc_by_id(
/*==============*/
	fts_trx_table_t*ftt,		/*!< in: FTS trx table */
	doc_id_t	doc_id,		/*!< in: doc id */
	ib_vector_t*	fts_indexes MY_ATTRIBUTE((unused)));
					/*!< in: affected fts indexes */
/******************************************************************//**
Update the last document id. This function could create a new
transaction to update the last document id.
@return DB_SUCCESS if OK */
static
dberr_t
fts_update_sync_doc_id(
/*===================*/
	const dict_table_t*	table,		/*!< in: table */
	doc_id_t		doc_id,		/*!< in: last document id */
	trx_t*			trx)		/*!< in: update trx, or NULL */
	MY_ATTRIBUTE((nonnull(1)));

/** Tokenize a document.
@param[in,out]	doc	document to tokenize
@param[out]	result	tokenization result
@param[in]	parser	pluggable parser */
static
void
fts_tokenize_document(
	fts_doc_t*		doc,
	fts_doc_t*		result,
	st_mysql_ftparser*	parser);

/** Continue to tokenize a document.
@param[in,out]	doc	document to tokenize
@param[in]	add_pos	add this position to all tokens from this tokenization
@param[out]	result	tokenization result
@param[in]	parser	pluggable parser */
static
void
fts_tokenize_document_next(
	fts_doc_t*		doc,
	ulint			add_pos,
	fts_doc_t*		result,
	st_mysql_ftparser*	parser);

/** Create the vector of fts_get_doc_t instances.
@param[in,out]	cache	fts cache
@return	vector of fts_get_doc_t instances */
static
ib_vector_t*
fts_get_docs_create(
	fts_cache_t*	cache);

/** Free the FTS cache.
@param[in,out]	cache to be freed */
static
void
fts_cache_destroy(fts_cache_t* cache)
{
	rw_lock_free(&cache->lock);
	rw_lock_free(&cache->init_lock);
	mutex_free(&cache->optimize_lock);
	mutex_free(&cache->deleted_lock);
	mutex_free(&cache->doc_id_lock);
	os_event_destroy(cache->sync->event);

	if (cache->stopword_info.cached_stopword) {
		rbt_free(cache->stopword_info.cached_stopword);
	}

	if (cache->sync_heap->arg) {
		mem_heap_free(static_cast<mem_heap_t*>(cache->sync_heap->arg));
	}

	mem_heap_free(cache->cache_heap);
}

/** Get a character set based on precise type.
@param prtype precise type
@return the corresponding character set */
UNIV_INLINE
CHARSET_INFO*
fts_get_charset(ulint prtype)
{
#ifdef UNIV_DEBUG
	switch (prtype & DATA_MYSQL_TYPE_MASK) {
	case MYSQL_TYPE_BIT:
	case MYSQL_TYPE_STRING:
	case MYSQL_TYPE_VAR_STRING:
	case MYSQL_TYPE_TINY_BLOB:
	case MYSQL_TYPE_MEDIUM_BLOB:
	case MYSQL_TYPE_BLOB:
	case MYSQL_TYPE_LONG_BLOB:
	case MYSQL_TYPE_VARCHAR:
		break;
	default:
		ut_error;
	}
#endif /* UNIV_DEBUG */

	uint cs_num = (uint) dtype_get_charset_coll(prtype);

	if (CHARSET_INFO* cs = get_charset(cs_num, MYF(MY_WME))) {
		return(cs);
	}

	ib::fatal() << "Unable to find charset-collation " << cs_num;
	return(NULL);
}

/****************************************************************//**
This function loads the default InnoDB stopword list */
static
void
fts_load_default_stopword(
/*======================*/
	fts_stopword_t*		stopword_info)	/*!< in: stopword info */
{
	fts_string_t		str;
	mem_heap_t*		heap;
	ib_alloc_t*		allocator;
	ib_rbt_t*		stop_words;

	allocator = stopword_info->heap;
	heap = static_cast<mem_heap_t*>(allocator->arg);

	if (!stopword_info->cached_stopword) {
		stopword_info->cached_stopword = rbt_create_arg_cmp(
			sizeof(fts_tokenizer_word_t), innobase_fts_text_cmp,
			&my_charset_latin1);
	}

	stop_words = stopword_info->cached_stopword;

	str.f_n_char = 0;

	for (ulint i = 0; fts_default_stopword[i]; ++i) {
		char*			word;
		fts_tokenizer_word_t	new_word;

		/* We are going to duplicate the value below. */
		word = const_cast<char*>(fts_default_stopword[i]);

		new_word.nodes = ib_vector_create(
			allocator, sizeof(fts_node_t), 4);

		str.f_len = ut_strlen(word);
		str.f_str = reinterpret_cast<byte*>(word);

		fts_string_dup(&new_word.text, &str, heap);

		rbt_insert(stop_words, &new_word, &new_word);
	}

	stopword_info->status = STOPWORD_FROM_DEFAULT;
}

/****************************************************************//**
Callback function to read a single stopword value.
@return Always return TRUE */
static
ibool
fts_read_stopword(
/*==============*/
	void*		row,		/*!< in: sel_node_t* */
	void*		user_arg)	/*!< in: pointer to ib_vector_t */
{
	ib_alloc_t*	allocator;
	fts_stopword_t*	stopword_info;
	sel_node_t*	sel_node;
	que_node_t*	exp;
	ib_rbt_t*	stop_words;
	dfield_t*	dfield;
	fts_string_t	str;
	mem_heap_t*	heap;
	ib_rbt_bound_t	parent;

	sel_node = static_cast<sel_node_t*>(row);
	stopword_info = static_cast<fts_stopword_t*>(user_arg);

	stop_words = stopword_info->cached_stopword;
	allocator =  static_cast<ib_alloc_t*>(stopword_info->heap);
	heap = static_cast<mem_heap_t*>(allocator->arg);

	exp = sel_node->select_list;

	/* We only need to read the first column */
	dfield = que_node_get_val(exp);

	str.f_n_char = 0;
	str.f_str = static_cast<byte*>(dfield_get_data(dfield));
	str.f_len = dfield_get_len(dfield);

	/* Only create new node if it is a value not already existed */
	if (str.f_len != UNIV_SQL_NULL
	    && rbt_search(stop_words, &parent, &str) != 0) {

		fts_tokenizer_word_t	new_word;

		new_word.nodes = ib_vector_create(
			allocator, sizeof(fts_node_t), 4);

		new_word.text.f_str = static_cast<byte*>(
			 mem_heap_alloc(heap, str.f_len + 1));

		memcpy(new_word.text.f_str, str.f_str, str.f_len);

		new_word.text.f_n_char = 0;
		new_word.text.f_len = str.f_len;
		new_word.text.f_str[str.f_len] = 0;

		rbt_insert(stop_words, &new_word, &new_word);
	}

	return(TRUE);
}

/******************************************************************//**
Load user defined stopword from designated user table
@return TRUE if load operation is successful */
static
ibool
fts_load_user_stopword(
/*===================*/
	fts_t*		fts,			/*!< in: FTS struct */
	const char*	stopword_table_name,	/*!< in: Stopword table
						name */
	fts_stopword_t*	stopword_info)		/*!< in: Stopword info */
{
	pars_info_t*	info;
	que_t*		graph;
	dberr_t		error = DB_SUCCESS;
	ibool		ret = TRUE;
	trx_t*		trx;
	ibool		has_lock = fts->dict_locked;

	trx = trx_create();
	trx->op_info = "Load user stopword table into FTS cache";

	if (!has_lock) {
		mutex_enter(&dict_sys.mutex);
	}

	/* Validate the user table existence and in the right
	format */
	stopword_info->charset = fts_valid_stopword_table(stopword_table_name);
	if (!stopword_info->charset) {
		ret = FALSE;
		goto cleanup;
	} else if (!stopword_info->cached_stopword) {
		/* Create the stopword RB tree with the stopword column
		charset. All comparison will use this charset */
		stopword_info->cached_stopword = rbt_create_arg_cmp(
			sizeof(fts_tokenizer_word_t), innobase_fts_text_cmp,
			(void*)stopword_info->charset);

	}

	info = pars_info_create();

	pars_info_bind_id(info, TRUE, "table_stopword", stopword_table_name);

	pars_info_bind_function(info, "my_func", fts_read_stopword,
				stopword_info);

	graph = fts_parse_sql_no_dict_lock(
		info,
		"DECLARE FUNCTION my_func;\n"
		"DECLARE CURSOR c IS"
		" SELECT value"
		" FROM $table_stopword;\n"
		"BEGIN\n"
		"\n"
		"OPEN c;\n"
		"WHILE 1 = 1 LOOP\n"
		"  FETCH c INTO my_func();\n"
		"  IF c % NOTFOUND THEN\n"
		"    EXIT;\n"
		"  END IF;\n"
		"END LOOP;\n"
		"CLOSE c;");

	for (;;) {
		error = fts_eval_sql(trx, graph);

		if (error == DB_SUCCESS) {
			fts_sql_commit(trx);
			stopword_info->status = STOPWORD_USER_TABLE;
			break;
		} else {

			fts_sql_rollback(trx);

			if (error == DB_LOCK_WAIT_TIMEOUT) {
				ib::warn() << "Lock wait timeout reading user"
					" stopword table. Retrying!";

				trx->error_state = DB_SUCCESS;
			} else {
				ib::error() << "Error '" << ut_strerr(error)
					<< "' while reading user stopword"
					" table.";
				ret = FALSE;
				break;
			}
		}
	}

	que_graph_free(graph);

cleanup:
	if (!has_lock) {
		mutex_exit(&dict_sys.mutex);
	}

	trx_free(trx);
	return(ret);
}

/******************************************************************//**
Initialize the index cache. */
static
void
fts_index_cache_init(
/*=================*/
	ib_alloc_t*		allocator,	/*!< in: the allocator to use */
	fts_index_cache_t*	index_cache)	/*!< in: index cache */
{
	ulint			i;

	ut_a(index_cache->words == NULL);

	index_cache->words = rbt_create_arg_cmp(
		sizeof(fts_tokenizer_word_t), innobase_fts_text_cmp,
		(void*) index_cache->charset);

	ut_a(index_cache->doc_stats == NULL);

	index_cache->doc_stats = ib_vector_create(
		allocator, sizeof(fts_doc_stats_t), 4);

	for (i = 0; i < FTS_NUM_AUX_INDEX; ++i) {
		ut_a(index_cache->ins_graph[i] == NULL);
		ut_a(index_cache->sel_graph[i] == NULL);
	}
}

/*********************************************************************//**
Initialize FTS cache. */
void
fts_cache_init(
/*===========*/
	fts_cache_t*	cache)		/*!< in: cache to initialize */
{
	ulint		i;

	/* Just to make sure */
	ut_a(cache->sync_heap->arg == NULL);

	cache->sync_heap->arg = mem_heap_create(1024);

	cache->total_size = 0;

	mutex_enter((ib_mutex_t*) &cache->deleted_lock);
	cache->deleted_doc_ids = ib_vector_create(
		cache->sync_heap, sizeof(fts_update_t), 4);
	mutex_exit((ib_mutex_t*) &cache->deleted_lock);

	/* Reset the cache data for all the FTS indexes. */
	for (i = 0; i < ib_vector_size(cache->indexes); ++i) {
		fts_index_cache_t*	index_cache;

		index_cache = static_cast<fts_index_cache_t*>(
			ib_vector_get(cache->indexes, i));

		fts_index_cache_init(cache->sync_heap, index_cache);
	}
}

/****************************************************************//**
Create a FTS cache. */
fts_cache_t*
fts_cache_create(
/*=============*/
	dict_table_t*	table)	/*!< in: table owns the FTS cache */
{
	mem_heap_t*	heap;
	fts_cache_t*	cache;

	heap = static_cast<mem_heap_t*>(mem_heap_create(512));

	cache = static_cast<fts_cache_t*>(
		mem_heap_zalloc(heap, sizeof(*cache)));

	cache->cache_heap = heap;

	rw_lock_create(fts_cache_rw_lock_key, &cache->lock, SYNC_FTS_CACHE);

	rw_lock_create(
		fts_cache_init_rw_lock_key, &cache->init_lock,
		SYNC_FTS_CACHE_INIT);

	mutex_create(LATCH_ID_FTS_DELETE, &cache->deleted_lock);

	mutex_create(LATCH_ID_FTS_OPTIMIZE, &cache->optimize_lock);

	mutex_create(LATCH_ID_FTS_DOC_ID, &cache->doc_id_lock);

	/* This is the heap used to create the cache itself. */
	cache->self_heap = ib_heap_allocator_create(heap);

	/* This is a transient heap, used for storing sync data. */
	cache->sync_heap = ib_heap_allocator_create(heap);
	cache->sync_heap->arg = NULL;

	cache->sync = static_cast<fts_sync_t*>(
		mem_heap_zalloc(heap, sizeof(fts_sync_t)));

	cache->sync->table = table;
	cache->sync->event = os_event_create(0);

	/* Create the index cache vector that will hold the inverted indexes. */
	cache->indexes = ib_vector_create(
		cache->self_heap, sizeof(fts_index_cache_t), 2);

	fts_cache_init(cache);

	cache->stopword_info.cached_stopword = NULL;
	cache->stopword_info.charset = NULL;

	cache->stopword_info.heap = cache->self_heap;

	cache->stopword_info.status = STOPWORD_NOT_INIT;

	return(cache);
}

/*******************************************************************//**
Add a newly create index into FTS cache */
void
fts_add_index(
/*==========*/
	dict_index_t*	index,		/*!< FTS index to be added */
	dict_table_t*	table)		/*!< table */
{
	fts_t*			fts = table->fts;
	fts_cache_t*		cache;
	fts_index_cache_t*	index_cache;

	ut_ad(fts);
	cache = table->fts->cache;

	rw_lock_x_lock(&cache->init_lock);

	ib_vector_push(fts->indexes, &index);

	index_cache = fts_find_index_cache(cache, index);

	if (!index_cache) {
		/* Add new index cache structure */
		index_cache = fts_cache_index_cache_create(table, index);
	}

	rw_lock_x_unlock(&cache->init_lock);
}

/*******************************************************************//**
recalibrate get_doc structure after index_cache in cache->indexes changed */
static
void
fts_reset_get_doc(
/*==============*/
	fts_cache_t*	cache)	/*!< in: FTS index cache */
{
	fts_get_doc_t*  get_doc;
	ulint		i;

	ut_ad(rw_lock_own(&cache->init_lock, RW_LOCK_X));

	ib_vector_reset(cache->get_docs);

	for (i = 0; i < ib_vector_size(cache->indexes); i++) {
		fts_index_cache_t*	ind_cache;

		ind_cache = static_cast<fts_index_cache_t*>(
			ib_vector_get(cache->indexes, i));

		get_doc = static_cast<fts_get_doc_t*>(
			ib_vector_push(cache->get_docs, NULL));

		memset(get_doc, 0x0, sizeof(*get_doc));

		get_doc->index_cache = ind_cache;
		get_doc->cache = cache;
	}

	ut_ad(ib_vector_size(cache->get_docs)
	      == ib_vector_size(cache->indexes));
}

/*******************************************************************//**
Check an index is in the table->indexes list
@return TRUE if it exists */
static
ibool
fts_in_dict_index(
/*==============*/
	dict_table_t*	table,		/*!< in: Table */
	dict_index_t*	index_check)	/*!< in: index to be checked */
{
	dict_index_t*	index;

	for (index = dict_table_get_first_index(table);
	     index != NULL;
	     index = dict_table_get_next_index(index)) {

		if (index == index_check) {
			return(TRUE);
		}
	}

	return(FALSE);
}

/*******************************************************************//**
Check an index is in the fts->cache->indexes list
@return TRUE if it exists */
static
ibool
fts_in_index_cache(
/*===============*/
	dict_table_t*	table,	/*!< in: Table */
	dict_index_t*	index)	/*!< in: index to be checked */
{
	ulint	i;

	for (i = 0; i < ib_vector_size(table->fts->cache->indexes); i++) {
		fts_index_cache_t*      index_cache;

		index_cache = static_cast<fts_index_cache_t*>(
			ib_vector_get(table->fts->cache->indexes, i));

		if (index_cache->index == index) {
			return(TRUE);
		}
	}

	return(FALSE);
}

/*******************************************************************//**
Check indexes in the fts->indexes is also present in index cache and
table->indexes list
@return TRUE if all indexes match */
ibool
fts_check_cached_index(
/*===================*/
	dict_table_t*	table)	/*!< in: Table where indexes are dropped */
{
	ulint	i;

	if (!table->fts || !table->fts->cache) {
		return(TRUE);
	}

	ut_a(ib_vector_size(table->fts->indexes)
	      == ib_vector_size(table->fts->cache->indexes));

	for (i = 0; i < ib_vector_size(table->fts->indexes); i++) {
		dict_index_t*	index;

		index = static_cast<dict_index_t*>(
			ib_vector_getp(table->fts->indexes, i));

		if (!fts_in_index_cache(table, index)) {
			return(FALSE);
		}

		if (!fts_in_dict_index(table, index)) {
			return(FALSE);
		}
	}

	return(TRUE);
}

/*******************************************************************//**
Drop auxiliary tables related to an FTS index
@return DB_SUCCESS or error number */
dberr_t
fts_drop_index(
/*===========*/
	dict_table_t*	table,	/*!< in: Table where indexes are dropped */
	dict_index_t*	index,	/*!< in: Index to be dropped */
	trx_t*		trx)	/*!< in: Transaction for the drop */
{
	ib_vector_t*	indexes = table->fts->indexes;
	dberr_t		err = DB_SUCCESS;

	ut_a(indexes);

	if ((ib_vector_size(indexes) == 1
	    && (index == static_cast<dict_index_t*>(
			ib_vector_getp(table->fts->indexes, 0))))
	   || ib_vector_is_empty(indexes)) {
		doc_id_t	current_doc_id;
		doc_id_t	first_doc_id;

		/* If we are dropping the only FTS index of the table,
		remove it from optimize thread */
		fts_optimize_remove_table(table);

		DICT_TF2_FLAG_UNSET(table, DICT_TF2_FTS);

		/* If Doc ID column is not added internally by FTS index,
		we can drop all FTS auxiliary tables. Otherwise, we will
		need to keep some common table such as CONFIG table, so
		as to keep track of incrementing Doc IDs */
		if (!DICT_TF2_FLAG_IS_SET(
			table, DICT_TF2_FTS_HAS_DOC_ID)) {

			err = fts_drop_tables(trx, table);

			err = fts_drop_index_tables(trx, index);

			while (index->index_fts_syncing
				&& !trx_is_interrupted(trx)) {
				DICT_BG_YIELD(trx);
			}

			fts_free(table);

			return(err);
		}

		while (index->index_fts_syncing
		       && !trx_is_interrupted(trx)) {
			DICT_BG_YIELD(trx);
		}

		current_doc_id = table->fts->cache->next_doc_id;
		first_doc_id = table->fts->cache->first_doc_id;
		fts_cache_clear(table->fts->cache);
		fts_cache_destroy(table->fts->cache);
		table->fts->cache = fts_cache_create(table);
		table->fts->cache->next_doc_id = current_doc_id;
		table->fts->cache->first_doc_id = first_doc_id;
	} else {
		fts_cache_t*            cache = table->fts->cache;
		fts_index_cache_t*      index_cache;

		rw_lock_x_lock(&cache->init_lock);

		index_cache = fts_find_index_cache(cache, index);

		if (index_cache != NULL) {
			while (index->index_fts_syncing
			       && !trx_is_interrupted(trx)) {
				DICT_BG_YIELD(trx);
			}
			if (index_cache->words) {
				fts_words_free(index_cache->words);
				rbt_free(index_cache->words);
			}

			ib_vector_remove(cache->indexes, *(void**) index_cache);
		}

		if (cache->get_docs) {
			fts_reset_get_doc(cache);
		}

		rw_lock_x_unlock(&cache->init_lock);
	}

	err = fts_drop_index_tables(trx, index);

	ib_vector_remove(indexes, (const void*) index);

	return(err);
}

/****************************************************************//**
Free the query graph but check whether dict_sys.mutex is already
held */
void
fts_que_graph_free_check_lock(
/*==========================*/
	fts_table_t*		fts_table,	/*!< in: FTS table */
	const fts_index_cache_t*index_cache,	/*!< in: FTS index cache */
	que_t*			graph)		/*!< in: query graph */
{
	bool	has_dict = FALSE;

	if (fts_table && fts_table->table) {
		ut_ad(fts_table->table->fts);

		has_dict = fts_table->table->fts->dict_locked;
	} else if (index_cache) {
		ut_ad(index_cache->index->table->fts);

		has_dict = index_cache->index->table->fts->dict_locked;
	}

	if (!has_dict) {
		mutex_enter(&dict_sys.mutex);
	}

	ut_ad(mutex_own(&dict_sys.mutex));

	que_graph_free(graph);

	if (!has_dict) {
		mutex_exit(&dict_sys.mutex);
	}
}

/****************************************************************//**
Create an FTS index cache. */
CHARSET_INFO*
fts_index_get_charset(
/*==================*/
	dict_index_t*		index)		/*!< in: FTS index */
{
	CHARSET_INFO*		charset = NULL;
	dict_field_t*		field;
	ulint			prtype;

	field = dict_index_get_nth_field(index, 0);
	prtype = field->col->prtype;

	charset = fts_get_charset(prtype);

#ifdef FTS_DEBUG
	/* Set up charset info for this index. Please note all
	field of the FTS index should have the same charset */
	for (i = 1; i < index->n_fields; i++) {
		CHARSET_INFO*   fld_charset;

		field = dict_index_get_nth_field(index, i);
		prtype = field->col->prtype;

		fld_charset = fts_get_charset(prtype);

		/* All FTS columns should have the same charset */
		if (charset) {
			ut_a(charset == fld_charset);
		} else {
			charset = fld_charset;
		}
	}
#endif

	return(charset);

}
/****************************************************************//**
Create an FTS index cache.
@return Index Cache */
fts_index_cache_t*
fts_cache_index_cache_create(
/*=========================*/
	dict_table_t*		table,		/*!< in: table with FTS index */
	dict_index_t*		index)		/*!< in: FTS index */
{
	ulint			n_bytes;
	fts_index_cache_t*	index_cache;
	fts_cache_t*		cache = table->fts->cache;

	ut_a(cache != NULL);

	ut_ad(rw_lock_own(&cache->init_lock, RW_LOCK_X));

	/* Must not already exist in the cache vector. */
	ut_a(fts_find_index_cache(cache, index) == NULL);

	index_cache = static_cast<fts_index_cache_t*>(
		ib_vector_push(cache->indexes, NULL));

	memset(index_cache, 0x0, sizeof(*index_cache));

	index_cache->index = index;

	index_cache->charset = fts_index_get_charset(index);

	n_bytes = sizeof(que_t*) * FTS_NUM_AUX_INDEX;

	index_cache->ins_graph = static_cast<que_t**>(
		mem_heap_zalloc(static_cast<mem_heap_t*>(
			cache->self_heap->arg), n_bytes));

	index_cache->sel_graph = static_cast<que_t**>(
		mem_heap_zalloc(static_cast<mem_heap_t*>(
			cache->self_heap->arg), n_bytes));

	fts_index_cache_init(cache->sync_heap, index_cache);

	if (cache->get_docs) {
		fts_reset_get_doc(cache);
	}

	return(index_cache);
}

/****************************************************************//**
Release all resources help by the words rb tree e.g., the node ilist. */
static
void
fts_words_free(
/*===========*/
	ib_rbt_t*	words)			/*!< in: rb tree of words */
{
	const ib_rbt_node_t*	rbt_node;

	/* Free the resources held by a word. */
	for (rbt_node = rbt_first(words);
	     rbt_node != NULL;
	     rbt_node = rbt_first(words)) {

		ulint			i;
		fts_tokenizer_word_t*	word;

		word = rbt_value(fts_tokenizer_word_t, rbt_node);

		/* Free the ilists of this word. */
		for (i = 0; i < ib_vector_size(word->nodes); ++i) {

			fts_node_t* fts_node = static_cast<fts_node_t*>(
				ib_vector_get(word->nodes, i));

			ut_free(fts_node->ilist);
			fts_node->ilist = NULL;
		}

		/* NOTE: We are responsible for free'ing the node */
		ut_free(rbt_remove_node(words, rbt_node));
	}
}

/** Clear cache.
@param[in,out]	cache	fts cache */
void
fts_cache_clear(
	fts_cache_t*	cache)
{
	ulint		i;

	for (i = 0; i < ib_vector_size(cache->indexes); ++i) {
		ulint			j;
		fts_index_cache_t*	index_cache;

		index_cache = static_cast<fts_index_cache_t*>(
			ib_vector_get(cache->indexes, i));

		fts_words_free(index_cache->words);

		rbt_free(index_cache->words);

		index_cache->words = NULL;

		for (j = 0; j < FTS_NUM_AUX_INDEX; ++j) {

			if (index_cache->ins_graph[j] != NULL) {

				fts_que_graph_free_check_lock(
					NULL, index_cache,
					index_cache->ins_graph[j]);

				index_cache->ins_graph[j] = NULL;
			}

			if (index_cache->sel_graph[j] != NULL) {

				fts_que_graph_free_check_lock(
					NULL, index_cache,
					index_cache->sel_graph[j]);

				index_cache->sel_graph[j] = NULL;
			}
		}

		index_cache->doc_stats = NULL;
	}

	mem_heap_free(static_cast<mem_heap_t*>(cache->sync_heap->arg));
	cache->sync_heap->arg = NULL;

	fts_need_sync = false;

	cache->total_size = 0;

	mutex_enter((ib_mutex_t*) &cache->deleted_lock);
	cache->deleted_doc_ids = NULL;
	mutex_exit((ib_mutex_t*) &cache->deleted_lock);
}

/*********************************************************************//**
Search the index specific cache for a particular FTS index.
@return the index cache else NULL */
UNIV_INLINE
fts_index_cache_t*
fts_get_index_cache(
/*================*/
	fts_cache_t*		cache,		/*!< in: cache to search */
	const dict_index_t*	index)		/*!< in: index to search for */
{
	ulint			i;

	ut_ad(rw_lock_own((rw_lock_t*) &cache->lock, RW_LOCK_X)
	      || rw_lock_own((rw_lock_t*) &cache->init_lock, RW_LOCK_X));

	for (i = 0; i < ib_vector_size(cache->indexes); ++i) {
		fts_index_cache_t*	index_cache;

		index_cache = static_cast<fts_index_cache_t*>(
			ib_vector_get(cache->indexes, i));

		if (index_cache->index == index) {

			return(index_cache);
		}
	}

	return(NULL);
}

#ifdef FTS_DEBUG
/*********************************************************************//**
Search the index cache for a get_doc structure.
@return the fts_get_doc_t item else NULL */
static
fts_get_doc_t*
fts_get_index_get_doc(
/*==================*/
	fts_cache_t*		cache,		/*!< in: cache to search */
	const dict_index_t*	index)		/*!< in: index to search for */
{
	ulint			i;

	ut_ad(rw_lock_own((rw_lock_t*) &cache->init_lock, RW_LOCK_X));

	for (i = 0; i < ib_vector_size(cache->get_docs); ++i) {
		fts_get_doc_t*	get_doc;

		get_doc = static_cast<fts_get_doc_t*>(
			ib_vector_get(cache->get_docs, i));

		if (get_doc->index_cache->index == index) {

			return(get_doc);
		}
	}

	return(NULL);
}
#endif

/**********************************************************************//**
Find an existing word, or if not found, create one and return it.
@return specified word token */
static
fts_tokenizer_word_t*
fts_tokenizer_word_get(
/*===================*/
	fts_cache_t*	cache,			/*!< in: cache */
	fts_index_cache_t*
			index_cache,		/*!< in: index cache */
	fts_string_t*	text)			/*!< in: node text */
{
	fts_tokenizer_word_t*	word;
	ib_rbt_bound_t		parent;

	ut_ad(rw_lock_own(&cache->lock, RW_LOCK_X));

	/* If it is a stopword, do not index it */
	if (!fts_check_token(text,
		    cache->stopword_info.cached_stopword,
		    index_cache->charset)) {

		return(NULL);
	}

	/* Check if we found a match, if not then add word to tree. */
	if (rbt_search(index_cache->words, &parent, text) != 0) {
		mem_heap_t*		heap;
		fts_tokenizer_word_t	new_word;

		heap = static_cast<mem_heap_t*>(cache->sync_heap->arg);

		new_word.nodes = ib_vector_create(
			cache->sync_heap, sizeof(fts_node_t), 4);

		fts_string_dup(&new_word.text, text, heap);

		parent.last = rbt_add_node(
			index_cache->words, &parent, &new_word);

		/* Take into account the RB tree memory use and the vector. */
		cache->total_size += sizeof(new_word)
			+ sizeof(ib_rbt_node_t)
			+ text->f_len
			+ (sizeof(fts_node_t) * 4)
			+ sizeof(*new_word.nodes);

		ut_ad(rbt_validate(index_cache->words));
	}

	word = rbt_value(fts_tokenizer_word_t, parent.last);

	return(word);
}

/**********************************************************************//**
Add the given doc_id/word positions to the given node's ilist. */
void
fts_cache_node_add_positions(
/*=========================*/
	fts_cache_t*	cache,		/*!< in: cache */
	fts_node_t*	node,		/*!< in: word node */
	doc_id_t	doc_id,		/*!< in: doc id */
	ib_vector_t*	positions)	/*!< in: fts_token_t::positions */
{
	ulint		i;
	byte*		ptr;
	byte*		ilist;
	ulint		enc_len;
	ulint		last_pos;
	byte*		ptr_start;
	ulint		doc_id_delta;

#ifdef UNIV_DEBUG
	if (cache) {
		ut_ad(rw_lock_own(&cache->lock, RW_LOCK_X));
	}
#endif /* UNIV_DEBUG */

	ut_ad(doc_id >= node->last_doc_id);

	/* Calculate the space required to store the ilist. */
	doc_id_delta = (ulint)(doc_id - node->last_doc_id);
	enc_len = fts_get_encoded_len(doc_id_delta);

	last_pos = 0;
	for (i = 0; i < ib_vector_size(positions); i++) {
		ulint	pos = *(static_cast<ulint*>(
			ib_vector_get(positions, i)));

		ut_ad(last_pos == 0 || pos > last_pos);

		enc_len += fts_get_encoded_len(pos - last_pos);
		last_pos = pos;
	}

	/* The 0x00 byte at the end of the token positions list. */
	enc_len++;

	if ((node->ilist_size_alloc - node->ilist_size) >= enc_len) {
		/* No need to allocate more space, we can fit in the new
		data at the end of the old one. */
		ilist = NULL;
		ptr = node->ilist + node->ilist_size;
	} else {
		ulint	new_size = node->ilist_size + enc_len;

		/* Over-reserve space by a fixed size for small lengths and
		by 20% for lengths >= 48 bytes. */
		if (new_size < 16) {
			new_size = 16;
		} else if (new_size < 32) {
			new_size = 32;
		} else if (new_size < 48) {
			new_size = 48;
		} else {
			new_size = (ulint)(1.2 * new_size);
		}

		ilist = static_cast<byte*>(ut_malloc_nokey(new_size));
		ptr = ilist + node->ilist_size;

		node->ilist_size_alloc = new_size;
	}

	ptr_start = ptr;

	/* Encode the new fragment. */
	ptr += fts_encode_int(doc_id_delta, ptr);

	last_pos = 0;
	for (i = 0; i < ib_vector_size(positions); i++) {
		ulint	pos = *(static_cast<ulint*>(
			 ib_vector_get(positions, i)));

		ptr += fts_encode_int(pos - last_pos, ptr);
		last_pos = pos;
	}

	*ptr++ = 0;

	ut_a(enc_len == (ulint)(ptr - ptr_start));

	if (ilist) {
		/* Copy old ilist to the start of the new one and switch the
		new one into place in the node. */
		if (node->ilist_size > 0) {
			memcpy(ilist, node->ilist, node->ilist_size);
			ut_free(node->ilist);
		}

		node->ilist = ilist;
	}

	node->ilist_size += enc_len;

	if (cache) {
		cache->total_size += enc_len;
	}

	if (node->first_doc_id == FTS_NULL_DOC_ID) {
		node->first_doc_id = doc_id;
	}

	node->last_doc_id = doc_id;
	++node->doc_count;
}

/**********************************************************************//**
Add document to the cache. */
static
void
fts_cache_add_doc(
/*==============*/
	fts_cache_t*	cache,			/*!< in: cache */
	fts_index_cache_t*
			index_cache,		/*!< in: index cache */
	doc_id_t	doc_id,			/*!< in: doc id to add */
	ib_rbt_t*	tokens)			/*!< in: document tokens */
{
	const ib_rbt_node_t*	node;
	ulint			n_words;
	fts_doc_stats_t*	doc_stats;

	if (!tokens) {
		return;
	}

	ut_ad(rw_lock_own(&cache->lock, RW_LOCK_X));

	n_words = rbt_size(tokens);

	for (node = rbt_first(tokens); node; node = rbt_first(tokens)) {

		fts_tokenizer_word_t*	word;
		fts_node_t*		fts_node = NULL;
		fts_token_t*		token = rbt_value(fts_token_t, node);

		/* Find and/or add token to the cache. */
		word = fts_tokenizer_word_get(
			cache, index_cache, &token->text);

		if (!word) {
			ut_free(rbt_remove_node(tokens, node));
			continue;
		}

		if (ib_vector_size(word->nodes) > 0) {
			fts_node = static_cast<fts_node_t*>(
				ib_vector_last(word->nodes));
		}

		if (fts_node == NULL || fts_node->synced
		    || fts_node->ilist_size > FTS_ILIST_MAX_SIZE
		    || doc_id < fts_node->last_doc_id) {

			fts_node = static_cast<fts_node_t*>(
				ib_vector_push(word->nodes, NULL));

			memset(fts_node, 0x0, sizeof(*fts_node));

			cache->total_size += sizeof(*fts_node);
		}

		fts_cache_node_add_positions(
			cache, fts_node, doc_id, token->positions);

		ut_free(rbt_remove_node(tokens, node));
	}

	ut_a(rbt_empty(tokens));

	/* Add to doc ids processed so far. */
	doc_stats = static_cast<fts_doc_stats_t*>(
		ib_vector_push(index_cache->doc_stats, NULL));

	doc_stats->doc_id = doc_id;
	doc_stats->word_count = n_words;

	/* Add the doc stats memory usage too. */
	cache->total_size += sizeof(*doc_stats);

	if (doc_id > cache->sync->max_doc_id) {
		cache->sync->max_doc_id = doc_id;
	}
}

/****************************************************************//**
Drops a table. If the table can't be found we return a SUCCESS code.
@return DB_SUCCESS or error code */
static MY_ATTRIBUTE((nonnull, warn_unused_result))
dberr_t
fts_drop_table(
/*===========*/
	trx_t*		trx,			/*!< in: transaction */
	const char*	table_name)		/*!< in: table to drop */
{
	dict_table_t*	table;
	dberr_t		error = DB_SUCCESS;

	/* Check that the table exists in our data dictionary.
	Similar to regular drop table case, we will open table with
	DICT_ERR_IGNORE_INDEX_ROOT and DICT_ERR_IGNORE_CORRUPT option */
	table = dict_table_open_on_name(
		table_name, TRUE, FALSE,
		static_cast<dict_err_ignore_t>(
                        DICT_ERR_IGNORE_INDEX_ROOT | DICT_ERR_IGNORE_CORRUPT));

	if (table != 0) {

		dict_table_close(table, TRUE, FALSE);

		/* Pass nonatomic=false (dont allow data dict unlock),
		because the transaction may hold locks on SYS_* tables from
		previous calls to fts_drop_table(). */
		error = row_drop_table_for_mysql(table_name, trx,
						 SQLCOM_DROP_DB, false, false);

		if (error != DB_SUCCESS) {
			ib::error() << "Unable to drop FTS index aux table "
				<< table_name << ": " << ut_strerr(error);
		}
	} else {
		error = DB_FAIL;
	}

	return(error);
}

/****************************************************************//**
Rename a single auxiliary table due to database name change.
@return DB_SUCCESS or error code */
static MY_ATTRIBUTE((nonnull, warn_unused_result))
dberr_t
fts_rename_one_aux_table(
/*=====================*/
	const char*	new_name,		/*!< in: new parent tbl name */
	const char*	fts_table_old_name,	/*!< in: old aux tbl name */
	trx_t*		trx)			/*!< in: transaction */
{
	char	fts_table_new_name[MAX_TABLE_NAME_LEN];
	ulint	new_db_name_len = dict_get_db_name_len(new_name);
	ulint	old_db_name_len = dict_get_db_name_len(fts_table_old_name);
	ulint	table_new_name_len = strlen(fts_table_old_name)
				     + new_db_name_len - old_db_name_len;

	/* Check if the new and old database names are the same, if so,
	nothing to do */
	ut_ad((new_db_name_len != old_db_name_len)
	      || strncmp(new_name, fts_table_old_name, old_db_name_len) != 0);

	/* Get the database name from "new_name", and table name
	from the fts_table_old_name */
	strncpy(fts_table_new_name, new_name, new_db_name_len);
	strncpy(fts_table_new_name + new_db_name_len,
	       strchr(fts_table_old_name, '/'),
	       table_new_name_len - new_db_name_len);
	fts_table_new_name[table_new_name_len] = 0;

	return row_rename_table_for_mysql(
		fts_table_old_name, fts_table_new_name, trx, false, false);
}

/****************************************************************//**
Rename auxiliary tables for all fts index for a table. This(rename)
is due to database name change
@return DB_SUCCESS or error code */
dberr_t
fts_rename_aux_tables(
/*==================*/
	dict_table_t*	table,		/*!< in: user Table */
	const char*     new_name,       /*!< in: new table name */
	trx_t*		trx)		/*!< in: transaction */
{
	ulint		i;
	fts_table_t	fts_table;

	FTS_INIT_FTS_TABLE(&fts_table, NULL, FTS_COMMON_TABLE, table);

	dberr_t err = DB_SUCCESS;
	char old_table_name[MAX_FULL_NAME_LEN];

	/* Rename common auxiliary tables */
	for (i = 0; fts_common_tables[i] != NULL; ++i) {
		fts_table.suffix = fts_common_tables[i];
		fts_get_table_name(&fts_table, old_table_name, true);

		err = fts_rename_one_aux_table(new_name, old_table_name, trx);

		if (err != DB_SUCCESS) {
			return(err);
		}
	}

	fts_t*	fts = table->fts;

	/* Rename index specific auxiliary tables */
	for (i = 0; fts->indexes != 0 && i < ib_vector_size(fts->indexes);
	     ++i) {
		dict_index_t*	index;

		index = static_cast<dict_index_t*>(
			ib_vector_getp(fts->indexes, i));

		FTS_INIT_INDEX_TABLE(&fts_table, NULL, FTS_INDEX_TABLE, index);

		for (ulint j = 0; j < FTS_NUM_AUX_INDEX; ++j) {
			fts_table.suffix = fts_get_suffix(j);
			fts_get_table_name(&fts_table, old_table_name, true);

			err = fts_rename_one_aux_table(
				new_name, old_table_name, trx);

			DBUG_EXECUTE_IF("fts_rename_failure",
					err = DB_DEADLOCK;
					fts_sql_rollback(trx););

			if (err != DB_SUCCESS) {
				return(err);
			}
		}
	}

	return(DB_SUCCESS);
}

/****************************************************************//**
Drops the common ancillary tables needed for supporting an FTS index
on the given table. row_mysql_lock_data_dictionary must have been called
before this.
@return DB_SUCCESS or error code */
static MY_ATTRIBUTE((nonnull, warn_unused_result))
dberr_t
fts_drop_common_tables(
/*===================*/
	trx_t*		trx,			/*!< in: transaction */
	fts_table_t*	fts_table)		/*!< in: table with an FTS
						index */
{
	ulint		i;
	dberr_t		error = DB_SUCCESS;

	for (i = 0; fts_common_tables[i] != NULL; ++i) {
		dberr_t	err;
		char	table_name[MAX_FULL_NAME_LEN];

		fts_table->suffix = fts_common_tables[i];
		fts_get_table_name(fts_table, table_name, true);

		err = fts_drop_table(trx, table_name);

		/* We only return the status of the last error. */
		if (err != DB_SUCCESS && err != DB_FAIL) {
			error = err;
		}
	}

	return(error);
}

/****************************************************************//**
Since we do a horizontal split on the index table, we need to drop
all the split tables.
@return DB_SUCCESS or error code */
static
dberr_t
fts_drop_index_split_tables(
/*========================*/
	trx_t*		trx,			/*!< in: transaction */
	dict_index_t*	index)			/*!< in: fts instance */

{
	ulint		i;
	fts_table_t	fts_table;
	dberr_t		error = DB_SUCCESS;

	FTS_INIT_INDEX_TABLE(&fts_table, NULL, FTS_INDEX_TABLE, index);

	for (i = 0; i < FTS_NUM_AUX_INDEX; ++i) {
		dberr_t	err;
		char	table_name[MAX_FULL_NAME_LEN];

		fts_table.suffix = fts_get_suffix(i);
		fts_get_table_name(&fts_table, table_name, true);

		err = fts_drop_table(trx, table_name);

		/* We only return the status of the last error. */
		if (err != DB_SUCCESS && err != DB_FAIL) {
			error = err;
		}
	}

	return(error);
}

/****************************************************************//**
Drops FTS auxiliary tables for an FTS index
@return DB_SUCCESS or error code */
dberr_t
fts_drop_index_tables(
/*==================*/
	trx_t*		trx,		/*!< in: transaction */
	dict_index_t*	index)		/*!< in: Index to drop */
{
	return(fts_drop_index_split_tables(trx, index));
}

/****************************************************************//**
Drops FTS ancillary tables needed for supporting an FTS index
on the given table. row_mysql_lock_data_dictionary must have been called
before this.
@return DB_SUCCESS or error code */
static MY_ATTRIBUTE((nonnull, warn_unused_result))
dberr_t
fts_drop_all_index_tables(
/*======================*/
	trx_t*		trx,			/*!< in: transaction */
	fts_t*		fts)			/*!< in: fts instance */
{
	dberr_t		error = DB_SUCCESS;

	for (ulint i = 0;
	     fts->indexes != 0 && i < ib_vector_size(fts->indexes);
	     ++i) {

		dberr_t		err;
		dict_index_t*	index;

		index = static_cast<dict_index_t*>(
			ib_vector_getp(fts->indexes, i));

		err = fts_drop_index_tables(trx, index);

		if (err != DB_SUCCESS) {
			error = err;
		}
	}

	return(error);
}

/*********************************************************************//**
Drops the ancillary tables needed for supporting an FTS index on a
given table. row_mysql_lock_data_dictionary must have been called before
this.
@return DB_SUCCESS or error code */
dberr_t
fts_drop_tables(
/*============*/
	trx_t*		trx,		/*!< in: transaction */
	dict_table_t*	table)		/*!< in: table has the FTS index */
{
	dberr_t		error;
	fts_table_t	fts_table;

	FTS_INIT_FTS_TABLE(&fts_table, NULL, FTS_COMMON_TABLE, table);

	/* TODO: This is not atomic and can cause problems during recovery. */

	error = fts_drop_common_tables(trx, &fts_table);

	if (error == DB_SUCCESS) {
		error = fts_drop_all_index_tables(trx, table->fts);
	}

	return(error);
}

/** Create dict_table_t object for FTS Aux tables.
@param[in]	aux_table_name	FTS Aux table name
@param[in]	table		table object of FTS Index
@param[in]	n_cols		number of columns for FTS Aux table
@return table object for FTS Aux table */
static
dict_table_t*
fts_create_in_mem_aux_table(
	const char*		aux_table_name,
	const dict_table_t*	table,
	ulint			n_cols)
{
	dict_table_t*	new_table = dict_mem_table_create(
		aux_table_name, NULL, n_cols, 0, table->flags,
		table->space_id == TRX_SYS_SPACE
		? 0 : table->space->purpose == FIL_TYPE_TEMPORARY
		? DICT_TF2_TEMPORARY : DICT_TF2_USE_FILE_PER_TABLE);

	if (DICT_TF_HAS_DATA_DIR(table->flags)) {
		ut_ad(table->data_dir_path != NULL);
		new_table->data_dir_path = mem_heap_strdup(
			new_table->heap, table->data_dir_path);
	}

	return(new_table);
}

/** Function to create on FTS common table.
@param[in,out]	trx		InnoDB transaction
@param[in]	table		Table that has FTS Index
@param[in]	fts_table_name	FTS AUX table name
@param[in]	fts_suffix	FTS AUX table suffix
@param[in,out]	heap		temporary memory heap
@return table object if created, else NULL */
static
dict_table_t*
fts_create_one_common_table(
	trx_t*			trx,
	const dict_table_t*	table,
	const char*		fts_table_name,
	const char*		fts_suffix,
	mem_heap_t*		heap)
{
	dict_table_t*		new_table;
	dberr_t			error;
	bool			is_config = strcmp(fts_suffix, "CONFIG") == 0;

	if (!is_config) {

		new_table = fts_create_in_mem_aux_table(
			fts_table_name, table, FTS_DELETED_TABLE_NUM_COLS);

		dict_mem_table_add_col(
			new_table, heap, "doc_id", DATA_INT, DATA_UNSIGNED,
			FTS_DELETED_TABLE_COL_LEN);
	} else {
		/* Config table has different schema. */
		new_table = fts_create_in_mem_aux_table(
			fts_table_name, table, FTS_CONFIG_TABLE_NUM_COLS);

		dict_mem_table_add_col(
			new_table, heap, "key", DATA_VARCHAR, 0,
			FTS_CONFIG_TABLE_KEY_COL_LEN);

		dict_mem_table_add_col(
			new_table, heap, "value", DATA_VARCHAR, DATA_NOT_NULL,
			FTS_CONFIG_TABLE_VALUE_COL_LEN);
	}

	dict_table_add_system_columns(new_table, heap);
	error = row_create_table_for_mysql(new_table, trx,
		FIL_ENCRYPTION_DEFAULT, FIL_DEFAULT_ENCRYPTION_KEY);

	if (error == DB_SUCCESS) {

		dict_index_t*	index = dict_mem_index_create(
			new_table, "FTS_COMMON_TABLE_IND",
			DICT_UNIQUE|DICT_CLUSTERED, 1);

		if (!is_config) {
			dict_mem_index_add_field(index, "doc_id", 0);
		} else {
			dict_mem_index_add_field(index, "key", 0);
		}

		/* We save and restore trx->dict_operation because
		row_create_index_for_mysql() changes the operation to
		TRX_DICT_OP_TABLE. */
		trx_dict_op_t op = trx_get_dict_operation(trx);

		error =	row_create_index_for_mysql(index, trx, NULL);

		trx->dict_operation = op;
	}

	if (error != DB_SUCCESS) {
		dict_mem_table_free(new_table);
		new_table = NULL;
		ib::warn() << "Failed to create FTS common table "
			<< fts_table_name;
		trx->error_state = DB_SUCCESS;
		row_drop_table_for_mysql(fts_table_name, trx, SQLCOM_DROP_DB);
		trx->error_state = error;
	}
	return(new_table);
}

/** Creates the common auxiliary tables needed for supporting an FTS index
on the given table. row_mysql_lock_data_dictionary must have been called
before this.
The following tables are created.
CREATE TABLE $FTS_PREFIX_DELETED
	(doc_id BIGINT UNSIGNED, UNIQUE CLUSTERED INDEX on doc_id)
CREATE TABLE $FTS_PREFIX_DELETED_CACHE
	(doc_id BIGINT UNSIGNED, UNIQUE CLUSTERED INDEX on doc_id)
CREATE TABLE $FTS_PREFIX_BEING_DELETED
	(doc_id BIGINT UNSIGNED, UNIQUE CLUSTERED INDEX on doc_id)
CREATE TABLE $FTS_PREFIX_BEING_DELETED_CACHE
	(doc_id BIGINT UNSIGNED, UNIQUE CLUSTERED INDEX on doc_id)
CREATE TABLE $FTS_PREFIX_CONFIG
	(key CHAR(50), value CHAR(200), UNIQUE CLUSTERED INDEX on key)
@param[in,out]	trx			transaction
@param[in,out]	table			table with FTS index
@param[in]	skip_doc_id_index	Skip index on doc id
@return DB_SUCCESS if succeed */
dberr_t
fts_create_common_tables(
	trx_t*		trx,
	dict_table_t*	table,
	bool		skip_doc_id_index)
{
	dberr_t		error;
	que_t*		graph;
	fts_table_t	fts_table;
	mem_heap_t*	heap = mem_heap_create(1024);
	pars_info_t*	info;
	char		fts_name[MAX_FULL_NAME_LEN];
	char		full_name[sizeof(fts_common_tables) / sizeof(char*)]
				[MAX_FULL_NAME_LEN];

	dict_index_t*					index = NULL;
	trx_dict_op_t					op;
	/* common_tables vector is used for dropping FTS common tables
	on error condition. */
	std::vector<dict_table_t*>			common_tables;
	std::vector<dict_table_t*>::const_iterator	it;

	FTS_INIT_FTS_TABLE(&fts_table, NULL, FTS_COMMON_TABLE, table);

	error = fts_drop_common_tables(trx, &fts_table);

	if (error != DB_SUCCESS) {

		goto func_exit;
	}

	/* Create the FTS tables that are common to an FTS index. */
	for (ulint i = 0; fts_common_tables[i] != NULL; ++i) {

		fts_table.suffix = fts_common_tables[i];
		fts_get_table_name(&fts_table, full_name[i], true);
		dict_table_t*	common_table = fts_create_one_common_table(
			trx, table, full_name[i], fts_table.suffix, heap);

		if (common_table == NULL) {
			error = DB_ERROR;
			goto func_exit;
		} else {
			common_tables.push_back(common_table);
		}

		mem_heap_empty(heap);

		DBUG_EXECUTE_IF("ib_fts_aux_table_error",
			/* Return error after creating FTS_AUX_CONFIG table. */
			if (i == 4) {
				error = DB_ERROR;
				goto func_exit;
			}
		);

	}

	/* Write the default settings to the config table. */
	info = pars_info_create();

	fts_table.suffix = "CONFIG";
	fts_get_table_name(&fts_table, fts_name, true);
	pars_info_bind_id(info, true, "config_table", fts_name);

	graph = fts_parse_sql_no_dict_lock(
		info, fts_config_table_insert_values_sql);

	error = fts_eval_sql(trx, graph);

	que_graph_free(graph);

	if (error != DB_SUCCESS || skip_doc_id_index) {

		goto func_exit;
	}

	index = dict_mem_index_create(table, FTS_DOC_ID_INDEX_NAME,
				      DICT_UNIQUE, 1);
	dict_mem_index_add_field(index, FTS_DOC_ID_COL_NAME, 0);

	op = trx_get_dict_operation(trx);

	error =	row_create_index_for_mysql(index, trx, NULL);

	trx->dict_operation = op;

func_exit:
	if (error != DB_SUCCESS) {
		for (it = common_tables.begin(); it != common_tables.end();
		     ++it) {
			row_drop_table_for_mysql((*it)->name.m_name, trx,
						 SQLCOM_DROP_DB);
		}
	}

	common_tables.clear();
	mem_heap_free(heap);

	return(error);
}

/** Create one FTS auxiliary index table for an FTS index.
@param[in,out]	trx		transaction
@param[in]	index		the index instance
@param[in]	fts_table	fts_table structure
@param[in,out]	heap		temporary memory heap
@see row_merge_create_fts_sort_index()
@return DB_SUCCESS or error code */
static
dict_table_t*
fts_create_one_index_table(
	trx_t*			trx,
	const dict_index_t*	index,
	const fts_table_t*	fts_table,
	mem_heap_t*		heap)
{
	dict_field_t*		field;
	dict_table_t*		new_table;
	char			table_name[MAX_FULL_NAME_LEN];
	dberr_t			error;
	CHARSET_INFO*		charset;

	ut_ad(index->type & DICT_FTS);

	fts_get_table_name(fts_table, table_name, true);

	new_table = fts_create_in_mem_aux_table(
			table_name, fts_table->table,
			FTS_AUX_INDEX_TABLE_NUM_COLS);

	field = dict_index_get_nth_field(index, 0);
	charset = fts_get_charset(field->col->prtype);

	dict_mem_table_add_col(new_table, heap, "word",
			       charset == &my_charset_latin1
			       ? DATA_VARCHAR : DATA_VARMYSQL,
			       field->col->prtype,
			       FTS_MAX_WORD_LEN_IN_CHAR
			       * unsigned(field->col->mbmaxlen));

	dict_mem_table_add_col(new_table, heap, "first_doc_id", DATA_INT,
			       DATA_NOT_NULL | DATA_UNSIGNED,
			       FTS_INDEX_FIRST_DOC_ID_LEN);

	dict_mem_table_add_col(new_table, heap, "last_doc_id", DATA_INT,
			       DATA_NOT_NULL | DATA_UNSIGNED,
			       FTS_INDEX_LAST_DOC_ID_LEN);

	dict_mem_table_add_col(new_table, heap, "doc_count", DATA_INT,
			       DATA_NOT_NULL | DATA_UNSIGNED,
			       FTS_INDEX_DOC_COUNT_LEN);

	/* The precise type calculation is as follows:
	least signficiant byte: MySQL type code (not applicable for sys cols)
	second least : DATA_NOT_NULL | DATA_BINARY_TYPE
	third least  : the MySQL charset-collation code (DATA_MTYPE_MAX) */

	dict_mem_table_add_col(
		new_table, heap, "ilist", DATA_BLOB,
		(DATA_MTYPE_MAX << 16) | DATA_UNSIGNED | DATA_NOT_NULL,
		FTS_INDEX_ILIST_LEN);

	dict_table_add_system_columns(new_table, heap);
	error = row_create_table_for_mysql(new_table, trx,
		FIL_ENCRYPTION_DEFAULT, FIL_DEFAULT_ENCRYPTION_KEY);

	if (error == DB_SUCCESS) {
		dict_index_t*	index = dict_mem_index_create(
			new_table, "FTS_INDEX_TABLE_IND",
			DICT_UNIQUE|DICT_CLUSTERED, 2);
		dict_mem_index_add_field(index, "word", 0);
		dict_mem_index_add_field(index, "first_doc_id", 0);

		trx_dict_op_t op = trx_get_dict_operation(trx);

		error =	row_create_index_for_mysql(index, trx, NULL);

		trx->dict_operation = op;
	}

	if (error != DB_SUCCESS) {
		dict_mem_table_free(new_table);
		new_table = NULL;
		ib::warn() << "Failed to create FTS index table "
			<< table_name;
		trx->error_state = DB_SUCCESS;
		row_drop_table_for_mysql(table_name, trx, SQLCOM_DROP_DB);
		trx->error_state = error;
	}

	return(new_table);
}

/** Creates the column specific ancillary tables needed for supporting an
FTS index on the given table. row_mysql_lock_data_dictionary must have
been called before this.

All FTS AUX Index tables have the following schema.
CREAT TABLE $FTS_PREFIX_INDEX_[1-6](
	word		VARCHAR(FTS_MAX_WORD_LEN),
	first_doc_id	INT NOT NULL,
	last_doc_id	UNSIGNED NOT NULL,
	doc_count	UNSIGNED INT NOT NULL,
	ilist		VARBINARY NOT NULL,
	UNIQUE CLUSTERED INDEX ON (word, first_doc_id))
@param[in,out]	trx	dictionary transaction
@param[in]	index	fulltext index
@param[in]	id	table id
@return DB_SUCCESS or error code */
dberr_t
fts_create_index_tables(trx_t* trx, const dict_index_t* index, table_id_t id)
{
	ulint		i;
	fts_table_t	fts_table;
	dberr_t		error = DB_SUCCESS;
	mem_heap_t*	heap = mem_heap_create(1024);

	fts_table.type = FTS_INDEX_TABLE;
	fts_table.index_id = index->id;
	fts_table.table_id = id;
	fts_table.table = index->table;

	/* aux_idx_tables vector is used for dropping FTS AUX INDEX
	tables on error condition. */
	std::vector<dict_table_t*>			aux_idx_tables;
	std::vector<dict_table_t*>::const_iterator	it;

	for (i = 0; i < FTS_NUM_AUX_INDEX && error == DB_SUCCESS; ++i) {
		dict_table_t*	new_table;

		/* Create the FTS auxiliary tables that are specific
		to an FTS index. We need to preserve the table_id %s
		which fts_parse_sql_no_dict_lock() will fill in for us. */
		fts_table.suffix = fts_get_suffix(i);

		new_table = fts_create_one_index_table(
			trx, index, &fts_table, heap);

		if (new_table == NULL) {
			error = DB_FAIL;
			break;
		} else {
			aux_idx_tables.push_back(new_table);
		}

		mem_heap_empty(heap);

		DBUG_EXECUTE_IF("ib_fts_index_table_error",
			/* Return error after creating FTS_INDEX_5
			aux table. */
			if (i == 4) {
				error = DB_FAIL;
				break;
			}
		);
	}

	if (error != DB_SUCCESS) {

		for (it = aux_idx_tables.begin(); it != aux_idx_tables.end();
		     ++it) {
			row_drop_table_for_mysql((*it)->name.m_name, trx,
						 SQLCOM_DROP_DB);
		}
	}

	aux_idx_tables.clear();
	mem_heap_free(heap);

	return(error);
}

#if 0
/******************************************************************//**
Return string representation of state. */
static
const char*
fts_get_state_str(
/*==============*/
				/* out: string representation of state */
	fts_row_state	state)	/*!< in: state */
{
	switch (state) {
	case FTS_INSERT:
		return("INSERT");

	case FTS_MODIFY:
		return("MODIFY");

	case FTS_DELETE:
		return("DELETE");

	case FTS_NOTHING:
		return("NOTHING");

	case FTS_INVALID:
		return("INVALID");

	default:
		return("UNKNOWN");
	}
}
#endif

/******************************************************************//**
Calculate the new state of a row given the existing state and a new event.
@return new state of row */
static
fts_row_state
fts_trx_row_get_new_state(
/*======================*/
	fts_row_state	old_state,		/*!< in: existing state of row */
	fts_row_state	event)			/*!< in: new event */
{
	/* The rules for transforming states:

	I = inserted
	M = modified
	D = deleted
	N = nothing

	M+D -> D:

	If the row existed before the transaction started and it is modified
	during the transaction, followed by a deletion of the row, only the
	deletion will be signaled.

	M+ -> M:

	If the row existed before the transaction started and it is modified
	more than once during the transaction, only the last modification
	will be signaled.

	IM*D -> N:

	If a new row is added during the transaction (and possibly modified
	after its initial insertion) but it is deleted before the end of the
	transaction, nothing will be signaled.

	IM* -> I:

	If a new row is added during the transaction and modified after its
	initial insertion, only the addition will be signaled.

	M*DI -> M:

	If the row existed before the transaction started and it is deleted,
	then re-inserted, only a modification will be signaled. Note that
	this case is only possible if the table is using the row's primary
	key for FTS row ids, since those can be re-inserted by the user,
	which is not true for InnoDB generated row ids.

	It is easily seen that the above rules decompose such that we do not
	need to store the row's entire history of events. Instead, we can
	store just one state for the row and update that when new events
	arrive. Then we can implement the above rules as a two-dimensional
	look-up table, and get checking of invalid combinations "for free"
	in the process. */

	/* The lookup table for transforming states. old_state is the
	Y-axis, event is the X-axis. */
	static const fts_row_state table[4][4] = {
			/*    I            M            D            N */
		/* I */	{ FTS_INVALID, FTS_INSERT,  FTS_NOTHING, FTS_INVALID },
		/* M */	{ FTS_INVALID, FTS_MODIFY,  FTS_DELETE,  FTS_INVALID },
		/* D */	{ FTS_MODIFY,  FTS_INVALID, FTS_INVALID, FTS_INVALID },
		/* N */	{ FTS_INVALID, FTS_INVALID, FTS_INVALID, FTS_INVALID }
	};

	fts_row_state result;

	ut_a(old_state < FTS_INVALID);
	ut_a(event < FTS_INVALID);

	result = table[(int) old_state][(int) event];
	ut_a(result != FTS_INVALID);

	return(result);
}

/******************************************************************//**
Create a savepoint instance.
@return savepoint instance */
static
fts_savepoint_t*
fts_savepoint_create(
/*=================*/
	ib_vector_t*	savepoints,		/*!< out: InnoDB transaction */
	const char*	name,			/*!< in: savepoint name */
	mem_heap_t*	heap)			/*!< in: heap */
{
	fts_savepoint_t*	savepoint;

	savepoint = static_cast<fts_savepoint_t*>(
		ib_vector_push(savepoints, NULL));

	memset(savepoint, 0x0, sizeof(*savepoint));

	if (name) {
		savepoint->name = mem_heap_strdup(heap, name);
	}

	savepoint->tables = rbt_create(
		sizeof(fts_trx_table_t*), fts_trx_table_cmp);

	return(savepoint);
}

/******************************************************************//**
Create an FTS trx.
@return FTS trx */
fts_trx_t*
fts_trx_create(
/*===========*/
	trx_t*	trx)				/*!< in/out: InnoDB
						transaction */
{
	fts_trx_t*		ftt;
	ib_alloc_t*		heap_alloc;
	mem_heap_t*		heap = mem_heap_create(1024);
	trx_named_savept_t*	savep;

	ut_a(trx->fts_trx == NULL);

	ftt = static_cast<fts_trx_t*>(mem_heap_alloc(heap, sizeof(fts_trx_t)));
	ftt->trx = trx;
	ftt->heap = heap;

	heap_alloc = ib_heap_allocator_create(heap);

	ftt->savepoints = static_cast<ib_vector_t*>(ib_vector_create(
		heap_alloc, sizeof(fts_savepoint_t), 4));

	ftt->last_stmt = static_cast<ib_vector_t*>(ib_vector_create(
		heap_alloc, sizeof(fts_savepoint_t), 4));

	/* Default instance has no name and no heap. */
	fts_savepoint_create(ftt->savepoints, NULL, NULL);
	fts_savepoint_create(ftt->last_stmt, NULL, NULL);

	/* Copy savepoints that already set before. */
	for (savep = UT_LIST_GET_FIRST(trx->trx_savepoints);
	     savep != NULL;
	     savep = UT_LIST_GET_NEXT(trx_savepoints, savep)) {

		fts_savepoint_take(ftt, savep->name);
	}

	return(ftt);
}

/******************************************************************//**
Create an FTS trx table.
@return FTS trx table */
static
fts_trx_table_t*
fts_trx_table_create(
/*=================*/
	fts_trx_t*	fts_trx,		/*!< in: FTS trx */
	dict_table_t*	table)			/*!< in: table */
{
	fts_trx_table_t*	ftt;

	ftt = static_cast<fts_trx_table_t*>(
		mem_heap_alloc(fts_trx->heap, sizeof(*ftt)));

	memset(ftt, 0x0, sizeof(*ftt));

	ftt->table = table;
	ftt->fts_trx = fts_trx;

	ftt->rows = rbt_create(sizeof(fts_trx_row_t), fts_trx_row_doc_id_cmp);

	return(ftt);
}

/******************************************************************//**
Clone an FTS trx table.
@return FTS trx table */
static
fts_trx_table_t*
fts_trx_table_clone(
/*=================*/
	const fts_trx_table_t*	ftt_src)	/*!< in: FTS trx */
{
	fts_trx_table_t*	ftt;

	ftt = static_cast<fts_trx_table_t*>(
		mem_heap_alloc(ftt_src->fts_trx->heap, sizeof(*ftt)));

	memset(ftt, 0x0, sizeof(*ftt));

	ftt->table = ftt_src->table;
	ftt->fts_trx = ftt_src->fts_trx;

	ftt->rows = rbt_create(sizeof(fts_trx_row_t), fts_trx_row_doc_id_cmp);

	/* Copy the rb tree values to the new savepoint. */
	rbt_merge_uniq(ftt->rows, ftt_src->rows);

	/* These are only added on commit. At this stage we only have
	the updated row state. */
	ut_a(ftt_src->added_doc_ids == NULL);

	return(ftt);
}

/******************************************************************//**
Initialize the FTS trx instance.
@return FTS trx instance */
static
fts_trx_table_t*
fts_trx_init(
/*=========*/
	trx_t*			trx,		/*!< in: transaction */
	dict_table_t*		table,		/*!< in: FTS table instance */
	ib_vector_t*		savepoints)	/*!< in: Savepoints */
{
	fts_trx_table_t*	ftt;
	ib_rbt_bound_t		parent;
	ib_rbt_t*		tables;
	fts_savepoint_t*	savepoint;

	savepoint = static_cast<fts_savepoint_t*>(ib_vector_last(savepoints));

	tables = savepoint->tables;
	rbt_search_cmp(tables, &parent, &table->id, fts_trx_table_id_cmp, NULL);

	if (parent.result == 0) {
		fts_trx_table_t**	fttp;

		fttp = rbt_value(fts_trx_table_t*, parent.last);
		ftt = *fttp;
	} else {
		ftt = fts_trx_table_create(trx->fts_trx, table);
		rbt_add_node(tables, &parent, &ftt);
	}

	ut_a(ftt->table == table);

	return(ftt);
}

/******************************************************************//**
Notify the FTS system about an operation on an FTS-indexed table. */
static
void
fts_trx_table_add_op(
/*=================*/
	fts_trx_table_t*ftt,			/*!< in: FTS trx table */
	doc_id_t	doc_id,			/*!< in: doc id */
	fts_row_state	state,			/*!< in: state of the row */
	ib_vector_t*	fts_indexes)		/*!< in: FTS indexes affected */
{
	ib_rbt_t*	rows;
	ib_rbt_bound_t	parent;

	rows = ftt->rows;
	rbt_search(rows, &parent, &doc_id);

	/* Row id found, update state, and if new state is FTS_NOTHING,
	we delete the row from our tree. */
	if (parent.result == 0) {
		fts_trx_row_t*	row = rbt_value(fts_trx_row_t, parent.last);

		row->state = fts_trx_row_get_new_state(row->state, state);

		if (row->state == FTS_NOTHING) {
			if (row->fts_indexes) {
				ib_vector_free(row->fts_indexes);
			}

			ut_free(rbt_remove_node(rows, parent.last));
			row = NULL;
		} else if (row->fts_indexes != NULL) {
			ib_vector_free(row->fts_indexes);
			row->fts_indexes = fts_indexes;
		}

	} else { /* Row-id not found, create a new one. */
		fts_trx_row_t	row;

		row.doc_id = doc_id;
		row.state = state;
		row.fts_indexes = fts_indexes;

		rbt_add_node(rows, &parent, &row);
	}
}

/******************************************************************//**
Notify the FTS system about an operation on an FTS-indexed table. */
void
fts_trx_add_op(
/*===========*/
	trx_t*		trx,			/*!< in: InnoDB transaction */
	dict_table_t*	table,			/*!< in: table */
	doc_id_t	doc_id,			/*!< in: new doc id */
	fts_row_state	state,			/*!< in: state of the row */
	ib_vector_t*	fts_indexes)		/*!< in: FTS indexes affected
						(NULL=all) */
{
	fts_trx_table_t*	tran_ftt;
	fts_trx_table_t*	stmt_ftt;

	if (!trx->fts_trx) {
		trx->fts_trx = fts_trx_create(trx);
	}

	tran_ftt = fts_trx_init(trx, table, trx->fts_trx->savepoints);
	stmt_ftt = fts_trx_init(trx, table, trx->fts_trx->last_stmt);

	fts_trx_table_add_op(tran_ftt, doc_id, state, fts_indexes);
	fts_trx_table_add_op(stmt_ftt, doc_id, state, fts_indexes);
}

/******************************************************************//**
Fetch callback that converts a textual document id to a binary value and
stores it in the given place.
@return always returns NULL */
static
ibool
fts_fetch_store_doc_id(
/*===================*/
	void*		row,			/*!< in: sel_node_t* */
	void*		user_arg)		/*!< in: doc_id_t* to store
						doc_id in */
{
	int		n_parsed;
	sel_node_t*	node = static_cast<sel_node_t*>(row);
	doc_id_t*	doc_id = static_cast<doc_id_t*>(user_arg);
	dfield_t*	dfield = que_node_get_val(node->select_list);
	dtype_t*	type = dfield_get_type(dfield);
	ulint		len = dfield_get_len(dfield);

	char		buf[32];

	ut_a(dtype_get_mtype(type) == DATA_VARCHAR);
	ut_a(len > 0 && len < sizeof(buf));

	memcpy(buf, dfield_get_data(dfield), len);
	buf[len] = '\0';

	n_parsed = sscanf(buf, FTS_DOC_ID_FORMAT, doc_id);
	ut_a(n_parsed == 1);

	return(FALSE);
}

#ifdef FTS_CACHE_SIZE_DEBUG
/******************************************************************//**
Get the max cache size in bytes. If there is an error reading the
value we simply print an error message here and return the default
value to the caller.
@return max cache size in bytes */
static
ulint
fts_get_max_cache_size(
/*===================*/
	trx_t*		trx,			/*!< in: transaction */
	fts_table_t*	fts_table)		/*!< in: table instance */
{
	dberr_t		error;
	fts_string_t	value;
	ulong		cache_size_in_mb;

	/* Set to the default value. */
	cache_size_in_mb = FTS_CACHE_SIZE_LOWER_LIMIT_IN_MB;

	/* We set the length of value to the max bytes it can hold. This
	information is used by the callback that reads the value. */
	value.f_n_char = 0;
	value.f_len = FTS_MAX_CONFIG_VALUE_LEN;
	value.f_str = ut_malloc_nokey(value.f_len + 1);

	error = fts_config_get_value(
		trx, fts_table, FTS_MAX_CACHE_SIZE_IN_MB, &value);

	if (error == DB_SUCCESS) {

		value.f_str[value.f_len] = 0;
		cache_size_in_mb = strtoul((char*) value.f_str, NULL, 10);

		if (cache_size_in_mb > FTS_CACHE_SIZE_UPPER_LIMIT_IN_MB) {

			ib::warn() << "FTS max cache size ("
				<< cache_size_in_mb << ") out of range."
				" Minimum value is "
				<< FTS_CACHE_SIZE_LOWER_LIMIT_IN_MB
				<< "MB and the maximum value is "
				<< FTS_CACHE_SIZE_UPPER_LIMIT_IN_MB
				<< "MB, setting cache size to upper limit";

			cache_size_in_mb = FTS_CACHE_SIZE_UPPER_LIMIT_IN_MB;

		} else if  (cache_size_in_mb
			    < FTS_CACHE_SIZE_LOWER_LIMIT_IN_MB) {

			ib::warn() << "FTS max cache size ("
				<< cache_size_in_mb << ") out of range."
				" Minimum value is "
				<< FTS_CACHE_SIZE_LOWER_LIMIT_IN_MB
				<< "MB and the maximum value is"
				<< FTS_CACHE_SIZE_UPPER_LIMIT_IN_MB
				<< "MB, setting cache size to lower limit";

			cache_size_in_mb = FTS_CACHE_SIZE_LOWER_LIMIT_IN_MB;
		}
	} else {
		ib::error() << "(" << ut_strerr(error) << ") reading max"
			" cache config value from config table";
	}

	ut_free(value.f_str);

	return(cache_size_in_mb * 1024 * 1024);
}
#endif

/*********************************************************************//**
Update the next and last Doc ID in the CONFIG table to be the input
"doc_id" value (+ 1). We would do so after each FTS index build or
table truncate */
void
fts_update_next_doc_id(
/*===================*/
	trx_t*			trx,		/*!< in/out: transaction */
	const dict_table_t*	table,		/*!< in: table */
	doc_id_t		doc_id)		/*!< in: DOC ID to set */
{
	table->fts->cache->synced_doc_id = doc_id;
	table->fts->cache->next_doc_id = doc_id + 1;

	table->fts->cache->first_doc_id = table->fts->cache->next_doc_id;

	fts_update_sync_doc_id(
		table, table->fts->cache->synced_doc_id, trx);

}

/*********************************************************************//**
Get the next available document id.
@return DB_SUCCESS if OK */
dberr_t
fts_get_next_doc_id(
/*================*/
	const dict_table_t*	table,		/*!< in: table */
	doc_id_t*		doc_id)		/*!< out: new document id */
{
	fts_cache_t*	cache = table->fts->cache;

	/* If the Doc ID system has not yet been initialized, we
	will consult the CONFIG table and user table to re-establish
	the initial value of the Doc ID */
	if (cache->first_doc_id == FTS_NULL_DOC_ID) {
		fts_init_doc_id(table);
	}

	if (!DICT_TF2_FLAG_IS_SET(table, DICT_TF2_FTS_HAS_DOC_ID)) {
		*doc_id = FTS_NULL_DOC_ID;
		return(DB_SUCCESS);
	}

	DEBUG_SYNC_C("get_next_FTS_DOC_ID");
	mutex_enter(&cache->doc_id_lock);
	*doc_id = cache->next_doc_id++;
	mutex_exit(&cache->doc_id_lock);

	return(DB_SUCCESS);
}

/*********************************************************************//**
This function fetch the Doc ID from CONFIG table, and compare with
the Doc ID supplied. And store the larger one to the CONFIG table.
@return DB_SUCCESS if OK */
static MY_ATTRIBUTE((nonnull))
dberr_t
fts_cmp_set_sync_doc_id(
/*====================*/
	const dict_table_t*	table,		/*!< in: table */
	doc_id_t		doc_id_cmp,	/*!< in: Doc ID to compare */
	ibool			read_only,	/*!< in: TRUE if read the
						synced_doc_id only */
	doc_id_t*		doc_id)		/*!< out: larger document id
						after comparing "doc_id_cmp"
						to the one stored in CONFIG
						table */
{
	trx_t*		trx;
	pars_info_t*	info;
	dberr_t		error;
	fts_table_t	fts_table;
	que_t*		graph = NULL;
	fts_cache_t*	cache = table->fts->cache;
	char		table_name[MAX_FULL_NAME_LEN];
retry:
	ut_a(table->fts->doc_col != ULINT_UNDEFINED);

	fts_table.suffix = "CONFIG";
	fts_table.table_id = table->id;
	fts_table.type = FTS_COMMON_TABLE;
	fts_table.table = table;

	trx = trx_create();
	if (srv_read_only_mode) {
		trx_start_internal_read_only(trx);
	} else {
		trx_start_internal(trx);
	}

	trx->op_info = "update the next FTS document id";

	info = pars_info_create();

	pars_info_bind_function(
		info, "my_func", fts_fetch_store_doc_id, doc_id);

	fts_get_table_name(&fts_table, table_name);
	pars_info_bind_id(info, true, "config_table", table_name);

	graph = fts_parse_sql(
		&fts_table, info,
		"DECLARE FUNCTION my_func;\n"
		"DECLARE CURSOR c IS SELECT value FROM $config_table"
		" WHERE key = 'synced_doc_id' FOR UPDATE;\n"
		"BEGIN\n"
		""
		"OPEN c;\n"
		"WHILE 1 = 1 LOOP\n"
		"  FETCH c INTO my_func();\n"
		"  IF c % NOTFOUND THEN\n"
		"    EXIT;\n"
		"  END IF;\n"
		"END LOOP;\n"
		"CLOSE c;");

	*doc_id = 0;

	error = fts_eval_sql(trx, graph);

	fts_que_graph_free_check_lock(&fts_table, NULL, graph);

	// FIXME: We need to retry deadlock errors
	if (error != DB_SUCCESS) {
		goto func_exit;
	}

	if (read_only) {
		/* InnoDB stores actual synced_doc_id value + 1 in
		FTS_CONFIG table. Reduce the value by 1 while reading
		after startup. */
		if (*doc_id) *doc_id -= 1;
		goto func_exit;
	}

	if (doc_id_cmp == 0 && *doc_id) {
		cache->synced_doc_id = *doc_id - 1;
	} else {
		cache->synced_doc_id = ut_max(doc_id_cmp, *doc_id);
	}

	mutex_enter(&cache->doc_id_lock);
	/* For each sync operation, we will add next_doc_id by 1,
	so to mark a sync operation */
	if (cache->next_doc_id < cache->synced_doc_id + 1) {
		cache->next_doc_id = cache->synced_doc_id + 1;
	}
	mutex_exit(&cache->doc_id_lock);

	if (doc_id_cmp > *doc_id) {
		error = fts_update_sync_doc_id(
			table, cache->synced_doc_id, trx);
	}

	*doc_id = cache->next_doc_id;

func_exit:

	if (error == DB_SUCCESS) {
		fts_sql_commit(trx);
	} else {
		*doc_id = 0;

		ib::error() << "(" << ut_strerr(error) << ") while getting"
			" next doc id.";
		fts_sql_rollback(trx);

		if (error == DB_DEADLOCK) {
			os_thread_sleep(FTS_DEADLOCK_RETRY_WAIT);
			goto retry;
		}
	}

	trx_free(trx);

	return(error);
}

/*********************************************************************//**
Update the last document id. This function could create a new
transaction to update the last document id.
@return DB_SUCCESS if OK */
static
dberr_t
fts_update_sync_doc_id(
/*===================*/
	const dict_table_t*	table,		/*!< in: table */
	doc_id_t		doc_id,		/*!< in: last document id */
	trx_t*			trx)		/*!< in: update trx, or NULL */
{
	byte		id[FTS_MAX_ID_LEN];
	pars_info_t*	info;
	fts_table_t	fts_table;
	ulint		id_len;
	que_t*		graph = NULL;
	dberr_t		error;
	ibool		local_trx = FALSE;
	fts_cache_t*	cache = table->fts->cache;
	char		fts_name[MAX_FULL_NAME_LEN];

	if (srv_read_only_mode) {
		return DB_READ_ONLY;
	}

	fts_table.suffix = "CONFIG";
	fts_table.table_id = table->id;
	fts_table.type = FTS_COMMON_TABLE;
	fts_table.table = table;

	if (!trx) {
		trx = trx_create();
		trx_start_internal(trx);

		trx->op_info = "setting last FTS document id";
		local_trx = TRUE;
	}

	info = pars_info_create();

	id_len = (ulint) snprintf(
		(char*) id, sizeof(id), FTS_DOC_ID_FORMAT, doc_id + 1);

	pars_info_bind_varchar_literal(info, "doc_id", id, id_len);

	fts_get_table_name(&fts_table, fts_name,
			   table->fts->dict_locked);
	pars_info_bind_id(info, true, "table_name", fts_name);

	graph = fts_parse_sql(
		&fts_table, info,
		"BEGIN"
		" UPDATE $table_name SET value = :doc_id"
		" WHERE key = 'synced_doc_id';");

	error = fts_eval_sql(trx, graph);

	fts_que_graph_free_check_lock(&fts_table, NULL, graph);

	if (local_trx) {
		if (error == DB_SUCCESS) {
			fts_sql_commit(trx);
			cache->synced_doc_id = doc_id;
		} else {

			ib::error() << "(" << ut_strerr(error) << ") while"
				" updating last doc id.";

			fts_sql_rollback(trx);
		}
		trx_free(trx);
	}

	return(error);
}

/*********************************************************************//**
Create a new fts_doc_ids_t.
@return new fts_doc_ids_t */
fts_doc_ids_t*
fts_doc_ids_create(void)
/*====================*/
{
	fts_doc_ids_t*	fts_doc_ids;
	mem_heap_t*	heap = mem_heap_create(512);

	fts_doc_ids = static_cast<fts_doc_ids_t*>(
		mem_heap_alloc(heap, sizeof(*fts_doc_ids)));

	fts_doc_ids->self_heap = ib_heap_allocator_create(heap);

	fts_doc_ids->doc_ids = static_cast<ib_vector_t*>(ib_vector_create(
		fts_doc_ids->self_heap, sizeof(fts_update_t), 32));

	return(fts_doc_ids);
}

/*********************************************************************//**
Do commit-phase steps necessary for the insertion of a new row. */
void
fts_add(
/*====*/
	fts_trx_table_t*ftt,			/*!< in: FTS trx table */
	fts_trx_row_t*	row)			/*!< in: row */
{
	dict_table_t*	table = ftt->table;
	doc_id_t	doc_id = row->doc_id;

	ut_a(row->state == FTS_INSERT || row->state == FTS_MODIFY);

	fts_add_doc_by_id(ftt, doc_id, row->fts_indexes);

	mutex_enter(&table->fts->cache->deleted_lock);
	++table->fts->cache->added;
	mutex_exit(&table->fts->cache->deleted_lock);

	if (!DICT_TF2_FLAG_IS_SET(table, DICT_TF2_FTS_HAS_DOC_ID)
	    && doc_id >= table->fts->cache->next_doc_id) {
		table->fts->cache->next_doc_id = doc_id + 1;
	}
}

/*********************************************************************//**
Do commit-phase steps necessary for the deletion of a row.
@return DB_SUCCESS or error code */
static MY_ATTRIBUTE((nonnull, warn_unused_result))
dberr_t
fts_delete(
/*=======*/
	fts_trx_table_t*ftt,			/*!< in: FTS trx table */
	fts_trx_row_t*	row)			/*!< in: row */
{
	que_t*		graph;
	fts_table_t	fts_table;
	dberr_t		error = DB_SUCCESS;
	doc_id_t	write_doc_id;
	dict_table_t*	table = ftt->table;
	doc_id_t	doc_id = row->doc_id;
	trx_t*		trx = ftt->fts_trx->trx;
	pars_info_t*	info = pars_info_create();
	fts_cache_t*	cache = table->fts->cache;

	/* we do not index Documents whose Doc ID value is 0 */
	if (doc_id == FTS_NULL_DOC_ID) {
		ut_ad(!DICT_TF2_FLAG_IS_SET(table, DICT_TF2_FTS_HAS_DOC_ID));
		return(error);
	}

	ut_a(row->state == FTS_DELETE || row->state == FTS_MODIFY);

	FTS_INIT_FTS_TABLE(&fts_table, "DELETED", FTS_COMMON_TABLE, table);

	/* Convert to "storage" byte order. */
	fts_write_doc_id((byte*) &write_doc_id, doc_id);
	fts_bind_doc_id(info, "doc_id", &write_doc_id);

	/* It is possible we update a record that has not yet been sync-ed
	into cache from last crash (delete Doc will not initialize the
	sync). Avoid any added counter accounting until the FTS cache
	is re-established and sync-ed */
	if (table->fts->added_synced
	    && doc_id > cache->synced_doc_id) {
		mutex_enter(&table->fts->cache->deleted_lock);

		/* The Doc ID could belong to those left in
		ADDED table from last crash. So need to check
		if it is less than first_doc_id when we initialize
		the Doc ID system after reboot */
		if (doc_id >= table->fts->cache->first_doc_id
		    && table->fts->cache->added > 0) {
			--table->fts->cache->added;
		}

		mutex_exit(&table->fts->cache->deleted_lock);

		/* Only if the row was really deleted. */
		ut_a(row->state == FTS_DELETE || row->state == FTS_MODIFY);
	}

	/* Note the deleted document for OPTIMIZE to purge. */
	if (error == DB_SUCCESS) {
		char	table_name[MAX_FULL_NAME_LEN];

		trx->op_info = "adding doc id to FTS DELETED";

		info->graph_owns_us = TRUE;

		fts_table.suffix = "DELETED";

		fts_get_table_name(&fts_table, table_name);
		pars_info_bind_id(info, true, "deleted", table_name);

		graph = fts_parse_sql(
			&fts_table,
			info,
			"BEGIN INSERT INTO $deleted VALUES (:doc_id);");

		error = fts_eval_sql(trx, graph);

		fts_que_graph_free(graph);
	} else {
		pars_info_free(info);
	}

	/* Increment the total deleted count, this is used to calculate the
	number of documents indexed. */
	if (error == DB_SUCCESS) {
		mutex_enter(&table->fts->cache->deleted_lock);

		++table->fts->cache->deleted;

		mutex_exit(&table->fts->cache->deleted_lock);
	}

	return(error);
}

/*********************************************************************//**
Do commit-phase steps necessary for the modification of a row.
@return DB_SUCCESS or error code */
static MY_ATTRIBUTE((nonnull, warn_unused_result))
dberr_t
fts_modify(
/*=======*/
	fts_trx_table_t*	ftt,		/*!< in: FTS trx table */
	fts_trx_row_t*		row)		/*!< in: row */
{
	dberr_t	error;

	ut_a(row->state == FTS_MODIFY);

	error = fts_delete(ftt, row);

	if (error == DB_SUCCESS) {
		fts_add(ftt, row);
	}

	return(error);
}

/*********************************************************************//**
The given transaction is about to be committed; do whatever is necessary
from the FTS system's POV.
@return DB_SUCCESS or error code */
static MY_ATTRIBUTE((nonnull, warn_unused_result))
dberr_t
fts_commit_table(
/*=============*/
	fts_trx_table_t*	ftt)		/*!< in: FTS table to commit*/
{
	if (srv_read_only_mode) {
		return DB_READ_ONLY;
	}

	const ib_rbt_node_t*	node;
	ib_rbt_t*		rows;
	dberr_t			error = DB_SUCCESS;
	fts_cache_t*		cache = ftt->table->fts->cache;
	trx_t*			trx = trx_create();

	trx_start_internal(trx);

	rows = ftt->rows;

	ftt->fts_trx->trx = trx;

	if (cache->get_docs == NULL) {
		rw_lock_x_lock(&cache->init_lock);
		if (cache->get_docs == NULL) {
			cache->get_docs = fts_get_docs_create(cache);
		}
		rw_lock_x_unlock(&cache->init_lock);
	}

	for (node = rbt_first(rows);
	     node != NULL && error == DB_SUCCESS;
	     node = rbt_next(rows, node)) {

		fts_trx_row_t*	row = rbt_value(fts_trx_row_t, node);

		switch (row->state) {
		case FTS_INSERT:
			fts_add(ftt, row);
			break;

		case FTS_MODIFY:
			error = fts_modify(ftt, row);
			break;

		case FTS_DELETE:
			error = fts_delete(ftt, row);
			break;

		default:
			ut_error;
		}
	}

	fts_sql_commit(trx);

	trx_free(trx);

	return(error);
}

/*********************************************************************//**
The given transaction is about to be committed; do whatever is necessary
from the FTS system's POV.
@return DB_SUCCESS or error code */
dberr_t
fts_commit(
/*=======*/
	trx_t*	trx)				/*!< in: transaction */
{
	const ib_rbt_node_t*	node;
	dberr_t			error;
	ib_rbt_t*		tables;
	fts_savepoint_t*	savepoint;

	savepoint = static_cast<fts_savepoint_t*>(
		ib_vector_last(trx->fts_trx->savepoints));
	tables = savepoint->tables;

	for (node = rbt_first(tables), error = DB_SUCCESS;
	     node != NULL && error == DB_SUCCESS;
	     node = rbt_next(tables, node)) {

		fts_trx_table_t**	ftt;

		ftt = rbt_value(fts_trx_table_t*, node);

		error = fts_commit_table(*ftt);
	}

	return(error);
}

/*********************************************************************//**
Initialize a document. */
void
fts_doc_init(
/*=========*/
	fts_doc_t*	doc)			/*!< in: doc to initialize */
{
	mem_heap_t*	heap = mem_heap_create(32);

	memset(doc, 0, sizeof(*doc));

	doc->self_heap = ib_heap_allocator_create(heap);
}

/*********************************************************************//**
Free document. */
void
fts_doc_free(
/*=========*/
	fts_doc_t*	doc)			/*!< in: document */
{
	mem_heap_t*	heap = static_cast<mem_heap_t*>(doc->self_heap->arg);

	if (doc->tokens) {
		rbt_free(doc->tokens);
	}

	ut_d(memset(doc, 0, sizeof(*doc)));

	mem_heap_free(heap);
}

/*********************************************************************//**
Callback function for fetch that stores the text of an FTS document,
converting each column to UTF-16.
@return always FALSE */
ibool
fts_query_expansion_fetch_doc(
/*==========================*/
	void*		row,			/*!< in: sel_node_t* */
	void*		user_arg)		/*!< in: fts_doc_t* */
{
	que_node_t*	exp;
	sel_node_t*	node = static_cast<sel_node_t*>(row);
	fts_doc_t*	result_doc = static_cast<fts_doc_t*>(user_arg);
	dfield_t*	dfield;
	ulint		len;
	ulint		doc_len;
	fts_doc_t	doc;
	CHARSET_INFO*	doc_charset = NULL;
	ulint		field_no = 0;

	len = 0;

	fts_doc_init(&doc);
	doc.found = TRUE;

	exp = node->select_list;
	doc_len = 0;

	doc_charset  = result_doc->charset;

	/* Copy each indexed column content into doc->text.f_str */
	while (exp) {
		dfield = que_node_get_val(exp);
		len = dfield_get_len(dfield);

		/* NULL column */
		if (len == UNIV_SQL_NULL) {
			exp = que_node_get_next(exp);
			continue;
		}

		if (!doc_charset) {
			doc_charset = fts_get_charset(dfield->type.prtype);
		}

		doc.charset = doc_charset;

		if (dfield_is_ext(dfield)) {
			/* We ignore columns that are stored externally, this
			could result in too many words to search */
			exp = que_node_get_next(exp);
			continue;
		} else {
			doc.text.f_n_char = 0;

			doc.text.f_str = static_cast<byte*>(
				dfield_get_data(dfield));

			doc.text.f_len = len;
		}

		if (field_no == 0) {
			fts_tokenize_document(&doc, result_doc,
					      result_doc->parser);
		} else {
			fts_tokenize_document_next(&doc, doc_len, result_doc,
						   result_doc->parser);
		}

		exp = que_node_get_next(exp);

		doc_len += (exp) ? len + 1 : len;

		field_no++;
	}

	ut_ad(doc_charset);

	if (!result_doc->charset) {
		result_doc->charset = doc_charset;
	}

	fts_doc_free(&doc);

	return(FALSE);
}

/*********************************************************************//**
fetch and tokenize the document. */
static
void
fts_fetch_doc_from_rec(
/*===================*/
	fts_get_doc_t*  get_doc,	/*!< in: FTS index's get_doc struct */
	dict_index_t*	clust_index,	/*!< in: cluster index */
	btr_pcur_t*	pcur,		/*!< in: cursor whose position
					has been stored */
	offset_t*	offsets,	/*!< in: offsets */
	fts_doc_t*	doc)		/*!< out: fts doc to hold parsed
					documents */
{
	dict_index_t*		index;
	const rec_t*		clust_rec;
	const dict_field_t*	ifield;
	ulint			clust_pos;
	ulint			doc_len = 0;
	st_mysql_ftparser*	parser;

	if (!get_doc) {
		return;
	}

	index = get_doc->index_cache->index;
	parser = get_doc->index_cache->index->parser;

	clust_rec = btr_pcur_get_rec(pcur);
	ut_ad(!page_rec_is_comp(clust_rec)
	      || rec_get_status(clust_rec) == REC_STATUS_ORDINARY);

	for (ulint i = 0; i < index->n_fields; i++) {
		ifield = dict_index_get_nth_field(index, i);
		clust_pos = dict_col_get_clust_pos(ifield->col, clust_index);

		if (!get_doc->index_cache->charset) {
			get_doc->index_cache->charset = fts_get_charset(
				ifield->col->prtype);
		}

		if (rec_offs_nth_extern(offsets, clust_pos)) {
			doc->text.f_str =
				btr_rec_copy_externally_stored_field(
					clust_rec, offsets,
					btr_pcur_get_block(pcur)->zip_size(),
					clust_pos, &doc->text.f_len,
					static_cast<mem_heap_t*>(
						doc->self_heap->arg));
		} else {
			doc->text.f_str = (byte*) rec_get_nth_field(
				clust_rec, offsets, clust_pos,
				&doc->text.f_len);
		}

		doc->found = TRUE;
		doc->charset = get_doc->index_cache->charset;

		/* Null Field */
		if (doc->text.f_len == UNIV_SQL_NULL || doc->text.f_len == 0) {
			continue;
		}

		if (!doc_len) {
			fts_tokenize_document(doc, NULL, parser);
		} else {
			fts_tokenize_document_next(doc, doc_len, NULL, parser);
		}

		doc_len += doc->text.f_len + 1;
	}
}

/** Fetch the data from tuple and tokenize the document.
@param[in]     get_doc FTS index's get_doc struct
@param[in]     tuple   tuple should be arranged in table schema order
@param[out]    doc     fts doc to hold parsed documents. */
static
void
fts_fetch_doc_from_tuple(
       fts_get_doc_t*  get_doc,
       const dtuple_t* tuple,
       fts_doc_t*      doc)
{
       dict_index_t*           index;
       st_mysql_ftparser*      parser;
       ulint                   doc_len = 0;
       ulint                   processed_doc = 0;
       ulint                   num_field;

       if (get_doc == NULL) {
               return;
       }

       index = get_doc->index_cache->index;
       parser = get_doc->index_cache->index->parser;
       num_field = dict_index_get_n_fields(index);

       for (ulint i = 0; i < num_field; i++) {
               const dict_field_t*     ifield;
               const dict_col_t*       col;
               ulint                   pos;

               ifield = dict_index_get_nth_field(index, i);
               col = dict_field_get_col(ifield);
               pos = dict_col_get_no(col);
		const dfield_t* field = dtuple_get_nth_field(tuple, pos);

               if (!get_doc->index_cache->charset) {
                       get_doc->index_cache->charset = fts_get_charset(
                               ifield->col->prtype);
               }

               ut_ad(!dfield_is_ext(field));

               doc->text.f_str = (byte*) dfield_get_data(field);
               doc->text.f_len = dfield_get_len(field);
               doc->found = TRUE;
               doc->charset = get_doc->index_cache->charset;

               /* field data is NULL. */
               if (doc->text.f_len == UNIV_SQL_NULL || doc->text.f_len == 0) {
                       continue;
               }

               if (processed_doc == 0) {
                       fts_tokenize_document(doc, NULL, parser);
               } else {
                       fts_tokenize_document_next(doc, doc_len, NULL, parser);
               }

               processed_doc++;
               doc_len += doc->text.f_len + 1;
       }
}

/** Fetch the document from tuple, tokenize the text data and
insert the text data into fts auxiliary table and
its cache. Moreover this tuple fields doesn't contain any information
about externally stored field. This tuple contains data directly
converted from mysql.
@param[in]     ftt     FTS transaction table
@param[in]     doc_id  doc id
@param[in]     tuple   tuple from where data can be retrieved
                       and tuple should be arranged in table
                       schema order. */
void
fts_add_doc_from_tuple(
       fts_trx_table_t*ftt,
       doc_id_t        doc_id,
       const dtuple_t* tuple)
{
       mtr_t           mtr;
       fts_cache_t*    cache = ftt->table->fts->cache;

       ut_ad(cache->get_docs);

       if (!ftt->table->fts->added_synced) {
               fts_init_index(ftt->table, FALSE);
       }

       mtr_start(&mtr);

       ulint   num_idx = ib_vector_size(cache->get_docs);

       for (ulint i = 0; i < num_idx; ++i) {
               fts_doc_t       doc;
               dict_table_t*   table;
               fts_get_doc_t*  get_doc;

               get_doc = static_cast<fts_get_doc_t*>(
                       ib_vector_get(cache->get_docs, i));
               table = get_doc->index_cache->index->table;

               fts_doc_init(&doc);
               fts_fetch_doc_from_tuple(
                       get_doc, tuple, &doc);

               if (doc.found) {
                       mtr_commit(&mtr);
                       rw_lock_x_lock(&table->fts->cache->lock);

                       if (table->fts->cache->stopword_info.status
                           & STOPWORD_NOT_INIT) {
                               fts_load_stopword(table, NULL, NULL,
                                                 NULL, TRUE, TRUE);
                       }

                       fts_cache_add_doc(
                               table->fts->cache,
                               get_doc->index_cache,
                               doc_id, doc.tokens);

                       rw_lock_x_unlock(&table->fts->cache->lock);

                       if (cache->total_size > fts_max_cache_size / 5
                           || fts_need_sync) {
                               fts_sync(cache->sync, true, false);
                       }

                       mtr_start(&mtr);

               }

               fts_doc_free(&doc);
       }

       mtr_commit(&mtr);
}

/*********************************************************************//**
This function fetches the document inserted during the committing
transaction, and tokenize the inserted text data and insert into
FTS auxiliary table and its cache.
@return TRUE if successful */
static
ulint
fts_add_doc_by_id(
/*==============*/
	fts_trx_table_t*ftt,		/*!< in: FTS trx table */
	doc_id_t	doc_id,		/*!< in: doc id */
	ib_vector_t*	fts_indexes MY_ATTRIBUTE((unused)))
					/*!< in: affected fts indexes */
{
	mtr_t		mtr;
	mem_heap_t*	heap;
	btr_pcur_t	pcur;
	dict_table_t*	table;
	dtuple_t*	tuple;
	dfield_t*       dfield;
	fts_get_doc_t*	get_doc;
	doc_id_t        temp_doc_id;
	dict_index_t*   clust_index;
	dict_index_t*	fts_id_index;
	ibool		is_id_cluster;
	fts_cache_t*   	cache = ftt->table->fts->cache;

	ut_ad(cache->get_docs);

	/* If Doc ID has been supplied by the user, then the table
	might not yet be sync-ed */

	if (!ftt->table->fts->added_synced) {
		fts_init_index(ftt->table, FALSE);
	}

	/* Get the first FTS index's get_doc */
	get_doc = static_cast<fts_get_doc_t*>(
		ib_vector_get(cache->get_docs, 0));
	ut_ad(get_doc);

	table = get_doc->index_cache->index->table;

	heap = mem_heap_create(512);

	clust_index = dict_table_get_first_index(table);
	fts_id_index = table->fts_doc_id_index;

	/* Check whether the index on FTS_DOC_ID is cluster index */
	is_id_cluster = (clust_index == fts_id_index);

	mtr_start(&mtr);
	btr_pcur_init(&pcur);

	/* Search based on Doc ID. Here, we'll need to consider the case
	when there is no primary index on Doc ID */
	tuple = dtuple_create(heap, 1);
	dfield = dtuple_get_nth_field(tuple, 0);
	dfield->type.mtype = DATA_INT;
	dfield->type.prtype = DATA_NOT_NULL | DATA_UNSIGNED | DATA_BINARY_TYPE;

	mach_write_to_8((byte*) &temp_doc_id, doc_id);
	dfield_set_data(dfield, &temp_doc_id, sizeof(temp_doc_id));

	btr_pcur_open_with_no_init(
		fts_id_index, tuple, PAGE_CUR_LE, BTR_SEARCH_LEAF,
		&pcur, 0, &mtr);

	/* If we have a match, add the data to doc structure */
	if (btr_pcur_get_low_match(&pcur) == 1) {
		const rec_t*	rec;
		btr_pcur_t*	doc_pcur;
		const rec_t*	clust_rec;
		btr_pcur_t	clust_pcur;
		offset_t*	offsets = NULL;
		ulint		num_idx = ib_vector_size(cache->get_docs);

		rec = btr_pcur_get_rec(&pcur);

		/* Doc could be deleted */
		if (page_rec_is_infimum(rec)
		    || rec_get_deleted_flag(rec, dict_table_is_comp(table))) {

			goto func_exit;
		}

		if (is_id_cluster) {
			clust_rec = rec;
			doc_pcur = &pcur;
		} else {
			dtuple_t*	clust_ref;
			ulint		n_fields;

			btr_pcur_init(&clust_pcur);
			n_fields = dict_index_get_n_unique(clust_index);

			clust_ref = dtuple_create(heap, n_fields);
			dict_index_copy_types(clust_ref, clust_index, n_fields);

			row_build_row_ref_in_tuple(
				clust_ref, rec, fts_id_index, NULL);

			btr_pcur_open_with_no_init(
				clust_index, clust_ref, PAGE_CUR_LE,
				BTR_SEARCH_LEAF, &clust_pcur, 0, &mtr);

			doc_pcur = &clust_pcur;
			clust_rec = btr_pcur_get_rec(&clust_pcur);

		}

		offsets = rec_get_offsets(clust_rec, clust_index, NULL, true,
					  ULINT_UNDEFINED, &heap);

		for (ulint i = 0; i < num_idx; ++i) {
			fts_doc_t       doc;
			dict_table_t*   table;
			fts_get_doc_t*  get_doc;

			get_doc = static_cast<fts_get_doc_t*>(
				ib_vector_get(cache->get_docs, i));

			table = get_doc->index_cache->index->table;

			fts_doc_init(&doc);

			fts_fetch_doc_from_rec(
				get_doc, clust_index, doc_pcur, offsets, &doc);

			if (doc.found) {
				ibool	success MY_ATTRIBUTE((unused));

				btr_pcur_store_position(doc_pcur, &mtr);
				mtr_commit(&mtr);

				rw_lock_x_lock(&table->fts->cache->lock);

				if (table->fts->cache->stopword_info.status
				    & STOPWORD_NOT_INIT) {
					fts_load_stopword(table, NULL, NULL,
							  NULL, TRUE, TRUE);
				}

				fts_cache_add_doc(
					table->fts->cache,
					get_doc->index_cache,
					doc_id, doc.tokens);

				bool	need_sync = false;
				if ((cache->total_size > fts_max_cache_size / 10
				     || fts_need_sync)
				    && !cache->sync->in_progress) {
					need_sync = true;
				}

				rw_lock_x_unlock(&table->fts->cache->lock);

				DBUG_EXECUTE_IF(
					"fts_instrument_sync",
					fts_optimize_request_sync_table(table);
					os_event_wait(cache->sync->event);
				);

				DBUG_EXECUTE_IF(
					"fts_instrument_sync_debug",
					fts_sync(cache->sync, true, true);
				);

				DEBUG_SYNC_C("fts_instrument_sync_request");
				DBUG_EXECUTE_IF(
					"fts_instrument_sync_request",
					fts_optimize_request_sync_table(table);
				);

				if (need_sync) {
					fts_optimize_request_sync_table(table);
				}

				mtr_start(&mtr);

				if (i < num_idx - 1) {

					success = btr_pcur_restore_position(
						BTR_SEARCH_LEAF, doc_pcur,
						&mtr);

					ut_ad(success);
				}
			}

			fts_doc_free(&doc);
		}

		if (!is_id_cluster) {
			btr_pcur_close(doc_pcur);
		}
	}
func_exit:
	mtr_commit(&mtr);

	btr_pcur_close(&pcur);

	mem_heap_free(heap);
	return(TRUE);
}


/*********************************************************************//**
Callback function to read a single ulint column.
return always returns TRUE */
static
ibool
fts_read_ulint(
/*===========*/
	void*		row,		/*!< in: sel_node_t* */
	void*		user_arg)	/*!< in: pointer to ulint */
{
	sel_node_t*	sel_node = static_cast<sel_node_t*>(row);
	ulint*		value = static_cast<ulint*>(user_arg);
	que_node_t*	exp = sel_node->select_list;
	dfield_t*	dfield = que_node_get_val(exp);
	void*		data = dfield_get_data(dfield);

	*value = mach_read_from_4(static_cast<const byte*>(data));

	return(TRUE);
}

/*********************************************************************//**
Get maximum Doc ID in a table if index "FTS_DOC_ID_INDEX" exists
@return max Doc ID or 0 if index "FTS_DOC_ID_INDEX" does not exist */
doc_id_t
fts_get_max_doc_id(
/*===============*/
	dict_table_t*	table)		/*!< in: user table */
{
	dict_index_t*	index;
	dict_field_t*	dfield MY_ATTRIBUTE((unused)) = NULL;
	doc_id_t	doc_id = 0;
	mtr_t		mtr;
	btr_pcur_t	pcur;

	index = table->fts_doc_id_index;

	if (!index) {
		return(0);
	}

	ut_ad(!index->is_instant());

	dfield = dict_index_get_nth_field(index, 0);

#if 0 /* This can fail when renaming a column to FTS_DOC_ID_COL_NAME. */
	ut_ad(innobase_strcasecmp(FTS_DOC_ID_COL_NAME, dfield->name) == 0);
#endif

	mtr_start(&mtr);

	/* fetch the largest indexes value */
	btr_pcur_open_at_index_side(
		false, index, BTR_SEARCH_LEAF, &pcur, true, 0, &mtr);

	if (!page_is_empty(btr_pcur_get_page(&pcur))) {
		const rec_t*    rec = NULL;
<<<<<<< HEAD
=======
		offset_t	offsets_[REC_OFFS_NORMAL_SIZE];
		offset_t*	offsets = offsets_;
		mem_heap_t*	heap = NULL;
		ulint		len;
		const void*	data;

		rec_offs_init(offsets_);
>>>>>>> 3466b47b

		do {
			rec = btr_pcur_get_rec(&pcur);

			if (page_rec_is_user_rec(rec)) {
				break;
			}
		} while (btr_pcur_move_to_prev(&pcur, &mtr));

		if (!rec || rec_is_metadata(rec, *index)) {
			goto func_exit;
		}

		doc_id = fts_read_doc_id(rec);
	}

func_exit:
	btr_pcur_close(&pcur);
	mtr_commit(&mtr);
	return(doc_id);
}

/*********************************************************************//**
Fetch document with the given document id.
@return DB_SUCCESS if OK else error */
dberr_t
fts_doc_fetch_by_doc_id(
/*====================*/
	fts_get_doc_t*	get_doc,	/*!< in: state */
	doc_id_t	doc_id,		/*!< in: id of document to
					fetch */
	dict_index_t*	index_to_use,	/*!< in: caller supplied FTS index,
					or NULL */
	ulint		option,		/*!< in: search option, if it is
					greater than doc_id or equal */
	fts_sql_callback
			callback,	/*!< in: callback to read */
	void*		arg)		/*!< in: callback arg */
{
	pars_info_t*	info;
	dberr_t		error;
	const char*	select_str;
	doc_id_t	write_doc_id;
	dict_index_t*	index;
	trx_t*		trx = trx_create();
	que_t*          graph;

	trx->op_info = "fetching indexed FTS document";

	/* The FTS index can be supplied by caller directly with
	"index_to_use", otherwise, get it from "get_doc" */
	index = (index_to_use) ? index_to_use : get_doc->index_cache->index;

	if (get_doc && get_doc->get_document_graph) {
		info = get_doc->get_document_graph->info;
	} else {
		info = pars_info_create();
	}

	/* Convert to "storage" byte order. */
	fts_write_doc_id((byte*) &write_doc_id, doc_id);
	fts_bind_doc_id(info, "doc_id", &write_doc_id);
	pars_info_bind_function(info, "my_func", callback, arg);

	select_str = fts_get_select_columns_str(index, info, info->heap);
	pars_info_bind_id(info, TRUE, "table_name", index->table->name.m_name);

	if (!get_doc || !get_doc->get_document_graph) {
		if (option == FTS_FETCH_DOC_BY_ID_EQUAL) {
			graph = fts_parse_sql(
				NULL,
				info,
				mem_heap_printf(info->heap,
					"DECLARE FUNCTION my_func;\n"
					"DECLARE CURSOR c IS"
					" SELECT %s FROM $table_name"
					" WHERE %s = :doc_id;\n"
					"BEGIN\n"
					""
					"OPEN c;\n"
					"WHILE 1 = 1 LOOP\n"
					"  FETCH c INTO my_func();\n"
					"  IF c %% NOTFOUND THEN\n"
					"    EXIT;\n"
					"  END IF;\n"
					"END LOOP;\n"
					"CLOSE c;",
					select_str, FTS_DOC_ID_COL_NAME));
		} else {
			ut_ad(option == FTS_FETCH_DOC_BY_ID_LARGE);

			/* This is used for crash recovery of table with
			hidden DOC ID or FTS indexes. We will scan the table
			to re-processing user table rows whose DOC ID or
			FTS indexed documents have not been sync-ed to disc
			during recent crash.
			In the case that all fulltext indexes are dropped
			for a table, we will keep the "hidden" FTS_DOC_ID
			column, and this scan is to retreive the largest
			DOC ID being used in the table to determine the
			appropriate next DOC ID.
			In the case of there exists fulltext index(es), this
			operation will re-tokenize any docs that have not
			been sync-ed to the disk, and re-prime the FTS
			cached */
			graph = fts_parse_sql(
				NULL,
				info,
				mem_heap_printf(info->heap,
					"DECLARE FUNCTION my_func;\n"
					"DECLARE CURSOR c IS"
					" SELECT %s, %s FROM $table_name"
					" WHERE %s > :doc_id;\n"
					"BEGIN\n"
					""
					"OPEN c;\n"
					"WHILE 1 = 1 LOOP\n"
					"  FETCH c INTO my_func();\n"
					"  IF c %% NOTFOUND THEN\n"
					"    EXIT;\n"
					"  END IF;\n"
					"END LOOP;\n"
					"CLOSE c;",
					FTS_DOC_ID_COL_NAME,
					select_str, FTS_DOC_ID_COL_NAME));
		}
		if (get_doc) {
			get_doc->get_document_graph = graph;
		}
	} else {
		graph = get_doc->get_document_graph;
	}

	error = fts_eval_sql(trx, graph);
	fts_sql_commit(trx);
	trx_free(trx);

	if (!get_doc) {
		fts_que_graph_free(graph);
	}

	return(error);
}

/*********************************************************************//**
Write out a single word's data as new entry/entries in the INDEX table.
@return DB_SUCCESS if all OK. */
dberr_t
fts_write_node(
/*===========*/
	trx_t*		trx,			/*!< in: transaction */
	que_t**		graph,			/*!< in: query graph */
	fts_table_t*	fts_table,		/*!< in: aux table */
	fts_string_t*	word,			/*!< in: word in UTF-8 */
	fts_node_t*	node)			/*!< in: node columns */
{
	pars_info_t*	info;
	dberr_t		error;
	ib_uint32_t	doc_count;
	time_t		start_time;
	doc_id_t	last_doc_id;
	doc_id_t	first_doc_id;
	char		table_name[MAX_FULL_NAME_LEN];

	ut_a(node->ilist != NULL);

	if (*graph) {
		info = (*graph)->info;
	} else {
		info = pars_info_create();

		fts_get_table_name(fts_table, table_name);
		pars_info_bind_id(info, true, "index_table_name", table_name);
	}

	pars_info_bind_varchar_literal(info, "token", word->f_str, word->f_len);

	/* Convert to "storage" byte order. */
	fts_write_doc_id((byte*) &first_doc_id, node->first_doc_id);
	fts_bind_doc_id(info, "first_doc_id", &first_doc_id);

	/* Convert to "storage" byte order. */
	fts_write_doc_id((byte*) &last_doc_id, node->last_doc_id);
	fts_bind_doc_id(info, "last_doc_id", &last_doc_id);

	ut_a(node->last_doc_id >= node->first_doc_id);

	/* Convert to "storage" byte order. */
	mach_write_to_4((byte*) &doc_count, node->doc_count);
	pars_info_bind_int4_literal(
		info, "doc_count", (const ib_uint32_t*) &doc_count);

	/* Set copy_name to FALSE since it's a static. */
	pars_info_bind_literal(
		info, "ilist", node->ilist, node->ilist_size,
		DATA_BLOB, DATA_BINARY_TYPE);

	if (!*graph) {

		*graph = fts_parse_sql(
			fts_table,
			info,
			"BEGIN\n"
			"INSERT INTO $index_table_name VALUES"
			" (:token, :first_doc_id,"
			"  :last_doc_id, :doc_count, :ilist);");
	}

	start_time = time(NULL);
	error = fts_eval_sql(trx, *graph);
	elapsed_time += time(NULL) - start_time;
	++n_nodes;

	return(error);
}

/*********************************************************************//**
Add rows to the DELETED_CACHE table.
@return DB_SUCCESS if all went well else error code*/
static MY_ATTRIBUTE((nonnull, warn_unused_result))
dberr_t
fts_sync_add_deleted_cache(
/*=======================*/
	fts_sync_t*	sync,			/*!< in: sync state */
	ib_vector_t*	doc_ids)		/*!< in: doc ids to add */
{
	ulint		i;
	pars_info_t*	info;
	que_t*		graph;
	fts_table_t	fts_table;
	char		table_name[MAX_FULL_NAME_LEN];
	doc_id_t	dummy = 0;
	dberr_t		error = DB_SUCCESS;
	ulint		n_elems = ib_vector_size(doc_ids);

	ut_a(ib_vector_size(doc_ids) > 0);

	ib_vector_sort(doc_ids, fts_update_doc_id_cmp);

	info = pars_info_create();

	fts_bind_doc_id(info, "doc_id", &dummy);

	FTS_INIT_FTS_TABLE(
		&fts_table, "DELETED_CACHE", FTS_COMMON_TABLE, sync->table);

	fts_get_table_name(&fts_table, table_name);
	pars_info_bind_id(info, true, "table_name", table_name);

	graph = fts_parse_sql(
		&fts_table,
		info,
		"BEGIN INSERT INTO $table_name VALUES (:doc_id);");

	for (i = 0; i < n_elems && error == DB_SUCCESS; ++i) {
		fts_update_t*	update;
		doc_id_t	write_doc_id;

		update = static_cast<fts_update_t*>(ib_vector_get(doc_ids, i));

		/* Convert to "storage" byte order. */
		fts_write_doc_id((byte*) &write_doc_id, update->doc_id);
		fts_bind_doc_id(info, "doc_id", &write_doc_id);

		error = fts_eval_sql(sync->trx, graph);
	}

	fts_que_graph_free(graph);

	return(error);
}

/** Write the words and ilist to disk.
@param[in,out]	trx		transaction
@param[in]	index_cache	index cache
@param[in]	unlock_cache	whether unlock cache when write node
@return DB_SUCCESS if all went well else error code */
static MY_ATTRIBUTE((nonnull, warn_unused_result))
dberr_t
fts_sync_write_words(
	trx_t*			trx,
	fts_index_cache_t*	index_cache,
	bool			unlock_cache)
{
	fts_table_t	fts_table;
	ulint		n_nodes = 0;
	ulint		n_words = 0;
	const ib_rbt_node_t* rbt_node;
	dberr_t		error = DB_SUCCESS;
	ibool		print_error = FALSE;
	dict_table_t*	table = index_cache->index->table;

	FTS_INIT_INDEX_TABLE(
		&fts_table, NULL, FTS_INDEX_TABLE, index_cache->index);

	n_words = rbt_size(index_cache->words);

	/* We iterate over the entire tree, even if there is an error,
	since we want to free the memory used during caching. */
	for (rbt_node = rbt_first(index_cache->words);
	     rbt_node;
	     rbt_node = rbt_next(index_cache->words, rbt_node)) {

		ulint			i;
		ulint			selected;
		fts_tokenizer_word_t*	word;

		word = rbt_value(fts_tokenizer_word_t, rbt_node);

		DBUG_EXECUTE_IF("fts_instrument_write_words_before_select_index",
				os_thread_sleep(300000););

		selected = fts_select_index(
			index_cache->charset, word->text.f_str,
			word->text.f_len);

		fts_table.suffix = fts_get_suffix(selected);

		/* We iterate over all the nodes even if there was an error */
		for (i = 0; i < ib_vector_size(word->nodes); ++i) {

			fts_node_t* fts_node = static_cast<fts_node_t*>(
				ib_vector_get(word->nodes, i));

			if (fts_node->synced) {
				continue;
			} else {
				fts_node->synced = true;
			}

			/*FIXME: we need to handle the error properly. */
			if (error == DB_SUCCESS) {
				if (unlock_cache) {
					rw_lock_x_unlock(
						&table->fts->cache->lock);
				}

				error = fts_write_node(
					trx,
					&index_cache->ins_graph[selected],
					&fts_table, &word->text, fts_node);

				DEBUG_SYNC_C("fts_write_node");
				DBUG_EXECUTE_IF("fts_write_node_crash",
					DBUG_SUICIDE(););

				DBUG_EXECUTE_IF("fts_instrument_sync_sleep",
					os_thread_sleep(1000000);
				);

				if (unlock_cache) {
					rw_lock_x_lock(
						&table->fts->cache->lock);
				}
			}
		}

		n_nodes += ib_vector_size(word->nodes);

		if (error != DB_SUCCESS && !print_error) {
			ib::error() << "(" << ut_strerr(error) << ") writing"
				" word node to FTS auxiliary index table.";
			print_error = TRUE;
		}
	}

	if (fts_enable_diag_print) {
		printf("Avg number of nodes: %lf\n",
		       (double) n_nodes / (double) (n_words > 1 ? n_words : 1));
	}

	return(error);
}

/*********************************************************************//**
Begin Sync, create transaction, acquire locks, etc. */
static
void
fts_sync_begin(
/*===========*/
	fts_sync_t*	sync)			/*!< in: sync state */
{
	fts_cache_t*	cache = sync->table->fts->cache;

	n_nodes = 0;
	elapsed_time = 0;

	sync->start_time = time(NULL);

	sync->trx = trx_create();
	trx_start_internal(sync->trx);

	if (fts_enable_diag_print) {
		ib::info() << "FTS SYNC for table " << sync->table->name
			<< ", deleted count: "
			<< ib_vector_size(cache->deleted_doc_ids)
			<< " size: " << cache->total_size << " bytes";
	}
}

/*********************************************************************//**
Run SYNC on the table, i.e., write out data from the index specific
cache to the FTS aux INDEX table and FTS aux doc id stats table.
@return DB_SUCCESS if all OK */
static MY_ATTRIBUTE((nonnull, warn_unused_result))
dberr_t
fts_sync_index(
/*===========*/
	fts_sync_t*		sync,		/*!< in: sync state */
	fts_index_cache_t*	index_cache)	/*!< in: index cache */
{
	trx_t*		trx = sync->trx;

	trx->op_info = "doing SYNC index";

	if (fts_enable_diag_print) {
		ib::info() << "SYNC words: " << rbt_size(index_cache->words);
	}

	ut_ad(rbt_validate(index_cache->words));

	return(fts_sync_write_words(trx, index_cache, sync->unlock_cache));
}

/** Check if index cache has been synced completely
@param[in,out]	index_cache	index cache
@return true if index is synced, otherwise false. */
static
bool
fts_sync_index_check(
	fts_index_cache_t*	index_cache)
{
	const ib_rbt_node_t*	rbt_node;

	for (rbt_node = rbt_first(index_cache->words);
	     rbt_node != NULL;
	     rbt_node = rbt_next(index_cache->words, rbt_node)) {

		fts_tokenizer_word_t*	word;
		word = rbt_value(fts_tokenizer_word_t, rbt_node);

		fts_node_t*	fts_node;
		fts_node = static_cast<fts_node_t*>(ib_vector_last(word->nodes));

		if (!fts_node->synced) {
			return(false);
		}
	}

	return(true);
}

/** Reset synced flag in index cache when rollback
@param[in,out]	index_cache	index cache */
static
void
fts_sync_index_reset(
	fts_index_cache_t*	index_cache)
{
	const ib_rbt_node_t*	rbt_node;

	for (rbt_node = rbt_first(index_cache->words);
	     rbt_node != NULL;
	     rbt_node = rbt_next(index_cache->words, rbt_node)) {

		fts_tokenizer_word_t*	word;
		word = rbt_value(fts_tokenizer_word_t, rbt_node);

		fts_node_t*	fts_node;
		fts_node = static_cast<fts_node_t*>(ib_vector_last(word->nodes));

		fts_node->synced = false;
	}
}

/** Commit the SYNC, change state of processed doc ids etc.
@param[in,out]	sync	sync state
@return DB_SUCCESS if all OK */
static  MY_ATTRIBUTE((nonnull, warn_unused_result))
dberr_t
fts_sync_commit(
	fts_sync_t*	sync)
{
	dberr_t		error;
	trx_t*		trx = sync->trx;
	fts_cache_t*	cache = sync->table->fts->cache;
	doc_id_t	last_doc_id;

	trx->op_info = "doing SYNC commit";

	/* After each Sync, update the CONFIG table about the max doc id
	we just sync-ed to index table */
	error = fts_cmp_set_sync_doc_id(sync->table, sync->max_doc_id, FALSE,
					&last_doc_id);

	/* Get the list of deleted documents that are either in the
	cache or were headed there but were deleted before the add
	thread got to them. */

	if (error == DB_SUCCESS && ib_vector_size(cache->deleted_doc_ids) > 0) {

		error = fts_sync_add_deleted_cache(
			sync, cache->deleted_doc_ids);
	}

	/* We need to do this within the deleted lock since fts_delete() can
	attempt to add a deleted doc id to the cache deleted id array. */
	fts_cache_clear(cache);
	DEBUG_SYNC_C("fts_deleted_doc_ids_clear");
	fts_cache_init(cache);
	rw_lock_x_unlock(&cache->lock);

	if (error == DB_SUCCESS) {

		fts_sql_commit(trx);

	} else if (error != DB_SUCCESS) {

		fts_sql_rollback(trx);

		ib::error() << "(" << ut_strerr(error) << ") during SYNC.";
	}

	if (fts_enable_diag_print && elapsed_time) {
		ib::info() << "SYNC for table " << sync->table->name
			<< ": SYNC time: "
			<< (time(NULL) - sync->start_time)
			<< " secs: elapsed "
			<< (double) n_nodes / elapsed_time
			<< " ins/sec";
	}

	/* Avoid assertion in trx_free(). */
	trx->dict_operation_lock_mode = 0;
	trx_free(trx);

	return(error);
}

/** Rollback a sync operation
@param[in,out]	sync	sync state */
static
void
fts_sync_rollback(
	fts_sync_t*	sync)
{
	trx_t*		trx = sync->trx;
	fts_cache_t*	cache = sync->table->fts->cache;

	for (ulint i = 0; i < ib_vector_size(cache->indexes); ++i) {
		ulint			j;
		fts_index_cache_t*	index_cache;

		index_cache = static_cast<fts_index_cache_t*>(
			ib_vector_get(cache->indexes, i));

		/* Reset synced flag so nodes will not be skipped
		in the next sync, see fts_sync_write_words(). */
		fts_sync_index_reset(index_cache);

		for (j = 0; fts_index_selector[j].value; ++j) {

			if (index_cache->ins_graph[j] != NULL) {

				fts_que_graph_free_check_lock(
					NULL, index_cache,
					index_cache->ins_graph[j]);

				index_cache->ins_graph[j] = NULL;
			}

			if (index_cache->sel_graph[j] != NULL) {

				fts_que_graph_free_check_lock(
					NULL, index_cache,
					index_cache->sel_graph[j]);

				index_cache->sel_graph[j] = NULL;
			}
		}
	}

	rw_lock_x_unlock(&cache->lock);

	fts_sql_rollback(trx);

	/* Avoid assertion in trx_free(). */
	trx->dict_operation_lock_mode = 0;
	trx_free(trx);
}

/** Run SYNC on the table, i.e., write out data from the cache to the
FTS auxiliary INDEX table and clear the cache at the end.
@param[in,out]	sync		sync state
@param[in]	unlock_cache	whether unlock cache lock when write node
@param[in]	wait		whether wait when a sync is in progress
@return DB_SUCCESS if all OK */
static
dberr_t
fts_sync(
	fts_sync_t*	sync,
	bool		unlock_cache,
	bool		wait)
{
	if (srv_read_only_mode) {
		return DB_READ_ONLY;
	}

	ulint		i;
	dberr_t		error = DB_SUCCESS;
	fts_cache_t*	cache = sync->table->fts->cache;

	rw_lock_x_lock(&cache->lock);

	/* Check if cache is being synced.
	Note: we release cache lock in fts_sync_write_words() to
	avoid long wait for the lock by other threads. */
	while (sync->in_progress) {
		rw_lock_x_unlock(&cache->lock);

		if (wait) {
			os_event_wait(sync->event);
		} else {
			return(DB_SUCCESS);
		}

		rw_lock_x_lock(&cache->lock);
	}

	sync->unlock_cache = unlock_cache;
	sync->in_progress = true;

	DEBUG_SYNC_C("fts_sync_begin");
	fts_sync_begin(sync);

begin_sync:
	if (cache->total_size > fts_max_cache_size) {
		/* Avoid the case: sync never finish when
		insert/update keeps comming. */
		ut_ad(sync->unlock_cache);
		sync->unlock_cache = false;
	}

	for (i = 0; i < ib_vector_size(cache->indexes); ++i) {
		fts_index_cache_t*	index_cache;

		index_cache = static_cast<fts_index_cache_t*>(
			ib_vector_get(cache->indexes, i));

		if (index_cache->index->to_be_dropped
		   || index_cache->index->table->to_be_dropped) {
			continue;
		}

		DBUG_EXECUTE_IF("fts_instrument_sync_before_syncing",
				os_thread_sleep(300000););
		index_cache->index->index_fts_syncing = true;

		error = fts_sync_index(sync, index_cache);

		if (error != DB_SUCCESS) {
			goto end_sync;
		}
	}

	DBUG_EXECUTE_IF("fts_instrument_sync_interrupted",
			sync->interrupted = true;
			error = DB_INTERRUPTED;
			goto end_sync;
	);

	/* Make sure all the caches are synced. */
	for (i = 0; i < ib_vector_size(cache->indexes); ++i) {
		fts_index_cache_t*	index_cache;

		index_cache = static_cast<fts_index_cache_t*>(
			ib_vector_get(cache->indexes, i));

		if (index_cache->index->to_be_dropped
		    || index_cache->index->table->to_be_dropped
		    || fts_sync_index_check(index_cache)) {
			continue;
		}

		goto begin_sync;
	}

end_sync:
	if (error == DB_SUCCESS && !sync->interrupted) {
		error = fts_sync_commit(sync);
	} else {
		fts_sync_rollback(sync);
	}

	rw_lock_x_lock(&cache->lock);
	/* Clear fts syncing flags of any indexes in case sync is
	interrupted */
	for (i = 0; i < ib_vector_size(cache->indexes); ++i) {
		static_cast<fts_index_cache_t*>(
			ib_vector_get(cache->indexes, i))
			->index->index_fts_syncing = false;
	}

	sync->interrupted = false;
	sync->in_progress = false;
	os_event_set(sync->event);
	rw_lock_x_unlock(&cache->lock);

	/* We need to check whether an optimize is required, for that
	we make copies of the two variables that control the trigger. These
	variables can change behind our back and we don't want to hold the
	lock for longer than is needed. */
	mutex_enter(&cache->deleted_lock);

	cache->added = 0;
	cache->deleted = 0;

	mutex_exit(&cache->deleted_lock);

	return(error);
}

/** Run SYNC on the table, i.e., write out data from the cache to the
FTS auxiliary INDEX table and clear the cache at the end.
@param[in,out]	table		fts table
@param[in]	wait		whether wait for existing sync to finish
@return DB_SUCCESS on success, error code on failure. */
dberr_t fts_sync_table(dict_table_t* table, bool wait)
{
	dberr_t	err = DB_SUCCESS;

	ut_ad(table->fts);

	if (table->space && table->fts->cache
	    && !dict_table_is_corrupted(table)) {
		err = fts_sync(table->fts->cache->sync, !wait, wait);
	}

	return(err);
}

/** Check if a fts token is a stopword or less than fts_min_token_size
or greater than fts_max_token_size.
@param[in]	token		token string
@param[in]	stopwords	stopwords rb tree
@param[in]	cs		token charset
@retval	true	if it is not stopword and length in range
@retval	false	if it is stopword or lenght not in range */
bool
fts_check_token(
	const fts_string_t*		token,
	const ib_rbt_t*			stopwords,
	const CHARSET_INFO*		cs)
{
	ut_ad(cs != NULL || stopwords == NULL);

	ib_rbt_bound_t  parent;

	return(token->f_n_char >= fts_min_token_size
	       && token->f_n_char <= fts_max_token_size
	       && (stopwords == NULL
		   || rbt_search(stopwords, &parent, token) != 0));
}

/** Add the token and its start position to the token's list of positions.
@param[in,out]	result_doc	result doc rb tree
@param[in]	str		token string
@param[in]	position	token position */
static
void
fts_add_token(
	fts_doc_t*	result_doc,
	fts_string_t	str,
	ulint		position)
{
	/* Ignore string whose character number is less than
	"fts_min_token_size" or more than "fts_max_token_size" */

	if (fts_check_token(&str, NULL, result_doc->charset)) {

		mem_heap_t*	heap;
		fts_string_t	t_str;
		fts_token_t*	token;
		ib_rbt_bound_t	parent;
		ulint		newlen;

		heap = static_cast<mem_heap_t*>(result_doc->self_heap->arg);

		t_str.f_n_char = str.f_n_char;

		t_str.f_len = str.f_len * result_doc->charset->casedn_multiply + 1;

		t_str.f_str = static_cast<byte*>(
			mem_heap_alloc(heap, t_str.f_len));

		/* For binary collations, a case sensitive search is
		performed. Hence don't convert to lower case. */
		if (my_binary_compare(result_doc->charset)) {
			memcpy(t_str.f_str, str.f_str, str.f_len);
			t_str.f_str[str.f_len]= 0;
			newlen= str.f_len;
		} else {
			newlen = innobase_fts_casedn_str(
				result_doc->charset, (char*) str.f_str, str.f_len,
				(char*) t_str.f_str, t_str.f_len);
		}

		t_str.f_len = newlen;
		t_str.f_str[newlen] = 0;

		/* Add the word to the document statistics. If the word
		hasn't been seen before we create a new entry for it. */
		if (rbt_search(result_doc->tokens, &parent, &t_str) != 0) {
			fts_token_t	new_token;

			new_token.text.f_len = newlen;
			new_token.text.f_str = t_str.f_str;
			new_token.text.f_n_char = t_str.f_n_char;

			new_token.positions = ib_vector_create(
				result_doc->self_heap, sizeof(ulint), 32);

			parent.last = rbt_add_node(
				result_doc->tokens, &parent, &new_token);

			ut_ad(rbt_validate(result_doc->tokens));
		}

		token = rbt_value(fts_token_t, parent.last);
		ib_vector_push(token->positions, &position);
	}
}

/********************************************************************
Process next token from document starting at the given position, i.e., add
the token's start position to the token's list of positions.
@return number of characters handled in this call */
static
ulint
fts_process_token(
/*==============*/
	fts_doc_t*	doc,		/* in/out: document to
					tokenize */
	fts_doc_t*	result,		/* out: if provided, save
					result here */
	ulint		start_pos,	/*!< in: start position in text */
	ulint		add_pos)	/*!< in: add this position to all
					tokens from this tokenization */
{
	ulint		ret;
	fts_string_t	str;
	ulint		position;
	fts_doc_t*	result_doc;
	byte		buf[FTS_MAX_WORD_LEN + 1];

	str.f_str = buf;

	/* Determine where to save the result. */
	result_doc = (result != NULL) ? result : doc;

	/* The length of a string in characters is set here only. */

	ret = innobase_mysql_fts_get_token(
		doc->charset, doc->text.f_str + start_pos,
		doc->text.f_str + doc->text.f_len, &str);

	position = start_pos + ret - str.f_len + add_pos;

	fts_add_token(result_doc, str, position);

	return(ret);
}

/*************************************************************//**
Get token char size by charset
@return token size */
ulint
fts_get_token_size(
/*===============*/
	const CHARSET_INFO*	cs,	/*!< in: Character set */
	const char*		token,	/*!< in: token */
	ulint			len)	/*!< in: token length */
{
	char*	start;
	char*	end;
	ulint	size = 0;

	/* const_cast is for reinterpret_cast below, or it will fail. */
	start = const_cast<char*>(token);
	end = start + len;
	while (start < end) {
		int	ctype;
		int	mbl;

		mbl = cs->cset->ctype(
			cs, &ctype,
			reinterpret_cast<uchar*>(start),
			reinterpret_cast<uchar*>(end));

		size++;

		start += mbl > 0 ? mbl : (mbl < 0 ? -mbl : 1);
	}

	return(size);
}

/*************************************************************//**
FTS plugin parser 'myql_parser' callback function for document tokenize.
Refer to 'st_mysql_ftparser_param' for more detail.
@return always returns 0 */
int
fts_tokenize_document_internal(
/*===========================*/
	MYSQL_FTPARSER_PARAM*	param,	/*!< in: parser parameter */
	const char*		doc,/*!< in/out: document */
	int			len)	/*!< in: document length */
{
	fts_string_t	str;
	byte		buf[FTS_MAX_WORD_LEN + 1];
	/* JAN: TODO: MySQL 5.7
	MYSQL_FTPARSER_BOOLEAN_INFO bool_info =
		{ FT_TOKEN_WORD, 0, 0, 0, 0, 0, ' ', 0 };
	*/
	MYSQL_FTPARSER_BOOLEAN_INFO bool_info =
		{ FT_TOKEN_WORD, 0, 0, 0, 0, ' ', 0};

	ut_ad(len >= 0);

	str.f_str = buf;

	for (ulint i = 0, inc = 0; i < static_cast<ulint>(len); i += inc) {
		inc = innobase_mysql_fts_get_token(
			const_cast<CHARSET_INFO*>(param->cs),
			(uchar*)(doc) + i,
			(uchar*)(doc) + len,
			&str);

		if (str.f_len > 0) {
			/* JAN: TODO: MySQL 5.7
			bool_info.position =
				static_cast<int>(i + inc - str.f_len);
			ut_ad(bool_info.position >= 0);
			*/

			/* Stop when add word fails */
			if (param->mysql_add_word(
				param,
				reinterpret_cast<char*>(str.f_str),
				static_cast<int>(str.f_len),
				&bool_info)) {
				break;
			}
		}
	}

	return(0);
}

/******************************************************************//**
FTS plugin parser 'myql_add_word' callback function for document tokenize.
Refer to 'st_mysql_ftparser_param' for more detail.
@return always returns 0 */
static
int
fts_tokenize_add_word_for_parser(
/*=============================*/
	MYSQL_FTPARSER_PARAM*	param,		/* in: parser paramter */
	const char*			word,		/* in: token word */
	int			word_len,	/* in: word len */
	MYSQL_FTPARSER_BOOLEAN_INFO*)
{
	fts_string_t	str;
	fts_tokenize_param_t*	fts_param;
	fts_doc_t*	result_doc;
	ulint		position;

	fts_param = static_cast<fts_tokenize_param_t*>(param->mysql_ftparam);
	result_doc = fts_param->result_doc;
	ut_ad(result_doc != NULL);

	str.f_str = (byte*)(word);
	str.f_len = ulint(word_len);
	str.f_n_char = fts_get_token_size(
		const_cast<CHARSET_INFO*>(param->cs), word, str.f_len);

	/* JAN: TODO: MySQL 5.7 FTS
	ut_ad(boolean_info->position >= 0);
	position = boolean_info->position + fts_param->add_pos;
	*/
	position = fts_param->add_pos;

	fts_add_token(result_doc, str, position);

	return(0);
}

/******************************************************************//**
Parse a document using an external / user supplied parser */
static
void
fts_tokenize_by_parser(
/*===================*/
	fts_doc_t*		doc,	/* in/out: document to tokenize */
	st_mysql_ftparser*	parser, /* in: plugin fts parser */
	fts_tokenize_param_t*	fts_param) /* in: fts tokenize param */
{
	MYSQL_FTPARSER_PARAM	param;

	ut_a(parser);

	/* Set paramters for param */
	param.mysql_parse = fts_tokenize_document_internal;
	param.mysql_add_word = fts_tokenize_add_word_for_parser;
	param.mysql_ftparam = fts_param;
	param.cs = doc->charset;
	param.doc = reinterpret_cast<char*>(doc->text.f_str);
	param.length = static_cast<int>(doc->text.f_len);
	param.mode= MYSQL_FTPARSER_SIMPLE_MODE;

	PARSER_INIT(parser, &param);
	parser->parse(&param);
	PARSER_DEINIT(parser, &param);
}

/** Tokenize a document.
@param[in,out]	doc	document to tokenize
@param[out]	result	tokenization result
@param[in]	parser	pluggable parser */
static
void
fts_tokenize_document(
	fts_doc_t*		doc,
	fts_doc_t*		result,
	st_mysql_ftparser*	parser)
{
	ut_a(!doc->tokens);
	ut_a(doc->charset);

	doc->tokens = rbt_create_arg_cmp(sizeof(fts_token_t),
					 innobase_fts_text_cmp,
					 (void*) doc->charset);

	if (parser != NULL) {
		fts_tokenize_param_t	fts_param;
		fts_param.result_doc = (result != NULL) ? result : doc;
		fts_param.add_pos = 0;

		fts_tokenize_by_parser(doc, parser, &fts_param);
	} else {
		ulint		inc;

		for (ulint i = 0; i < doc->text.f_len; i += inc) {
			inc = fts_process_token(doc, result, i, 0);
			ut_a(inc > 0);
		}
	}
}

/** Continue to tokenize a document.
@param[in,out]	doc	document to tokenize
@param[in]	add_pos	add this position to all tokens from this tokenization
@param[out]	result	tokenization result
@param[in]	parser	pluggable parser */
static
void
fts_tokenize_document_next(
	fts_doc_t*		doc,
	ulint			add_pos,
	fts_doc_t*		result,
	st_mysql_ftparser*	parser)
{
	ut_a(doc->tokens);

	if (parser) {
		fts_tokenize_param_t	fts_param;

		fts_param.result_doc = (result != NULL) ? result : doc;
		fts_param.add_pos = add_pos;

		fts_tokenize_by_parser(doc, parser, &fts_param);
	} else {
		ulint		inc;

		for (ulint i = 0; i < doc->text.f_len; i += inc) {
			inc = fts_process_token(doc, result, i, add_pos);
			ut_a(inc > 0);
		}
	}
}

/** Create the vector of fts_get_doc_t instances.
@param[in,out]	cache	fts cache
@return	vector of fts_get_doc_t instances */
static
ib_vector_t*
fts_get_docs_create(
	fts_cache_t*	cache)
{
	ib_vector_t*	get_docs;

	ut_ad(rw_lock_own(&cache->init_lock, RW_LOCK_X));

	/* We need one instance of fts_get_doc_t per index. */
	get_docs = ib_vector_create(cache->self_heap, sizeof(fts_get_doc_t), 4);

	/* Create the get_doc instance, we need one of these
	per FTS index. */
	for (ulint i = 0; i < ib_vector_size(cache->indexes); ++i) {

		dict_index_t**	index;
		fts_get_doc_t*	get_doc;

		index = static_cast<dict_index_t**>(
			ib_vector_get(cache->indexes, i));

		get_doc = static_cast<fts_get_doc_t*>(
			ib_vector_push(get_docs, NULL));

		memset(get_doc, 0x0, sizeof(*get_doc));

		get_doc->index_cache = fts_get_index_cache(cache, *index);
		get_doc->cache = cache;

		/* Must find the index cache. */
		ut_a(get_doc->index_cache != NULL);
	}

	return(get_docs);
}

/********************************************************************
Release any resources held by the fts_get_doc_t instances. */
static
void
fts_get_docs_clear(
/*===============*/
	ib_vector_t*	get_docs)		/*!< in: Doc retrieval vector */
{
	ulint		i;

	/* Release the get doc graphs if any. */
	for (i = 0; i < ib_vector_size(get_docs); ++i) {

		fts_get_doc_t*	get_doc = static_cast<fts_get_doc_t*>(
			ib_vector_get(get_docs, i));

		if (get_doc->get_document_graph != NULL) {

			ut_a(get_doc->index_cache);

			fts_que_graph_free(get_doc->get_document_graph);
			get_doc->get_document_graph = NULL;
		}
	}
}

/*********************************************************************//**
Get the initial Doc ID by consulting the CONFIG table
@return initial Doc ID */
doc_id_t
fts_init_doc_id(
/*============*/
	const dict_table_t*	table)		/*!< in: table */
{
	doc_id_t	max_doc_id = 0;

	rw_lock_x_lock(&table->fts->cache->lock);

	/* Return if the table is already initialized for DOC ID */
	if (table->fts->cache->first_doc_id != FTS_NULL_DOC_ID) {
		rw_lock_x_unlock(&table->fts->cache->lock);
		return(0);
	}

	DEBUG_SYNC_C("fts_initialize_doc_id");

	/* Then compare this value with the ID value stored in the CONFIG
	table. The larger one will be our new initial Doc ID */
	fts_cmp_set_sync_doc_id(table, 0, FALSE, &max_doc_id);

	/* If DICT_TF2_FTS_ADD_DOC_ID is set, we are in the process of
	creating index (and add doc id column. No need to recovery
	documents */
	if (!DICT_TF2_FLAG_IS_SET(table, DICT_TF2_FTS_ADD_DOC_ID)) {
		fts_init_index((dict_table_t*) table, TRUE);
	}

	table->fts->added_synced = true;

	table->fts->cache->first_doc_id = max_doc_id;

	rw_lock_x_unlock(&table->fts->cache->lock);

	ut_ad(max_doc_id > 0);

	return(max_doc_id);
}

#ifdef FTS_MULT_INDEX
/*********************************************************************//**
Check if the index is in the affected set.
@return TRUE if index is updated */
static
ibool
fts_is_index_updated(
/*=================*/
	const ib_vector_t*	fts_indexes,	/*!< in: affected FTS indexes */
	const fts_get_doc_t*	get_doc)	/*!< in: info for reading
						document */
{
	ulint		i;
	dict_index_t*	index = get_doc->index_cache->index;

	for (i = 0; i < ib_vector_size(fts_indexes); ++i) {
		const dict_index_t*	updated_fts_index;

		updated_fts_index = static_cast<const dict_index_t*>(
			ib_vector_getp_const(fts_indexes, i));

		ut_a(updated_fts_index != NULL);

		if (updated_fts_index == index) {
			return(TRUE);
		}
	}

	return(FALSE);
}
#endif

/*********************************************************************//**
Fetch COUNT(*) from specified table.
@return the number of rows in the table */
ulint
fts_get_rows_count(
/*===============*/
	fts_table_t*	fts_table)	/*!< in: fts table to read */
{
	trx_t*		trx;
	pars_info_t*	info;
	que_t*		graph;
	dberr_t		error;
	ulint		count = 0;
	char		table_name[MAX_FULL_NAME_LEN];

	trx = trx_create();
	trx->op_info = "fetching FT table rows count";

	info = pars_info_create();

	pars_info_bind_function(info, "my_func", fts_read_ulint, &count);

	fts_get_table_name(fts_table, table_name);
	pars_info_bind_id(info, true, "table_name", table_name);

	graph = fts_parse_sql(
		fts_table,
		info,
		"DECLARE FUNCTION my_func;\n"
		"DECLARE CURSOR c IS"
		" SELECT COUNT(*)"
		" FROM $table_name;\n"
		"BEGIN\n"
		"\n"
		"OPEN c;\n"
		"WHILE 1 = 1 LOOP\n"
		"  FETCH c INTO my_func();\n"
		"  IF c % NOTFOUND THEN\n"
		"    EXIT;\n"
		"  END IF;\n"
		"END LOOP;\n"
		"CLOSE c;");

	for (;;) {
		error = fts_eval_sql(trx, graph);

		if (error == DB_SUCCESS) {
			fts_sql_commit(trx);

			break;				/* Exit the loop. */
		} else {
			fts_sql_rollback(trx);

			if (error == DB_LOCK_WAIT_TIMEOUT) {
				ib::warn() << "lock wait timeout reading"
					" FTS table. Retrying!";

				trx->error_state = DB_SUCCESS;
			} else {
				ib::error() << "(" << ut_strerr(error)
					<< ") while reading FTS table.";

				break;			/* Exit the loop. */
			}
		}
	}

	fts_que_graph_free(graph);

	trx_free(trx);

	return(count);
}

#ifdef FTS_CACHE_SIZE_DEBUG
/*********************************************************************//**
Read the max cache size parameter from the config table. */
static
void
fts_update_max_cache_size(
/*======================*/
	fts_sync_t*	sync)			/*!< in: sync state */
{
	trx_t*		trx;
	fts_table_t	fts_table;

	trx = trx_create();

	FTS_INIT_FTS_TABLE(&fts_table, "CONFIG", FTS_COMMON_TABLE, sync->table);

	/* The size returned is in bytes. */
	sync->max_cache_size = fts_get_max_cache_size(trx, &fts_table);

	fts_sql_commit(trx);

	trx_free(trx);
}
#endif /* FTS_CACHE_SIZE_DEBUG */

/*********************************************************************//**
Free the modified rows of a table. */
UNIV_INLINE
void
fts_trx_table_rows_free(
/*====================*/
	ib_rbt_t*	rows)			/*!< in: rbt of rows to free */
{
	const ib_rbt_node_t*	node;

	for (node = rbt_first(rows); node; node = rbt_first(rows)) {
		fts_trx_row_t*	row;

		row = rbt_value(fts_trx_row_t, node);

		if (row->fts_indexes != NULL) {
			/* This vector shouldn't be using the
			heap allocator.  */
			ut_a(row->fts_indexes->allocator->arg == NULL);

			ib_vector_free(row->fts_indexes);
			row->fts_indexes = NULL;
		}

		ut_free(rbt_remove_node(rows, node));
	}

	ut_a(rbt_empty(rows));
	rbt_free(rows);
}

/*********************************************************************//**
Free an FTS savepoint instance. */
UNIV_INLINE
void
fts_savepoint_free(
/*===============*/
	fts_savepoint_t*	savepoint)	/*!< in: savepoint instance */
{
	const ib_rbt_node_t*	node;
	ib_rbt_t*		tables = savepoint->tables;

	/* Nothing to free! */
	if (tables == NULL) {
		return;
	}

	for (node = rbt_first(tables); node; node = rbt_first(tables)) {
		fts_trx_table_t*	ftt;
		fts_trx_table_t**	fttp;

		fttp = rbt_value(fts_trx_table_t*, node);
		ftt = *fttp;

		/* This can be NULL if a savepoint was released. */
		if (ftt->rows != NULL) {
			fts_trx_table_rows_free(ftt->rows);
			ftt->rows = NULL;
		}

		/* This can be NULL if a savepoint was released. */
		if (ftt->added_doc_ids != NULL) {
			fts_doc_ids_free(ftt->added_doc_ids);
			ftt->added_doc_ids = NULL;
		}

		/* The default savepoint name must be NULL. */
		if (ftt->docs_added_graph) {
			fts_que_graph_free(ftt->docs_added_graph);
		}

		/* NOTE: We are responsible for free'ing the node */
		ut_free(rbt_remove_node(tables, node));
	}

	ut_a(rbt_empty(tables));
	rbt_free(tables);
	savepoint->tables = NULL;
}

/*********************************************************************//**
Free an FTS trx. */
void
fts_trx_free(
/*=========*/
	fts_trx_t*	fts_trx)		/* in, own: FTS trx */
{
	ulint		i;

	for (i = 0; i < ib_vector_size(fts_trx->savepoints); ++i) {
		fts_savepoint_t*	savepoint;

		savepoint = static_cast<fts_savepoint_t*>(
			ib_vector_get(fts_trx->savepoints, i));

		/* The default savepoint name must be NULL. */
		if (i == 0) {
			ut_a(savepoint->name == NULL);
		}

		fts_savepoint_free(savepoint);
	}

	for (i = 0; i < ib_vector_size(fts_trx->last_stmt); ++i) {
		fts_savepoint_t*	savepoint;

		savepoint = static_cast<fts_savepoint_t*>(
			ib_vector_get(fts_trx->last_stmt, i));

		/* The default savepoint name must be NULL. */
		if (i == 0) {
			ut_a(savepoint->name == NULL);
		}

		fts_savepoint_free(savepoint);
	}

	if (fts_trx->heap) {
		mem_heap_free(fts_trx->heap);
	}
}

/*********************************************************************//**
Extract the doc id from the FTS hidden column.
@return doc id that was extracted from rec */
doc_id_t
fts_get_doc_id_from_row(
/*====================*/
	dict_table_t*	table,			/*!< in: table */
	dtuple_t*	row)			/*!< in: row whose FTS doc id we
						want to extract.*/
{
	dfield_t*	field;
	doc_id_t	doc_id = 0;

	ut_a(table->fts->doc_col != ULINT_UNDEFINED);

	field = dtuple_get_nth_field(row, table->fts->doc_col);

	ut_a(dfield_get_len(field) == sizeof(doc_id));
	ut_a(dfield_get_type(field)->mtype == DATA_INT);

	doc_id = fts_read_doc_id(
		static_cast<const byte*>(dfield_get_data(field)));

	return(doc_id);
}

/** Extract the doc id from the record that belongs to index.
@param[in]	rec	record containing FTS_DOC_ID
@param[in]	index	index of rec
@param[in]	offsets	rec_get_offsets(rec,index)
@return doc id that was extracted from rec */
doc_id_t
fts_get_doc_id_from_rec(
	const rec_t*		rec,
	const dict_index_t*	index,
	const ulint*		offsets)
{
<<<<<<< HEAD
	ulint f = dict_col_get_index_pos(
		&index->table->cols[index->table->fts->doc_col], index);
	ulint len;
	doc_id_t doc_id = mach_read_from_8(
		rec_get_nth_field(rec, offsets, f, &len));
	ut_ad(len == 8);
	return doc_id;
=======
	ulint		len;
	const byte*	data;
	ulint		col_no;
	doc_id_t	doc_id = 0;
	offset_t	offsets_[REC_OFFS_NORMAL_SIZE];
	offset_t*	offsets = offsets_;
	mem_heap_t*	my_heap = heap;

	ut_a(table->fts->doc_col != ULINT_UNDEFINED);

	rec_offs_init(offsets_);

	offsets = rec_get_offsets(
		rec, index, offsets, true, ULINT_UNDEFINED, &my_heap);

	col_no = dict_col_get_index_pos(
		&table->cols[table->fts->doc_col], index);

	ut_ad(col_no != ULINT_UNDEFINED);

	data = rec_get_nth_field(rec, offsets, col_no, &len);

	ut_a(len == 8);
	ut_ad(8 == sizeof(doc_id));
	doc_id = static_cast<doc_id_t>(mach_read_from_8(data));

	if (my_heap && !heap) {
		mem_heap_free(my_heap);
	}

	return(doc_id);
>>>>>>> 3466b47b
}

/*********************************************************************//**
Search the index specific cache for a particular FTS index.
@return the index specific cache else NULL */
fts_index_cache_t*
fts_find_index_cache(
/*=================*/
	const fts_cache_t*	cache,		/*!< in: cache to search */
	const dict_index_t*	index)		/*!< in: index to search for */
{
	/* We cast away the const because our internal function, takes
	non-const cache arg and returns a non-const pointer. */
	return(static_cast<fts_index_cache_t*>(
		fts_get_index_cache((fts_cache_t*) cache, index)));
}

/*********************************************************************//**
Search cache for word.
@return the word node vector if found else NULL */
const ib_vector_t*
fts_cache_find_word(
/*================*/
	const fts_index_cache_t*index_cache,	/*!< in: cache to search */
	const fts_string_t*	text)		/*!< in: word to search for */
{
	ib_rbt_bound_t		parent;
	const ib_vector_t*	nodes = NULL;
#ifdef UNIV_DEBUG
	dict_table_t*		table = index_cache->index->table;
	fts_cache_t*		cache = table->fts->cache;

	ut_ad(rw_lock_own(&cache->lock, RW_LOCK_X));
#endif /* UNIV_DEBUG */

	/* Lookup the word in the rb tree */
	if (rbt_search(index_cache->words, &parent, text) == 0) {
		const fts_tokenizer_word_t*	word;

		word = rbt_value(fts_tokenizer_word_t, parent.last);

		nodes = word->nodes;
	}

	return(nodes);
}

/*********************************************************************//**
Append deleted doc ids to vector. */
void
fts_cache_append_deleted_doc_ids(
/*=============================*/
	const fts_cache_t*	cache,		/*!< in: cache to use */
	ib_vector_t*		vector)		/*!< in: append to this vector */
{
	mutex_enter(const_cast<ib_mutex_t*>(&cache->deleted_lock));

	if (cache->deleted_doc_ids == NULL) {
		mutex_exit((ib_mutex_t*) &cache->deleted_lock);
		return;
	}


	for (ulint i = 0; i < ib_vector_size(cache->deleted_doc_ids); ++i) {
		fts_update_t*	update;

		update = static_cast<fts_update_t*>(
			ib_vector_get(cache->deleted_doc_ids, i));

		ib_vector_push(vector, &update->doc_id);
	}

	mutex_exit((ib_mutex_t*) &cache->deleted_lock);
}

/*********************************************************************//**
Add the FTS document id hidden column. */
void
fts_add_doc_id_column(
/*==================*/
	dict_table_t*	table,	/*!< in/out: Table with FTS index */
	mem_heap_t*	heap)	/*!< in: temporary memory heap, or NULL */
{
	dict_mem_table_add_col(
		table, heap,
		FTS_DOC_ID_COL_NAME,
		DATA_INT,
		dtype_form_prtype(
			DATA_NOT_NULL | DATA_UNSIGNED
			| DATA_BINARY_TYPE | DATA_FTS_DOC_ID, 0),
		sizeof(doc_id_t));
	DICT_TF2_FLAG_SET(table, DICT_TF2_FTS_HAS_DOC_ID);
}

/** Add new fts doc id to the update vector.
@param[in]	table		the table that contains the FTS index.
@param[in,out]	ufield		the fts doc id field in the update vector.
				No new memory is allocated for this in this
				function.
@param[in,out]	next_doc_id	the fts doc id that has been added to the
				update vector.  If 0, a new fts doc id is
				automatically generated.  The memory provided
				for this argument will be used by the update
				vector. Ensure that the life time of this
				memory matches that of the update vector.
@return the fts doc id used in the update vector */
doc_id_t
fts_update_doc_id(
	dict_table_t*	table,
	upd_field_t*	ufield,
	doc_id_t*	next_doc_id)
{
	doc_id_t	doc_id;
	dberr_t		error = DB_SUCCESS;

	if (*next_doc_id) {
		doc_id = *next_doc_id;
	} else {
		/* Get the new document id that will be added. */
		error = fts_get_next_doc_id(table, &doc_id);
	}

	if (error == DB_SUCCESS) {
		dict_index_t*	clust_index;
		dict_col_t*	col = dict_table_get_nth_col(
			table, table->fts->doc_col);

		ufield->exp = NULL;

		ufield->new_val.len = sizeof(doc_id);

		clust_index = dict_table_get_first_index(table);

		ufield->field_no = dict_col_get_clust_pos(col, clust_index);
		dict_col_copy_type(col, dfield_get_type(&ufield->new_val));

		/* It is possible we update record that has
		not yet be sync-ed from last crash. */

		/* Convert to storage byte order. */
		ut_a(doc_id != FTS_NULL_DOC_ID);
		fts_write_doc_id((byte*) next_doc_id, doc_id);

		ufield->new_val.data = next_doc_id;
                ufield->new_val.ext = 0;
	}

	return(doc_id);
}

/** fts_t constructor.
@param[in]	table	table with FTS indexes
@param[in,out]	heap	memory heap where 'this' is stored */
fts_t::fts_t(
	const dict_table_t*	table,
	mem_heap_t*		heap)
	:
	added_synced(0), dict_locked(0),
	bg_threads(0),
	add_wq(NULL),
	cache(NULL),
	doc_col(ULINT_UNDEFINED), in_queue(false),
	fts_heap(heap)
{
	ut_a(table->fts == NULL);

	mutex_create(LATCH_ID_FTS_BG_THREADS, &bg_threads_mutex);

	ib_alloc_t*	heap_alloc = ib_heap_allocator_create(fts_heap);

	indexes = ib_vector_create(heap_alloc, sizeof(dict_index_t*), 4);

	dict_table_get_all_fts_indexes(table, indexes);
}

/** fts_t destructor. */
fts_t::~fts_t()
{
	mutex_free(&bg_threads_mutex);

	ut_ad(add_wq == NULL);

	if (cache != NULL) {
		fts_cache_clear(cache);
		fts_cache_destroy(cache);
		cache = NULL;
	}

	/* There is no need to call ib_vector_free() on this->indexes
	because it is stored in this->fts_heap. */
}

/*********************************************************************//**
Create an instance of fts_t.
@return instance of fts_t */
fts_t*
fts_create(
/*=======*/
	dict_table_t*	table)		/*!< in/out: table with FTS indexes */
{
	fts_t*		fts;
	mem_heap_t*	heap;

	heap = mem_heap_create(512);

	fts = static_cast<fts_t*>(mem_heap_alloc(heap, sizeof(*fts)));

	new(fts) fts_t(table, heap);

	return(fts);
}

/*********************************************************************//**
Free the FTS resources. */
void
fts_free(
/*=====*/
	dict_table_t*	table)	/*!< in/out: table with FTS indexes */
{
	fts_t*	fts = table->fts;

	fts->~fts_t();

	mem_heap_free(fts->fts_heap);

	table->fts = NULL;
}

/*********************************************************************//**
Take a FTS savepoint. */
UNIV_INLINE
void
fts_savepoint_copy(
/*===============*/
	const fts_savepoint_t*	src,	/*!< in: source savepoint */
	fts_savepoint_t*	dst)	/*!< out: destination savepoint */
{
	const ib_rbt_node_t*	node;
	const ib_rbt_t*		tables;

	tables = src->tables;

	for (node = rbt_first(tables); node; node = rbt_next(tables, node)) {

		fts_trx_table_t*	ftt_dst;
		const fts_trx_table_t**	ftt_src;

		ftt_src = rbt_value(const fts_trx_table_t*, node);

		ftt_dst = fts_trx_table_clone(*ftt_src);

		rbt_insert(dst->tables, &ftt_dst, &ftt_dst);
	}
}

/*********************************************************************//**
Take a FTS savepoint. */
void
fts_savepoint_take(
/*===============*/
	fts_trx_t*	fts_trx,	/*!< in: fts transaction */
	const char*	name)		/*!< in: savepoint name */
{
	mem_heap_t*		heap;
	fts_savepoint_t*	savepoint;
	fts_savepoint_t*	last_savepoint;

	ut_a(name != NULL);

	heap = fts_trx->heap;

	/* The implied savepoint must exist. */
	ut_a(ib_vector_size(fts_trx->savepoints) > 0);

	last_savepoint = static_cast<fts_savepoint_t*>(
		ib_vector_last(fts_trx->savepoints));
	savepoint = fts_savepoint_create(fts_trx->savepoints, name, heap);

	if (last_savepoint->tables != NULL) {
		fts_savepoint_copy(last_savepoint, savepoint);
	}
}

/*********************************************************************//**
Lookup a savepoint instance by name.
@return ULINT_UNDEFINED if not found */
UNIV_INLINE
ulint
fts_savepoint_lookup(
/*==================*/
	ib_vector_t*	savepoints,	/*!< in: savepoints */
	const char*	name)		/*!< in: savepoint name */
{
	ulint			i;

	ut_a(ib_vector_size(savepoints) > 0);

	for (i = 1; i < ib_vector_size(savepoints); ++i) {
		fts_savepoint_t*	savepoint;

		savepoint = static_cast<fts_savepoint_t*>(
			ib_vector_get(savepoints, i));

		if (strcmp(name, savepoint->name) == 0) {
			return(i);
		}
	}

	return(ULINT_UNDEFINED);
}

/*********************************************************************//**
Release the savepoint data identified by  name. All savepoints created
after the named savepoint are kept.
@return DB_SUCCESS or error code */
void
fts_savepoint_release(
/*==================*/
	trx_t*		trx,		/*!< in: transaction */
	const char*	name)		/*!< in: savepoint name */
{
	ut_a(name != NULL);

	ib_vector_t*	savepoints = trx->fts_trx->savepoints;

	ut_a(ib_vector_size(savepoints) > 0);

	ulint   i = fts_savepoint_lookup(savepoints, name);
	if (i != ULINT_UNDEFINED) {
		ut_a(i >= 1);

		fts_savepoint_t*        savepoint;
		savepoint = static_cast<fts_savepoint_t*>(
			ib_vector_get(savepoints, i));

		if (i == ib_vector_size(savepoints) - 1) {
			/* If the savepoint is the last, we save its
			tables to the  previous savepoint. */
			fts_savepoint_t*	prev_savepoint;
			prev_savepoint = static_cast<fts_savepoint_t*>(
				ib_vector_get(savepoints, i - 1));

			ib_rbt_t*	tables = savepoint->tables;
			savepoint->tables = prev_savepoint->tables;
			prev_savepoint->tables = tables;
		}

		fts_savepoint_free(savepoint);
		ib_vector_remove(savepoints, *(void**)savepoint);

		/* Make sure we don't delete the implied savepoint. */
		ut_a(ib_vector_size(savepoints) > 0);
	}
}

/**********************************************************************//**
Refresh last statement savepoint. */
void
fts_savepoint_laststmt_refresh(
/*===========================*/
	trx_t*			trx)	/*!< in: transaction */
{

	fts_trx_t*              fts_trx;
	fts_savepoint_t*        savepoint;

	fts_trx = trx->fts_trx;

	savepoint = static_cast<fts_savepoint_t*>(
		ib_vector_pop(fts_trx->last_stmt));
	fts_savepoint_free(savepoint);

	ut_ad(ib_vector_is_empty(fts_trx->last_stmt));
	savepoint = fts_savepoint_create(fts_trx->last_stmt, NULL, NULL);
}

/********************************************************************
Undo the Doc ID add/delete operations in last stmt */
static
void
fts_undo_last_stmt(
/*===============*/
	fts_trx_table_t*	s_ftt,	/*!< in: Transaction FTS table */
	fts_trx_table_t*	l_ftt)	/*!< in: last stmt FTS table */
{
	ib_rbt_t*		s_rows;
	ib_rbt_t*		l_rows;
	const ib_rbt_node_t*	node;

	l_rows = l_ftt->rows;
	s_rows = s_ftt->rows;

	for (node = rbt_first(l_rows);
	     node;
	     node = rbt_next(l_rows, node)) {
		fts_trx_row_t*	l_row = rbt_value(fts_trx_row_t, node);
		ib_rbt_bound_t	parent;

		rbt_search(s_rows, &parent, &(l_row->doc_id));

		if (parent.result == 0) {
			fts_trx_row_t*	s_row = rbt_value(
				fts_trx_row_t, parent.last);

			switch (l_row->state) {
			case FTS_INSERT:
				ut_free(rbt_remove_node(s_rows, parent.last));
				break;

			case FTS_DELETE:
				if (s_row->state == FTS_NOTHING) {
					s_row->state = FTS_INSERT;
				} else if (s_row->state == FTS_DELETE) {
					ut_free(rbt_remove_node(
						s_rows, parent.last));
				}
				break;

			/* FIXME: Check if FTS_MODIFY need to be addressed */
			case FTS_MODIFY:
			case FTS_NOTHING:
				break;
			default:
				ut_error;
			}
		}
	}
}

/**********************************************************************//**
Rollback to savepoint indentified by name.
@return DB_SUCCESS or error code */
void
fts_savepoint_rollback_last_stmt(
/*=============================*/
	trx_t*		trx)		/*!< in: transaction */
{
	ib_vector_t*		savepoints;
	fts_savepoint_t*	savepoint;
	fts_savepoint_t*	last_stmt;
	fts_trx_t*		fts_trx;
	ib_rbt_bound_t		parent;
	const ib_rbt_node_t*    node;
	ib_rbt_t*		l_tables;
	ib_rbt_t*		s_tables;

	fts_trx = trx->fts_trx;
	savepoints = fts_trx->savepoints;

	savepoint = static_cast<fts_savepoint_t*>(ib_vector_last(savepoints));
	last_stmt = static_cast<fts_savepoint_t*>(
		ib_vector_last(fts_trx->last_stmt));

	l_tables = last_stmt->tables;
	s_tables = savepoint->tables;

	for (node = rbt_first(l_tables);
	     node;
	     node = rbt_next(l_tables, node)) {

		fts_trx_table_t**	l_ftt;

		l_ftt = rbt_value(fts_trx_table_t*, node);

		rbt_search_cmp(
			s_tables, &parent, &(*l_ftt)->table->id,
			fts_trx_table_id_cmp, NULL);

		if (parent.result == 0) {
			fts_trx_table_t**	s_ftt;

			s_ftt = rbt_value(fts_trx_table_t*, parent.last);

			fts_undo_last_stmt(*s_ftt, *l_ftt);
		}
	}
}

/**********************************************************************//**
Rollback to savepoint indentified by name.
@return DB_SUCCESS or error code */
void
fts_savepoint_rollback(
/*===================*/
	trx_t*		trx,		/*!< in: transaction */
	const char*	name)		/*!< in: savepoint name */
{
	ulint		i;
	ib_vector_t*	savepoints;

	ut_a(name != NULL);

	savepoints = trx->fts_trx->savepoints;

	/* We pop all savepoints from the the top of the stack up to
	and including the instance that was found. */
	i = fts_savepoint_lookup(savepoints, name);

	if (i != ULINT_UNDEFINED) {
		fts_savepoint_t*	savepoint;

		ut_a(i > 0);

		while (ib_vector_size(savepoints) > i) {
			fts_savepoint_t*	savepoint;

			savepoint = static_cast<fts_savepoint_t*>(
				ib_vector_pop(savepoints));

			if (savepoint->name != NULL) {
				/* Since name was allocated on the heap, the
				memory will be released when the transaction
				completes. */
				savepoint->name = NULL;

				fts_savepoint_free(savepoint);
			}
		}

		/* Pop all a elements from the top of the stack that may
		have been released. We have to be careful that we don't
		delete the implied savepoint. */

		for (savepoint = static_cast<fts_savepoint_t*>(
				ib_vector_last(savepoints));
		     ib_vector_size(savepoints) > 1
		     && savepoint->name == NULL;
		     savepoint = static_cast<fts_savepoint_t*>(
				ib_vector_last(savepoints))) {

			ib_vector_pop(savepoints);
		}

		/* Make sure we don't delete the implied savepoint. */
		ut_a(ib_vector_size(savepoints) > 0);

		/* Restore the savepoint. */
		fts_savepoint_take(trx->fts_trx, name);
	}
}

/** Check if a table is an FTS auxiliary table name.
@param[out]	table	FTS table info
@param[in]	name	Table name
@param[in]	len	Length of table name
@return true if the name matches an auxiliary table name pattern */
static
bool
fts_is_aux_table_name(
	fts_aux_table_t*	table,
	const char*		name,
	ulint			len)
{
	const char*	ptr;
	char*		end;
	char		my_name[MAX_FULL_NAME_LEN + 1];

	ut_ad(len <= MAX_FULL_NAME_LEN);
	ut_memcpy(my_name, name, len);
	my_name[len] = 0;
	end = my_name + len;

	ptr = static_cast<const char*>(memchr(my_name, '/', len));

	if (ptr != NULL) {
		/* We will start the match after the '/' */
		++ptr;
		len = ulint(end - ptr);
	}

	/* All auxiliary tables are prefixed with "FTS_" and the name
	length will be at the very least greater than 20 bytes. */
	if (ptr != NULL && len > 20 && strncmp(ptr, "FTS_", 4) == 0) {
		ulint		i;

		/* Skip the prefix. */
		ptr += 4;
		len -= 4;

		/* Try and read the table id. */
		if (!fts_read_object_id(&table->parent_id, ptr)) {
			return(false);
		}

		/* Skip the table id. */
		ptr = static_cast<const char*>(memchr(ptr, '_', len));

		if (ptr == NULL) {
			return(false);
		}

		/* Skip the underscore. */
		++ptr;
		ut_a(end > ptr);
		len = ulint(end - ptr);

		/* First search the common table suffix array. */
		for (i = 0; fts_common_tables[i] != NULL; ++i) {

			if (strncmp(ptr, fts_common_tables[i], len) == 0) {
				return(true);
			}
		}

		/* Could be obsolete common tables. */
		if (strncmp(ptr, "ADDED", len) == 0
		    || strncmp(ptr, "STOPWORDS", len) == 0) {
			return(true);
		}

		/* Try and read the index id. */
		if (!fts_read_object_id(&table->index_id, ptr)) {
			return(false);
		}

		/* Skip the table id. */
		ptr = static_cast<const char*>(memchr(ptr, '_', len));

		if (ptr == NULL) {
			return(false);
		}

		/* Skip the underscore. */
		++ptr;
		ut_a(end > ptr);
		len = ulint(end - ptr);

		/* Search the FT index specific array. */
		for (i = 0; i < FTS_NUM_AUX_INDEX; ++i) {

			if (strncmp(ptr, fts_get_suffix(i), len) == 0) {
				return(true);
			}
		}

		/* Other FT index specific table(s). */
		if (strncmp(ptr, "DOC_ID", len) == 0) {
			return(true);
		}
	}

	return(false);
}

/**********************************************************************//**
Callback function to read a single table ID column.
@return Always return TRUE */
static
ibool
fts_read_tables(
/*============*/
	void*		row,		/*!< in: sel_node_t* */
	void*		user_arg)	/*!< in: pointer to ib_vector_t */
{
	int		i;
	fts_aux_table_t*table;
	mem_heap_t*	heap;
	ibool		done = FALSE;
	ib_vector_t*	tables = static_cast<ib_vector_t*>(user_arg);
	sel_node_t*	sel_node = static_cast<sel_node_t*>(row);
	que_node_t*	exp = sel_node->select_list;

	/* Must be a heap allocated vector. */
	ut_a(tables->allocator->arg != NULL);

	/* We will use this heap for allocating strings. */
	heap = static_cast<mem_heap_t*>(tables->allocator->arg);
	table = static_cast<fts_aux_table_t*>(ib_vector_push(tables, NULL));

	memset(table, 0x0, sizeof(*table));

	/* Iterate over the columns and read the values. */
	for (i = 0; exp && !done; exp = que_node_get_next(exp), ++i) {

		dfield_t*	dfield = que_node_get_val(exp);
		void*		data = dfield_get_data(dfield);
		ulint		len = dfield_get_len(dfield);

		ut_a(len != UNIV_SQL_NULL);

		/* Note: The column numbers below must match the SELECT */
		switch (i) {
		case 0: /* NAME */

			if (!fts_is_aux_table_name(
				table, static_cast<const char*>(data), len)) {
				ib_vector_pop(tables);
				done = TRUE;
				break;
			}

			table->name = static_cast<char*>(
				mem_heap_alloc(heap, len + 1));
			memcpy(table->name, data, len);
			table->name[len] = 0;
			break;

		case 1: /* ID */
			ut_a(len == 8);
			table->id = mach_read_from_8(
				static_cast<const byte*>(data));
			break;

		default:
			ut_error;
		}
	}

	return(TRUE);
}

/******************************************************************//**
Callback that sets a hex formatted FTS table's flags2 in
SYS_TABLES. The flags is stored in MIX_LEN column.
@return FALSE if all OK */
static
ibool
fts_set_hex_format(
/*===============*/
	void*		row,		/*!< in: sel_node_t* */
	void*		user_arg)	/*!< in: bool set/unset flag */
{
	sel_node_t*	node = static_cast<sel_node_t*>(row);
	dfield_t*	dfield = que_node_get_val(node->select_list);

	ut_ad(dtype_get_mtype(dfield_get_type(dfield)) == DATA_INT);
	ut_ad(dfield_get_len(dfield) == sizeof(ib_uint32_t));
	/* There should be at most one matching record. So the value
	must be the default value. */
	ut_ad(mach_read_from_4(static_cast<byte*>(user_arg))
	      == ULINT32_UNDEFINED);

	ulint		flags2 = mach_read_from_4(
			static_cast<byte*>(dfield_get_data(dfield)));

	flags2 |= DICT_TF2_FTS_AUX_HEX_NAME;

	mach_write_to_4(static_cast<byte*>(user_arg), flags2);

	return(FALSE);
}

/*****************************************************************//**
Update the DICT_TF2_FTS_AUX_HEX_NAME flag in SYS_TABLES.
@return DB_SUCCESS or error code. */
static
dberr_t
fts_update_hex_format_flag(
/*=======================*/
	trx_t*		trx,		/*!< in/out: transaction that
					covers the update */
	table_id_t	table_id,	/*!< in: Table for which we want
					to set the root table->flags2 */
	bool		dict_locked)	/*!< in: set to true if the
					caller already owns the
					dict_sys_t::mutex. */
{
	pars_info_t*		info;
	ib_uint32_t		flags2;

	static const char	sql[] =
		"PROCEDURE UPDATE_HEX_FORMAT_FLAG() IS\n"
		"DECLARE FUNCTION my_func;\n"
		"DECLARE CURSOR c IS\n"
		" SELECT MIX_LEN"
		" FROM SYS_TABLES"
		" WHERE ID = :table_id FOR UPDATE;"
		"\n"
		"BEGIN\n"
		"OPEN c;\n"
		"WHILE 1 = 1 LOOP\n"
		"  FETCH c INTO my_func();\n"
		"  IF c % NOTFOUND THEN\n"
		"    EXIT;\n"
		"  END IF;\n"
		"END LOOP;\n"
		"UPDATE SYS_TABLES"
		" SET MIX_LEN = :flags2"
		" WHERE ID = :table_id;\n"
		"CLOSE c;\n"
		"END;\n";

	flags2 = ULINT32_UNDEFINED;

	info = pars_info_create();

	pars_info_add_ull_literal(info, "table_id", table_id);
	pars_info_bind_int4_literal(info, "flags2", &flags2);

	pars_info_bind_function(
		info, "my_func", fts_set_hex_format, &flags2);

	if (trx_get_dict_operation(trx) == TRX_DICT_OP_NONE) {
		trx_set_dict_operation(trx, TRX_DICT_OP_INDEX);
	}

	dberr_t err = que_eval_sql(info, sql, !dict_locked, trx);

	ut_a(flags2 != ULINT32_UNDEFINED);

	return(err);
}

/*********************************************************************//**
Rename an aux table to HEX format. It's called when "%016llu" is used
to format an object id in table name, which only happens in Windows. */
static MY_ATTRIBUTE((nonnull, warn_unused_result))
dberr_t
fts_rename_one_aux_table_to_hex_format(
/*===================================*/
	trx_t*			trx,		/*!< in: transaction */
	const fts_aux_table_t*	aux_table,	/*!< in: table info */
	const dict_table_t*	parent_table)	/*!< in: parent table name */
{
	const char*     ptr;
	fts_table_t	fts_table;
	char		new_name[MAX_FULL_NAME_LEN];
	dberr_t		error;

	ptr = strchr(aux_table->name, '/');
	ut_a(ptr != NULL);
	++ptr;
	/* Skip "FTS_", table id and underscore */
	for (ulint i = 0; i < 2; ++i) {
		ptr = strchr(ptr, '_');
		ut_a(ptr != NULL);
		++ptr;
	}

	fts_table.suffix = NULL;
	if (aux_table->index_id == 0) {
		fts_table.type = FTS_COMMON_TABLE;

		for (ulint i = 0; fts_common_tables[i] != NULL; ++i) {
			if (strcmp(ptr, fts_common_tables[i]) == 0) {
				fts_table.suffix = fts_common_tables[i];
				break;
			}
		}
	} else {
		fts_table.type = FTS_INDEX_TABLE;

		/* Skip index id and underscore */
		ptr = strchr(ptr, '_');
		ut_a(ptr != NULL);
		++ptr;

		for (ulint i = 0; fts_index_selector[i].value; ++i) {
			if (strcmp(ptr, fts_get_suffix(i)) == 0) {
				fts_table.suffix = fts_get_suffix(i);
				break;
			}
		}
	}

	ut_a(fts_table.suffix != NULL);

	fts_table.table_id = aux_table->parent_id;
	fts_table.index_id = aux_table->index_id;
	fts_table.table = parent_table;

	fts_get_table_name(&fts_table, new_name);
	ut_ad(strcmp(new_name, aux_table->name) != 0);

	if (trx_get_dict_operation(trx) == TRX_DICT_OP_NONE) {
		trx_set_dict_operation(trx, TRX_DICT_OP_INDEX);
	}

	error = row_rename_table_for_mysql(aux_table->name, new_name, trx,
					   false, false);

	if (error != DB_SUCCESS) {
		ib::warn() << "Failed to rename aux table '"
			<< aux_table->name << "' to new format '"
			<< new_name << "'.";
	} else {
		ib::info() << "Renamed aux table '" << aux_table->name
			<< "' to '" << new_name << "'.";
	}

	return(error);
}

/**********************************************************************//**
Rename all aux tables of a parent table to HEX format. Also set aux tables'
flags2 and parent table's flags2 with DICT_TF2_FTS_AUX_HEX_NAME.
It's called when "%016llu" is used to format an object id in table name,
which only happens in Windows.
Note the ids in tables are correct but the names are old ambiguous ones.

This function should make sure that either all the parent table and aux tables
are set DICT_TF2_FTS_AUX_HEX_NAME with flags2 or none of them are set */
static MY_ATTRIBUTE((nonnull, warn_unused_result))
dberr_t
fts_rename_aux_tables_to_hex_format_low(
/*====================================*/
	trx_t*		trx,		/*!< in: transaction */
	dict_table_t*	parent_table,	/*!< in: parent table */
	ib_vector_t*	tables)		/*!< in: aux tables to rename. */
{
	dberr_t		error;
	ulint		count;

	ut_ad(!DICT_TF2_FLAG_IS_SET(parent_table, DICT_TF2_FTS_AUX_HEX_NAME));
	ut_ad(!ib_vector_is_empty(tables));

	error = fts_update_hex_format_flag(trx, parent_table->id, true);

	if (error != DB_SUCCESS) {
		ib::warn() << "Setting parent table " << parent_table->name
			<< " to hex format failed.";
		fts_sql_rollback(trx);
		return(error);
	}

	DICT_TF2_FLAG_SET(parent_table, DICT_TF2_FTS_AUX_HEX_NAME);

	for (count = 0; count < ib_vector_size(tables); ++count) {
		dict_table_t*		table;
		fts_aux_table_t*	aux_table;

		aux_table = static_cast<fts_aux_table_t*>(
			ib_vector_get(tables, count));

		table = dict_table_open_on_id(aux_table->id, TRUE,
					      DICT_TABLE_OP_NORMAL);

		ut_ad(table != NULL);
		ut_ad(!DICT_TF2_FLAG_IS_SET(table, DICT_TF2_FTS_AUX_HEX_NAME));

		/* Set HEX_NAME flag here to make sure we can get correct
		new table name in following function */
		DICT_TF2_FLAG_SET(table, DICT_TF2_FTS_AUX_HEX_NAME);
		error = fts_rename_one_aux_table_to_hex_format(trx,
				aux_table, parent_table);
		/* We will rollback the trx if the error != DB_SUCCESS,
		so setting the flag here is the same with setting it in
		row_rename_table_for_mysql */
		DBUG_EXECUTE_IF("rename_aux_table_fail", error = DB_ERROR;);

		if (error != DB_SUCCESS) {
			dict_table_close(table, TRUE, FALSE);

			ib::warn() << "Failed to rename one aux table "
				<< aux_table->name << ". Will revert"
				" all successful rename operations.";

			fts_sql_rollback(trx);
			break;
		}

		error = fts_update_hex_format_flag(trx, aux_table->id, true);
		dict_table_close(table, TRUE, FALSE);

		if (error != DB_SUCCESS) {
			ib::warn() << "Setting aux table " << aux_table->name
				<< " to hex format failed.";

			fts_sql_rollback(trx);
			break;
		}
	}

	if (error != DB_SUCCESS) {
		ut_ad(count != ib_vector_size(tables));

		/* If rename fails, thr trx would be rolled back, we can't
		use it any more, we'll start a new background trx to do
		the reverting. */

		ut_ad(!trx_is_started(trx));

		bool not_rename = false;

		/* Try to revert those succesful rename operations
		in order to revert the ibd file rename. */
		for (ulint i = 0; i <= count; ++i) {
			dict_table_t*		table;
			fts_aux_table_t*	aux_table;
			trx_t*			trx_bg;
			dberr_t			err;

			aux_table = static_cast<fts_aux_table_t*>(
				ib_vector_get(tables, i));

			table = dict_table_open_on_id(aux_table->id, TRUE,
						      DICT_TABLE_OP_NORMAL);
			ut_ad(table != NULL);

			if (not_rename) {
				DICT_TF2_FLAG_UNSET(table,
						    DICT_TF2_FTS_AUX_HEX_NAME);
			}

			if (!DICT_TF2_FLAG_IS_SET(table,
						  DICT_TF2_FTS_AUX_HEX_NAME)) {
				dict_table_close(table, TRUE, FALSE);
				continue;
			}

			trx_bg = trx_create();
			trx_bg->op_info = "Revert half done rename";
			trx_bg->dict_operation_lock_mode = RW_X_LATCH;
			trx_start_for_ddl(trx_bg, TRX_DICT_OP_TABLE);

			DICT_TF2_FLAG_UNSET(table, DICT_TF2_FTS_AUX_HEX_NAME);
			err = row_rename_table_for_mysql(table->name.m_name,
							 aux_table->name,
							 trx_bg, false, false);

			trx_bg->dict_operation_lock_mode = 0;
			dict_table_close(table, TRUE, FALSE);

			if (err != DB_SUCCESS) {
				ib::warn() << "Failed to revert table "
					<< table->name << ". Please revert"
					" manually.";
				fts_sql_rollback(trx_bg);
				trx_free(trx_bg);
				/* Continue to clear aux tables' flags2 */
				not_rename = true;
				continue;
			}

			fts_sql_commit(trx_bg);
			trx_free(trx_bg);
		}

		DICT_TF2_FLAG_UNSET(parent_table, DICT_TF2_FTS_AUX_HEX_NAME);
	}

	return(error);
}

/**********************************************************************//**
Convert an id, which is actually a decimal number but was regard as a HEX
from a string, to its real value. */
static
ib_id_t
fts_fake_hex_to_dec(
/*================*/
	ib_id_t		id)			/*!< in: number to convert */
{
	ib_id_t		dec_id = 0;
	char		tmp_id[FTS_AUX_MIN_TABLE_ID_LENGTH];

#ifdef UNIV_DEBUG
	int		ret =
#endif /* UNIV_DEBUG */
	sprintf(tmp_id, UINT64PFx, id);
	ut_ad(ret == 16);
#ifdef UNIV_DEBUG
	ret =
#endif /* UNIV_DEBUG */
	sscanf(tmp_id, "%016" UINT64scan, &dec_id);
	ut_ad(ret == 1);

	return dec_id;
}

/*********************************************************************//**
Compare two fts_aux_table_t parent_ids.
@return < 0 if n1 < n2, 0 if n1 == n2, > 0 if n1 > n2 */
UNIV_INLINE
int
fts_check_aux_table_parent_id_cmp(
/*==============================*/
	const void*	p1,		/*!< in: id1 */
	const void*	p2)		/*!< in: id2 */
{
	const fts_aux_table_t*	fa1 = static_cast<const fts_aux_table_t*>(p1);
	const fts_aux_table_t*	fa2 = static_cast<const fts_aux_table_t*>(p2);

	return static_cast<int>(fa1->parent_id - fa2->parent_id);
}

/** Mark all the fts index associated with the parent table as corrupted.
@param[in]	trx		transaction
@param[in, out] parent_table	fts index associated with this parent table
				will be marked as corrupted. */
static
void
fts_parent_all_index_set_corrupt(
	trx_t*		trx,
	dict_table_t*	parent_table)
{
	fts_t*	fts = parent_table->fts;

	if (trx_get_dict_operation(trx) == TRX_DICT_OP_NONE) {
		trx_set_dict_operation(trx, TRX_DICT_OP_INDEX);
	}

	for (ulint j = 0; j < ib_vector_size(fts->indexes); j++) {
		dict_index_t*	index = static_cast<dict_index_t*>(
			ib_vector_getp_const(fts->indexes, j));
		dict_set_corrupted(index,
				   trx, "DROP ORPHANED TABLE");
	}
}

/** Mark the fts index which index id matches the id as corrupted.
@param[in]	trx		transaction
@param[in]	id		index id to search
@param[in, out]	parent_table	parent table to check with all
				the index. */
static
void
fts_set_index_corrupt(
	trx_t*		trx,
	index_id_t	id,
	dict_table_t*	table)
{
	fts_t*	fts = table->fts;

	if (trx_get_dict_operation(trx) == TRX_DICT_OP_NONE) {
		trx_set_dict_operation(trx, TRX_DICT_OP_INDEX);
	}

	for (ulint j = 0; j < ib_vector_size(fts->indexes); j++) {
		dict_index_t*	index = static_cast<dict_index_t*>(
			ib_vector_getp_const(fts->indexes, j));
		if (index->id == id) {
			dict_set_corrupted(index, trx,
					   "DROP ORPHANED TABLE");
			break;
		}
	}
}

/** Check the index for the aux table is corrupted.
@param[in]	aux_table	auxiliary table
@retval nonzero if index is corrupted, zero for valid index */
static
ulint
fts_check_corrupt_index(
	fts_aux_table_t*	aux_table)
{
	dict_table_t*	table;
	dict_index_t*	index;
	table = dict_table_open_on_id(
		aux_table->parent_id, TRUE, DICT_TABLE_OP_NORMAL);

	if (table == NULL) {
		return(0);
	}

	for (index = UT_LIST_GET_FIRST(table->indexes);
	     index;
	     index = UT_LIST_GET_NEXT(indexes, index)) {
		if (index->id == aux_table->index_id) {
			ut_ad(index->type & DICT_FTS);
			dict_table_close(table, true, false);
			return index->is_corrupted();
		}
	}

	dict_table_close(table, true, false);
	return(0);
}

/* Get parent table name if it's a fts aux table
@param[in]	aux_table_name	aux table name
@param[in]	aux_table_len	aux table length
@return parent table name, or NULL */
char*
fts_get_parent_table_name(
	const char*	aux_table_name,
	ulint		aux_table_len)
{
	fts_aux_table_t	aux_table;
	char*		parent_table_name = NULL;

	if (fts_is_aux_table_name(&aux_table, aux_table_name, aux_table_len)) {
		dict_table_t*	parent_table;

		parent_table = dict_table_open_on_id(
			aux_table.parent_id, TRUE, DICT_TABLE_OP_NORMAL);

		if (parent_table != NULL) {
			parent_table_name = mem_strdupl(
				parent_table->name.m_name,
				strlen(parent_table->name.m_name));

			dict_table_close(parent_table, TRUE, FALSE);
		}
	}

	return(parent_table_name);
}

/** Check the validity of the parent table.
@param[in]	aux_table	auxiliary table
@return true if it is a valid table or false if it is not */
static
bool
fts_valid_parent_table(
	const fts_aux_table_t*	aux_table)
{
	dict_table_t*	parent_table;
	bool		valid = false;

	parent_table = dict_table_open_on_id(
		aux_table->parent_id, TRUE, DICT_TABLE_OP_NORMAL);

	if (parent_table != NULL && parent_table->fts != NULL) {
		if (aux_table->index_id == 0) {
			valid = true;
		} else {
			index_id_t	id = aux_table->index_id;
			dict_index_t*	index;

			/* Search for the FT index in the table's list. */
			for (index = UT_LIST_GET_FIRST(parent_table->indexes);
			     index;
			     index = UT_LIST_GET_NEXT(indexes, index)) {
				if (index->id == id) {
					valid = true;
					break;
				}

			}
		}
	}

	if (parent_table) {
		dict_table_close(parent_table, TRUE, FALSE);
	}

	return(valid);
}

/** Try to rename all aux tables of the specified parent table.
@param[in]	aux_tables	aux_tables to be renamed
@param[in]	parent_table	parent table of all aux
				tables stored in tables. */
static
void
fts_rename_aux_tables_to_hex_format(
	ib_vector_t*	aux_tables,
	dict_table_t*	parent_table)
{
	dberr_t err;
	trx_t*	trx_rename = trx_create();
	trx_rename->op_info = "Rename aux tables to hex format";
	trx_rename->dict_operation_lock_mode = RW_X_LATCH;
	trx_start_for_ddl(trx_rename, TRX_DICT_OP_TABLE);

	err = fts_rename_aux_tables_to_hex_format_low(trx_rename,
						      parent_table, aux_tables);

	trx_rename->dict_operation_lock_mode = 0;

	if (err != DB_SUCCESS) {

		ib::warn() << "Rollback operations on all aux tables of "
			"table "<< parent_table->name << ". All the fts index "
			"associated with the table are marked as corrupted. "
			"Please rebuild the index again.";

		/* Corrupting the fts index related to parent table. */
		trx_t*	trx_corrupt;
		trx_corrupt = trx_create();
		trx_corrupt->dict_operation_lock_mode = RW_X_LATCH;
		trx_start_for_ddl(trx_corrupt, TRX_DICT_OP_TABLE);
		fts_parent_all_index_set_corrupt(trx_corrupt, parent_table);
		trx_corrupt->dict_operation_lock_mode = 0;
		fts_sql_commit(trx_corrupt);
		trx_free(trx_corrupt);
	} else {
		fts_sql_commit(trx_rename);
	}

	trx_free(trx_rename);
	ib_vector_reset(aux_tables);
}

/** Set the hex format flag for the parent table.
@param[in, out]	parent_table	parent table
@param[in]	trx		transaction */
static
void
fts_set_parent_hex_format_flag(
	dict_table_t*	parent_table,
	trx_t*		trx)
{
	if (!DICT_TF2_FLAG_IS_SET(parent_table,
				  DICT_TF2_FTS_AUX_HEX_NAME)) {
		DBUG_EXECUTE_IF("parent_table_flag_fail", DBUG_SUICIDE(););

		dberr_t	err = fts_update_hex_format_flag(
				trx, parent_table->id, true);

		if (err != DB_SUCCESS) {
			ib::fatal() << "Setting parent table "
				<< parent_table->name
				<< "to hex format failed. Please try "
				<< "to restart the server again, if it "
				<< "doesn't work, the system tables "
				<< "might be corrupted.";
		} else {
			DICT_TF2_FLAG_SET(
				parent_table, DICT_TF2_FTS_AUX_HEX_NAME);
		}
	}
}

/** Drop the obsolete auxilary table.
@param[in]	tables	tables to be dropped. */
static
void
fts_drop_obsolete_aux_table_from_vector(
	ib_vector_t*	tables)
{
	dberr_t		err;

	for (ulint count = 0; count < ib_vector_size(tables);
	     ++count) {

		fts_aux_table_t*	aux_drop_table;
		aux_drop_table = static_cast<fts_aux_table_t*>(
			ib_vector_get(tables, count));
		trx_t*	trx_drop = trx_create();
		trx_drop->op_info = "Drop obsolete aux tables";
		trx_drop->dict_operation_lock_mode = RW_X_LATCH;
		trx_start_for_ddl(trx_drop, TRX_DICT_OP_TABLE);

		err = row_drop_table_for_mysql(
			aux_drop_table->name, trx_drop,
			SQLCOM_DROP_TABLE, true);

		trx_drop->dict_operation_lock_mode = 0;

		if (err != DB_SUCCESS) {
			/* We don't need to worry about the
			failure, since server would try to
			drop it on next restart, even if
			the table was broken. */
			ib::warn() << "Failed to drop obsolete aux table "
				<< aux_drop_table->name << ", which is "
				<< "harmless. will try to drop it on next "
				<< "restart.";

			fts_sql_rollback(trx_drop);
		} else {
			ib::info() << "Dropped obsolete aux"
				" table '" << aux_drop_table->name
				<< "'.";

			fts_sql_commit(trx_drop);
		}

		trx_free(trx_drop);
	}
}

/** Drop all the auxiliary table present in the vector.
@param[in]	trx	transaction
@param[in]	tables	tables to be dropped */
static
void
fts_drop_aux_table_from_vector(
	trx_t*		trx,
	ib_vector_t*	tables)
{
	for (ulint count = 0; count < ib_vector_size(tables);
	    ++count) {
		fts_aux_table_t*	aux_drop_table;
		aux_drop_table = static_cast<fts_aux_table_t*>(
				ib_vector_get(tables, count));

		/* Check for the validity of the parent table */
		if (!fts_valid_parent_table(aux_drop_table)) {

			ib::warn() << "Parent table of FTS auxiliary table "
				<< aux_drop_table->name << " not found.";

			dberr_t err = fts_drop_table(trx, aux_drop_table->name);
			if (err == DB_FAIL) {

				char*	path = fil_make_filepath(
					NULL, aux_drop_table->name, IBD, false);

				if (path != NULL) {
					os_file_delete_if_exists(
							innodb_data_file_key,
							path , NULL);
					ut_free(path);
				}
			}
		}
	}
}

/**********************************************************************//**
Check and drop all orphaned FTS auxiliary tables, those that don't have
a parent table or FTS index defined on them.
@return DB_SUCCESS or error code */
static MY_ATTRIBUTE((nonnull))
void
fts_check_and_drop_orphaned_tables(
/*===============================*/
	trx_t*		trx,			/*!< in: transaction */
	ib_vector_t*	tables)			/*!< in: tables to check */
{
	mem_heap_t*	heap;
	ib_vector_t*	aux_tables_to_rename;
	ib_vector_t*	invalid_aux_tables;
	ib_vector_t*	valid_aux_tables;
	ib_vector_t*	drop_aux_tables;
	ib_vector_t*	obsolete_aux_tables;
	ib_alloc_t*	heap_alloc;

	heap = mem_heap_create(1024);
	heap_alloc = ib_heap_allocator_create(heap);

	/* We store all aux tables belonging to the same parent table here,
	and rename all these tables in a batch mode. */
	aux_tables_to_rename = ib_vector_create(heap_alloc,
						sizeof(fts_aux_table_t), 128);

	/* We store all fake auxiliary table and orphaned table here. */
	invalid_aux_tables = ib_vector_create(heap_alloc,
					      sizeof(fts_aux_table_t), 128);

	/* We store all valid aux tables. We use this to filter the
	fake auxiliary table from invalid auxiliary tables. */
	valid_aux_tables = ib_vector_create(heap_alloc,
					    sizeof(fts_aux_table_t), 128);

	/* We store all auxiliary tables to be dropped. */
	drop_aux_tables = ib_vector_create(heap_alloc,
					   sizeof(fts_aux_table_t), 128);

	/* We store all obsolete auxiliary tables to be dropped. */
	obsolete_aux_tables = ib_vector_create(heap_alloc,
					       sizeof(fts_aux_table_t), 128);

	/* Sort by parent_id first, in case rename will fail */
	ib_vector_sort(tables, fts_check_aux_table_parent_id_cmp);

	for (ulint i = 0; i < ib_vector_size(tables); ++i) {
		dict_table_t*		parent_table;
		fts_aux_table_t*	aux_table;
		bool			drop = false;
		dict_table_t*		table;
		fts_aux_table_t*	next_aux_table = NULL;
		ib_id_t			orig_parent_id = 0;
		ib_id_t			orig_index_id = 0;
		bool			rename = false;

		aux_table = static_cast<fts_aux_table_t*>(
			ib_vector_get(tables, i));

		table = dict_table_open_on_id(
			aux_table->id, TRUE, DICT_TABLE_OP_NORMAL);
		orig_parent_id = aux_table->parent_id;
		orig_index_id = aux_table->index_id;

		if (table == NULL
		    || strcmp(table->name.m_name, aux_table->name)) {

			bool	fake_aux = false;

			if (table != NULL) {
				dict_table_close(table, TRUE, FALSE);
			}

			if (i + 1 < ib_vector_size(tables)) {
				next_aux_table = static_cast<fts_aux_table_t*>(
						ib_vector_get(tables, i + 1));
			}

			/* To know whether aux table is fake fts or
			orphan fts table. */
			for (ulint count = 0;
			     count < ib_vector_size(valid_aux_tables);
			     count++) {
				fts_aux_table_t*	valid_aux;
				valid_aux = static_cast<fts_aux_table_t*>(
					ib_vector_get(valid_aux_tables, count));
				if (strcmp(valid_aux->name,
					   aux_table->name) == 0) {
					fake_aux = true;
					break;
				}
			}

			/* All aux tables of parent table, whose id is
			last_parent_id, have been checked, try to rename
			them if necessary. */
			if ((next_aux_table == NULL
			     || orig_parent_id != next_aux_table->parent_id)
			    && (!ib_vector_is_empty(aux_tables_to_rename))) {

					ib_id_t	parent_id = fts_fake_hex_to_dec(
							aux_table->parent_id);

					parent_table = dict_table_open_on_id(
						parent_id, TRUE,
						DICT_TABLE_OP_NORMAL);

					fts_rename_aux_tables_to_hex_format(
						aux_tables_to_rename, parent_table);

					dict_table_close(parent_table, TRUE,
							 FALSE);
			}

			/* If the aux table is fake aux table. Skip it. */
			if (!fake_aux) {
				ib_vector_push(invalid_aux_tables, aux_table);
			}

			continue;
		} else if (!DICT_TF2_FLAG_IS_SET(table,
						 DICT_TF2_FTS_AUX_HEX_NAME)) {

			aux_table->parent_id = fts_fake_hex_to_dec(
						aux_table->parent_id);

			if (aux_table->index_id != 0) {
				aux_table->index_id = fts_fake_hex_to_dec(
							aux_table->index_id);
			}

			ut_ad(aux_table->id > aux_table->parent_id);

			/* Check whether parent table id and index id
			are stored as decimal format. */
			if (fts_valid_parent_table(aux_table)) {

				parent_table = dict_table_open_on_id(
					aux_table->parent_id, true,
					DICT_TABLE_OP_NORMAL);

				ut_ad(parent_table != NULL);
				ut_ad(parent_table->fts != NULL);

				if (!DICT_TF2_FLAG_IS_SET(
					parent_table,
					DICT_TF2_FTS_AUX_HEX_NAME)) {
					rename = true;
				}

				dict_table_close(parent_table, TRUE, FALSE);
			}

			if (!rename) {
				/* Reassign the original value of
				aux table if it is not in decimal format */
				aux_table->parent_id = orig_parent_id;
				aux_table->index_id = orig_index_id;
			}
		}

		if (table != NULL) {
			dict_table_close(table, TRUE, FALSE);
		}

		if (!rename) {
			/* Check the validity of the parent table. */
			if (!fts_valid_parent_table(aux_table)) {
				drop = true;
			}
		}

		/* Filter out the fake aux table by comparing with the
		current valid auxiliary table name. */
		for (ulint count = 0;
		     count < ib_vector_size(invalid_aux_tables); count++) {
			fts_aux_table_t*	invalid_aux;
			invalid_aux = static_cast<fts_aux_table_t*>(
				ib_vector_get(invalid_aux_tables, count));
			if (strcmp(invalid_aux->name, aux_table->name) == 0) {
				ib_vector_remove(
					invalid_aux_tables,
					*reinterpret_cast<void**>(invalid_aux));
				break;
			}
		}

		ib_vector_push(valid_aux_tables, aux_table);

		/* If the index associated with aux table is corrupted,
		skip it. */
		if (fts_check_corrupt_index(aux_table) > 0) {

			if (i + 1 < ib_vector_size(tables)) {
				next_aux_table = static_cast<fts_aux_table_t*>(
					ib_vector_get(tables, i + 1));
			}

			if (next_aux_table == NULL
			    || orig_parent_id != next_aux_table->parent_id) {

				parent_table = dict_table_open_on_id(
					aux_table->parent_id, TRUE,
					DICT_TABLE_OP_NORMAL);

				if (!ib_vector_is_empty(aux_tables_to_rename)) {
					fts_rename_aux_tables_to_hex_format(
						aux_tables_to_rename, parent_table);
				} else {
					fts_set_parent_hex_format_flag(
						parent_table, trx);
				}

				dict_table_close(parent_table, TRUE, FALSE);
			}

			continue;
		}

		parent_table = dict_table_open_on_id(
			aux_table->parent_id, TRUE, DICT_TABLE_OP_NORMAL);

		if (drop) {
			ib_vector_push(drop_aux_tables, aux_table);
		} else {
			if (FTS_IS_OBSOLETE_AUX_TABLE(aux_table->name)) {
				ib_vector_push(obsolete_aux_tables, aux_table);
				continue;
			}
		}

		/* If the aux table is in decimal format, we should
		rename it, so push it to aux_tables_to_rename */
		if (!drop && rename) {
			bool	rename_table = true;
			for (ulint count = 0;
			     count < ib_vector_size(aux_tables_to_rename);
			     count++) {
				fts_aux_table_t*	rename_aux =
					static_cast<fts_aux_table_t*>(
					ib_vector_get(aux_tables_to_rename,
						      count));
					if (strcmp(rename_aux->name,
						   aux_table->name) == 0) {
						rename_table = false;
						break;
					}
			}

			if (rename_table) {
				ib_vector_push(aux_tables_to_rename,
					       aux_table);
			}
		}

		if (i + 1 < ib_vector_size(tables)) {
			next_aux_table = static_cast<fts_aux_table_t*>(
				ib_vector_get(tables, i + 1));
		}

		if ((next_aux_table == NULL
		     || orig_parent_id != next_aux_table->parent_id)
		    && !ib_vector_is_empty(aux_tables_to_rename)) {

			ut_ad(rename);
			ut_ad(!DICT_TF2_FLAG_IS_SET(
				parent_table, DICT_TF2_FTS_AUX_HEX_NAME));

			fts_rename_aux_tables_to_hex_format(
				aux_tables_to_rename,parent_table);
		}

		/* The IDs are already in correct hex format. */
		if (!drop && !rename) {
			dict_table_t*	table;

			table = dict_table_open_on_id(
				aux_table->id, TRUE, DICT_TABLE_OP_NORMAL);

			if (table != NULL
			    && strcmp(table->name.m_name, aux_table->name)) {
				dict_table_close(table, TRUE, FALSE);
				table = NULL;
			}

			if (table != NULL
			    && !DICT_TF2_FLAG_IS_SET(
					table,
					DICT_TF2_FTS_AUX_HEX_NAME)) {

				DBUG_EXECUTE_IF("aux_table_flag_fail",
					ib::warn() << "Setting aux table "
						<< table->name << " to hex "
						"format failed.";
					fts_set_index_corrupt(
						trx, aux_table->index_id,
						parent_table);
						goto table_exit;);

				dberr_t err = fts_update_hex_format_flag(
						trx, table->id, true);

				if (err != DB_SUCCESS) {
					ib::warn() << "Setting aux table "
						<< table->name << " to hex "
						"format failed.";

					fts_set_index_corrupt(
						trx, aux_table->index_id,
						parent_table);
				} else {
					DICT_TF2_FLAG_SET(table,
						DICT_TF2_FTS_AUX_HEX_NAME);
				}
			}
#ifndef DBUG_OFF
table_exit:
#endif	/* !DBUG_OFF */

			if (table != NULL) {
				dict_table_close(table, TRUE, FALSE);
			}

			ut_ad(parent_table != NULL);

			fts_set_parent_hex_format_flag(
				parent_table, trx);
		}

		if (parent_table != NULL) {
			dict_table_close(parent_table, TRUE, FALSE);
		}
	}

	fts_drop_aux_table_from_vector(trx, invalid_aux_tables);
	fts_drop_aux_table_from_vector(trx, drop_aux_tables);
	fts_sql_commit(trx);

	fts_drop_obsolete_aux_table_from_vector(obsolete_aux_tables);

	/* Free the memory allocated at the beginning */
	if (heap != NULL) {
		mem_heap_free(heap);
	}
}

/**********************************************************************//**
Drop all orphaned FTS auxiliary tables, those that don't have a parent
table or FTS index defined on them. */
void
fts_drop_orphaned_tables(void)
/*==========================*/
{
	trx_t*			trx;
	pars_info_t*		info;
	mem_heap_t*		heap;
	que_t*			graph;
	ib_vector_t*		tables;
	ib_alloc_t*		heap_alloc;

	heap = mem_heap_create(1024);
	heap_alloc = ib_heap_allocator_create(heap);

	/* We store the table ids of all the FTS indexes that were found. */
	tables = ib_vector_create(heap_alloc, sizeof(fts_aux_table_t), 128);

	/* Get the list of all known .ibd files and check for orphaned
	FTS auxiliary files in that list. We need to remove them because
	users can't map them back to table names and this will create
	unnecessary clutter. */

	mutex_enter(&fil_system.mutex);

	for (fil_space_t* space = UT_LIST_GET_FIRST(fil_system.space_list);
	     space != NULL;
	     space = UT_LIST_GET_NEXT(space_list, space)) {

		if (space->purpose != FIL_TYPE_TABLESPACE) {
			continue;
		}

		fts_aux_table_t	fts_aux_table;
		memset(&fts_aux_table, 0x0, sizeof fts_aux_table);

		size_t len = strlen(space->name);

		if (!fts_is_aux_table_name(&fts_aux_table, space->name, len)) {
			continue;
		}

		fts_aux_table.id = space->id;
		fts_aux_table.name = mem_heap_strdupl(heap, space->name, len);
		ib_vector_push(tables, &fts_aux_table);
	}

	mutex_exit(&fil_system.mutex);

	trx = trx_create();
	trx->op_info = "dropping orphaned FTS tables";
	row_mysql_lock_data_dictionary(trx);

	info = pars_info_create();

	pars_info_bind_function(info, "my_func", fts_read_tables, tables);

	graph = fts_parse_sql_no_dict_lock(
		info,
		"DECLARE FUNCTION my_func;\n"
		"DECLARE CURSOR c IS"
		" SELECT NAME, ID"
		" FROM SYS_TABLES;\n"
		"BEGIN\n"
		"\n"
		"OPEN c;\n"
		"WHILE 1 = 1 LOOP\n"
		"  FETCH c INTO my_func();\n"
		"  IF c % NOTFOUND THEN\n"
		"    EXIT;\n"
		"  END IF;\n"
		"END LOOP;\n"
		"CLOSE c;");

	for (;;) {
		dberr_t error = fts_eval_sql(trx, graph);

		if (error == DB_SUCCESS) {
			fts_check_and_drop_orphaned_tables(trx, tables);
			break;				/* Exit the loop. */
		} else {
			ib_vector_reset(tables);

			fts_sql_rollback(trx);

			if (error == DB_LOCK_WAIT_TIMEOUT) {
				ib::warn() << "lock wait timeout reading"
					" SYS_TABLES. Retrying!";

				trx->error_state = DB_SUCCESS;
			} else {
				ib::error() << "(" << ut_strerr(error)
					<< ") while reading SYS_TABLES.";

				break;			/* Exit the loop. */
			}
		}
	}

	que_graph_free(graph);

	row_mysql_unlock_data_dictionary(trx);

	trx_free(trx);

	if (heap != NULL) {
		mem_heap_free(heap);
	}
}

/**********************************************************************//**
Check whether user supplied stopword table is of the right format.
Caller is responsible to hold dictionary locks.
@return the stopword column charset if qualifies */
CHARSET_INFO*
fts_valid_stopword_table(
/*=====================*/
	const char*	stopword_table_name)	/*!< in: Stopword table
						name */
{
	dict_table_t*	table;
	dict_col_t*     col = NULL;

	if (!stopword_table_name) {
		return(NULL);
	}

	table = dict_table_get_low(stopword_table_name);

	if (!table) {
		ib::error() << "User stopword table " << stopword_table_name
			<< " does not exist.";

		return(NULL);
	} else {
		const char*     col_name;

		col_name = dict_table_get_col_name(table, 0);

		if (ut_strcmp(col_name, "value")) {
			ib::error() << "Invalid column name for stopword"
				" table " << stopword_table_name << ". Its"
				" first column must be named as 'value'.";

			return(NULL);
		}

		col = dict_table_get_nth_col(table, 0);

		if (col->mtype != DATA_VARCHAR
		    && col->mtype != DATA_VARMYSQL) {
			ib::error() << "Invalid column type for stopword"
				" table " << stopword_table_name << ". Its"
				" first column must be of varchar type";

			return(NULL);
		}
	}

	ut_ad(col);

	return(fts_get_charset(col->prtype));
}

/**********************************************************************//**
This function loads the stopword into the FTS cache. It also
records/fetches stopword configuration to/from FTS configure
table, depending on whether we are creating or reloading the
FTS.
@return TRUE if load operation is successful */
ibool
fts_load_stopword(
/*==============*/
	const dict_table_t*
			table,			/*!< in: Table with FTS */
	trx_t*		trx,			/*!< in: Transactions */
	const char*	global_stopword_table,	/*!< in: Global stopword table
						name */
	const char*	session_stopword_table,	/*!< in: Session stopword table
						name */
	ibool		stopword_is_on,		/*!< in: Whether stopword
						option is turned on/off */
	ibool		reload)			/*!< in: Whether it is
						for reloading FTS table */
{
	fts_table_t	fts_table;
	fts_string_t	str;
	dberr_t		error = DB_SUCCESS;
	ulint		use_stopword;
	fts_cache_t*	cache;
	const char*	stopword_to_use = NULL;
	ibool		new_trx = FALSE;
	byte		str_buffer[MAX_FULL_NAME_LEN + 1];

	FTS_INIT_FTS_TABLE(&fts_table, "CONFIG", FTS_COMMON_TABLE, table);

	cache = table->fts->cache;

	if (!reload && !(cache->stopword_info.status
			 & STOPWORD_NOT_INIT)) {
		return(TRUE);
	}

	if (!trx) {
		trx = trx_create();
		if (srv_read_only_mode) {
			trx_start_internal_read_only(trx);
		} else {
			trx_start_internal(trx);
		}
		trx->op_info = "upload FTS stopword";
		new_trx = TRUE;
	}

	/* First check whether stopword filtering is turned off */
	if (reload) {
		error = fts_config_get_ulint(
			trx, &fts_table, FTS_USE_STOPWORD, &use_stopword);
	} else {
		use_stopword = (ulint) stopword_is_on;

		error = fts_config_set_ulint(
			trx, &fts_table, FTS_USE_STOPWORD, use_stopword);
	}

	if (error != DB_SUCCESS) {
		goto cleanup;
	}

	/* If stopword is turned off, no need to continue to load the
	stopword into cache, but still need to do initialization */
	if (!use_stopword) {
		cache->stopword_info.status = STOPWORD_OFF;
		goto cleanup;
	}

	if (reload) {
		/* Fetch the stopword table name from FTS config
		table */
		str.f_n_char = 0;
		str.f_str = str_buffer;
		str.f_len = sizeof(str_buffer) - 1;

		error = fts_config_get_value(
			trx, &fts_table, FTS_STOPWORD_TABLE_NAME, &str);

		if (error != DB_SUCCESS) {
			goto cleanup;
		}

		if (strlen((char*) str.f_str) > 0) {
			stopword_to_use = (const char*) str.f_str;
		}
	} else {
		stopword_to_use = (session_stopword_table)
			? session_stopword_table : global_stopword_table;
	}

	if (stopword_to_use
	    && fts_load_user_stopword(table->fts, stopword_to_use,
				      &cache->stopword_info)) {
		/* Save the stopword table name to the configure
		table */
		if (!reload) {
			str.f_n_char = 0;
			str.f_str = (byte*) stopword_to_use;
			str.f_len = ut_strlen(stopword_to_use);

			error = fts_config_set_value(
				trx, &fts_table, FTS_STOPWORD_TABLE_NAME, &str);
		}
	} else {
		/* Load system default stopword list */
		fts_load_default_stopword(&cache->stopword_info);
	}

cleanup:
	if (new_trx) {
		if (error == DB_SUCCESS) {
			fts_sql_commit(trx);
		} else {
			fts_sql_rollback(trx);
		}

		trx_free(trx);
	}

	if (!cache->stopword_info.cached_stopword) {
		cache->stopword_info.cached_stopword = rbt_create_arg_cmp(
			sizeof(fts_tokenizer_word_t), innobase_fts_text_cmp,
			&my_charset_latin1);
	}

	return(error == DB_SUCCESS);
}

/**********************************************************************//**
Callback function when we initialize the FTS at the start up
time. It recovers the maximum Doc IDs presented in the current table.
@return: always returns TRUE */
static
ibool
fts_init_get_doc_id(
/*================*/
	void*	row,			/*!< in: sel_node_t* */
	void*	user_arg)		/*!< in: fts cache */
{
	doc_id_t	doc_id = FTS_NULL_DOC_ID;
	sel_node_t*	node = static_cast<sel_node_t*>(row);
	que_node_t*	exp = node->select_list;
	fts_cache_t*    cache = static_cast<fts_cache_t*>(user_arg);

	ut_ad(ib_vector_is_empty(cache->get_docs));

	/* Copy each indexed column content into doc->text.f_str */
	if (exp) {
		dfield_t*	dfield = que_node_get_val(exp);
		dtype_t*        type = dfield_get_type(dfield);
		void*           data = dfield_get_data(dfield);

		ut_a(dtype_get_mtype(type) == DATA_INT);

		doc_id = static_cast<doc_id_t>(mach_read_from_8(
			static_cast<const byte*>(data)));

		if (doc_id >= cache->next_doc_id) {
			cache->next_doc_id = doc_id + 1;
		}
	}

	return(TRUE);
}

/**********************************************************************//**
Callback function when we initialize the FTS at the start up
time. It recovers Doc IDs that have not sync-ed to the auxiliary
table, and require to bring them back into FTS index.
@return: always returns TRUE */
static
ibool
fts_init_recover_doc(
/*=================*/
	void*	row,			/*!< in: sel_node_t* */
	void*	user_arg)		/*!< in: fts cache */
{

	fts_doc_t       doc;
	ulint		doc_len = 0;
	ulint		field_no = 0;
	fts_get_doc_t*  get_doc = static_cast<fts_get_doc_t*>(user_arg);
	doc_id_t	doc_id = FTS_NULL_DOC_ID;
	sel_node_t*	node = static_cast<sel_node_t*>(row);
	que_node_t*	exp = node->select_list;
	fts_cache_t*	cache = get_doc->cache;
	st_mysql_ftparser*	parser = get_doc->index_cache->index->parser;

	fts_doc_init(&doc);
	doc.found = TRUE;

	ut_ad(cache);

	/* Copy each indexed column content into doc->text.f_str */
	while (exp) {
		dfield_t*	dfield = que_node_get_val(exp);
		ulint		len = dfield_get_len(dfield);

		if (field_no == 0) {
			dtype_t*        type = dfield_get_type(dfield);
			void*           data = dfield_get_data(dfield);

			ut_a(dtype_get_mtype(type) == DATA_INT);

			doc_id = static_cast<doc_id_t>(mach_read_from_8(
				static_cast<const byte*>(data)));

			field_no++;
			exp = que_node_get_next(exp);
			continue;
		}

		if (len == UNIV_SQL_NULL) {
			exp = que_node_get_next(exp);
			continue;
		}

		ut_ad(get_doc);

		if (!get_doc->index_cache->charset) {
			get_doc->index_cache->charset = fts_get_charset(
				dfield->type.prtype);
		}

		doc.charset = get_doc->index_cache->charset;

		if (dfield_is_ext(dfield)) {
			dict_table_t*	table = cache->sync->table;

			doc.text.f_str = btr_copy_externally_stored_field(
				&doc.text.f_len,
				static_cast<byte*>(dfield_get_data(dfield)),
				table->space->zip_size(), len,
				static_cast<mem_heap_t*>(doc.self_heap->arg));
		} else {
			doc.text.f_str = static_cast<byte*>(
				dfield_get_data(dfield));

			doc.text.f_len = len;
		}

		if (field_no == 1) {
			fts_tokenize_document(&doc, NULL, parser);
		} else {
			fts_tokenize_document_next(&doc, doc_len, NULL, parser);
		}

		exp = que_node_get_next(exp);

		doc_len += (exp) ? len + 1 : len;

		field_no++;
	}

	fts_cache_add_doc(cache, get_doc->index_cache, doc_id, doc.tokens);

	fts_doc_free(&doc);

	cache->added++;

	if (doc_id >= cache->next_doc_id) {
		cache->next_doc_id = doc_id + 1;
	}

	return(TRUE);
}

/**********************************************************************//**
This function brings FTS index in sync when FTS index is first
used. There are documents that have not yet sync-ed to auxiliary
tables from last server abnormally shutdown, we will need to bring
such document into FTS cache before any further operations
@return TRUE if all OK */
ibool
fts_init_index(
/*===========*/
	dict_table_t*	table,		/*!< in: Table with FTS */
	ibool		has_cache_lock)	/*!< in: Whether we already have
					cache lock */
{
	dict_index_t*   index;
	doc_id_t        start_doc;
	fts_get_doc_t*  get_doc = NULL;
	fts_cache_t*    cache = table->fts->cache;
	bool		need_init = false;

	ut_ad(!mutex_own(&dict_sys.mutex));

	/* First check cache->get_docs is initialized */
	if (!has_cache_lock) {
		rw_lock_x_lock(&cache->lock);
	}

	rw_lock_x_lock(&cache->init_lock);
	if (cache->get_docs == NULL) {
		cache->get_docs = fts_get_docs_create(cache);
	}
	rw_lock_x_unlock(&cache->init_lock);

	if (table->fts->added_synced) {
		goto func_exit;
	}

	need_init = true;

	start_doc = cache->synced_doc_id;

	if (!start_doc) {
		fts_cmp_set_sync_doc_id(table, 0, TRUE, &start_doc);
		cache->synced_doc_id = start_doc;
	}

	/* No FTS index, this is the case when previous FTS index
	dropped, and we re-initialize the Doc ID system for subsequent
	insertion */
	if (ib_vector_is_empty(cache->get_docs)) {
		index = table->fts_doc_id_index;

		ut_a(index);

		fts_doc_fetch_by_doc_id(NULL, start_doc, index,
					FTS_FETCH_DOC_BY_ID_LARGE,
					fts_init_get_doc_id, cache);
	} else {
		if (table->fts->cache->stopword_info.status
		    & STOPWORD_NOT_INIT) {
			fts_load_stopword(table, NULL, NULL, NULL, TRUE, TRUE);
		}

		for (ulint i = 0; i < ib_vector_size(cache->get_docs); ++i) {
			get_doc = static_cast<fts_get_doc_t*>(
				ib_vector_get(cache->get_docs, i));

			index = get_doc->index_cache->index;

			fts_doc_fetch_by_doc_id(NULL, start_doc, index,
						FTS_FETCH_DOC_BY_ID_LARGE,
						fts_init_recover_doc, get_doc);
		}
	}

	table->fts->added_synced = true;

	fts_get_docs_clear(cache->get_docs);

func_exit:
	if (!has_cache_lock) {
		rw_lock_x_unlock(&cache->lock);
	}

	if (need_init) {
		mutex_enter(&dict_sys.mutex);
		/* Register the table with the optimize thread. */
		fts_optimize_add_table(table);
		mutex_exit(&dict_sys.mutex);
	}

	return(TRUE);
}

/** Check if the all the auxillary tables associated with FTS index are in
consistent state. For now consistency is check only by ensuring
index->page_no != FIL_NULL
@param[out]	base_table	table has host fts index
@param[in,out]	trx		trx handler */
void
fts_check_corrupt(
	dict_table_t*	base_table,
	trx_t*		trx)
{
	bool		sane = true;
	fts_table_t	fts_table;

	/* Iterate over the common table and check for their sanity. */
	FTS_INIT_FTS_TABLE(&fts_table, NULL, FTS_COMMON_TABLE, base_table);

	for (ulint i = 0; fts_common_tables[i] != NULL && sane; ++i) {

		char	table_name[MAX_FULL_NAME_LEN];

		fts_table.suffix = fts_common_tables[i];
		fts_get_table_name(&fts_table, table_name);

		dict_table_t*	aux_table = dict_table_open_on_name(
			table_name, true, FALSE, DICT_ERR_IGNORE_NONE);

		if (aux_table == NULL) {
			dict_set_corrupted(
				dict_table_get_first_index(base_table),
				trx, "FTS_SANITY_CHECK");
			ut_ad(base_table->corrupted == TRUE);
			sane = false;
			continue;
		}

		for (dict_index_t*	aux_table_index =
			UT_LIST_GET_FIRST(aux_table->indexes);
		     aux_table_index != NULL;
		     aux_table_index =
			UT_LIST_GET_NEXT(indexes, aux_table_index)) {

			/* Check if auxillary table needed for FTS is sane. */
			if (aux_table_index->page == FIL_NULL) {
				dict_set_corrupted(
					dict_table_get_first_index(base_table),
					trx, "FTS_SANITY_CHECK");
				ut_ad(base_table->corrupted == TRUE);
				sane = false;
			}
		}

		dict_table_close(aux_table, FALSE, FALSE);
	}
}<|MERGE_RESOLUTION|>--- conflicted
+++ resolved
@@ -3666,16 +3666,6 @@
 
 	if (!page_is_empty(btr_pcur_get_page(&pcur))) {
 		const rec_t*    rec = NULL;
-<<<<<<< HEAD
-=======
-		offset_t	offsets_[REC_OFFS_NORMAL_SIZE];
-		offset_t*	offsets = offsets_;
-		mem_heap_t*	heap = NULL;
-		ulint		len;
-		const void*	data;
-
-		rec_offs_init(offsets_);
->>>>>>> 3466b47b
 
 		do {
 			rec = btr_pcur_get_rec(&pcur);
@@ -5163,9 +5153,8 @@
 fts_get_doc_id_from_rec(
 	const rec_t*		rec,
 	const dict_index_t*	index,
-	const ulint*		offsets)
-{
-<<<<<<< HEAD
+	const offset_t*		offsets)
+{
 	ulint f = dict_col_get_index_pos(
 		&index->table->cols[index->table->fts->doc_col], index);
 	ulint len;
@@ -5173,39 +5162,6 @@
 		rec_get_nth_field(rec, offsets, f, &len));
 	ut_ad(len == 8);
 	return doc_id;
-=======
-	ulint		len;
-	const byte*	data;
-	ulint		col_no;
-	doc_id_t	doc_id = 0;
-	offset_t	offsets_[REC_OFFS_NORMAL_SIZE];
-	offset_t*	offsets = offsets_;
-	mem_heap_t*	my_heap = heap;
-
-	ut_a(table->fts->doc_col != ULINT_UNDEFINED);
-
-	rec_offs_init(offsets_);
-
-	offsets = rec_get_offsets(
-		rec, index, offsets, true, ULINT_UNDEFINED, &my_heap);
-
-	col_no = dict_col_get_index_pos(
-		&table->cols[table->fts->doc_col], index);
-
-	ut_ad(col_no != ULINT_UNDEFINED);
-
-	data = rec_get_nth_field(rec, offsets, col_no, &len);
-
-	ut_a(len == 8);
-	ut_ad(8 == sizeof(doc_id));
-	doc_id = static_cast<doc_id_t>(mach_read_from_8(data));
-
-	if (my_heap && !heap) {
-		mem_heap_free(my_heap);
-	}
-
-	return(doc_id);
->>>>>>> 3466b47b
 }
 
 /*********************************************************************//**
