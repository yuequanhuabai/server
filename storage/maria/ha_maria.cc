--- conflicted
+++ resolved
@@ -2838,16 +2838,10 @@
 {
   DBUG_ENTER("reset_thd_trn");
   THD_TRN= NULL;
-<<<<<<< HEAD
   MARIA_HA *next;
   for (MARIA_HA *table= first_table; table ; table= next)
   {
     next= table->trn_next;
-    _ma_reset_trn_for_table(table);
-=======
-  for (MARIA_HA *table= first_table; table ;
-       table= table->trn_next)
-  {
     _ma_reset_trn_for_table(table);
 
     /*
@@ -2860,7 +2854,6 @@
       DBUG_ASSERT(table->s->chst_invalidator != NULL);
       (*table->s->chst_invalidator)(table->s->data_file_name.str);
     }
->>>>>>> 2842c369
   }
   DBUG_VOID_RETURN;
 }
@@ -3334,10 +3327,7 @@
   MARIA_HA *used_instances= (MARIA_HA*) trn->used_instances;
   DBUG_ENTER("maria_commit");
 
-<<<<<<< HEAD
   DBUG_ASSERT(trnman_has_locked_tables(trn) == 0);
-=======
->>>>>>> 2842c369
   trnman_reset_locked_tables(trn, 0);
   trnman_set_flags(trn, trnman_get_flags(trn) & ~TRN_STATE_INFO_LOGGED);
 
