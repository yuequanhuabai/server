/* Copyright (C) 2000 MySQL AB & MySQL Finland AB & TCX DataKonsult AB

   This program is free software; you can redistribute it and/or modify
   it under the terms of the GNU General Public License as published by
   the Free Software Foundation; either version 2 of the License, or
   (at your option) any later version.

   This program is distributed in the hope that it will be useful,
   but WITHOUT ANY WARRANTY; without even the implied warranty of
   MERCHANTABILITY or FITNESS FOR A PARTICULAR PURPOSE.  See the
   GNU General Public License for more details.

   You should have received a copy of the GNU General Public License
   along with this program; if not, write to the Free Software
   Foundation, Inc., 59 Temple Place, Suite 330, Boston, MA  02111-1307  USA */

/*
  Creates a index for a database by reading keys, sorting them and outputing
  them in sorted order through SORT_INFO functions.
*/

#include "fulltext.h"
#if defined(MSDOS) || defined(__WIN__)
#include <fcntl.h>
#else
#include <stddef.h>
#endif
#include <queues.h>

/* static variables */

#undef MIN_SORT_MEMORY
#undef MYF_RW
#undef DISK_BUFFER_SIZE

#define MERGEBUFF 15
#define MERGEBUFF2 31
#define MIN_SORT_MEMORY (4096-MALLOC_OVERHEAD)
#define MYF_RW  MYF(MY_NABP | MY_WME | MY_WAIT_IF_FULL)
#define DISK_BUFFER_SIZE (IO_SIZE*16)


/*
 Pointers of functions for store and read keys from temp file
*/

extern void print_error _VARARGS((const char *fmt,...));

/* Functions defined in this file */

static ha_rows NEAR_F find_all_keys(MI_SORT_PARAM *info,uint keys,
                                    uchar **sort_keys,
                                    DYNAMIC_ARRAY *buffpek,int *maxbuffer,
                                    IO_CACHE *tempfile,
                                    IO_CACHE *tempfile_for_exceptions);
static int NEAR_F write_keys(MI_SORT_PARAM *info,uchar **sort_keys,
                             uint count, BUFFPEK *buffpek,IO_CACHE *tempfile);
static int NEAR_F write_key(MI_SORT_PARAM *info, uchar *key,
			    IO_CACHE *tempfile);
static int NEAR_F write_index(MI_SORT_PARAM *info,uchar * *sort_keys,
                              uint count);
static int NEAR_F merge_many_buff(MI_SORT_PARAM *info,uint keys,
                                  uchar * *sort_keys,
                                  BUFFPEK *buffpek,int *maxbuffer,
                                  IO_CACHE *t_file);
static uint NEAR_F read_to_buffer(IO_CACHE *fromfile,BUFFPEK *buffpek,
                                  uint sort_length);
static int NEAR_F merge_buffers(MI_SORT_PARAM *info,uint keys,
                                IO_CACHE *from_file, IO_CACHE *to_file,
                                uchar * *sort_keys, BUFFPEK *lastbuff,
                                BUFFPEK *Fb, BUFFPEK *Tb);
static int NEAR_F merge_index(MI_SORT_PARAM *,uint,uchar **,BUFFPEK *, int,
                              IO_CACHE *);
static int flush_ft_buf(MI_SORT_PARAM *info);

static int NEAR_F write_keys_varlen(MI_SORT_PARAM *info,uchar **sort_keys,
                                    uint count, BUFFPEK *buffpek,
                                    IO_CACHE *tempfile);
static uint NEAR_F read_to_buffer_varlen(IO_CACHE *fromfile,BUFFPEK *buffpek,
                                         uint sort_length);
static int NEAR_F write_merge_key(MI_SORT_PARAM *info, IO_CACHE *to_file,
                                  char *key, uint sort_length, uint count);
static int NEAR_F write_merge_key_varlen(MI_SORT_PARAM *info,
					 IO_CACHE *to_file,
					 char* key, uint sort_length,
					 uint count);
static inline int
my_var_write(MI_SORT_PARAM *info, IO_CACHE *to_file, byte *bufs);

/*
  Creates a index of sorted keys

  SYNOPSIS
    _create_index_by_sort()
    info		Sort parameters
    no_messages		Set to 1 if no output
    sortbuff_size	Size if sortbuffer to allocate

  RESULT
    0	ok
   <> 0 Error
*/

int _create_index_by_sort(MI_SORT_PARAM *info,my_bool no_messages,
			  ulong sortbuff_size)
{
  int error,maxbuffer,skr;
  uint memavl,old_memavl,keys,sort_length;
  DYNAMIC_ARRAY buffpek;
  ha_rows records;
  uchar **sort_keys;
  IO_CACHE tempfile, tempfile_for_exceptions;
  DBUG_ENTER("_create_index_by_sort");
  DBUG_PRINT("enter",("sort_length: %d", info->key_length));

  if (info->keyinfo->flag & HA_VAR_LENGTH_KEY)
  {
    info->write_keys=write_keys_varlen;
    info->read_to_buffer=read_to_buffer_varlen;
    info->write_key=write_merge_key_varlen;
  }
  else
  {
    info->write_keys=write_keys;
    info->read_to_buffer=read_to_buffer;
    info->write_key=write_merge_key;
  }

  my_b_clear(&tempfile);
  my_b_clear(&tempfile_for_exceptions);
  bzero((char*) &buffpek,sizeof(buffpek));
  sort_keys= (uchar **) NULL; error= 1;
  maxbuffer=1;

  memavl=max(sortbuff_size,MIN_SORT_MEMORY);
  records=	info->sort_info->max_records;
  sort_length=	info->key_length;
  LINT_INIT(keys);

  while (memavl >= MIN_SORT_MEMORY)
  {
    if ((my_off_t) (records+1)*(sort_length+sizeof(char*)) <=
	(my_off_t) memavl)
      keys= records+1;
    else
      do
      {
	skr=maxbuffer;
	if (memavl < sizeof(BUFFPEK)*(uint) maxbuffer ||
	    (keys=(memavl-sizeof(BUFFPEK)*(uint) maxbuffer)/
             (sort_length+sizeof(char*))) <= 1 ||
            keys < (uint) maxbuffer)
	{
	  mi_check_print_error(info->sort_info->param,
			       "sort_buffer_size is to small");
	  goto err;
	}
      }
      while ((maxbuffer= (int) (records/(keys-1)+1)) != skr);

    if ((sort_keys=(uchar **)my_malloc(keys*(sort_length+sizeof(char*))+
				       HA_FT_MAXBYTELEN, MYF(0))))
    {
      if (my_init_dynamic_array(&buffpek, sizeof(BUFFPEK), maxbuffer,
			     maxbuffer/2))
      {
	my_free((gptr) sort_keys,MYF(0));
        sort_keys= 0;
      }
      else
	break;
    }
    old_memavl=memavl;
    if ((memavl=memavl/4*3) < MIN_SORT_MEMORY && old_memavl > MIN_SORT_MEMORY)
      memavl=MIN_SORT_MEMORY;
  }
  if (memavl < MIN_SORT_MEMORY)
  {
    mi_check_print_error(info->sort_info->param,"Sort buffer to small"); /* purecov: tested */
    goto err; /* purecov: tested */
  }
  (*info->lock_in_memory)(info->sort_info->param);/* Everything is allocated */

  if (!no_messages)
    printf("  - Searching for keys, allocating buffer for %d keys\n",keys);

  if ((records=find_all_keys(info,keys,sort_keys,&buffpek,&maxbuffer,
                                  &tempfile,&tempfile_for_exceptions))
      == HA_POS_ERROR)
    goto err; /* purecov: tested */
  if (maxbuffer == 0)
  {
    if (!no_messages)
      printf("  - Dumping %lu keys\n", (ulong) records);
    if (write_index(info,sort_keys, (uint) records))
      goto err; /* purecov: inspected */
  }
  else
  {
    keys=(keys*(sort_length+sizeof(char*)))/sort_length;
    if (maxbuffer >= MERGEBUFF2)
    {
      if (!no_messages)
	printf("  - Merging %lu keys\n", (ulong) records); /* purecov: tested */
      if (merge_many_buff(info,keys,sort_keys,
                  dynamic_element(&buffpek,0,BUFFPEK *),&maxbuffer,&tempfile))
	goto err;				/* purecov: inspected */
    }
    if (flush_io_cache(&tempfile) ||
	reinit_io_cache(&tempfile,READ_CACHE,0L,0,0))
      goto err;					/* purecov: inspected */
    if (!no_messages)
      printf("  - Last merge and dumping keys\n"); /* purecov: tested */
    if (merge_index(info,keys,sort_keys,dynamic_element(&buffpek,0,BUFFPEK *),
                    maxbuffer,&tempfile))
      goto err;					/* purecov: inspected */
  }

  if (flush_ft_buf(info) || flush_pending_blocks(info))
    goto err;

  if (my_b_inited(&tempfile_for_exceptions))
  {
    MI_INFO *index=info->sort_info->info;
    uint     keyno=info->key;
    uint     key_length, ref_length=index->s->rec_reflength;

    if (!no_messages)
      printf("  - Adding exceptions\n"); /* purecov: tested */
    if (flush_io_cache(&tempfile_for_exceptions) ||
	reinit_io_cache(&tempfile_for_exceptions,READ_CACHE,0L,0,0))
      goto err;

    while (!my_b_read(&tempfile_for_exceptions,(byte*)&key_length,
		      sizeof(key_length))
        && !my_b_read(&tempfile_for_exceptions,(byte*)sort_keys,
		      (uint) key_length))
    {
	if (_mi_ck_write(index,keyno,(uchar*) sort_keys,key_length-ref_length))
	  goto err;
    }
  }

  error =0;

err:
  if (sort_keys)
    my_free((gptr) sort_keys,MYF(0));
  delete_dynamic(&buffpek);
  close_cached_file(&tempfile);
  close_cached_file(&tempfile_for_exceptions);

  DBUG_RETURN(error ? -1 : 0);
} /* _create_index_by_sort */


/* Search after all keys and place them in a temp. file */

static ha_rows NEAR_F find_all_keys(MI_SORT_PARAM *info, uint keys,
				    uchar **sort_keys, DYNAMIC_ARRAY *buffpek,
				    int *maxbuffer, IO_CACHE *tempfile,
				    IO_CACHE *tempfile_for_exceptions)
{
  int error;
  uint idx;
  DBUG_ENTER("find_all_keys");

  idx=error=0;
  sort_keys[0]=(uchar*) (sort_keys+keys);

  while (!(error=(*info->key_read)(info,sort_keys[idx])))
  {
    if (info->real_key_length > info->key_length)
    {
      if (write_key(info,sort_keys[idx],tempfile_for_exceptions))
        DBUG_RETURN(HA_POS_ERROR);		/* purecov: inspected */
      continue;
    }

    if (++idx == keys)
    {
      if (info->write_keys(info,sort_keys,idx-1,(BUFFPEK *)alloc_dynamic(buffpek),
		     tempfile))
      DBUG_RETURN(HA_POS_ERROR);		/* purecov: inspected */

      sort_keys[0]=(uchar*) (sort_keys+keys);
      memcpy(sort_keys[0],sort_keys[idx-1],(size_t) info->key_length);
      idx=1;
    }
    sort_keys[idx]=sort_keys[idx-1]+info->key_length;
  }
  if (error > 0)
    DBUG_RETURN(HA_POS_ERROR);		/* Aborted by get_key */ /* purecov: inspected */
  if (buffpek->elements)
  {
    if (info->write_keys(info,sort_keys,idx,(BUFFPEK *)alloc_dynamic(buffpek),
		   tempfile))
      DBUG_RETURN(HA_POS_ERROR);		/* purecov: inspected */
    *maxbuffer=buffpek->elements-1;
  }
  else
    *maxbuffer=0;

  DBUG_RETURN((*maxbuffer)*(keys-1)+idx);
} /* find_all_keys */


#ifdef THREAD
/* Search after all keys and place them in a temp. file */

pthread_handler_t thr_find_all_keys(void *arg)
{
  MI_SORT_PARAM *sort_param= (MI_SORT_PARAM*) arg;
  int error;
  uint memavl,old_memavl,keys,sort_length;
  uint idx, maxbuffer;
  uchar **sort_keys=0;

  LINT_INIT(keys);

  error=1;

  if (my_thread_init())
    goto err;
  DBUG_ENTER("thr_find_all_keys");
  DBUG_PRINT("enter", ("master: %d", sort_param->master));
  if (sort_param->sort_info->got_error)
    goto err;

<<<<<<< HEAD
  if (sort_param->keyinfo->flag && HA_VAR_LENGTH_KEY)
=======
  if (info->keyinfo->flag & HA_VAR_LENGTH_KEY)
>>>>>>> 5742b2bf
  {
    sort_param->write_keys=     write_keys_varlen;
    sort_param->read_to_buffer= read_to_buffer_varlen;
    sort_param->write_key=      write_merge_key_varlen;
  }
  else
  {
    sort_param->write_keys=     write_keys;
    sort_param->read_to_buffer= read_to_buffer;
    sort_param->write_key=      write_merge_key;
  }

  my_b_clear(&sort_param->tempfile);
  my_b_clear(&sort_param->tempfile_for_exceptions);
  bzero((char*) &sort_param->buffpek, sizeof(sort_param->buffpek));
  bzero((char*) &sort_param->unique,  sizeof(sort_param->unique));
  sort_keys= (uchar **) NULL;

  memavl=       max(sort_param->sortbuff_size, MIN_SORT_MEMORY);
  idx=          sort_param->sort_info->max_records;
  sort_length=  sort_param->key_length;
  maxbuffer=    1;

  while (memavl >= MIN_SORT_MEMORY)
  {
    if ((my_off_t) (idx+1)*(sort_length+sizeof(char*)) <=
        (my_off_t) memavl)
      keys= idx+1;
    else
    {
      uint skr;
      do
      {
        skr=maxbuffer;
        if (memavl < sizeof(BUFFPEK)*maxbuffer ||
            (keys=(memavl-sizeof(BUFFPEK)*maxbuffer)/
             (sort_length+sizeof(char*))) <= 1 ||
            keys < (uint) maxbuffer)
        {
          mi_check_print_error(sort_param->sort_info->param,
                               "sort_buffer_size is to small");
          goto err;
        }
      }
      while ((maxbuffer= (int) (idx/(keys-1)+1)) != skr);
    }
    if ((sort_keys= (uchar**)
         my_malloc(keys*(sort_length+sizeof(char*))+
                   ((sort_param->keyinfo->flag & HA_FULLTEXT) ?
                    HA_FT_MAXBYTELEN : 0), MYF(0))))
    {
      if (my_init_dynamic_array(&sort_param->buffpek, sizeof(BUFFPEK),
				maxbuffer, maxbuffer/2))
      {
        my_free((gptr) sort_keys,MYF(0));
        sort_keys= (uchar **) NULL; /* for err: label */
      }
      else
        break;
    }
    old_memavl=memavl;
    if ((memavl=memavl/4*3) < MIN_SORT_MEMORY && old_memavl > MIN_SORT_MEMORY)
      memavl=MIN_SORT_MEMORY;
  }
  if (memavl < MIN_SORT_MEMORY)
  {
    mi_check_print_error(sort_param->sort_info->param, "Sort buffer too small");
    goto err; /* purecov: tested */
  }

  if (sort_param->sort_info->param->testflag & T_VERBOSE)
    printf("Key %d - Allocating buffer for %d keys\n",
           sort_param->key + 1, keys);
  sort_param->sort_keys= sort_keys;

  idx=error=0;
  sort_keys[0]=(uchar*) (sort_keys+keys);

  DBUG_PRINT("info", ("reading keys"));
  while (!(error= sort_param->sort_info->got_error) &&
         !(error= (*sort_param->key_read)(sort_param, sort_keys[idx])))
  {
    if (sort_param->real_key_length > sort_param->key_length)
    {
      if (write_key(sort_param, sort_keys[idx],
                    &sort_param->tempfile_for_exceptions))
        goto err;
      continue;
    }

    if (++idx == keys)
    {
      if (sort_param->write_keys(sort_param, sort_keys, idx - 1,
                                 (BUFFPEK*) alloc_dynamic(&sort_param->buffpek),
                                 &sort_param->tempfile))
        goto err;
      sort_keys[0]=(uchar*) (sort_keys+keys);
      memcpy(sort_keys[0], sort_keys[idx - 1], (size_t) sort_param->key_length);
      idx=1;
    }
    sort_keys[idx]= sort_keys[idx - 1] + sort_param->key_length;
  }
  if (error > 0)
    goto err;
  if (sort_param->buffpek.elements)
  {
    if (sort_param->write_keys(sort_param, sort_keys, idx,
                               (BUFFPEK*) alloc_dynamic(&sort_param->buffpek),
                               &sort_param->tempfile))
      goto err;
    sort_param->keys= (sort_param->buffpek.elements - 1) * (keys - 1) + idx;
  }
  else
    sort_param->keys= idx;

  sort_param->sort_keys_length= keys;
  goto ok;

err:
  DBUG_PRINT("error", ("got some error"));
  sort_param->sort_info->got_error= 1; /* no need to protect with a mutex */
  if (sort_keys)
    my_free((gptr) sort_keys,MYF(0));
  sort_param->sort_keys= 0;
  delete_dynamic(& sort_param->buffpek);
  close_cached_file(&sort_param->tempfile);
  close_cached_file(&sort_param->tempfile_for_exceptions);

ok:
  free_root(&sort_param->wordroot, MYF(0));
  /*
    Detach from the share if the writer is involved. Avoid others to
    be blocked. This includes a flush of the write buffer. This will
    also indicate EOF to the readers.
  */
  if (sort_param->sort_info->info->rec_cache.share)
    remove_io_thread(&sort_param->sort_info->info->rec_cache);

  /* Readers detach from the share if any. Avoid others to be blocked. */
  if (sort_param->read_cache.share)
    remove_io_thread(&sort_param->read_cache);

  pthread_mutex_lock(&sort_param->sort_info->mutex);
  if (!--sort_param->sort_info->threads_running)
    pthread_cond_signal(&sort_param->sort_info->cond);
  pthread_mutex_unlock(&sort_param->sort_info->mutex);

  DBUG_PRINT("exit", ("======== ending thread ========"));
  my_thread_end();
  return NULL;
}


int thr_write_keys(MI_SORT_PARAM *sort_param)
{
  SORT_INFO *sort_info=sort_param->sort_info;
  MI_CHECK *param=sort_info->param;
  ulong length, keys;
  ulong *rec_per_key_part=param->rec_per_key_part;
  int got_error=sort_info->got_error;
  uint i;
  MI_INFO *info=sort_info->info;
  MYISAM_SHARE *share=info->s;
  MI_SORT_PARAM *sinfo;
  byte *mergebuf=0;
  DBUG_ENTER("thr_write_keys");
  LINT_INIT(length);

  for (i= 0, sinfo= sort_param ;
       i < sort_info->total_keys ;
       i++, rec_per_key_part+=sinfo->keyinfo->keysegs, sinfo++)
  {
    if (!sinfo->sort_keys)
    {
      got_error=1;
      my_free(mi_get_rec_buff_ptr(info, sinfo->rec_buff),
              MYF(MY_ALLOW_ZERO_PTR));
      continue;
    }
    if (!got_error)
    {
      mi_set_key_active(share->state.key_map, sinfo->key);
      if (!sinfo->buffpek.elements)
      {
        if (param->testflag & T_VERBOSE)
        {
          printf("Key %d  - Dumping %u keys\n",sinfo->key+1, sinfo->keys);
          fflush(stdout);
        }
        if (write_index(sinfo, sinfo->sort_keys, sinfo->keys) ||
            flush_ft_buf(sinfo) || flush_pending_blocks(sinfo))
          got_error=1;
      }
      if (!got_error && param->testflag & T_STATISTICS)
        update_key_parts(sinfo->keyinfo, rec_per_key_part, sinfo->unique,
                         param->stats_method == MI_STATS_METHOD_IGNORE_NULLS?
                         sinfo->notnull: NULL,
                         (ulonglong) info->state->records);
    }
    my_free((gptr) sinfo->sort_keys,MYF(0));
    my_free(mi_get_rec_buff_ptr(info, sinfo->rec_buff),
	    MYF(MY_ALLOW_ZERO_PTR));
    sinfo->sort_keys=0;
  }

  for (i= 0, sinfo= sort_param ;
       i < sort_info->total_keys ;
       i++,
	 delete_dynamic(&sinfo->buffpek),
	 close_cached_file(&sinfo->tempfile),
	 close_cached_file(&sinfo->tempfile_for_exceptions),
	 sinfo++)
  {
    if (got_error)
      continue;
    if (sinfo->keyinfo->flag & HA_VAR_LENGTH_KEY)
    {
      sinfo->write_keys=write_keys_varlen;
      sinfo->read_to_buffer=read_to_buffer_varlen;
      sinfo->write_key=write_merge_key_varlen;
    }
    else
    {
      sinfo->write_keys=write_keys;
      sinfo->read_to_buffer=read_to_buffer;
      sinfo->write_key=write_merge_key;
    }
    if (sinfo->buffpek.elements)
    {
      uint maxbuffer=sinfo->buffpek.elements-1;
      if (!mergebuf)
      {
        length=param->sort_buffer_length;
        while (length >= MIN_SORT_MEMORY && !mergebuf)
        {
          mergebuf=my_malloc(length, MYF(0));
          length=length*3/4;
        }
        if (!mergebuf)
        {
          got_error=1;
          continue;
        }
      }
      keys=length/sinfo->key_length;
      if (maxbuffer >= MERGEBUFF2)
      {
        if (param->testflag & T_VERBOSE)
          printf("Key %d  - Merging %u keys\n",sinfo->key+1, sinfo->keys);
        if (merge_many_buff(sinfo, keys, (uchar **)mergebuf,
			    dynamic_element(&sinfo->buffpek, 0, BUFFPEK *),
			    (int*) &maxbuffer, &sinfo->tempfile))
        {
          got_error=1;
          continue;
        }
      }
      if (flush_io_cache(&sinfo->tempfile) ||
          reinit_io_cache(&sinfo->tempfile,READ_CACHE,0L,0,0))
      {
        got_error=1;
        continue;
      }
      if (param->testflag & T_VERBOSE)
        printf("Key %d  - Last merge and dumping keys\n", sinfo->key+1);
      if (merge_index(sinfo, keys, (uchar **)mergebuf,
                      dynamic_element(&sinfo->buffpek,0,BUFFPEK *),
                      maxbuffer,&sinfo->tempfile) ||
          flush_ft_buf(sinfo) ||
	  flush_pending_blocks(sinfo))
      {
        got_error=1;
        continue;
      }
    }
    if (my_b_inited(&sinfo->tempfile_for_exceptions))
    {
      uint key_length;

      if (param->testflag & T_VERBOSE)
        printf("Key %d  - Dumping 'long' keys\n", sinfo->key+1);

      if (flush_io_cache(&sinfo->tempfile_for_exceptions) ||
          reinit_io_cache(&sinfo->tempfile_for_exceptions,READ_CACHE,0L,0,0))
      {
        got_error=1;
        continue;
      }

      while (!got_error &&
	     !my_b_read(&sinfo->tempfile_for_exceptions,(byte*)&key_length,
			sizeof(key_length)))
      {
        byte ft_buf[HA_FT_MAXBYTELEN + HA_FT_WLEN + 10];
        if (key_length > sizeof(ft_buf) ||
            my_b_read(&sinfo->tempfile_for_exceptions, (byte*)ft_buf,
                      (uint)key_length) ||
            _mi_ck_write(info, sinfo->key, (uchar*)ft_buf,
                         key_length - info->s->rec_reflength))
          got_error=1;
      }
    }
  }
  my_free((gptr) mergebuf,MYF(MY_ALLOW_ZERO_PTR));
  DBUG_RETURN(got_error);
}
#endif /* THREAD */

        /* Write all keys in memory to file for later merge */

static int NEAR_F write_keys(MI_SORT_PARAM *info, register uchar **sort_keys,
                             uint count, BUFFPEK *buffpek, IO_CACHE *tempfile)
{
  uchar **end;
  uint sort_length=info->key_length;
  DBUG_ENTER("write_keys");

  qsort2((byte*) sort_keys,count,sizeof(byte*),(qsort2_cmp) info->key_cmp,
         info);
  if (!my_b_inited(tempfile) &&
      open_cached_file(tempfile, my_tmpdir(info->tmpdir), "ST",
                       DISK_BUFFER_SIZE, info->sort_info->param->myf_rw))
    DBUG_RETURN(1); /* purecov: inspected */

  buffpek->file_pos=my_b_tell(tempfile);
  buffpek->count=count;

  for (end=sort_keys+count ; sort_keys != end ; sort_keys++)
  {
    if (my_b_write(tempfile,(byte*) *sort_keys,(uint) sort_length))
      DBUG_RETURN(1); /* purecov: inspected */
  }
  DBUG_RETURN(0);
} /* write_keys */


static inline int
my_var_write(MI_SORT_PARAM *info, IO_CACHE *to_file, byte *bufs)
{
  int err;
  uint16 len = _mi_keylength(info->keyinfo, (uchar*) bufs);

  /* The following is safe as this is a local file */
  if ((err= my_b_write(to_file, (byte*)&len, sizeof(len))))
    return (err);
  if ((err= my_b_write(to_file,bufs, (uint) len)))
    return (err);
  return (0);
}


static int NEAR_F write_keys_varlen(MI_SORT_PARAM *info,
				    register uchar **sort_keys,
                                    uint count, BUFFPEK *buffpek,
				    IO_CACHE *tempfile)
{
  uchar **end;
  int err;
  DBUG_ENTER("write_keys_varlen");

  qsort2((byte*) sort_keys,count,sizeof(byte*),(qsort2_cmp) info->key_cmp,
         info);
  if (!my_b_inited(tempfile) &&
      open_cached_file(tempfile, my_tmpdir(info->tmpdir), "ST",
                       DISK_BUFFER_SIZE, info->sort_info->param->myf_rw))
    DBUG_RETURN(1); /* purecov: inspected */

  buffpek->file_pos=my_b_tell(tempfile);
  buffpek->count=count;
  for (end=sort_keys+count ; sort_keys != end ; sort_keys++)
  {
    if ((err= my_var_write(info,tempfile, (byte*) *sort_keys)))
      DBUG_RETURN(err);
  }
  DBUG_RETURN(0);
} /* write_keys_varlen */


static int NEAR_F write_key(MI_SORT_PARAM *info, uchar *key,
			    IO_CACHE *tempfile)
{
  uint key_length=info->real_key_length;
  DBUG_ENTER("write_key");

  if (!my_b_inited(tempfile) &&
      open_cached_file(tempfile, my_tmpdir(info->tmpdir), "ST",
                       DISK_BUFFER_SIZE, info->sort_info->param->myf_rw))
    DBUG_RETURN(1);

  if (my_b_write(tempfile,(byte*)&key_length,sizeof(key_length)) ||
      my_b_write(tempfile,(byte*)key,(uint) key_length))
    DBUG_RETURN(1);
  DBUG_RETURN(0);
} /* write_key */


/* Write index */

static int NEAR_F write_index(MI_SORT_PARAM *info, register uchar **sort_keys,
                              register uint count)
{
  DBUG_ENTER("write_index");

  qsort2((gptr) sort_keys,(size_t) count,sizeof(byte*),
        (qsort2_cmp) info->key_cmp,info);
  while (count--)
  {
    if ((*info->key_write)(info,*sort_keys++))
      DBUG_RETURN(-1); /* purecov: inspected */
  }
  DBUG_RETURN(0);
} /* write_index */


        /* Merge buffers to make < MERGEBUFF2 buffers */

static int NEAR_F merge_many_buff(MI_SORT_PARAM *info, uint keys,
                                  uchar **sort_keys, BUFFPEK *buffpek,
                                  int *maxbuffer, IO_CACHE *t_file)
{
  register int i;
  IO_CACHE t_file2, *from_file, *to_file, *temp;
  BUFFPEK *lastbuff;
  DBUG_ENTER("merge_many_buff");

  if (*maxbuffer < MERGEBUFF2)
    DBUG_RETURN(0);                             /* purecov: inspected */
  if (flush_io_cache(t_file) ||
      open_cached_file(&t_file2,my_tmpdir(info->tmpdir),"ST",
                       DISK_BUFFER_SIZE, info->sort_info->param->myf_rw))
    DBUG_RETURN(1);                             /* purecov: inspected */

  from_file= t_file ; to_file= &t_file2;
  while (*maxbuffer >= MERGEBUFF2)
  {
    reinit_io_cache(from_file,READ_CACHE,0L,0,0);
    reinit_io_cache(to_file,WRITE_CACHE,0L,0,0);
    lastbuff=buffpek;
    for (i=0 ; i <= *maxbuffer-MERGEBUFF*3/2 ; i+=MERGEBUFF)
    {
      if (merge_buffers(info,keys,from_file,to_file,sort_keys,lastbuff++,
                        buffpek+i,buffpek+i+MERGEBUFF-1))
        break; /* purecov: inspected */
    }
    if (merge_buffers(info,keys,from_file,to_file,sort_keys,lastbuff++,
                      buffpek+i,buffpek+ *maxbuffer))
      break; /* purecov: inspected */
    if (flush_io_cache(to_file))
      break;                                    /* purecov: inspected */
    temp=from_file; from_file=to_file; to_file=temp;
    *maxbuffer= (int) (lastbuff-buffpek)-1;
  }
  close_cached_file(to_file);                   /* This holds old result */
  if (to_file == t_file)
    *t_file=t_file2;                            /* Copy result file */

  DBUG_RETURN(*maxbuffer >= MERGEBUFF2);        /* Return 1 if interrupted */
} /* merge_many_buff */


/*
   Read data to buffer

  SYNOPSIS
    read_to_buffer()
    fromfile		File to read from
    buffpek		Where to read from
    sort_length		max length to read
  RESULT
    > 0	Ammount of bytes read
    -1	Error
*/

static uint NEAR_F read_to_buffer(IO_CACHE *fromfile, BUFFPEK *buffpek,
                                  uint sort_length)
{
  register uint count;
  uint length;

  if ((count=(uint) min((ha_rows) buffpek->max_keys,buffpek->count)))
  {
    if (my_pread(fromfile->file,(byte*) buffpek->base,
                 (length= sort_length*count),buffpek->file_pos,MYF_RW))
      return((uint) -1);                        /* purecov: inspected */
    buffpek->key=buffpek->base;
    buffpek->file_pos+= length;                 /* New filepos */
    buffpek->count-=    count;
    buffpek->mem_count= count;
  }
  return (count*sort_length);
} /* read_to_buffer */

static uint NEAR_F read_to_buffer_varlen(IO_CACHE *fromfile, BUFFPEK *buffpek,
                                         uint sort_length)
{
  register uint count;
  uint16 length_of_key = 0;
  uint idx;
  uchar *buffp;

  if ((count=(uint) min((ha_rows) buffpek->max_keys,buffpek->count)))
  {
    buffp = buffpek->base;

    for (idx=1;idx<=count;idx++)
    {
      if (my_pread(fromfile->file,(byte*)&length_of_key,sizeof(length_of_key),
                   buffpek->file_pos,MYF_RW))
        return((uint) -1);
      buffpek->file_pos+=sizeof(length_of_key);
      if (my_pread(fromfile->file,(byte*) buffp,length_of_key,
                   buffpek->file_pos,MYF_RW))
        return((uint) -1);
      buffpek->file_pos+=length_of_key;
      buffp = buffp + sort_length;
    }
    buffpek->key=buffpek->base;
    buffpek->count-=    count;
    buffpek->mem_count= count;
  }
  return (count*sort_length);
} /* read_to_buffer_varlen */


static int NEAR_F write_merge_key_varlen(MI_SORT_PARAM *info,
					 IO_CACHE *to_file,char* key,
                                         uint sort_length, uint count)
{
  uint idx;

  char *bufs = key;
  for (idx=1;idx<=count;idx++)
  {
    int err;
    if ((err= my_var_write(info,to_file, (byte*) bufs)))
      return (err);
    bufs=bufs+sort_length;
  }
  return(0);
}


static int NEAR_F write_merge_key(MI_SORT_PARAM *info __attribute__((unused)),
				  IO_CACHE *to_file, char* key,
				  uint sort_length, uint count)
{
  return my_b_write(to_file,(byte*) key,(uint) sort_length*count);
}

/*
  Merge buffers to one buffer
  If to_file == 0 then use info->key_write
*/

static int NEAR_F
merge_buffers(MI_SORT_PARAM *info, uint keys, IO_CACHE *from_file,
              IO_CACHE *to_file, uchar **sort_keys, BUFFPEK *lastbuff,
              BUFFPEK *Fb, BUFFPEK *Tb)
{
  int error;
  uint sort_length,maxcount;
  ha_rows count;
  my_off_t to_start_filepos;
  uchar *strpos;
  BUFFPEK *buffpek,**refpek;
  QUEUE queue;
  volatile int *killed= killed_ptr(info->sort_info->param);

  DBUG_ENTER("merge_buffers");

  count=error=0;
  maxcount=keys/((uint) (Tb-Fb) +1);
  LINT_INIT(to_start_filepos);
  if (to_file)
    to_start_filepos=my_b_tell(to_file);
  strpos=(uchar*) sort_keys;
  sort_length=info->key_length;

  if (init_queue(&queue,(uint) (Tb-Fb)+1,offsetof(BUFFPEK,key),0,
                 (int (*)(void*, byte *,byte*)) info->key_cmp,
                 (void*) info))
    DBUG_RETURN(1); /* purecov: inspected */

  for (buffpek= Fb ; buffpek <= Tb ; buffpek++)
  {
    count+= buffpek->count;
    buffpek->base= strpos;
    buffpek->max_keys=maxcount;
    strpos+= (uint) (error=(int) info->read_to_buffer(from_file,buffpek,
                                                      sort_length));
    if (error == -1)
      goto err; /* purecov: inspected */
    queue_insert(&queue,(char*) buffpek);
  }

  while (queue.elements > 1)
  {
    for (;;)
    {
      if (*killed)
      {
        error=1; goto err;
      }
      buffpek=(BUFFPEK*) queue_top(&queue);
      if (to_file)
      {
        if (info->write_key(info,to_file,(byte*) buffpek->key,
                            (uint) sort_length,1))
        {
          error=1; goto err; /* purecov: inspected */
        }
      }
      else
      {
        if ((*info->key_write)(info,(void*) buffpek->key))
        {
          error=1; goto err; /* purecov: inspected */
        }
      }
      buffpek->key+=sort_length;
      if (! --buffpek->mem_count)
      {
        if (!(error=(int) info->read_to_buffer(from_file,buffpek,sort_length)))
        {
          uchar *base=buffpek->base;
          uint max_keys=buffpek->max_keys;

          VOID(queue_remove(&queue,0));

          /* Put room used by buffer to use in other buffer */
          for (refpek= (BUFFPEK**) &queue_top(&queue);
               refpek <= (BUFFPEK**) &queue_end(&queue);
               refpek++)
          {
            buffpek= *refpek;
            if (buffpek->base+buffpek->max_keys*sort_length == base)
            {
              buffpek->max_keys+=max_keys;
              break;
            }
            else if (base+max_keys*sort_length == buffpek->base)
            {
              buffpek->base=base;
              buffpek->max_keys+=max_keys;
              break;
            }
          }
          break;                /* One buffer have been removed */
        }
      }
      else if (error == -1)
        goto err;               /* purecov: inspected */
      queue_replaced(&queue);   /* Top element has been replaced */
    }
  }
  buffpek=(BUFFPEK*) queue_top(&queue);
  buffpek->base=(uchar *) sort_keys;
  buffpek->max_keys=keys;
  do
  {
    if (to_file)
    {
      if (info->write_key(info,to_file,(byte*) buffpek->key,
                         sort_length,buffpek->mem_count))
      {
        error=1; goto err; /* purecov: inspected */
      }
    }
    else
    {
      register uchar *end;
      strpos= buffpek->key;
      for (end=strpos+buffpek->mem_count*sort_length;
           strpos != end ;
           strpos+=sort_length)
      {
        if ((*info->key_write)(info,(void*) strpos))
        {
          error=1; goto err; /* purecov: inspected */
        }
      }
    }
  }
  while ((error=(int) info->read_to_buffer(from_file,buffpek,sort_length)) != -1 &&
         error != 0);

  lastbuff->count=count;
  if (to_file)
    lastbuff->file_pos=to_start_filepos;
err:
  delete_queue(&queue);
  DBUG_RETURN(error);
} /* merge_buffers */


        /* Do a merge to output-file (save only positions) */

static int NEAR_F
merge_index(MI_SORT_PARAM *info, uint keys, uchar **sort_keys,
            BUFFPEK *buffpek, int maxbuffer, IO_CACHE *tempfile)
{
  DBUG_ENTER("merge_index");
  if (merge_buffers(info,keys,tempfile,(IO_CACHE*) 0,sort_keys,buffpek,buffpek,
                    buffpek+maxbuffer))
    DBUG_RETURN(1); /* purecov: inspected */
  DBUG_RETURN(0);
} /* merge_index */

static int
flush_ft_buf(MI_SORT_PARAM *info)
{
  int err=0;
  if (info->sort_info->ft_buf)
  {
    err=sort_ft_buf_flush(info);
    my_free((gptr)info->sort_info->ft_buf, MYF(0));
    info->sort_info->ft_buf=0;
  }
  return err;
}
<|MERGE_RESOLUTION|>--- conflicted
+++ resolved
@@ -327,11 +327,7 @@
   if (sort_param->sort_info->got_error)
     goto err;
 
-<<<<<<< HEAD
-  if (sort_param->keyinfo->flag && HA_VAR_LENGTH_KEY)
-=======
-  if (info->keyinfo->flag & HA_VAR_LENGTH_KEY)
->>>>>>> 5742b2bf
+  if (sort_param->keyinfo->flag & HA_VAR_LENGTH_KEY)
   {
     sort_param->write_keys=     write_keys_varlen;
     sort_param->read_to_buffer= read_to_buffer_varlen;
