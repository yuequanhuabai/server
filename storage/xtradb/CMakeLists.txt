--- conflicted
+++ resolved
@@ -49,9 +49,6 @@
       LINK_LIBRARIES(${AIO_LIBRARY})
     ENDIF()
     ADD_DEFINITIONS("-DUNIV_LINUX -D_GNU_SOURCE=1")
-    IF(HAVE_LIBNUMA)
-      LINK_LIBRARIES(numa)
-    ENDIF()
   ELSEIF(CMAKE_SYSTEM_NAME MATCHES "HP*")
     ADD_DEFINITIONS("-DUNIV_HPUX")
   ELSEIF(CMAKE_SYSTEM_NAME STREQUAL "AIX")
@@ -491,13 +488,10 @@
 	ut/ut0ut.cc
 	ut/ut0vec.cc
 	ut/ut0wqueue.cc)
-<<<<<<< HEAD
 
 IF(WITH_WSREP)
   SET(INNOBASE_SOURCES ${INNOBASE_SOURCES} wsrep/md5.cc)
 ENDIF()
-=======
->>>>>>> a737135a
 
 # These files have unused result errors, so we skip Werror
 CHECK_C_COMPILER_FLAG("-Werror" HAVE_WERROR)
@@ -512,12 +506,6 @@
   SET(WITH_INNOBASE_STORAGE_ENGINE TRUE)
 ENDIF()
 
-<<<<<<< HEAD
-MYSQL_ADD_PLUGIN(xtradb ${INNOBASE_SOURCES} STORAGE_ENGINE
-  DEFAULT
-  RECOMPILE_FOR_EMBEDDED
-  LINK_LIBRARIES ${ZLIB_LIBRARY} ${LINKER_SCRIPT})
-=======
 UNSET(NUMA_LIBRARY)
 IF(HAVE_LIBNUMA)
    SET(NUMA_LIBRARY "numa")
@@ -527,7 +515,6 @@
   DEFAULT
   RECOMPILE_FOR_EMBEDDED
   LINK_LIBRARIES ${ZLIB_LIBRARY} ${NUMA_LIBRARY} ${LINKER_SCRIPT})
->>>>>>> a737135a
 
 IF(TARGET xtradb)
   IF(NOT XTRADB_OK)
