--- conflicted
+++ resolved
@@ -3763,21 +3763,9 @@
 
 		lsn = log_sys->lsn;
 
-<<<<<<< HEAD
 		if (lsn != log_sys->last_checkpoint_lsn
 		    || (srv_track_changed_pages
 			&& (tracked_lsn != log_sys->last_checkpoint_lsn))
-=======
-	const bool	is_last =
-		((srv_force_recovery == SRV_FORCE_NO_LOG_REDO
-		  && lsn == log_sys->last_checkpoint_lsn
-		            + LOG_BLOCK_HDR_SIZE)
-		 || lsn == log_sys->last_checkpoint_lsn)
-		&& (!srv_track_changed_pages
-		    || tracked_lsn == log_sys->last_checkpoint_lsn);
-
-	if (!is_last
->>>>>>> 335c4ab7
 #ifdef UNIV_LOG_ARCHIVE
 		    || (srv_log_archive_on
 			&& lsn != log_sys->archived_lsn + LOG_BLOCK_HDR_SIZE)
