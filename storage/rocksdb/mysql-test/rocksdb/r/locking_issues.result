--- conflicted
+++ resolved
@@ -309,15 +309,11 @@
 connection con2;
 SET SESSION TRANSACTION ISOLATION LEVEL REPEATABLE READ;
 UPDATE t0 SET VALUE=VALUE+1 WHERE id=190000;
-<<<<<<< HEAD
-connection con1;
-ERROR 40001: Deadlock found when trying to get lock; try restarting transaction
-connection default;
-disconnect con1;
-disconnect con2;
-=======
+connection con1;
 ERROR: 1213
->>>>>>> cfb59f31
+connection default;
+disconnect con1;
+disconnect con2;
 DROP TABLE t0;
 
 -----------------------------------------------------------------------
@@ -336,17 +332,13 @@
 connection con2;
 SET SESSION TRANSACTION ISOLATION LEVEL READ COMMITTED;
 UPDATE t0 SET VALUE=VALUE+1 WHERE id=190000;
-<<<<<<< HEAD
-connection con1;
-ERROR 40001: Deadlock found when trying to get lock; try restarting transaction
-connection default;
-disconnect con1;
-disconnect con2;
-=======
+connection con1;
 id	value
 190000	1
 ERROR: 0
->>>>>>> cfb59f31
+connection default;
+disconnect con1;
+disconnect con2;
 DROP TABLE t0;
 
 -----------------------------------------------------------------------
@@ -415,12 +407,8 @@
 BEGIN;
 DELETE FROM t0 WHERE id=190000;
 COMMIT;
-<<<<<<< HEAD
-connection con1;
-ERROR 40001: Deadlock found when trying to get lock; try restarting transaction
-=======
+connection con1;
 ERROR: 1213
->>>>>>> cfb59f31
 COMMIT;
 connection default;
 disconnect con1;
@@ -447,13 +435,9 @@
 BEGIN;
 DELETE FROM t0 WHERE id=190000;
 COMMIT;
-<<<<<<< HEAD
-connection con1;
-ERROR 40001: Deadlock found when trying to get lock; try restarting transaction
-=======
+connection con1;
 id	value
 ERROR: 0
->>>>>>> cfb59f31
 COMMIT;
 connection default;
 disconnect con1;
@@ -480,12 +464,8 @@
 BEGIN;
 UPDATE t0 SET id=200001 WHERE id=190000;
 COMMIT;
-<<<<<<< HEAD
-connection con1;
-ERROR 40001: Deadlock found when trying to get lock; try restarting transaction
-=======
+connection con1;
 ERROR: 1213
->>>>>>> cfb59f31
 COMMIT;
 connection default;
 disconnect con1;
@@ -512,13 +492,9 @@
 BEGIN;
 UPDATE t0 SET id=200001 WHERE id=190000;
 COMMIT;
-<<<<<<< HEAD
-connection con1;
-ERROR 40001: Deadlock found when trying to get lock; try restarting transaction
-=======
+connection con1;
 id	value
 ERROR: 0
->>>>>>> cfb59f31
 COMMIT;
 connection default;
 disconnect con1;
