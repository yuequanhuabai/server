--source include/have_rocksdb.inc
--source include/have_log_bin.inc

--source include/restart_mysqld.inc

--disable_warnings
DROP TABLE IF EXISTS t1;
DROP TABLE IF EXISTS t2;
DROP TABLE IF EXISTS t3;
--enable_warnings

# MariaDB: the following is for handling the case where the tests
#   is started on a totally empty datadir, where no MyRocks table has
#   ever been created). In that case, there is no MAX_INDEX_ID.
#   Create/drop a table so that we do have MAX_INDEX_ID.
SET GLOBAL ROCKSDB_PAUSE_BACKGROUND_WORK=1;
create table t1 (a int) engine=rocksdb;
drop table t1;

--let $max_index_id = query_get_value(SELECT * from INFORMATION_SCHEMA.ROCKSDB_GLOBAL_INFO where type = 'MAX_INDEX_ID', VALUE, 1)
--replace_result $max_index_id max_index_id
select * from INFORMATION_SCHEMA.ROCKSDB_GLOBAL_INFO where type<>'DDL_DROP_INDEX_ONGOING';
select count(*) from INFORMATION_SCHEMA.ROCKSDB_GLOBAL_INFO where type<>'DDL_DROP_INDEX_ONGOING';
SET GLOBAL ROCKSDB_PAUSE_BACKGROUND_WORK=0;

select VALUE into @keysIn from INFORMATION_SCHEMA.ROCKSDB_COMPACTION_STATS where CF_NAME = 'default' and LEVEL = 'Sum' and TYPE = 'KeyIn';

CREATE TABLE t1 (i1 INT, i2 INT, PRIMARY KEY (i1)) ENGINE = ROCKSDB;
INSERT INTO t1 VALUES (1, 1), (2, 2), (3, 3);

<<<<<<< HEAD
# No binlog coordinates in MariaDB: --let $MASTER_UUID = query_get_value(SELECT @@SERVER_UUID, @@SERVER_UUID, 1)
=======
set global rocksdb_force_flush_memtable_now = true;
--let $MASTER_UUID = query_get_value(SELECT @@SERVER_UUID, @@SERVER_UUID, 1)
>>>>>>> faa4d8f8
--let $max_index_id = query_get_value(SELECT * from INFORMATION_SCHEMA.ROCKSDB_GLOBAL_INFO where type = 'MAX_INDEX_ID', VALUE, 1)
# No binlog coordinates in MariaDB: --replace_result $MASTER_UUID uuid $max_index_id max_index_id
--replace_result $max_index_id max_index_id
select * from INFORMATION_SCHEMA.ROCKSDB_GLOBAL_INFO;
select count(*) from INFORMATION_SCHEMA.ROCKSDB_GLOBAL_INFO;

set global rocksdb_force_flush_memtable_now = true;
set global rocksdb_compact_cf='default';
select case when VALUE-@keysIn >= 3 then 'true' else 'false' end from INFORMATION_SCHEMA.ROCKSDB_COMPACTION_STATS where CF_NAME = 'default' and LEVEL = 'Sum' and TYPE = 'KeyIn';

CREATE INDEX tindex1 on t1 (i1);
--let $start_max_index_id = query_get_value(SELECT * from INFORMATION_SCHEMA.ROCKSDB_GLOBAL_INFO where type = 'MAX_INDEX_ID', VALUE, 1)

CREATE INDEX tindex2 on t1 (i2);
--let $end_max_index_id = query_get_value(SELECT * from INFORMATION_SCHEMA.ROCKSDB_GLOBAL_INFO where type = 'MAX_INDEX_ID', VALUE, 1)

if ($end_max_index_id <= $start_max_index_id) {
  echo Max index ID did not increase;
}

select * from INFORMATION_SCHEMA.ROCKSDB_GLOBAL_INFO where TYPE = 'CF_FLAGS';

CREATE TABLE t2 (
    a int,
    b int,
    c int,
    d int,
    PRIMARY KEY (a) COMMENT "cf_a",
    KEY (b) COMMENT "cf_b",
    KEY (c) COMMENT "cf_c",
    KEY (d) COMMENT "rev:cf_d") ENGINE=ROCKSDB;

select * from INFORMATION_SCHEMA.ROCKSDB_GLOBAL_INFO where TYPE = 'CF_FLAGS';

CREATE TABLE t3 (a INT, PRIMARY KEY (a)) ENGINE=ROCKSDB;
insert into t3 (a) values (1), (2), (3);
SET @ORIG_ROCKSDB_PAUSE_BACKGROUND_WORK = @@GLOBAL.ROCKSDB_PAUSE_BACKGROUND_WORK;
--let $t3_index_id = query_get_value(SELECT * FROM INFORMATION_SCHEMA.ROCKSDB_DDL WHERE TABLE_NAME = 't3', INDEX_NUMBER, 1)
--let $t3_cf_id = query_get_value(SELECT * FROM INFORMATION_SCHEMA.ROCKSDB_DDL WHERE TABLE_NAME = 't3', COLUMN_FAMILY, 1)
SHOW GLOBAL VARIABLES LIKE 'ROCKSDB_PAUSE_BACKGROUND_WORK';
SET GLOBAL ROCKSDB_PAUSE_BACKGROUND_WORK=1;
SHOW GLOBAL VARIABLES LIKE 'ROCKSDB_PAUSE_BACKGROUND_WORK';
SET GLOBAL ROCKSDB_PAUSE_BACKGROUND_WORK=1;
SHOW GLOBAL VARIABLES LIKE 'ROCKSDB_PAUSE_BACKGROUND_WORK';
DROP TABLE t3;
--let $result = query_get_value("SELECT * FROM INFORMATION_SCHEMA.ROCKSDB_GLOBAL_INFO WHERE TYPE = 'DDL_DROP_INDEX_ONGOING' AND NAME LIKE 'cf_id:$t3_cf_id,index_id:$t3_index_id'", NAME, 1)
--echo $result
SET GLOBAL ROCKSDB_PAUSE_BACKGROUND_WORK=0;
SHOW GLOBAL VARIABLES LIKE 'ROCKSDB_PAUSE_BACKGROUND_WORK';
--echo next line shouldn't cause assertion to fail
SET GLOBAL ROCKSDB_PAUSE_BACKGROUND_WORK=0;
SHOW GLOBAL VARIABLES LIKE 'ROCKSDB_PAUSE_BACKGROUND_WORK';
SET GLOBAL ROCKSDB_PAUSE_BACKGROUND_WORK = @ORIG_ROCKSDB_PAUSE_BACKGROUND_WORK;

DROP TABLE t1;
DROP TABLE t2;
<|MERGE_RESOLUTION|>--- conflicted
+++ resolved
@@ -28,12 +28,8 @@
 CREATE TABLE t1 (i1 INT, i2 INT, PRIMARY KEY (i1)) ENGINE = ROCKSDB;
 INSERT INTO t1 VALUES (1, 1), (2, 2), (3, 3);
 
-<<<<<<< HEAD
+set global rocksdb_force_flush_memtable_now = true;
 # No binlog coordinates in MariaDB: --let $MASTER_UUID = query_get_value(SELECT @@SERVER_UUID, @@SERVER_UUID, 1)
-=======
-set global rocksdb_force_flush_memtable_now = true;
---let $MASTER_UUID = query_get_value(SELECT @@SERVER_UUID, @@SERVER_UUID, 1)
->>>>>>> faa4d8f8
 --let $max_index_id = query_get_value(SELECT * from INFORMATION_SCHEMA.ROCKSDB_GLOBAL_INFO where type = 'MAX_INDEX_ID', VALUE, 1)
 # No binlog coordinates in MariaDB: --replace_result $MASTER_UUID uuid $max_index_id max_index_id
 --replace_result $max_index_id max_index_id
