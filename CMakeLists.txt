# Copyright (c) 2006, 2013, Oracle and/or its affiliates.
# Copyright (c) 2008, 2013, Monty Program Ab
# 
# This program is free software; you can redistribute it and/or modify
# it under the terms of the GNU General Public License as published by
# the Free Software Foundation; version 2 of the License.
# 
# This program is distributed in the hope that it will be useful,
# but WITHOUT ANY WARRANTY; without even the implied warranty of
# MERCHANTABILITY or FITNESS FOR A PARTICULAR PURPOSE.  See the
# GNU General Public License for more details.
# 
# You should have received a copy of the GNU General Public License
# along with this program; if not, write to the Free Software
# Foundation, Inc., 51 Franklin St, Fifth Floor, Boston, MA  02110-1301 USA

CMAKE_MINIMUM_REQUIRED(VERSION 2.6)
# Avoid warnings in higher versions
if("${CMAKE_MAJOR_VERSION}.${CMAKE_MINOR_VERSION}" GREATER 2.6)
 CMAKE_POLICY(VERSION 2.8)
endif()

# explicitly set the policy to OLD
# (cannot use NEW, not everyone is on cmake-2.8.12 yet)
IF(POLICY CMP0022)
  CMAKE_POLICY(SET CMP0022 OLD)
ENDIF()

MESSAGE(STATUS "Running cmake version ${CMAKE_VERSION}")

SET(CMAKE_MODULE_PATH ${CMAKE_MODULE_PATH} ${CMAKE_SOURCE_DIR}/cmake)

# Distinguish between community and non-community builds, with the
# default being a community build. This does not impact the feature
# set that will be compiled in; it's merely provided as a hint to
# custom packaging steps.
OPTION(COMMUNITY_BUILD "Set to true if this is a community build" ON) 

# Use a default manufacturer if no manufacturer was identified.
IF(NOT DEFINED MANUFACTURER) 
  SET(MANUFACTURER "Built from Source" CACHE  STRING
     "Set the entity that appears as the manufacturer of packages that support a manufacturer field.")
  MARK_AS_ADVANCED(MANUFACTURER)
ENDIF()

SET(CMAKE_BUILD_TYPE "RelWithDebInfo" CACHE STRING
   "Choose the type of build, options are: None(CMAKE_CXX_FLAGS or CMAKE_C_FLAGS used) Debug Release RelWithDebInfo MinSizeRel")

IF(UNIX AND NOT APPLE)
  # Note, that generally one should not change settings depending
  # on CMAKE_BUILD_TYPE, because VS and Xcode configure once (with
  # the empty CMAKE_BUILD_TYPE) and the build many times for
  # different build types without re-running cmake!
  # But we only care about WITH_PIC on Unix, where the check for
  # CMAKE_BUILD_TYPE hapen to work.
  IF (CMAKE_BUILD_TYPE MATCHES "Debug")
    SET(WITH_PIC_DEFAULT ON)
  ELSE()
    SET(WITH_PIC_DEFAULT OFF)
  ENDIF()
  # Compiling with PIC speeds up embedded build, on PIC sensitive systems 
  # Predefine it to OFF in release builds, because of the performance penalty
  SET(WITH_PIC ${WITH_PIC_DEFAULT} CACHE BOOL "Compile with PIC.")
ENDIF()

# Optionally set project name, e.g.
# foo.xcodeproj (mac) or foo.sln (windows)
SET(MYSQL_PROJECT_NAME_DOCSTRING "MySQL project name")
IF(DEFINED MYSQL_PROJECT_NAME)
  SET(MYSQL_PROJECT_NAME ${MYSQL_PROJECT_NAME} CACHE STRING
      ${MYSQL_PROJECT_NAME_DOCSTRING} FORCE)
ELSE()
  SET(MYSQL_PROJECT_NAME "MySQL" CACHE STRING
      ${MYSQL_PROJECT_NAME_DOCSTRING} FORCE)
  MARK_AS_ADVANCED(MYSQL_PROJECT_NAME)
ENDIF()
PROJECT(${MYSQL_PROJECT_NAME})

IF(BUILD_CONFIG)
  INCLUDE(
  ${CMAKE_SOURCE_DIR}/cmake/build_configurations/${BUILD_CONFIG}.cmake)
ENDIF()

# Include the platform-specific file. To allow exceptions, this code
# looks for files in order of how specific they are. If there is, for
# example, a generic Linux.cmake and a version-specific
# Linux-2.6.28-11-generic, it will pick Linux-2.6.28-11-generic and
# include it. It is then up to the file writer to include the generic
# version if necessary.
FOREACH(_base
    ${CMAKE_SYSTEM_NAME}-${CMAKE_SYSTEM_VERSION}-${CMAKE_SYSTEM_PROCESSOR}
    ${CMAKE_SYSTEM_NAME}-${CMAKE_SYSTEM_VERSION}
    ${CMAKE_SYSTEM_NAME})
  SET(_file ${CMAKE_SOURCE_DIR}/cmake/os/${_base}.cmake)
  IF(EXISTS ${_file})
    INCLUDE(${_file})
    BREAK()
  ENDIF()
ENDFOREACH()



# Following autotools tradition, add preprocessor definitions
# specified in environment variable CPPFLAGS
IF(DEFINED ENV{CPPFLAGS})
  ADD_DEFINITIONS($ENV{CPPFLAGS})
ENDIF()

#
# Control aspects of the development environment which are
# specific to MySQL maintainers and developers.
#
INCLUDE(maintainer)

SET(MYSQL_MAINTAINER_MODE "AUTO" CACHE STRING "MySQL maintainer-specific development environment. Options are: ON OFF AUTO.")
MARK_AS_ADVANCED(MYSQL_MAINTAINER_MODE)

# Whether the maintainer mode compiler options should be enabled.
IF(CMAKE_C_COMPILER_ID MATCHES "GNU")
  SET_MYSQL_MAINTAINER_GNU_C_OPTIONS()
ENDIF()
IF(CMAKE_CXX_COMPILER_ID MATCHES "GNU")
  SET_MYSQL_MAINTAINER_GNU_CXX_OPTIONS()
ENDIF()
IF(CMAKE_C_COMPILER_ID MATCHES "Intel")
  SET_MYSQL_MAINTAINER_INTEL_C_OPTIONS()
ENDIF()
IF(CMAKE_CXX_COMPILER_ID MATCHES "Intel")
  SET_MYSQL_MAINTAINER_INTEL_CXX_OPTIONS()
ENDIF()

# Packaging
IF (NOT CPACK_GENERATOR)
  IF(WIN32)
    SET(CPACK_GENERATOR "ZIP")
  ELSE()
    SET(CPACK_GENERATOR "TGZ")
  ENDIF(WIN32) 
ENDIF(NOT CPACK_GENERATOR)

INCLUDE(mysql_version)
INCLUDE(cpack_source_ignore_files)
INCLUDE(install_layout)
INCLUDE(cpack_rpm)
INCLUDE(cpack_deb)

# Add macros
INCLUDE(character_sets)
INCLUDE(zlib)
INCLUDE(ssl)
INCLUDE(readline)
INCLUDE(libutils)
INCLUDE(dtrace)
INCLUDE(jemalloc)
INCLUDE(ctest)
INCLUDE(plugin)
INCLUDE(install_macros)
INCLUDE(mysql_add_executable)

# Handle options
OPTION(DISABLE_SHARED 
 "Don't build shared libraries, compile code as position-dependent" OFF)
IF(DISABLE_SHARED)
  SET(WITHOUT_DYNAMIC_PLUGINS 1)
ENDIF()
OPTION(ENABLED_PROFILING "Enable profiling" ON)
OPTION(CYBOZU "" OFF)
OPTION(BACKUP_TEST "" OFF)
OPTION(WITHOUT_SERVER OFF)
IF(UNIX)
  OPTION(WITH_VALGRIND "Valgrind instrumentation" OFF)
ENDIF()
OPTION (WITH_UNIT_TESTS "Compile MySQL with unit tests" ON)
MARK_AS_ADVANCED(CYBOZU BACKUP_TEST WITHOUT_SERVER DISABLE_SHARED)

<<<<<<< HEAD
OPTION(NOT_FOR_DISTRIBUTION "Allow linking with GPLv2-incompatible system libraries. Only set it you never plan to distribute the resulting binaries" OFF)
 
=======


include(CheckCSourceCompiles)
include(CheckCXXSourceCompiles)
# We need some extra FAIL_REGEX patterns
# Note that CHECK_C_SOURCE_COMPILES is a misnomer, it will also link.
MACRO (MY_CHECK_C_COMPILER_FLAG FLAG RESULT)
  SET(SAVE_CMAKE_REQUIRED_FLAGS "${CMAKE_REQUIRED_FLAGS}")
  SET(CMAKE_REQUIRED_FLAGS "${CMAKE_REQUIRED_FLAGS} ${FLAG}")
  CHECK_C_SOURCE_COMPILES("int main(void) { return 0; }" ${RESULT}
    FAIL_REGEX "argument unused during compilation"
    FAIL_REGEX "unsupported .*option"
    FAIL_REGEX "unknown .*option"
    FAIL_REGEX "unrecognized .*option"
    FAIL_REGEX "ignoring unknown option"
    FAIL_REGEX "[Ww]arning: [Oo]ption"
    )
  SET(CMAKE_REQUIRED_FLAGS "${SAVE_CMAKE_REQUIRED_FLAGS}")
ENDMACRO()

MACRO (MY_CHECK_CXX_COMPILER_FLAG FLAG RESULT)
  SET(SAVE_CMAKE_REQUIRED_FLAGS "${CMAKE_REQUIRED_FLAGS}")
  SET(CMAKE_REQUIRED_FLAGS "${CMAKE_REQUIRED_FLAGS} ${FLAG}")
  CHECK_CXX_SOURCE_COMPILES("int main(void) { return 0; }" ${RESULT}
    FAIL_REGEX "argument unused during compilation"
    FAIL_REGEX "unsupported .*option"
    FAIL_REGEX "unknown .*option"
    FAIL_REGEX "unrecognized .*option"
    FAIL_REGEX "ignoring unknown option"
    FAIL_REGEX "[Ww]arning: [Oo]ption"
    )
  SET(CMAKE_REQUIRED_FLAGS "${SAVE_CMAKE_REQUIRED_FLAGS}")
ENDMACRO()

OPTION(WITH_ASAN "Enable address sanitizer" OFF)
IF (WITH_ASAN)
  # gcc 4.8.1 and new versions of clang
  MY_CHECK_C_COMPILER_FLAG("-fsanitize=address" HAVE_C_FSANITIZE)
  MY_CHECK_CXX_COMPILER_FLAG("-fsanitize=address" HAVE_CXX_FSANITIZE)

  IF(HAVE_C_FSANITIZE AND HAVE_CXX_FSANITIZE)
    # We switch on basic optimization also for debug builds.
    # With optimization we may get some warnings, so we switch off -Werror
    SET(CMAKE_C_FLAGS_DEBUG
      "${CMAKE_C_FLAGS_DEBUG} -fsanitize=address -O1 -Wno-error -fPIC")
    SET(CMAKE_C_FLAGS_RELWITHDEBINFO
      "${CMAKE_C_FLAGS_RELWITHDEBINFO} -fsanitize=address -fPIC")
    SET(CMAKE_CXX_FLAGS_DEBUG
      "${CMAKE_CXX_FLAGS_DEBUG} -fsanitize=address -O1 -Wno-error -fPIC")
    SET(CMAKE_CXX_FLAGS_RELWITHDEBINFO
      "${CMAKE_CXX_FLAGS_RELWITHDEBINFO} -fsanitize=address -fPIC")
    SET(WITH_ASAN_OK 1)
  ELSE()
    # older versions of clang
    MY_CHECK_C_COMPILER_FLAG("-faddress-sanitizer" HAVE_C_FADDRESS)
    MY_CHECK_CXX_COMPILER_FLAG("-faddress-sanitizer" HAVE_CXX_FFADDRESS)

    IF(HAVE_C_FADDRESS AND HAVE_CXX_FFADDRESS)
      # We switch on basic optimization also for debug builds.
      SET(CMAKE_C_FLAGS_DEBUG
        "${CMAKE_C_FLAGS_DEBUG} -faddress-sanitizer -O1 -fPIC")
      SET(CMAKE_C_FLAGS_RELWITHDEBINFO
        "${CMAKE_C_FLAGS_RELWITHDEBINFO} -faddress-sanitizer -fPIC")
      SET(CMAKE_CXX_FLAGS_DEBUG
        "${CMAKE_CXX_FLAGS_DEBUG} -faddress-sanitizer -O1 -fPIC")
      SET(CMAKE_CXX_FLAGS_RELWITHDEBINFO
        "${CMAKE_CXX_FLAGS_RELWITHDEBINFO} -faddress-sanitizer -fPIC")
      SET(WITH_ASAN_OK 1)
    ENDIF()
  ENDIF()

  IF(NOT WITH_ASAN_OK)
    MESSAGE(FATAL_ERROR "Do not know how to enable address sanitizer")
  ENDIF()
ENDIF()


>>>>>>> cb202185
OPTION(ENABLE_DEBUG_SYNC "Enable debug sync (debug builds only)" ON) 
IF(ENABLE_DEBUG_SYNC) 
  SET(CMAKE_CXX_FLAGS_DEBUG "${CMAKE_CXX_FLAGS_DEBUG} -DENABLED_DEBUG_SYNC") 
  SET(CMAKE_C_FLAGS_DEBUG "${CMAKE_C_FLAGS_DEBUG} -DENABLED_DEBUG_SYNC") 
ENDIF() 
 
OPTION(ENABLE_GCOV "Enable gcov (debug, Linux builds only)" OFF)
IF (ENABLE_GCOV AND NOT WIN32 AND NOT APPLE)
  SET(CMAKE_CXX_FLAGS_DEBUG "${CMAKE_CXX_FLAGS_DEBUG} -fprofile-arcs -ftest-coverage")
  SET(CMAKE_C_FLAGS_DEBUG "${CMAKE_C_FLAGS_DEBUG} -fprofile-arcs -ftest-coverage")
  SET(CMAKE_EXE_LINKER_FLAGS_DEBUG "${CMAKE_EXE_LINKER_FLAGS_DEBUG} -fprofile-arcs -ftest-coverage -lgcov")
ENDIF()

OPTION(ENABLED_LOCAL_INFILE
 "If we should should enable LOAD DATA LOCAL by default" ${IF_WIN})
MARK_AS_ADVANCED(ENABLED_LOCAL_INFILE)

OPTION(WITH_FAST_MUTEXES "Compile with fast mutexes" OFF)
MARK_AS_ADVANCED(WITH_FAST_MUTEXES)

# Set DBUG_OFF and other optional release-only flags for non-debug project types
FOREACH(BUILD_TYPE RELEASE RELWITHDEBINFO MINSIZEREL)
  FOREACH(LANG C CXX)
    IF (NOT CMAKE_${LANG}_FLAGS_${BUILD_TYPE} MATCHES "DDBUG_" AND
        NOT CMAKE_${LANG}_FLAGS MATCHES "DDBUG_")
      SET(CMAKE_${LANG}_FLAGS_${BUILD_TYPE} 
       "${CMAKE_${LANG}_FLAGS_${BUILD_TYPE}} -DDBUG_OFF")
    ENDIF()
    IF(WITH_FAST_MUTEXES)
      SET(CMAKE_${LANG}_FLAGS_${BUILD_TYPE} 
        "${CMAKE_${LANG}_FLAGS_${BUILD_TYPE}} -DMY_PTHREAD_FASTMUTEX=1")
    ENDIF()
  ENDFOREACH()
ENDFOREACH()

# Add safemutex for debug configurations, except on Windows
# (safemutex has never worked on Windows)
IF(NOT WIN32)
  FOREACH(LANG C CXX)
      SET(CMAKE_${LANG}_FLAGS_DEBUG "${CMAKE_${LANG}_FLAGS_DEBUG} -DSAFE_MUTEX")
  ENDFOREACH()
ENDIF()

# safemalloc can be enabled and disabled independently
SET(WITH_SAFEMALLOC "AUTO" CACHE STRING "Use safemalloc memory debugger. Will result in slower execution. Options are: ON OFF AUTO.")

# force -DUSE_MYSYS_NEW unless already done by HAVE_CXX_NEW
IF(HAVE_CXX_NEW)
  SET(DUSE_MYSYS_NEW "-DUSE_MYSYS_NEW")
ENDIF()

IF(WITH_SAFEMALLOC MATCHES "ON")
  ADD_DEFINITIONS( -DSAFEMALLOC ${DUSE_MYSYS_NEW})
ELSEIF(WITH_SAFEMALLOC MATCHES "AUTO" AND NOT WIN32 AND NOT WITH_VALGRIND)
  SET(CMAKE_C_FLAGS_DEBUG "${CMAKE_C_FLAGS_DEBUG} -DSAFEMALLOC")
  SET(CMAKE_CXX_FLAGS_DEBUG "${CMAKE_CXX_FLAGS_DEBUG} -DSAFEMALLOC ${DUSE_MYSYS_NEW}")
ENDIF()

# Set commonly used variables
IF(WIN32)
  SET(DEFAULT_MYSQL_HOME "C:/MariaDB${MYSQL_BASE_VERSION}")
  SET(SHAREDIR share)
ELSE()
  SET(DEFAULT_MYSQL_HOME ${CMAKE_INSTALL_PREFIX})
  SET(SHAREDIR ${DEFAULT_MYSQL_HOME}/${INSTALL_MYSQLSHAREDIR})
ENDIF()

SET(DEFAULT_BASEDIR "${DEFAULT_MYSQL_HOME}")
IF(INSTALL_MYSQLDATADIR MATCHES "^/.*")
  SET(MYSQL_DATADIR ${INSTALL_MYSQLDATADIR} CACHE PATH "default MySQL data directory")
ELSE()
  SET(MYSQL_DATADIR "${DEFAULT_MYSQL_HOME}/${INSTALL_MYSQLDATADIR}" CACHE PATH "default MySQL data directory")
ENDIF()
SET(DEFAULT_CHARSET_HOME "${DEFAULT_MYSQL_HOME}")
SET(PLUGINDIR "${DEFAULT_MYSQL_HOME}/${INSTALL_PLUGINDIR}")
IF(INSTALL_SYSCONFDIR)
  SET(DEFAULT_SYSCONFDIR "${INSTALL_SYSCONFDIR}")
ENDIF()
IF(TMPDIR)
  SET(DEFAULT_TMPDIR "${TMPDIR}")
ENDIF()

# Run platform tests
INCLUDE(configure.cmake)

# Common defines and includes
ADD_DEFINITIONS(-DHAVE_CONFIG_H)
INCLUDE_DIRECTORIES(${CMAKE_CURRENT_BINARY_DIR}/include)

# Add bundled or system zlib.
MYSQL_CHECK_ZLIB_WITH_COMPRESS()
# Optionally add bundled yassl/taocrypt or system openssl.
MYSQL_CHECK_SSL()
# Add readline or libedit.
MYSQL_CHECK_READLINE()

CHECK_JEMALLOC()

#
# Setup maintainer mode options by the end. Platform checks are
# not run with the warning options as to not perturb fragile checks
# (i.e. do not make warnings into errors).
#
IF(MYSQL_MAINTAINER_MODE MATCHES "ON")
  SET(CMAKE_C_FLAGS "${CMAKE_C_FLAGS} ${MY_MAINTAINER_C_WARNINGS}")
  SET(CMAKE_CXX_FLAGS "${CMAKE_CXX_FLAGS} ${MY_MAINTAINER_CXX_WARNINGS}")
ELSEIF(MYSQL_MAINTAINER_MODE MATCHES "AUTO")
  SET(CMAKE_C_FLAGS_DEBUG "${CMAKE_C_FLAGS_DEBUG} ${MY_MAINTAINER_C_WARNINGS}")
  SET(CMAKE_CXX_FLAGS_DEBUG "${CMAKE_CXX_FLAGS_DEBUG} ${MY_MAINTAINER_CXX_WARNINGS}")
ENDIF()

IF(WITH_UNIT_TESTS)
 ENABLE_TESTING()
 ADD_SUBDIRECTORY(unittest/mytap)
 ADD_SUBDIRECTORY(unittest/strings)
 ADD_SUBDIRECTORY(unittest/examples)
 ADD_SUBDIRECTORY(unittest/mysys)
 ADD_SUBDIRECTORY(unittest/my_decimal)
ENDIF()

IF(NOT WITHOUT_SERVER)
SET (MYSQLD_STATIC_PLUGIN_LIBS "" CACHE INTERNAL "")
 # Add storage engines and plugins.
 CONFIGURE_PLUGINS()
ENDIF()

ADD_SUBDIRECTORY(include)
ADD_SUBDIRECTORY(dbug)
ADD_SUBDIRECTORY(strings)
ADD_SUBDIRECTORY(vio)
ADD_SUBDIRECTORY(regex)
ADD_SUBDIRECTORY(mysys)
ADD_SUBDIRECTORY(libmysql)
ADD_SUBDIRECTORY(client)
ADD_SUBDIRECTORY(extra)
ADD_SUBDIRECTORY(libservices)
ADD_SUBDIRECTORY(scripts)
ADD_SUBDIRECTORY(sql/share)
ADD_SUBDIRECTORY(support-files)

IF(NOT WITHOUT_SERVER)
  ADD_SUBDIRECTORY(tests)
  ADD_SUBDIRECTORY(sql)
  OPTION (WITH_EMBEDDED_SERVER "Compile MySQL with embedded server" OFF)
  IF(WITH_EMBEDDED_SERVER) 
   ADD_SUBDIRECTORY(libmysqld)
   ADD_SUBDIRECTORY(libmysqld/examples)
  ENDIF(WITH_EMBEDDED_SERVER)

  ADD_SUBDIRECTORY(mysql-test)
  ADD_SUBDIRECTORY(mysql-test/lib/My/SafeProcess)
  ADD_SUBDIRECTORY(sql-bench)

  IF(EXISTS ${CMAKE_SOURCE_DIR}/internal/CMakeLists.txt)
    ADD_SUBDIRECTORY(internal)
  ENDIF()
  ADD_SUBDIRECTORY(packaging/rpm-uln)
ENDIF()

IF(UNIX)
  ADD_SUBDIRECTORY(man)
ENDIF()

INCLUDE(cmake/abi_check.cmake)
INCLUDE(cmake/tags.cmake)

IF(WIN32)
  ADD_SUBDIRECTORY(win/upgrade_wizard)
  ADD_SUBDIRECTORY(win/packaging)
ENDIF()
ADD_SUBDIRECTORY(packaging/solaris)

CONFIGURE_FILE(config.h.cmake   ${CMAKE_BINARY_DIR}/include/my_config.h)
CONFIGURE_FILE(config.h.cmake   ${CMAKE_BINARY_DIR}/include/config.h)
CONFIGURE_FILE(${CMAKE_SOURCE_DIR}/include/mysql_version.h.in
               ${CMAKE_BINARY_DIR}/include/mysql_version.h )
CONFIGURE_FILE(${CMAKE_SOURCE_DIR}/sql/sql_builtin.cc.in
    ${CMAKE_BINARY_DIR}/sql/sql_builtin.cc)
CONFIGURE_FILE(
    ${CMAKE_SOURCE_DIR}/cmake/info_macros.cmake.in ${CMAKE_BINARY_DIR}/info_macros.cmake @ONLY)

IF(DEB)
  CONFIGURE_FILE(
    ${CMAKE_SOURCE_DIR}/debian/mariadb-server-5.5.files.in
    ${CMAKE_SOURCE_DIR}/debian/mariadb-server-5.5.files)
ENDIF(DEB)

# Handle the "INFO_*" files.
INCLUDE(${CMAKE_BINARY_DIR}/info_macros.cmake)
# Source: This can be done during the cmake phase, all information is
# available, but should be repeated on each "make" just in case someone
# does "cmake ; make ; bzr pull ; make".
CREATE_INFO_SRC(${CMAKE_BINARY_DIR}/Docs)
ADD_CUSTOM_TARGET(INFO_SRC ALL
  COMMAND ${CMAKE_COMMAND} -P ${CMAKE_SOURCE_DIR}/cmake/info_src.cmake
  WORKING_DIRECTORY ${CMAKE_BINARY_DIR}
)
# Build flags: This must be postponed to the make phase.
ADD_CUSTOM_TARGET(INFO_BIN ALL
  COMMAND ${CMAKE_COMMAND} -P ${CMAKE_SOURCE_DIR}/cmake/info_bin.cmake
  WORKING_DIRECTORY ${CMAKE_BINARY_DIR}
)

INSTALL_DOCUMENTATION(README COPYING COPYING.LESSER
                      COMPONENT Readme)
INSTALL_DOCUMENTATION(${CMAKE_BINARY_DIR}/Docs/INFO_SRC
                      ${CMAKE_BINARY_DIR}/Docs/INFO_BIN)
IF(UNIX)
  INSTALL_DOCUMENTATION(Docs/INSTALL-BINARY COMPONENT Readme)
ENDIF()

<<<<<<< HEAD
INCLUDE(CPack)

IF(NON_DISTRIBUTABLE_WARNING)
  MESSAGE(WARNING "
You have linked MariaDB with GPLv3 libraries!  You may not distribute the resulting binary. If you do, you will put yourself into a legal problem with Free Software Foundation.")
ENDIF()
=======
IF(UNIX)
  INSTALL(FILES Docs/mysql.info DESTINATION ${INSTALL_INFODIR} OPTIONAL COMPONENT Info)
ENDIF()
#
# RPM installs documentation directly from the source tree
#
IF(NOT INSTALL_LAYOUT MATCHES "RPM")
  INSTALL(FILES COPYING LICENSE.mysql 
  DESTINATION ${INSTALL_DOCREADMEDIR} 
  COMPONENT Readme
  OPTIONAL
  )
  INSTALL(FILES README DESTINATION ${INSTALL_DOCREADMEDIR} COMPONENT Readme)
  INSTALL(FILES ${CMAKE_BINARY_DIR}/Docs/INFO_SRC ${CMAKE_BINARY_DIR}/Docs/INFO_BIN DESTINATION ${INSTALL_DOCDIR})
  
  IF(UNIX)
    INSTALL(FILES Docs/INSTALL-BINARY DESTINATION ${INSTALL_DOCREADMEDIR} COMPONENT Readme)
  ENDIF()
  # MYSQL_DOCS_LOCATON is used in "make dist", points to the documentation directory
  SET(MYSQL_DOCS_LOCATION "" CACHE PATH "Location from where documentation is copied")
  MARK_AS_ADVANCED(MYSQL_DOCS_LOCATION)
  INSTALL(DIRECTORY Docs/ DESTINATION ${INSTALL_DOCDIR}
    COMPONENT Documentation
    PATTERN "INSTALL-BINARY" EXCLUDE
    PATTERN "Makefile.*" EXCLUDE
    PATTERN "glibc*" EXCLUDE
    PATTERN "linuxthreads.txt" EXCLUDE
    PATTERN "myisam.txt" EXCLUDE
    PATTERN "mysql.info" EXCLUDE
    PATTERN "sp-imp-spec.txt" EXCLUDE
  )
ENDIF()

INCLUDE(CPack)
>>>>>>> cb202185
<|MERGE_RESOLUTION|>--- conflicted
+++ resolved
@@ -173,12 +173,8 @@
 OPTION (WITH_UNIT_TESTS "Compile MySQL with unit tests" ON)
 MARK_AS_ADVANCED(CYBOZU BACKUP_TEST WITHOUT_SERVER DISABLE_SHARED)
 
-<<<<<<< HEAD
 OPTION(NOT_FOR_DISTRIBUTION "Allow linking with GPLv2-incompatible system libraries. Only set it you never plan to distribute the resulting binaries" OFF)
  
-=======
-
-
 include(CheckCSourceCompiles)
 include(CheckCXXSourceCompiles)
 # We need some extra FAIL_REGEX patterns
@@ -254,7 +250,6 @@
 ENDIF()
 
 
->>>>>>> cb202185
 OPTION(ENABLE_DEBUG_SYNC "Enable debug sync (debug builds only)" ON) 
 IF(ENABLE_DEBUG_SYNC) 
   SET(CMAKE_CXX_FLAGS_DEBUG "${CMAKE_CXX_FLAGS_DEBUG} -DENABLED_DEBUG_SYNC") 
@@ -466,46 +461,9 @@
   INSTALL_DOCUMENTATION(Docs/INSTALL-BINARY COMPONENT Readme)
 ENDIF()
 
-<<<<<<< HEAD
 INCLUDE(CPack)
 
 IF(NON_DISTRIBUTABLE_WARNING)
   MESSAGE(WARNING "
 You have linked MariaDB with GPLv3 libraries!  You may not distribute the resulting binary. If you do, you will put yourself into a legal problem with Free Software Foundation.")
 ENDIF()
-=======
-IF(UNIX)
-  INSTALL(FILES Docs/mysql.info DESTINATION ${INSTALL_INFODIR} OPTIONAL COMPONENT Info)
-ENDIF()
-#
-# RPM installs documentation directly from the source tree
-#
-IF(NOT INSTALL_LAYOUT MATCHES "RPM")
-  INSTALL(FILES COPYING LICENSE.mysql 
-  DESTINATION ${INSTALL_DOCREADMEDIR} 
-  COMPONENT Readme
-  OPTIONAL
-  )
-  INSTALL(FILES README DESTINATION ${INSTALL_DOCREADMEDIR} COMPONENT Readme)
-  INSTALL(FILES ${CMAKE_BINARY_DIR}/Docs/INFO_SRC ${CMAKE_BINARY_DIR}/Docs/INFO_BIN DESTINATION ${INSTALL_DOCDIR})
-  
-  IF(UNIX)
-    INSTALL(FILES Docs/INSTALL-BINARY DESTINATION ${INSTALL_DOCREADMEDIR} COMPONENT Readme)
-  ENDIF()
-  # MYSQL_DOCS_LOCATON is used in "make dist", points to the documentation directory
-  SET(MYSQL_DOCS_LOCATION "" CACHE PATH "Location from where documentation is copied")
-  MARK_AS_ADVANCED(MYSQL_DOCS_LOCATION)
-  INSTALL(DIRECTORY Docs/ DESTINATION ${INSTALL_DOCDIR}
-    COMPONENT Documentation
-    PATTERN "INSTALL-BINARY" EXCLUDE
-    PATTERN "Makefile.*" EXCLUDE
-    PATTERN "glibc*" EXCLUDE
-    PATTERN "linuxthreads.txt" EXCLUDE
-    PATTERN "myisam.txt" EXCLUDE
-    PATTERN "mysql.info" EXCLUDE
-    PATTERN "sp-imp-spec.txt" EXCLUDE
-  )
-ENDIF()
-
-INCLUDE(CPack)
->>>>>>> cb202185
