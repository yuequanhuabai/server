--- conflicted
+++ resolved
@@ -380,42 +380,34 @@
 			memcpy(tmp_page, page, page_size);
 
 			if (!fil_space_decrypt(space, tmp_frame,
-<<<<<<< HEAD
-					       tmp_page, &decrypted)
+					       tmp_page, &decrypted)) {
+				goto corrupted;
+			}
+
+			if (page_type == FIL_PAGE_PAGE_COMPRESSED_ENCRYPTED) {
+				goto page_decomp;
+			}
+
+			if (buf_page_is_corrupted(true, tmp_page,
+						  cursor->page_size, space)) {
+				goto corrupted;
+			}
+
+		} else if (page_type == FIL_PAGE_PAGE_COMPRESSED) {
+			memcpy(tmp_page, page, cursor->page_size.physical());
+page_decomp:
+			ulint decomp = fil_page_decompress(tmp_frame, tmp_page);
+
+			if (!decomp
+			    || (decomp != srv_page_size
+				&& cursor->page_size.is_compressed())
 			    || buf_page_is_corrupted(true, tmp_page,
 						     cursor->page_size,
 						     space)) {
 				goto corrupted;
 			}
+
 		} else if (buf_page_is_corrupted(true, page, cursor->page_size,
-=======
-					       tmp_page, &decrypted)) {
-				goto corrupted;
-			}
-
-			if (page_type == FIL_PAGE_PAGE_COMPRESSED_ENCRYPTED) {
-				goto page_decomp;
-			}
-
-			if (buf_page_is_corrupted(
-				true, tmp_page, cursor->zip_size, space)) {
-				goto corrupted;
-			}
-
-		} else if (page_type == FIL_PAGE_PAGE_COMPRESSED) {
-			memcpy(tmp_page, page, cursor->page_size);
-page_decomp:
-			ulint decomp = fil_page_decompress(tmp_frame, tmp_page);
-
-			if (!decomp
-			    || (decomp != srv_page_size && cursor->zip_size)
-			    || buf_page_is_corrupted(
-					true, tmp_page, cursor->zip_size, space)) {
-				goto corrupted;
-			}
-
-		} else if (buf_page_is_corrupted(true, page, cursor->zip_size,
->>>>>>> 1b471fac
 						 space)) {
 corrupted:
                         retry_count--;
