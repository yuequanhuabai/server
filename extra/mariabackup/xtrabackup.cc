--- conflicted
+++ resolved
@@ -5598,162 +5598,6 @@
 
 	if (innodb_init()) {
 		goto error_cleanup;
-<<<<<<< HEAD
-=======
-
-	if (xtrabackup_export) {
-		msg("mariabackup: export option is specified.\n");
-		pfs_os_file_t	info_file;
-		char		info_file_path[FN_REFLEN];
-		ibool		success;
-		char		table_name[FN_REFLEN];
-
-		byte*		page;
-		byte*		buf = NULL;
-
-		buf = static_cast<byte *>(ut_malloc(UNIV_PAGE_SIZE * 2));
-		page = static_cast<byte *>(ut_align(buf, UNIV_PAGE_SIZE));
-
-		/* flush insert buffer at shutdwon */
-		innobase_fast_shutdown = 0;
-
-		it = datafiles_iter_new(fil_system);
-		if (it == NULL) {
-			msg("mariabackup: Error: datafiles_iter_new() "
-			    "failed.\n");
-			exit(EXIT_FAILURE);
-		}
-		while ((node = datafiles_iter_next(it)) != NULL) {
-			int		 len;
-			char		*next, *prev, *p;
-			dict_table_t*	 table;
-			dict_index_t*	 index;
-			ulint		 n_index;
-
-			space = node->space;
-
-			/* treat file_per_table only */
-			if (!fil_is_user_tablespace_id(space->id)) {
-				continue;
-			}
-
-			/* node exist == file exist, here */
-			strcpy(info_file_path, node->name);
-#ifdef _WIN32
-			for (int i = 0; info_file_path[i]; i++)
-				if (info_file_path[i] == '\\')
-					info_file_path[i]= '/';
-#endif
-			strcpy(info_file_path +
-			       strlen(info_file_path) -
-			       4, ".exp");
-
-			len =(ib_uint32_t)strlen(info_file_path);
-
-			p = info_file_path;
-			prev = NULL;
-			while ((next = strchr(p, '/')) != NULL)
-			{
-				prev = p;
-				p = next + 1;
-			}
-			info_file_path[len - 4] = 0;
-			strncpy(table_name, prev, FN_REFLEN - 1);
-			table_name[FN_REFLEN - 1] = '\0';
-
-			info_file_path[len - 4] = '.';
-
-			mutex_enter(&(dict_sys->mutex));
-
-			table = dict_table_get_low(table_name);
-			if (!table) {
-				msg("mariabackup: error: "
-				    "cannot find dictionary "
-				    "record of table %s\n",
-				    table_name);
-				goto next_node;
-			}
-
-			/* Write MySQL 5.6 .cfg file */
-			if (!xb_export_cfg_write(node, table)) {
-				goto next_node;
-			}
-
-			index = dict_table_get_first_index(table);
-			n_index = UT_LIST_GET_LEN(table->indexes);
-			if (n_index > 31) {
-				msg("mariabackup: warning: table '%s' has more "
-				    "than 31 indexes, .exp file was not "
-				    "generated. Table will fail to import "
-				    "on server version prior to 5.6.\n",
-				    table->name);
-				goto next_node;
-			}
-
-			/* init exp file */
-			memset(page, 0, UNIV_PAGE_SIZE);
-			mach_write_to_4(page    , 0x78706f72UL);
-			mach_write_to_4(page + 4, 0x74696e66UL);/*"xportinf"*/
-			mach_write_to_4(page + 8, n_index);
-			strncpy((char *) page + 12, table_name, FN_REFLEN);
-
-			msg("mariabackup: export metadata of "
-			    "table '%s' to file `%s` "
-			    "(%lu indexes)\n",
-			    table_name, info_file_path,
-			    n_index);
-
-			n_index = 1;
-			while (index) {
-				mach_write_to_8(page + n_index * 512, index->id);
-				mach_write_to_4(page + n_index * 512 + 8,
-						index->page);
-				strncpy((char *) page + n_index * 512 +
-					12, index->name, 500);
-
-				msg("mariabackup:     name=%s, "
-				    "id.low=%lu, page=%lu\n",
-				    index->name,
-				    (ulint)(index->id &
-					    0xFFFFFFFFUL),
-				    (ulint) index->page);
-				index = dict_table_get_next_index(index);
-				n_index++;
-			}
-
-			srv_normalize_path_for_win(info_file_path);
-			info_file = os_file_create(
-				0,
-				info_file_path,
-				OS_FILE_OVERWRITE,
-				OS_FILE_NORMAL, OS_DATA_FILE,
-				&success,0);
-			if (!success) {
-				os_file_get_last_error(TRUE);
-				goto next_node;
-			}
-			success = os_file_write(info_file_path,
-						info_file, page,
-						0, UNIV_PAGE_SIZE);
-			if (!success) {
-				os_file_get_last_error(TRUE);
-				goto next_node;
-			}
-			success = os_file_flush(info_file);
-			if (!success) {
-				os_file_get_last_error(TRUE);
-				goto next_node;
-			}
-next_node:
-			if (info_file != XB_FILE_UNDEFINED) {
-				os_file_close(info_file);
-				info_file = XB_FILE_UNDEFINED;
-			}
-			mutex_exit(&(dict_sys->mutex));
-		}
-
-		ut_free(buf);
->>>>>>> 26f0d72a
 	}
 
 	if (ok) {
