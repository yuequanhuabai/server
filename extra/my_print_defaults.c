
/* Copyright (C) 2000 MySQL AB

   This program is free software; you can redistribute it and/or modify
   it under the terms of the GNU General Public License as published by
   the Free Software Foundation; version 2 of the License.

   This program is distributed in the hope that it will be useful,
   but WITHOUT ANY WARRANTY; without even the implied warranty of
   MERCHANTABILITY or FITNESS FOR A PARTICULAR PURPOSE.  See the
   GNU General Public License for more details.

   You should have received a copy of the GNU General Public License
   along with this program; if not, write to the Free Software
   Foundation, Inc., 59 Temple Place, Suite 330, Boston, MA  02111-1307  USA */

/*
**  print_default.c:
**  Print all parameters in a default file that will be given to some program.
**
**  Written by Monty
*/

#include <my_global.h>
#include <my_sys.h>
#include <m_string.h>
#include <my_getopt.h>


const char *config_file="my";			/* Default config file */
uint verbose= 0, opt_defaults_file_used= 0;
const char *default_dbug_option="d:t:o,/tmp/my_print_defaults.trace";

static struct my_option my_long_options[] =
{
  /*
    NB: --config-file is troublesome, because get_defaults_options() doesn't
    know about it, but we pretend --config-file is like --defaults-file.  In
    fact they behave differently: see the comments at the top of
    mysys/default.c for how --defaults-file should behave.

    This --config-file option behaves as:
    - If it has a directory name part (absolute or relative), then only this
      file is read; no error is given if the file doesn't exist
    - If the file has no directory name part, the standard locations are
      searched for a file of this name (and standard filename extensions are
      added if the file has no extension)
  */
  {"config-file", 'c', "Deprecated, please use --defaults-file instead. "
   "Name of config file to read; if no extension is given, default "
   "extension (e.g., .ini or .cnf) will be added",
   (char**) &config_file, (char**) &config_file, 0, GET_STR, REQUIRED_ARG,
   0, 0, 0, 0, 0, 0},
#ifdef DBUG_OFF
  {"debug", '#', "This is a non-debug version. Catch this and exit",
   0,0, 0, GET_DISABLED, OPT_ARG, 0, 0, 0, 0, 0, 0},
#else
  {"debug", '#', "Output debug log", (char**) &default_dbug_option,
   (char**) &default_dbug_option, 0, GET_STR, OPT_ARG, 0, 0, 0, 0, 0, 0},
#endif
  {"defaults-file", 'c', "Like --config-file, except: if first option, "
   "then read this file only, do not read global or per-user config "
   "files; should be the first option",
   (char**) &config_file, (char*) &config_file, 0, GET_STR, REQUIRED_ARG,
   0, 0, 0, 0, 0, 0},
  {"defaults-extra-file", 'e',
   "Read this file after the global config file and before the config "
   "file in the users home directory; should be the first option",
   &my_defaults_extra_file, &my_defaults_extra_file, 0,
   GET_STR, REQUIRED_ARG, 0, 0, 0, 0, 0, 0},
  {"defaults-group-suffix", 'g',
   "In addition to the given groups, read also groups with this suffix",
   (char**) &my_defaults_group_suffix, (char**) &my_defaults_group_suffix,
   0, GET_STR, REQUIRED_ARG, 0, 0, 0, 0, 0, 0},
  {"extra-file", 'e',
   "Deprecated. Synonym for --defaults-extra-file.",
   &my_defaults_extra_file,
   &my_defaults_extra_file, 0, GET_STR,
   REQUIRED_ARG, 0, 0, 0, 0, 0, 0},
  {"no-defaults", 'n', "Return an empty string (useful for scripts).",
   0, 0, 0, GET_NO_ARG, NO_ARG, 0, 0, 0, 0, 0, 0},
  {"help", '?', "Display this help message and exit.",
   0, 0, 0, GET_NO_ARG, NO_ARG, 0, 0, 0, 0, 0, 0},
  {"verbose", 'v', "Increase the output level",
   0, 0, 0, GET_NO_ARG, NO_ARG, 0, 0, 0, 0, 0, 0},
  {"version", 'V', "Output version information and exit.",
   0, 0, 0, GET_NO_ARG, NO_ARG, 0, 0, 0, 0, 0, 0},
  {0, 0, 0, 0, 0, 0, GET_NO_ARG, NO_ARG, 0, 0, 0, 0, 0, 0}
};


static void usage(my_bool version)
{
  printf("%s  Ver 1.6 for %s at %s\n",my_progname,SYSTEM_TYPE,
	 MACHINE_TYPE);
  if (version)
    return;
  puts("This software comes with ABSOLUTELY NO WARRANTY. This is free software,\nand you are welcome to modify and redistribute it under the GPL license\n");
  puts("Prints all arguments that is give to some program using the default files");
  printf("Usage: %s [OPTIONS] groups\n", my_progname);
  my_print_help(my_long_options);
  my_print_default_files(config_file);
  my_print_variables(my_long_options);
  printf("\nExample usage:\n%s --defaults-file=example.cnf client mysql\n", my_progname);
}


static my_bool
get_one_option(int optid, const struct my_option *opt __attribute__((unused)),
	       char *argument __attribute__((unused)))
{
  switch (optid) {
    case 'c':
      opt_defaults_file_used= 1;
      break;
    case 'n':
    exit(0);
    case 'I':
    case '?':
    usage(0);
    exit(0);
    case 'v':
      verbose++;
      break;
    case 'V':
    usage(1);
    exit(0);
    case '#':
      DBUG_PUSH(argument ? argument : default_dbug_option);
      break;
  }
  return 0;
}


static int get_options(int *argc,char ***argv)
{
  int ho_error;

  if ((ho_error=handle_options(argc, argv, my_long_options, get_one_option)))
    exit(ho_error);

  if (*argc < 1)
  {
    usage(0);
    return 1;
  }
  return 0;
}


int main(int argc, char **argv)
{
  int count, error, args_used;
  char **load_default_groups, *tmp_arguments[6];
  char **argument, **arguments, **org_argv;
  char *defaults, *extra_defaults, *group_suffix;
  MY_INIT(argv[0]);

  org_argv= argv;
  args_used= get_defaults_options(argc, argv, &defaults, &extra_defaults,
                                  &group_suffix);

  /* Copy defaults-xxx arguments & program name */
  count=args_used+1;
  arguments= tmp_arguments;
  memcpy((char*) arguments, (char*) org_argv, count * sizeof(*org_argv));
  arguments[count]= 0;

  /* Check out the args */
  if (!(load_default_groups=(char**) my_malloc((argc+1)*sizeof(char*),
					       MYF(MY_WME))))
    exit(1);
  if (get_options(&argc,&argv))
    exit(1);
  memcpy((char*) load_default_groups, (char*) argv, (argc + 1) * sizeof(*argv));

  if ((error= load_defaults(config_file, (const char **) load_default_groups,
			   &count, &arguments)))
  {
    if (verbose && opt_defaults_file_used)
    {
      if (error == 1)
	fprintf(stderr, "WARNING: Defaults file '%s' not found!\n",
		config_file);
      /* This error is not available now. For the future */
      if (error == 2)
	fprintf(stderr, "WARNING: Defaults file '%s' is not a regular file!\n",
		config_file);
    }
    error= 2;
    exit(error);
  }

  for (argument= arguments+1 ; *argument ; argument++)
<<<<<<< HEAD
    if (*argument != args_separator)           /* skip arguments separator */
=======
    if (!my_getopt_is_args_separator(*argument))           /* skip arguments separator */
>>>>>>> 5a0e7394
      puts(*argument);
  my_free(load_default_groups);
  free_defaults(arguments);

  exit(0);
}<|MERGE_RESOLUTION|>--- conflicted
+++ resolved
@@ -193,11 +193,7 @@
   }
 
   for (argument= arguments+1 ; *argument ; argument++)
-<<<<<<< HEAD
-    if (*argument != args_separator)           /* skip arguments separator */
-=======
     if (!my_getopt_is_args_separator(*argument))           /* skip arguments separator */
->>>>>>> 5a0e7394
       puts(*argument);
   my_free(load_default_groups);
   free_defaults(arguments);
