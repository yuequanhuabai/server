--- conflicted
+++ resolved
@@ -1,9 +1,5 @@
 /*
-<<<<<<< HEAD
-   Copyright (c) 2005-2007 MySQL AB, 2008 Sun Microsystems, Inc.
-=======
    Copyright (c) 2005, 2012, Oracle and/or its affiliates. All rights reserved.
->>>>>>> 7c669c7c
    Use is subject to license terms.
 
    This program is free software; you can redistribute it and/or modify
@@ -39,11 +35,7 @@
 #include "rsa.h"
 
 
-<<<<<<< HEAD
-#define YASSL_VERSION "2.1.4"
-=======
 #define YASSL_VERSION "2.2.0"
->>>>>>> 7c669c7c
 
 
 #if defined(__cplusplus)
