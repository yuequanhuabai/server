#!/usr/bin/perl
#
# Testing of grants.
# Note that this will delete all table and column grants !
#

use DBI;
use Getopt::Long;
use strict;

use vars qw($dbh $user_dbh $opt_help $opt_Information $opt_force $opt_debug
	    $opt_verbose $opt_server $opt_root_user $opt_password $opt_user
	    $opt_database $opt_host $version $user $tables_cols $columns_cols
<<<<<<< HEAD
	    $tmp_table);
=======
	    $opt_silent);
>>>>>>> 16667ec2

$version="1.1";
$opt_help=$opt_Information=$opt_force=$opt_debug=$opt_verbose=$opt_silent=0;
$opt_host="localhost",
$opt_server="mysql";
$opt_root_user="root";
$opt_password="";
$opt_user="grant_user";
$opt_database="grant_test";

GetOptions("Information","help","server=s","root-user=s","password=s","user","database=s","force","host=s","debug","verbose","silent") || usage();
usage() if ($opt_help || $opt_Information);

$user="$opt_user\@$opt_host";

if (!$opt_force)
{
  print_info()
}

$|=1;

$tables_cols="Host, Db, User, Table_name, Grantor, Table_priv, Column_priv";
$columns_cols="Host, Db, User, Table_name, Column_name, Column_priv";
$tmp_table="/tmp/mysql-grant.test"; # Can't use $$ as we are logging result
unlink($tmp_table);

#
# clear grant tables
#

$dbh = DBI->connect("DBI:mysql:mysql:$opt_host",
		    $opt_root_user,$opt_password,
		    { PrintError => 0}) || die "Can't connect to mysql server with user '$opt_root_user': $DBI::errstr\n";

safe_query("delete from user where user='$opt_user' or user='${opt_user}2'");
safe_query("delete from db where user='$opt_user'");
safe_query("delete from tables_priv");
safe_query("delete from columns_priv");
safe_query("lock tables mysql.user write"); # Test lock tables
safe_query("flush privileges");
safe_query("unlock tables");	     # should already be unlocked
safe_query("drop database $opt_database",2);
safe_query("create database $opt_database");

# check that the user can't login yet

user_connect(1);
#goto test;

#
# Test grants on user level
#

safe_query("grant select on *.* to $user");
safe_query("set password FOR ${opt_user}2\@$opt_host = password('test')",1);
safe_query("set password FOR $opt_user=password('test')");
user_connect(1);
safe_query("set password FOR $opt_user=''");
user_connect(0);
user_query("select * from mysql.user where user = '$opt_user'");
user_query("select * from mysql.db where user = '$opt_user'");
safe_query("grant select on *.* to $user,$user");
safe_query("show grants for $user");

# The following should fail
user_query("insert into mysql.user (host,user) values ('error','$opt_user')",1);
user_query("update mysql.user set host='error' WHERE user='$opt_user'",1);
user_query("create table $opt_database.test (a int,b int)",1);
user_query("grant select on *.* to ${opt_user}2\@$opt_host",1);
safe_query("revoke select on $opt_database.test from $opt_user\@opt_host",1);
safe_query("revoke select on $opt_database.* from $opt_user\@opt_host",1);
safe_query("revoke select on *.* from $opt_user",1);
safe_query("grant select on $opt_database.not_exists to $opt_user",1);
safe_query("grant FILE on $opt_database.test to $opt_user",1);
safe_query("grant select on *.* to wrong___________user_name",1);
safe_query("grant select on $opt_database.* to wrong___________user_name",1);
user_query("grant select on $opt_database.test to $opt_user with grant option",1);
safe_query("set password FOR ''\@''=''",1);
user_query("set password FOR root\@$opt_host = password('test')",1);

# Change privileges for user
safe_query("revoke select on *.* from $user");
safe_query("grant create on *.* to $user");
user_connect(0);
user_query("create table $opt_database.test (a int,b int)");

safe_query("grant select(c) on $opt_database.test to $user",1);
safe_query("revoke select(c) on $opt_database.test from $user",1);
safe_query("grant select on $opt_database.test to wrong___________user_name",1);
user_query("INSERT INTO $opt_database.test values (2,0)",1);

safe_query("grant ALL PRIVILEGES on *.* to $user");
safe_query("REVOKE INSERT on *.* from $user");
user_connect(0);
user_query("INSERT INTO $opt_database.test values (1,0)",1);
safe_query("grant INSERT on *.* to $user");
user_connect(0);
user_query("INSERT INTO $opt_database.test values (2,0)");
user_query("select count(*) from $opt_database.test");
safe_query("revoke SELECT on *.* from $user");
user_connect(0);
user_query("select count(*) from $opt_database.test",1);
user_query("INSERT INTO $opt_database.test values (3,0)");
safe_query("grant SELECT on *.* to $user");
user_connect(0);
user_query("select count(*) from $opt_database.test");
safe_query("revoke ALL PRIVILEGES on *.* from $user");
user_connect(1);
safe_query("delete from user where user='$opt_user'");
safe_query("flush privileges");
if (0)				# Only if no anonymous user on localhost.
{
  safe_query("grant select on *.* to $opt_user");
  user_connect(0);
  safe_query("revoke select on *.* from $opt_user");
  user_connect(1);
}
safe_query("delete from user where user='$opt_user'");
safe_query("flush privileges");

#
# Test grants on database level
#
safe_query("grant select on $opt_database.* to $user");
safe_query("select * from mysql.user where user = '$opt_user'");
safe_query("select * from mysql.db where user = '$opt_user'");
user_connect(0);
user_query("select count(*) from $opt_database.test");
# The following should fail
user_query("select * from mysql.user where user = '$opt_user'",1);
user_query("insert into $opt_database.test values (4,0)",1);
user_query("update $opt_database.test set a=1",1); 
user_query("delete from $opt_database.test",1); 
user_query("create table $opt_database.test2 (a int)",1);
user_query("ALTER TABLE $opt_database.test add c int",1);
user_query("CREATE INDEX dummy ON $opt_database.test (a)",1);
user_query("drop table $opt_database.test",1);
user_query("grant ALL PRIVILEGES on $opt_database.* to ${opt_user}2\@$opt_host",1);

# Change privileges for user
safe_query("grant ALL PRIVILEGES on $opt_database.* to $user WITH GRANT OPTION");
user_connect(0);
user_query("insert into $opt_database.test values (5,0)");
safe_query("REVOKE ALL PRIVILEGES on * from $user",1);
safe_query("REVOKE ALL PRIVILEGES on *.* from $user");
safe_query("REVOKE ALL PRIVILEGES on $opt_database.* from $user");
safe_query("REVOKE ALL PRIVILEGES on $opt_database.* from $user");
user_connect(0);
user_query("insert into $opt_database.test values (6,0)",1);
safe_query("REVOKE GRANT OPTION on $opt_database.* from $user");
user_connect(1);
safe_query("grant ALL PRIVILEGES on $opt_database.* to $user");

user_connect(0);
user_query("select * from mysql.user where user = '$opt_user'",1);
user_query("insert into $opt_database.test values (7,0)");
user_query("update $opt_database.test set a=3 where a=2"); 
user_query("delete from $opt_database.test where a=3"); 
user_query("create table $opt_database.test2 (a int not null)");
user_query("alter table $opt_database.test2 add b int");
user_query("create index dummy on $opt_database.test2 (a)");
user_query("drop table $opt_database.test2");
user_query("show tables from grant_test");
# These should fail
user_query("insert into mysql.user (host,user) values ('error','$opt_user',0)",1);

# Revoke database privileges
safe_query("revoke ALL PRIVILEGES on $opt_database.* from $user");
safe_query("select * from mysql.user where user = '$opt_user'");
safe_query("select * from mysql.db where user = '$opt_user'");
user_connect(1);

#
# Test of grants on table level
#

safe_query("grant create on $opt_database.test2 to $user");
user_connect(0);
user_query("create table $opt_database.test2 (a int not null)");
user_query("show tables");	# Should only show test, not test2
user_query("show columns from test",1);
user_query("show keys from test",1);
user_query("show columns from test2");
user_query("show keys from test2");
user_query("select * from test",1);
safe_query("grant insert on $opt_database.test to $user");
user_query("show tables");
user_query("insert into $opt_database.test values (8,0)");
user_query("update $opt_database.test set b=1",1);
safe_query("grant update on $opt_database.test to $user");
user_query("update $opt_database.test set b=2");
user_query("delete from $opt_database.test",1);
safe_query("grant delete on $opt_database.test to $user");
user_query("delete from $opt_database.test where a=1",1);
user_query("update $opt_database.test set b=3 where b=1",1);
user_query("update $opt_database.test set b=b+1",1);

# Add one privilege at a time until the user has all privileges
user_query("select * from test",1);
safe_query("grant select on $opt_database.test to $user");
user_query("delete from $opt_database.test where a=1");
user_query("update $opt_database.test set b=2 where b=1");
user_query("update $opt_database.test set b=b+1");
user_query("select count(*) from test");

user_query("create table $opt_database.test3 (a int)",1);
user_query("alter table $opt_database.test2 add c int",1);
safe_query("grant alter on $opt_database.test2 to $user");
user_query("alter table $opt_database.test2 add c int");
user_query("create index dummy ON $opt_database.test (a)",1);
safe_query("grant index on $opt_database.test2 to $user");
user_query("create index dummy ON $opt_database.test2 (a)");
user_query("insert into test2 SELECT a,a from test",1);
safe_query("grant insert on test2 to $user",1);	# No table: mysql.test2
safe_query("grant insert(a) on $opt_database.test2 to $user");
user_query("insert into test2 SELECT a,a from test",1);
safe_query("grant insert(c) on $opt_database.test2 to $user");
user_query("insert into test2 SELECT a,a from test");
user_query("select count(*) from test2,test",1);
user_query("select count(*) from test,test2",1);
user_query("replace into test2 SELECT a from test",1);
safe_query("grant update on $opt_database.test2 to $user");
user_query("replace into test2 SELECT a,a from test",1);
safe_query("grant DELETE on $opt_database.test2 to $user");
user_query("replace into test2 SELECT a,a from test");
user_query("insert into test (a) SELECT a from test2",1);

user_query("drop table $opt_database.test2",1);
user_query("grant select on $opt_database.test2 to $user with grant option",1);
safe_query("grant drop on $opt_database.test2 to $user with grant option");
user_query("grant drop on $opt_database.test2 to $user with grant option");
user_query("grant select on $opt_database.test2 to $user with grant option",1);

# check rename privileges
user_query("rename table $opt_database.test2 to $opt_database.test3",1);
safe_query("grant CREATE,DROP on $opt_database.test3 to $user");
user_query("rename table $opt_database.test2 to $opt_database.test3",1);
user_query("create table $opt_database.test3 (a int)");
safe_query("grant INSERT on $opt_database.test3 to $user");
user_query("drop table $opt_database.test3");
user_query("rename table $opt_database.test2 to $opt_database.test3");
user_query("rename table $opt_database.test3 to $opt_database.test2",1);
safe_query("grant ALTER on $opt_database.test3 to $user");
user_query("rename table $opt_database.test3 to $opt_database.test2");
safe_query("revoke DROP on $opt_database.test2 from $user");
user_query("rename table $opt_database.test2 to $opt_database.test3");
user_query("drop table if exists $opt_database.test2,$opt_database.test3",1);
safe_query("drop table if exists $opt_database.test2,$opt_database.test3");

# Check that the user doesn't have some user privileges
user_query("create database $opt_database",1);
user_query("drop database $opt_database",1);
user_query("flush tables",1);
safe_query("flush privileges");

safe_query("select $tables_cols from mysql.tables_priv");
safe_query("revoke ALL PRIVILEGES on $opt_database.test from $user");
safe_query("revoke ALL PRIVILEGES on $opt_database.test2 from $user");
safe_query("revoke ALL PRIVILEGES on $opt_database.test3 from $user");
safe_query("revoke GRANT OPTION on $opt_database.test2 from $user");
safe_query("select $tables_cols from mysql.tables_priv");
user_query("select count(a) from test",1);

#
# Test some grants on column level
#

user_query("delete from $opt_database.test where a=2",1);
user_query("delete from $opt_database.test where A=2",1);
user_query("update test set b=5 where b>0",1);
safe_query("grant update(b),delete on $opt_database.test to $user");
safe_query("revoke update(a) on $opt_database.test from $user",1);
user_query("delete from $opt_database.test where a=2",1);
user_query("update test set b=5 where b>0",1);
safe_query("grant select(a),select(b) on $opt_database.test to $user");
user_query("delete from $opt_database.test where a=2");
user_query("delete from $opt_database.test where A=2");
user_query("update test set b=5 where b>0");
user_query("update test set a=11 where b>5",1);
user_query("select a,A from test");

safe_query("select $tables_cols from mysql.tables_priv");
safe_query("revoke ALL PRIVILEGES on $opt_database.test from $user");
safe_query("select $tables_cols from mysql.tables_priv");
safe_query("revoke GRANT OPTION on $opt_database.test from $user",1);

#
# Test grants on database level
#

safe_query("grant select(a) on $opt_database.test to $user");
user_query("show full columns from test");
safe_query("grant insert (b), update (b) on $opt_database.test to $user");

user_query("select count(a) from test");
user_query("select count(skr.a) from test as skr");
user_query("select count(a) from test where a > 5");
user_query("insert into test (b) values (5)");
user_query("insert into test (b) values (a)");
user_query("update test set b=3 where a > 0");

user_query("select * from test",1);
user_query("select b from test",1);
user_query("select a from test where b > 0",1);
user_query("insert into test (a) values (10)",1);
user_query("insert into test (b) values (b)",1);
user_query("insert into test (a,b) values (1,5)",1);
user_query("insert into test (b) values (1),(b)",1);
user_query("update test set b=3 where b > 0",1);

safe_query("select $tables_cols from mysql.tables_priv");
safe_query("select $columns_cols from mysql.columns_priv");
safe_query("revoke select(a), update (b) on $opt_database.test from $user");
safe_query("select $tables_cols from mysql.tables_priv");
safe_query("select $columns_cols from mysql.columns_priv");

user_query("select count(a) from test",1);
user_query("update test set b=4",1);

safe_query("grant select(a,b), update (a,b) on $opt_database.test to $user");
user_query("select count(a),count(b) from test where a+b > 0");
user_query("insert into test (b) values (9)");
user_query("update test set b=6 where b > 0");

safe_query("flush privileges");	# Test restoring privileges from disk
safe_query("select $tables_cols from mysql.tables_priv");
safe_query("select $columns_cols from mysql.columns_priv");

# Try mixing of table and database privileges

user_query("insert into test (a,b) values (12,12)",1);
safe_query("grant insert on $opt_database.* to $user");
user_connect(0);
user_query("insert into test (a,b) values (13,13)");

# This grants and revokes SELECT on different levels.
safe_query("revoke select(b) on $opt_database.test from $user");
user_query("select count(a) from test where a+b > 0",1);
user_query("update test set b=5 where a=2");
safe_query("grant select on $opt_database.test to $user");
user_connect(0);
user_query("select count(a) from test where a+b > 0");
safe_query("revoke select(b) on $opt_database.test from $user");
user_query("select count(a) from test where a+b > 0");
safe_query("revoke select on $opt_database.test from $user");
user_connect(0);
user_query("select count(a) from test where a+b > 0",1);
safe_query("grant select(a) on $opt_database.test to $user");
user_query("select count(a) from test where a+b > 0",1);
safe_query("grant select on *.* to $user");
user_connect(0);
user_query("select count(a) from test where a+b > 0");
safe_query("revoke select on *.* from $user");
safe_query("grant select(b) on $opt_database.test to $user");
user_connect(0);
user_query("select count(a) from test where a+b > 0");


safe_query("select * from mysql.db where user = '$opt_user'");
safe_query("select $tables_cols from mysql.tables_priv where user = '$opt_user'");
safe_query("select $columns_cols from mysql.columns_priv where user = '$opt_user'");

safe_query("revoke ALL PRIVILEGES on $opt_database.test from $user");
user_query("select count(a) from test",1);
user_query("select * from mysql.user",1);
safe_query("select * from mysql.db where user = '$opt_user'");
safe_query("select $tables_cols from mysql.tables_priv where user = '$opt_user'");
safe_query("select $columns_cols from mysql.columns_priv where user = '$opt_user'");

#
# Clear up privileges to make future tests easier

safe_query("delete from user where user='$opt_user'");
safe_query("delete from db where user='$opt_user'");
safe_query("flush privileges");
safe_query("show grants for $user",1);

#
# Test IDENTIFIED BY
#

safe_query("grant ALL PRIVILEGES on $opt_database.test to $user identified by 'dummy',  ${opt_user}\@127.0.0.1 identified by 'dummy2'");
user_connect(0,"dummy");
safe_query("grant SELECT on $opt_database.* to $user identified by ''");
user_connect(0);
safe_query("revoke ALL PRIVILEGES on $opt_database.test from $user identified by ''");
safe_query("revoke ALL PRIVILEGES on $opt_database.* from $user identified by ''");
safe_query("show grants for $user");

#
# Test bug reported in SELECT INTO OUTFILE
#

safe_query("create table $opt_database.test3 (a int)");
safe_query("grant SELECT on $opt_database.test3 to $user");
safe_query("grant FILE on *.* to $user");
safe_query("insert into $opt_database.test3 values (1)");
user_connect(0);
user_query("select * into outfile '$tmp_table' from $opt_database.test3");
safe_query("revoke SELECT on $opt_database.test3 from $user");
safe_query("revoke FILE on *.* from $user");
safe_query("drop table $opt_database.test3");

#
# Test privileges needed for LOCK TABLES
#

safe_query("create table $opt_database.test3 (a int)");
user_connect(1);
safe_query("grant INSERT on $opt_database.test3 to $user");
user_connect(0);
user_query("select * into outfile '$tmp_table' from $opt_database.test3",1);
safe_query("grant SELECT on $opt_database.test3 to $user");
user_connect(0);
user_query("LOCK TABLES $opt_database.test3 READ",1);
safe_query("grant LOCK TABLES on *.* to $user");
safe_query("show grants for $user");
safe_query("select * from mysql.user where user='$opt_user'");
user_connect(0);
user_query("LOCK TABLES $opt_database.test3 READ");
user_query("UNLOCK TABLES");
safe_query("revoke SELECT,INSERT,UPDATE,DELETE on $opt_database.test3 from $user");
user_connect(0);
safe_query("revoke LOCK TABLES on *.* from $user");
user_connect(1);
safe_query("drop table $opt_database.test3");

#
# test new privileges in 4.0.2
#

safe_query("show grants for $user");
safe_query("grant all on *.* to $user WITH MAX_QUERIES_PER_HOUR 1 MAX_UPDATES_PER_HOUR 2 MAX_CONNECTIONS_PER_HOUR 3");
safe_query("show grants for $user");
safe_query("revoke LOCK TABLES on *.* from $user");
safe_query("flush privileges");
safe_query("show grants for $user");
safe_query("revoke ALL PRIVILEGES on *.* from $user");
safe_query("show grants for $user");

#
# Clean up things
#

unlink($tmp_table);
safe_query("drop database $opt_database");
safe_query("delete from user where user='$opt_user'");
safe_query("delete from db where user='$opt_user'");
safe_query("delete from tables_priv");
safe_query("delete from columns_priv");
safe_query("flush privileges");

print "end of test\n";
exit 0;

sub usage
{
    print <<EOF;
$0  Ver $version

This program tests that the GRANT commands works by creating a temporary
database ($opt_database) and user ($opt_user).

Options:

--database (Default $opt_database)
  In which database the test tables are created.

--force
  Don''t ask any question before starting this test.

--host='host name' (Default $opt_host)
  Host name where the database server is located.

--Information
--help
  Print this help

--password
  Password for root-user.

--server='server name'  (Default $opt_server)
  Run the test on the given SQL server.

--user  (Default $opt_user)
  A non-existing user on which we will test the GRANT commands.

--verbose
  Write all queries when we are execute them.

--root-user='user name' (Default $opt_root_user)
  User with privileges to modify the 'mysql' database.
EOF
  exit(0);
}


sub print_info
{
  my $tmp;
  print <<EOF;
This test will clear your table and column grant table and recreate the
$opt_database database !
All privileges for $user will be destroyed !

Don\'t run this test if you have done any GRANT commands that you want to keep!
EOF
 for (;;)
  {
    print "Start test (yes/no) ? ";
    $tmp=<STDIN>; chomp($tmp); $tmp=lc($tmp);
    last if ($tmp =~ /^yes$/i);
    exit 1 if ($tmp =~ /^n/i);
    print "\n";
  }
}


sub user_connect
{
  my ($ignore_error,$password)=@_;
  $password="" if (!defined($password));

  print "Connecting $opt_user\n" if ($opt_verbose);
  $user_dbh->disconnect if (defined($user_dbh));

  $user_dbh=DBI->connect("DBI:mysql:$opt_database:$opt_host",$opt_user,
			 $password, { PrintError => 0});
  if (!$user_dbh)
  {
    if ($opt_verbose || !$ignore_error)
    {
      print "Error on connect: $DBI::errstr\n";
    }
    if (!$ignore_error)
    {
      die "The above should not have failed!";
    }
  }
  elsif ($ignore_error)
  {
    die "Connect succeeded when it shouldn't have !\n";
  }
}

sub safe_query
{
  my ($query,$ignore_error)=@_;
  if (do_query($dbh,$query, $ignore_error))
  {
    if (!defined($ignore_error))
    {
      die "The above should not have failed!";
    }
  }
  elsif (defined($ignore_error) && $ignore_error == 1)
  {
    die "Query '$query' succeeded when it shouldn't have !\n";
  }
}


sub user_query
{
  my ($query,$ignore_error)=@_;
  if (do_query($user_dbh,$query, $ignore_error))
  {
    if (!defined($ignore_error))
    {
      die "The above should not have failed!";
    }
  }
  elsif (defined($ignore_error) && $ignore_error == 1)
  {
    die "Query '$query' succeeded when it shouldn't have !\n";
  }
}


sub do_query
{
  my ($my_dbh, $query, $ignore_error)=@_;
  my ($sth, $row, $tab, $col, $found, $fatal_error);

  print "$query\n" if ($opt_debug || $opt_verbose);
  if (!($sth= $my_dbh->prepare($query)))
  {
    print "Error in prepare: $DBI::errstr\n";
    return 1;
  }
  if (!$sth->execute)
  {
    $fatal_error= ($DBI::errstr =~ /parse error/);
    if (!$ignore_error || $opt_verbose || $fatal_error)
    {
      print "Error in execute: $DBI::errstr\n";
    }
    die if ($fatal_error);
    $sth->finish;
    return 1;
  }
  $found=0;
  if (!$opt_silent)
  {
    while (($row=$sth->fetchrow_arrayref))
    {
      $found=1;
      $tab="";
      foreach $col (@$row)
      {
	print $tab;
	print defined($col) ? $col : "NULL";
	$tab="\t";
      }
      print "\n";
    }
    print "\n" if ($found);
  }
  $sth->finish;
  return 0;
}<|MERGE_RESOLUTION|>--- conflicted
+++ resolved
@@ -11,11 +11,7 @@
 use vars qw($dbh $user_dbh $opt_help $opt_Information $opt_force $opt_debug
 	    $opt_verbose $opt_server $opt_root_user $opt_password $opt_user
 	    $opt_database $opt_host $version $user $tables_cols $columns_cols
-<<<<<<< HEAD
-	    $tmp_table);
-=======
-	    $opt_silent);
->>>>>>> 16667ec2
+	    $tmp_table $opt_silent);
 
 $version="1.1";
 $opt_help=$opt_Information=$opt_force=$opt_debug=$opt_verbose=$opt_silent=0;
