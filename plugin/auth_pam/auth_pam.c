<<<<<<< HEAD
/*
   Copyright (c) 2011, 2012, Monty Program Ab

   This program is free software; you can redistribute it and/or modify
   it under the terms of the GNU General Public License as published by
   the Free Software Foundation; version 2 of the License.

   This program is distributed in the hope that it will be useful,
   but WITHOUT ANY WARRANTY; without even the implied warranty of
   MERCHANTABILITY or FITNESS FOR A PARTICULAR PURPOSE.  See the
   GNU General Public License for more details.

   You should have received a copy of the GNU General Public License
   along with this program; if not, write to the Free Software
   Foundation, Inc., 59 Temple Place, Suite 330, Boston, MA  02111-1307  USA */
=======
#ifndef _GNU_SOURCE
#define _GNU_SOURCE                             /* For strndup() */
#endif
>>>>>>> 5628e171

#include <mysql/plugin_auth.h>
#include <string.h>
#include <my_config.h>
#include <security/pam_appl.h>
#include <security/pam_modules.h>

struct param {
  unsigned char buf[10240], *ptr;
  MYSQL_PLUGIN_VIO *vio;
};

/* It least solaris doesn't have strndup */

#ifndef HAVE_STRNDUP
char *strndup(const char *from, size_t length)
{
  char *ptr;
  size_t max_length= strlen(from);
  if (length > max_length)
    length= max_length;
  if ((ptr= (char*) malloc(length+1)) != 0)
  {
    memcpy((char*) ptr, (char*) from, length);
    ptr[length]=0;
  }
  return ptr;
}
#endif

static int conv(int n, const struct pam_message **msg,
                struct pam_response **resp, void *data)
{
  struct param *param = (struct param *)data;
  unsigned char *end = param->buf + sizeof(param->buf) - 1;
  int i;

  *resp = 0;

  for (i = 0; i < n; i++)
  {
    /* if there's a message - append it to the buffer */
    if (msg[i]->msg)
    {
      int len = strlen(msg[i]->msg);
      if (len > end - param->ptr)
        len = end - param->ptr;
      if (len > 0)
      {
        memcpy(param->ptr, msg[i]->msg, len);
        param->ptr+= len;
        *(param->ptr)++ = '\n';
      }
    }
    /* if the message style is *_PROMPT_*, meaning PAM asks a question,
       send the accumulated text to the client, read the reply */
    if (msg[i]->msg_style == PAM_PROMPT_ECHO_OFF ||
        msg[i]->msg_style == PAM_PROMPT_ECHO_ON)
    {
      int pkt_len;
      unsigned char *pkt;

      /* allocate the response array.
         freeing it is the responsibility of the caller */
      if (*resp == 0)
      {
        *resp = calloc(sizeof(struct pam_response), n);
        if (*resp == 0)
          return PAM_BUF_ERR;
      }

      /* dialog plugin interprets the first byte of the packet
         as the magic number.
           2 means "read the input with the echo enabled"
           4 means "password-like input, echo disabled"
         C'est la vie. */
      param->buf[0] = msg[i]->msg_style == PAM_PROMPT_ECHO_ON ? 2 : 4;
      if (param->vio->write_packet(param->vio, param->buf, param->ptr - param->buf - 1))
        return PAM_CONV_ERR;

      pkt_len = param->vio->read_packet(param->vio, &pkt);
      if (pkt_len < 0)
        return PAM_CONV_ERR;
      /* allocate and copy the reply to the response array */
      (*resp)[i].resp = strndup((char*)pkt, pkt_len);
      param->ptr = param->buf + 1;
    }
  }
  return PAM_SUCCESS;
}

#define DO(X) if ((status = (X)) != PAM_SUCCESS) goto end

#ifdef SOLARIS
typedef void** pam_get_item_3_arg;
#else
typedef const void** pam_get_item_3_arg;
#endif

static int pam_auth(MYSQL_PLUGIN_VIO *vio, MYSQL_SERVER_AUTH_INFO *info)
{
  pam_handle_t *pamh = NULL;
  int status;
  const char *new_username;
  struct param param;
  /* The following is written in such a way to make also solaris happy */
  struct pam_conv pam_start_arg = { &conv, NULL };
  pam_start_arg.appdata_ptr= (char*) &param;

  /*
    get the service name, as specified in

     CREATE USER ... IDENTIFIED WITH pam_auth AS  "service"
  */
  const char *service = info->auth_string && info->auth_string[0]
                          ? info->auth_string : "mysql";

  param.ptr = param.buf + 1;
  param.vio = vio;

  DO( pam_start(service, info->user_name, &pam_start_arg, &pamh) );
  DO( pam_authenticate (pamh, 0) );
  DO( pam_acct_mgmt(pamh, 0) );
  DO( pam_get_item(pamh, PAM_USER, (pam_get_item_3_arg) &new_username) );

  if (new_username && strcmp(new_username, info->user_name))
    strncpy(info->authenticated_as, new_username,
            sizeof(info->authenticated_as));

end:
  pam_end(pamh, status);
  return status == PAM_SUCCESS ? CR_OK : CR_ERROR;
}

static struct st_mysql_auth info =
{
  MYSQL_AUTHENTICATION_INTERFACE_VERSION,
  "dialog",
  pam_auth
};

maria_declare_plugin(pam)
{
  MYSQL_AUTHENTICATION_PLUGIN,
  &info,
  "pam",
  "Sergei Golubchik",
  "PAM based authentication",
  PLUGIN_LICENSE_GPL,
  NULL,
  NULL,
  0x0100,
  NULL,
  NULL,
  "1.0",
  MariaDB_PLUGIN_MATURITY_BETA
}
maria_declare_plugin_end;<|MERGE_RESOLUTION|>--- conflicted
+++ resolved
@@ -1,4 +1,3 @@
-<<<<<<< HEAD
 /*
    Copyright (c) 2011, 2012, Monty Program Ab
 
@@ -14,11 +13,10 @@
    You should have received a copy of the GNU General Public License
    along with this program; if not, write to the Free Software
    Foundation, Inc., 59 Temple Place, Suite 330, Boston, MA  02111-1307  USA */
-=======
+
 #ifndef _GNU_SOURCE
 #define _GNU_SOURCE                             /* For strndup() */
 #endif
->>>>>>> 5628e171
 
 #include <mysql/plugin_auth.h>
 #include <string.h>
