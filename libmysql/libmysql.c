/* Copyright (C) 2000-2004 MySQL AB

   This program is free software; you can redistribute it and/or modify
   it under the terms of the GNU General Public License as published by
   the Free Software Foundation.

   There are special exceptions to the terms and conditions of the GPL as it
   is applied to this software. View the full text of the exception in file
   EXCEPTIONS-CLIENT in the directory of this software distribution.

   This program is distributed in the hope that it will be useful,
   but WITHOUT ANY WARRANTY; without even the implied warranty of
   MERCHANTABILITY or FITNESS FOR A PARTICULAR PURPOSE.  See the
   GNU General Public License for more details.

   You should have received a copy of the GNU General Public License
   along with this program; if not, write to the Free Software
   Foundation, Inc., 59 Temple Place, Suite 330, Boston, MA  02111-1307  USA */

#include <my_global.h>
#include <my_sys.h>
#include <my_time.h>
#include <mysys_err.h>
#include <m_string.h>
#include <m_ctype.h>
#include "mysql.h"
#include "mysql_version.h"
#include "mysqld_error.h"
#include "errmsg.h"
#include <violite.h>
#include <sys/stat.h>
#include <signal.h>
#include <time.h>
#ifdef	 HAVE_PWD_H
#include <pwd.h>
#endif
#if !defined(MSDOS) && !defined(__WIN__)
#include <sys/socket.h>
#include <netinet/in.h>
#include <arpa/inet.h>
#include <netdb.h>
#ifdef HAVE_SELECT_H
#include <select.h>
#endif
#ifdef HAVE_SYS_SELECT_H
#include <sys/select.h>
#endif
#endif /* !defined(MSDOS) && !defined(__WIN__) */
#ifdef HAVE_POLL
#include <sys/poll.h>
#endif
#ifdef HAVE_SYS_UN_H
#include <sys/un.h>
#endif
#if defined(THREAD) && !defined(__WIN__)
#include <my_pthread.h>				/* because of signal()	*/
#endif
#ifndef INADDR_NONE
#define INADDR_NONE	-1
#endif

#include <sql_common.h>
#include "client_settings.h"

#undef net_buffer_length
#undef max_allowed_packet

ulong 		net_buffer_length=8192;
ulong		max_allowed_packet= 1024L*1024L*1024L;
ulong		net_read_timeout=  CLIENT_NET_READ_TIMEOUT;
ulong		net_write_timeout= CLIENT_NET_WRITE_TIMEOUT;


#ifdef EMBEDDED_LIBRARY
#undef net_flush
my_bool	net_flush(NET *net);
#endif

#if defined(MSDOS) || defined(__WIN__)
/* socket_errno is defined in my_global.h for all platforms */
#define perror(A)
#else
#include <errno.h>
#define SOCKET_ERROR -1
#endif /* __WIN__ */

/*
  If allowed through some configuration, then this needs to
  be changed
*/
#define MAX_LONG_DATA_LENGTH 8192
#define unsigned_field(A) ((A)->flags & UNSIGNED_FLAG)

static void append_wild(char *to,char *end,const char *wild);
sig_handler my_pipe_sig_handler(int sig);

static my_bool mysql_client_init= 0;
static my_bool org_my_init_done= 0;


/*
  Initialize the MySQL client library

  SYNOPSIS
    mysql_server_init()

  NOTES
    Should be called before doing any other calls to the MySQL
    client library to initialize thread specific variables etc.
    It's called by mysql_init() to ensure that things will work for
    old not threaded applications that doesn't call mysql_server_init()
    directly.

  RETURN
    0  ok
    1  could not initialize environment (out of memory or thread keys)
*/

int STDCALL mysql_server_init(int argc __attribute__((unused)),
			      char **argv __attribute__((unused)),
			      char **groups __attribute__((unused)))
{
  int result= 0;
  if (!mysql_client_init)
  {
    mysql_client_init=1;
    org_my_init_done=my_init_done;
    if (my_init())				/* Will init threads */
      return 1;
    init_client_errs();
    if (!mysql_port)
    {
      mysql_port = MYSQL_PORT;
#ifndef MSDOS
      {
	struct servent *serv_ptr;
	char	*env;
	if ((serv_ptr = getservbyname("mysql", "tcp")))
	  mysql_port = (uint) ntohs((ushort) serv_ptr->s_port);
	if ((env = getenv("MYSQL_TCP_PORT")))
	  mysql_port =(uint) atoi(env);
      }
#endif
    }
    if (!mysql_unix_port)
    {
      char *env;
#ifdef __WIN__
      mysql_unix_port = (char*) MYSQL_NAMEDPIPE;
#else
      mysql_unix_port = (char*) MYSQL_UNIX_ADDR;
#endif
      if ((env = getenv("MYSQL_UNIX_PORT")))
	mysql_unix_port = env;
    }
    mysql_debug(NullS);
#if defined(SIGPIPE) && !defined(__WIN__) && !defined(__NETWARE__)
    (void) signal(SIGPIPE, SIG_IGN);
#endif
#ifdef EMBEDDED_LIBRARY
    if (argc > -1)
       result= init_embedded_server(argc, argv, groups);
#endif
  }
#ifdef THREAD
  else
    result= (int)my_thread_init();         /* Init if new thread */
#endif
  return result;
}


void STDCALL mysql_server_end()
{
#ifdef EMBEDDED_LIBRARY
  end_embedded_server();
#endif
  /* If library called my_init(), free memory allocated by it */
  if (!org_my_init_done)
  {
<<<<<<< HEAD
    my_end(0);
=======
    my_end(MY_DONT_FREE_DBUG);
#ifndef THREAD
>>>>>>> fc16aff7
  /* Remove TRACING, if enabled by mysql_debug() */
    DBUG_POP();
  }
  else
    mysql_thread_end();
  finish_client_errs();
  free_charsets();
  vio_end();
  mysql_client_init= org_my_init_done= 0;
#ifdef EMBEDDED_SERVER
  if (stderror_file)
  {
    fclose(stderror_file);
    stderror_file= 0;
  }
#endif
}

static MYSQL_PARAMETERS mysql_internal_parameters=
{&max_allowed_packet, &net_buffer_length};

MYSQL_PARAMETERS *STDCALL mysql_get_parameters(void)
{
  return &mysql_internal_parameters;
}

my_bool STDCALL mysql_thread_init()
{
#ifdef THREAD
  return my_thread_init();
#else
  return 0;
#endif
}

void STDCALL mysql_thread_end()
{
#ifdef THREAD
  my_thread_end();
#endif
}

/*
  Let the user specify that we don't want SIGPIPE;  This doesn't however work
  with threaded applications as we can have multiple read in progress.
*/
static MYSQL* spawn_init(MYSQL* parent, const char* host,
			 unsigned int port,
			 const char* user,
			 const char* passwd);



/*
  Expand wildcard to a sql string
*/

static void
append_wild(char *to, char *end, const char *wild)
{
  end-=5;					/* Some extra */
  if (wild && wild[0])
  {
    to=strmov(to," like '");
    while (*wild && to < end)
    {
      if (*wild == '\\' || *wild == '\'')
	*to++='\\';
      *to++= *wild++;
    }
    if (*wild)					/* Too small buffer */
      *to++='%';				/* Nicer this way */
    to[0]='\'';
    to[1]=0;
  }
}


/**************************************************************************
  Init debugging if MYSQL_DEBUG environment variable is found
**************************************************************************/

void STDCALL
mysql_debug(const char *debug __attribute__((unused)))
{
#ifndef DBUG_OFF
  char	*env;
  if (debug)
  {
    DBUG_PUSH(debug);
  }
  else if ((env = getenv("MYSQL_DEBUG")))
  {
    DBUG_PUSH(env);
#if !defined(_WINVER) && !defined(WINVER)
    puts("\n-------------------------------------------------------");
    puts("MYSQL_DEBUG found. libmysql started with the following:");
    puts(env);
    puts("-------------------------------------------------------\n");
#else
    {
      char buff[80];
      buff[sizeof(buff)-1]= 0;
      strxnmov(buff,sizeof(buff)-1,"libmysql: ", env, NullS);
      MessageBox((HWND) 0,"Debugging variable MYSQL_DEBUG used",buff,MB_OK);
    }
#endif
  }
#endif
}


/**************************************************************************
  Close the server connection if we get a SIGPIPE
   ARGSUSED
**************************************************************************/

sig_handler
my_pipe_sig_handler(int sig __attribute__((unused)))
{
  DBUG_PRINT("info",("Hit by signal %d",sig));
#ifdef DONT_REMEMBER_SIGNAL
  (void) signal(SIGPIPE, my_pipe_sig_handler);
#endif
}

/* perform query on master */
my_bool STDCALL mysql_master_query(MYSQL *mysql, const char *q,
				   unsigned long length)
{
  DBUG_ENTER("mysql_master_query");
  if (mysql_master_send_query(mysql, q, length))
    DBUG_RETURN(1);
  DBUG_RETURN((*mysql->methods->read_query_result)(mysql));
}

my_bool STDCALL mysql_master_send_query(MYSQL *mysql, const char *q,
					unsigned long length)
{
  MYSQL *master = mysql->master;
  DBUG_ENTER("mysql_master_send_query");
  if (!master->net.vio && !mysql_real_connect(master,0,0,0,0,0,0,0))
    DBUG_RETURN(1);
  master->reconnect= 1;
  mysql->last_used_con = master;
  DBUG_RETURN(simple_command(master, COM_QUERY, q, length, 1));
}


/* perform query on slave */
my_bool STDCALL mysql_slave_query(MYSQL *mysql, const char *q,
				  unsigned long length)
{
  DBUG_ENTER("mysql_slave_query");
  if (mysql_slave_send_query(mysql, q, length))
    DBUG_RETURN(1);
  DBUG_RETURN((*mysql->methods->read_query_result)(mysql));
}


my_bool STDCALL mysql_slave_send_query(MYSQL *mysql, const char *q,
				   unsigned long length)
{
  MYSQL* last_used_slave, *slave_to_use = 0;
  DBUG_ENTER("mysql_slave_send_query");

  if ((last_used_slave = mysql->last_used_slave))
    slave_to_use = last_used_slave->next_slave;
  else
    slave_to_use = mysql->next_slave;
  /*
    Next_slave is always safe to use - we have a circular list of slaves
    if there are no slaves, mysql->next_slave == mysql
  */
  mysql->last_used_con = mysql->last_used_slave = slave_to_use;
  if (!slave_to_use->net.vio && !mysql_real_connect(slave_to_use, 0,0,0,
						    0,0,0,0))
    DBUG_RETURN(1);
  slave_to_use->reconnect= 1;
  DBUG_RETURN(simple_command(slave_to_use, COM_QUERY, q, length, 1));
}


/* enable/disable parsing of all queries to decide
   if they go on master or slave */
void STDCALL mysql_enable_rpl_parse(MYSQL* mysql)
{
  mysql->options.rpl_parse = 1;
}

void STDCALL mysql_disable_rpl_parse(MYSQL* mysql)
{
  mysql->options.rpl_parse = 0;
}

/* get the value of the parse flag */
int STDCALL mysql_rpl_parse_enabled(MYSQL* mysql)
{
  return mysql->options.rpl_parse;
}

/*  enable/disable reads from master */
void STDCALL mysql_enable_reads_from_master(MYSQL* mysql)
{
  mysql->options.no_master_reads = 0;
}

void STDCALL mysql_disable_reads_from_master(MYSQL* mysql)
{
  mysql->options.no_master_reads = 1;
}

/* get the value of the master read flag */
my_bool STDCALL mysql_reads_from_master_enabled(MYSQL* mysql)
{
  return !(mysql->options.no_master_reads);
}


/*
  We may get an error while doing replication internals.
  In this case, we add a special explanation to the original
  error
*/

static void expand_error(MYSQL* mysql, int error)
{
  char tmp[MYSQL_ERRMSG_SIZE];
  char *p;
  uint err_length;
  strmake(tmp, mysql->net.last_error, MYSQL_ERRMSG_SIZE-1);
  p = strmake(mysql->net.last_error, ER(error), MYSQL_ERRMSG_SIZE-1);
  err_length= (uint) (p - mysql->net.last_error);
  strmake(p, tmp, MYSQL_ERRMSG_SIZE-1 - err_length);
  mysql->net.last_errno = error;
}

/*
  This function assumes we have just called SHOW SLAVE STATUS and have
  read the given result and row
*/

static my_bool get_master(MYSQL* mysql, MYSQL_RES* res, MYSQL_ROW row)
{
  MYSQL* master;
  DBUG_ENTER("get_master");
  if (mysql_num_fields(res) < 3)
    DBUG_RETURN(1); /* safety */

  /* use the same username and password as the original connection */
  if (!(master = spawn_init(mysql, row[0], atoi(row[2]), 0, 0)))
    DBUG_RETURN(1);
  mysql->master = master;
  DBUG_RETURN(0);
}


/*
  Assuming we already know that mysql points to a master connection,
  retrieve all the slaves
*/

static my_bool get_slaves_from_master(MYSQL* mysql)
{
  MYSQL_RES* res = 0;
  MYSQL_ROW row;
  my_bool error = 1;
  int has_auth_info;
  int port_ind;
  DBUG_ENTER("get_slaves_from_master");

  if (!mysql->net.vio && !mysql_real_connect(mysql,0,0,0,0,0,0,0))
  {
    expand_error(mysql, CR_PROBE_MASTER_CONNECT);
    DBUG_RETURN(1);
  }
  mysql->reconnect= 1;

  if (mysql_query(mysql, "SHOW SLAVE HOSTS") ||
      !(res = mysql_store_result(mysql)))
  {
    expand_error(mysql, CR_PROBE_SLAVE_HOSTS);
    DBUG_RETURN(1);
  }

  switch (mysql_num_fields(res)) {
  case 5:
    has_auth_info = 0;
    port_ind=2;
    break;
  case 7:
    has_auth_info = 1;
    port_ind=4;
    break;
  default:
    goto err;
  }

  while ((row = mysql_fetch_row(res)))
  {
    MYSQL* slave;
    const char* tmp_user, *tmp_pass;

    if (has_auth_info)
    {
      tmp_user = row[2];
      tmp_pass = row[3];
    }
    else
    {
      tmp_user = mysql->user;
      tmp_pass = mysql->passwd;
    }

    if (!(slave = spawn_init(mysql, row[1], atoi(row[port_ind]),
			     tmp_user, tmp_pass)))
      goto err;

    /* Now add slave into the circular linked list */
    slave->next_slave = mysql->next_slave;
    mysql->next_slave = slave;
  }
  error = 0;
err:
  if (res)
    mysql_free_result(res);
  DBUG_RETURN(error);
}


my_bool STDCALL mysql_rpl_probe(MYSQL* mysql)
{
  MYSQL_RES *res= 0;
  MYSQL_ROW row;
  my_bool error= 1;
  DBUG_ENTER("mysql_rpl_probe");

  /*
    First determine the replication role of the server we connected to
    the most reliable way to do this is to run SHOW SLAVE STATUS and see
    if we have a non-empty master host. This is still not fool-proof -
    it is not a sin to have a master that has a dormant slave thread with
    a non-empty master host. However, it is more reliable to check
    for empty master than whether the slave thread is actually running
  */
  if (mysql_query(mysql, "SHOW SLAVE STATUS") ||
      !(res = mysql_store_result(mysql)))
  {
    expand_error(mysql, CR_PROBE_SLAVE_STATUS);
    DBUG_RETURN(1);
  }

  row= mysql_fetch_row(res);
  /*
    Check master host for emptiness/NULL
    For MySQL 4.0 it's enough to check for row[0]
  */
  if (row && row[0] && *(row[0]))
  {
    /* this is a slave, ask it for the master */
    if (get_master(mysql, res, row) || get_slaves_from_master(mysql))
      goto err;
  }
  else
  {
    mysql->master = mysql;
    if (get_slaves_from_master(mysql))
      goto err;
  }

  error = 0;
err:
  if (res)
    mysql_free_result(res);
  DBUG_RETURN(error);
}


/*
  Make a not so fool-proof decision on where the query should go, to
  the master or the slave. Ideally the user should always make this
  decision himself with mysql_master_query() or mysql_slave_query().
  However, to be able to more easily port the old code, we support the
  option of an educated guess - this should work for most applications,
  however, it may make the wrong decision in some particular cases. If
  that happens, the user would have to change the code to call
  mysql_master_query() or mysql_slave_query() explicitly in the place
  where we have made the wrong decision
*/

enum mysql_rpl_type
STDCALL mysql_rpl_query_type(const char* q, int len)
{
  const char *q_end= q + len;
  for (; q < q_end; ++q)
  {
    char c;
    if (my_isalpha(&my_charset_latin1, (c= *q)))
    {
      switch (my_tolower(&my_charset_latin1,c)) {
      case 'i':  /* insert */
      case 'u':  /* update or unlock tables */
      case 'l':  /* lock tables or load data infile */
      case 'd':  /* drop or delete */
      case 'a':  /* alter */
	return MYSQL_RPL_MASTER;
      case 'c':  /* create or check */
	return my_tolower(&my_charset_latin1,q[1]) == 'h' ? MYSQL_RPL_ADMIN :
	  MYSQL_RPL_MASTER;
      case 's': /* select or show */
	return my_tolower(&my_charset_latin1,q[1]) == 'h' ? MYSQL_RPL_ADMIN :
	  MYSQL_RPL_SLAVE;
      case 'f': /* flush */
      case 'r': /* repair */
      case 'g': /* grant */
	return MYSQL_RPL_ADMIN;
      default:
	return MYSQL_RPL_SLAVE;
      }
    }
  }
  return MYSQL_RPL_MASTER;		/* By default, send to master */
}


/**************************************************************************
  Connect to sql server
  If host == 0 then use localhost
**************************************************************************/

#ifdef USE_OLD_FUNCTIONS
MYSQL * STDCALL
mysql_connect(MYSQL *mysql,const char *host,
	      const char *user, const char *passwd)
{
  MYSQL *res;
  mysql=mysql_init(mysql);			/* Make it thread safe */
  {
    DBUG_ENTER("mysql_connect");
    if (!(res=mysql_real_connect(mysql,host,user,passwd,NullS,0,NullS,0)))
    {
      if (mysql->free_me)
	my_free((gptr) mysql,MYF(0));
    }
    mysql->reconnect= 1;
    DBUG_RETURN(res);
  }
}
#endif


/**************************************************************************
  Change user and database
**************************************************************************/

int cli_read_change_user_result(MYSQL *mysql, char *buff, const char *passwd)
{
  NET *net= &mysql->net;
  ulong pkt_length;

  pkt_length= net_safe_read(mysql);
  
  if (pkt_length == packet_error)
    return 1;

  if (pkt_length == 1 && net->read_pos[0] == 254 &&
      mysql->server_capabilities & CLIENT_SECURE_CONNECTION)
  {
    /*
      By sending this very specific reply server asks us to send scrambled
      password in old format. The reply contains scramble_323.
    */
    scramble_323(buff, mysql->scramble, passwd);
    if (my_net_write(net, buff, SCRAMBLE_LENGTH_323 + 1) || net_flush(net))
    {
      net->last_errno= CR_SERVER_LOST;
      strmov(net->sqlstate, unknown_sqlstate);
      strmov(net->last_error,ER(net->last_errno));
      return 1;
    }
    /* Read what server thinks about out new auth message report */
    if (net_safe_read(mysql) == packet_error)
      return 1;
  }
  return 0;
}


my_bool	STDCALL mysql_change_user(MYSQL *mysql, const char *user,
				  const char *passwd, const char *db)
{
  char buff[512],*end=buff;
  int rc;
  DBUG_ENTER("mysql_change_user");

  if (!user)
    user="";
  if (!passwd)
    passwd="";

  /* Store user into the buffer */
  end=strmov(end,user)+1;

  /* write scrambled password according to server capabilities */
  if (passwd[0])
  {
    if (mysql->server_capabilities & CLIENT_SECURE_CONNECTION)
    {
      *end++= SCRAMBLE_LENGTH;
      scramble(end, mysql->scramble, passwd);
      end+= SCRAMBLE_LENGTH;
    }
    else
    {
      scramble_323(end, mysql->scramble, passwd);
      end+= SCRAMBLE_LENGTH_323 + 1;
    }
  }
  else
    *end++= '\0';                               /* empty password */
  /* Add database if needed */
  end= strmov(end, db ? db : "") + 1;

  /* Write authentication package */
  simple_command(mysql,COM_CHANGE_USER, buff,(ulong) (end-buff),1);

  rc= (*mysql->methods->read_change_user_result)(mysql, buff, passwd);

  /*
    The server will close all statements no matter was the attempt
    to change user successful or not.
  */
  mysql_detach_stmt_list(&mysql->stmts);
  if (rc == 0)
  {
    /* Free old connect information */
    my_free(mysql->user,MYF(MY_ALLOW_ZERO_PTR));
    my_free(mysql->passwd,MYF(MY_ALLOW_ZERO_PTR));
    my_free(mysql->db,MYF(MY_ALLOW_ZERO_PTR));

    /* alloc new connect information */
    mysql->user=  my_strdup(user,MYF(MY_WME));
    mysql->passwd=my_strdup(passwd,MYF(MY_WME));
    mysql->db=    db ? my_strdup(db,MYF(MY_WME)) : 0;
  }
  DBUG_RETURN(rc);
}

#if defined(HAVE_GETPWUID) && defined(NO_GETPWUID_DECL)
struct passwd *getpwuid(uid_t);
char* getlogin(void);
#endif

#if defined(__NETWARE__)
/* Default to value of USER on NetWare, if unset use "UNKNOWN_USER" */
void read_user_name(char *name)
{
  char *str=getenv("USER");
  strmake(name, str ? str : "UNKNOWN_USER", USERNAME_LENGTH);
}

#elif !defined(MSDOS) && ! defined(VMS) && !defined(__WIN__)

void read_user_name(char *name)
{
  DBUG_ENTER("read_user_name");
  if (geteuid() == 0)
    (void) strmov(name,"root");		/* allow use of surun */
  else
  {
#ifdef HAVE_GETPWUID
    struct passwd *skr;
    const char *str;
    if ((str=getlogin()) == NULL)
    {
      if ((skr=getpwuid(geteuid())) != NULL)
	str=skr->pw_name;
      else if (!(str=getenv("USER")) && !(str=getenv("LOGNAME")) &&
	       !(str=getenv("LOGIN")))
	str="UNKNOWN_USER";
    }
    (void) strmake(name,str,USERNAME_LENGTH);
#elif HAVE_CUSERID
    (void) cuserid(name);
#else
    strmov(name,"UNKNOWN_USER");
#endif
  }
  DBUG_VOID_RETURN;
}

#else /* If MSDOS || VMS */

void read_user_name(char *name)
{
  char *str=getenv("USER");		/* ODBC will send user variable */
  strmake(name,str ? str : "ODBC", USERNAME_LENGTH);
}

#endif

my_bool handle_local_infile(MYSQL *mysql, const char *net_filename)
{
  my_bool result= 1;
  uint packet_length=MY_ALIGN(mysql->net.max_packet-16,IO_SIZE);
  NET *net= &mysql->net;
  int readcount;
  void *li_ptr;          /* pass state to local_infile functions */
  char *buf;		/* buffer to be filled by local_infile_read */
  struct st_mysql_options *options= &mysql->options;
  DBUG_ENTER("handle_local_infile");

  /* check that we've got valid callback functions */
  if (!(options->local_infile_init &&
	options->local_infile_read &&
	options->local_infile_end &&
	options->local_infile_error))
  {
    /* if any of the functions is invalid, set the default */
    mysql_set_local_infile_default(mysql);
  }

  /* copy filename into local memory and allocate read buffer */
  if (!(buf=my_malloc(packet_length, MYF(0))))
  {
    strmov(net->sqlstate, unknown_sqlstate);
    strmov(net->last_error, ER(net->last_errno=CR_OUT_OF_MEMORY));
    DBUG_RETURN(1);
  }

  /* initialize local infile (open file, usually) */
  if ((*options->local_infile_init)(&li_ptr, net_filename,
    options->local_infile_userdata))
  {
    VOID(my_net_write(net,"",0));               /* Server needs one packet */
    net_flush(net);
    strmov(net->sqlstate, unknown_sqlstate);
    net->last_errno= (*options->local_infile_error)(li_ptr,
						    net->last_error,
						    sizeof(net->last_error)-1);
    goto err;
  }

  /* read blocks of data from local infile callback */
  while ((readcount =
	  (*options->local_infile_read)(li_ptr, buf,
					packet_length)) > 0)
  {
    if (my_net_write(net,buf,readcount))
    {
      DBUG_PRINT("error",
		 ("Lost connection to MySQL server during LOAD DATA of local file"));
      strmov(net->sqlstate, unknown_sqlstate);
      net->last_errno=CR_SERVER_LOST;
      strmov(net->last_error,ER(net->last_errno));
      goto err;
    }
  }

  /* Send empty packet to mark end of file */
  if (my_net_write(net,"",0) || net_flush(net))
  {
    strmov(net->sqlstate, unknown_sqlstate);
    net->last_errno=CR_SERVER_LOST;
    sprintf(net->last_error,ER(net->last_errno),errno);
    goto err;
  }

  if (readcount < 0)
  {
    net->last_errno= (*options->local_infile_error)(li_ptr,
						    net->last_error,
						    sizeof(net->last_error)-1);
    goto err;
  }

  result=0;					/* Ok */

err:
  /* free up memory allocated with _init, usually */
  (*options->local_infile_end)(li_ptr);
  my_free(buf, MYF(0));
  DBUG_RETURN(result);
}


/****************************************************************************
  Default handlers for LOAD LOCAL INFILE
****************************************************************************/

typedef struct st_default_local_infile
{
  int fd;
  int error_num;
  const char *filename;
  char error_msg[LOCAL_INFILE_ERROR_LEN];
} default_local_infile_data;


/*
  Open file for LOAD LOCAL INFILE

  SYNOPSIS
    default_local_infile_init()
    ptr			Store pointer to internal data here
    filename		File name to open. This may be in unix format !


  NOTES
    Even if this function returns an error, the load data interface
    guarantees that default_local_infile_end() is called.

  RETURN
    0	ok
    1	error
*/

static int default_local_infile_init(void **ptr, const char *filename,
             void *userdata __attribute__ ((unused)))
{
  default_local_infile_data *data;
  char tmp_name[FN_REFLEN];

  if (!(*ptr= data= ((default_local_infile_data *)
		     my_malloc(sizeof(default_local_infile_data),  MYF(0)))))
    return 1; /* out of memory */

  data->error_msg[0]= 0;
  data->error_num=    0;
  data->filename= filename;

  fn_format(tmp_name, filename, "", "", MY_UNPACK_FILENAME);
  if ((data->fd = my_open(tmp_name, O_RDONLY, MYF(0))) < 0)
  {
    data->error_num= my_errno;
    my_snprintf(data->error_msg, sizeof(data->error_msg)-1,
                EE(EE_FILENOTFOUND), tmp_name, data->error_num);
    return 1;
  }
  return 0; /* ok */
}


/*
  Read data for LOAD LOCAL INFILE

  SYNOPSIS
    default_local_infile_read()
    ptr			Points to handle allocated by _init
    buf			Read data here
    buf_len		Ammount of data to read

  RETURN
    > 0		number of bytes read
    == 0	End of data
    < 0		Error
*/

static int default_local_infile_read(void *ptr, char *buf, uint buf_len)
{
  int count;
  default_local_infile_data*data = (default_local_infile_data *) ptr;

  if ((count= (int) my_read(data->fd, (byte *) buf, buf_len, MYF(0))) < 0)
  {
    data->error_num= EE_READ; /* the errmsg for not entire file read */
    my_snprintf(data->error_msg, sizeof(data->error_msg)-1,
		EE(EE_READ),
		data->filename, my_errno);
  }
  return count;
}


/*
  Read data for LOAD LOCAL INFILE

  SYNOPSIS
    default_local_infile_end()
    ptr			Points to handle allocated by _init
			May be NULL if _init failed!

  RETURN
*/

static void default_local_infile_end(void *ptr)
{
  default_local_infile_data *data= (default_local_infile_data *) ptr;
  if (data)					/* If not error on open */
  {
    if (data->fd >= 0)
      my_close(data->fd, MYF(MY_WME));
    my_free(ptr, MYF(MY_WME));
  }
}


/*
  Return error from LOAD LOCAL INFILE

  SYNOPSIS
    default_local_infile_end()
    ptr			Points to handle allocated by _init
			May be NULL if _init failed!
    error_msg		Store error text here
    error_msg_len	Max lenght of error_msg

  RETURN
    error message number
*/

static int
default_local_infile_error(void *ptr, char *error_msg, uint error_msg_len)
{
  default_local_infile_data *data = (default_local_infile_data *) ptr;
  if (data)					/* If not error on open */
  {
    strmake(error_msg, data->error_msg, error_msg_len);
    return data->error_num;
  }
  /* This can only happen if we got error on malloc of handle */
  strmov(error_msg, ER(CR_OUT_OF_MEMORY));
  return CR_OUT_OF_MEMORY;
}


void
mysql_set_local_infile_handler(MYSQL *mysql,
                               int (*local_infile_init)(void **, const char *,
                               void *),
                               int (*local_infile_read)(void *, char *, uint),
                               void (*local_infile_end)(void *),
                               int (*local_infile_error)(void *, char *, uint),
                               void *userdata)
{
  mysql->options.local_infile_init=  local_infile_init;
  mysql->options.local_infile_read=  local_infile_read;
  mysql->options.local_infile_end=   local_infile_end;
  mysql->options.local_infile_error= local_infile_error;
  mysql->options.local_infile_userdata = userdata;
}


void mysql_set_local_infile_default(MYSQL *mysql)
{
  mysql->options.local_infile_init=  default_local_infile_init;
  mysql->options.local_infile_read=  default_local_infile_read;
  mysql->options.local_infile_end=   default_local_infile_end;
  mysql->options.local_infile_error= default_local_infile_error;
}


/**************************************************************************
  Do a query. If query returned rows, free old rows.
  Read data by mysql_store_result or by repeat call of mysql_fetch_row
**************************************************************************/

int STDCALL
mysql_query(MYSQL *mysql, const char *query)
{
  return mysql_real_query(mysql,query, (uint) strlen(query));
}


static MYSQL* spawn_init(MYSQL* parent, const char* host,
			 unsigned int port, const char* user,
			 const char* passwd)
{
  MYSQL* child;
  DBUG_ENTER("spawn_init");
  if (!(child= mysql_init(0)))
    DBUG_RETURN(0);

  child->options.user= my_strdup((user) ? user :
				 (parent->user ? parent->user :
				  parent->options.user), MYF(0));
  child->options.password= my_strdup((passwd) ? passwd :
				     (parent->passwd ?
				      parent->passwd :
				      parent->options.password), MYF(0));
  child->options.port= port;
  child->options.host= my_strdup((host) ? host :
				 (parent->host ?
				  parent->host :
				  parent->options.host), MYF(0));
  if (parent->db)
    child->options.db= my_strdup(parent->db, MYF(0));
  else if (parent->options.db)
    child->options.db= my_strdup(parent->options.db, MYF(0));

  /*
    rpl_pivot is set to 1 in mysql_init();  Reset it as we are not doing
    replication here
  */
  child->rpl_pivot= 0;
  DBUG_RETURN(child);
}


int
STDCALL mysql_set_master(MYSQL* mysql, const char* host,
			 unsigned int port, const char* user,
			 const char* passwd)
{
  if (mysql->master != mysql && !mysql->master->rpl_pivot)
    mysql_close(mysql->master);
  if (!(mysql->master = spawn_init(mysql, host, port, user, passwd)))
    return 1;
  return 0;
}


int
STDCALL mysql_add_slave(MYSQL* mysql, const char* host,
			unsigned int port,
			const char* user,
			const char* passwd)
{
  MYSQL* slave;
  if (!(slave = spawn_init(mysql, host, port, user, passwd)))
    return 1;
  slave->next_slave = mysql->next_slave;
  mysql->next_slave = slave;
  return 0;
}

/**************************************************************************
  Return next field of the query results
**************************************************************************/

MYSQL_FIELD * STDCALL
mysql_fetch_field(MYSQL_RES *result)
{
  if (result->current_field >= result->field_count)
    return(NULL);
  return &result->fields[result->current_field++];
}


/**************************************************************************
  Move to a specific row and column
**************************************************************************/

void STDCALL
mysql_data_seek(MYSQL_RES *result, my_ulonglong row)
{
  MYSQL_ROWS	*tmp=0;
  DBUG_PRINT("info",("mysql_data_seek(%ld)",(long) row));
  if (result->data)
    for (tmp=result->data->data; row-- && tmp ; tmp = tmp->next) ;
  result->current_row=0;
  result->data_cursor = tmp;
}


/*************************************************************************
  put the row or field cursor one a position one got from mysql_row_tell()
  This doesn't restore any data. The next mysql_fetch_row or
  mysql_fetch_field will return the next row or field after the last used
*************************************************************************/

MYSQL_ROW_OFFSET STDCALL
mysql_row_seek(MYSQL_RES *result, MYSQL_ROW_OFFSET row)
{
  MYSQL_ROW_OFFSET return_value=result->data_cursor;
  result->current_row= 0;
  result->data_cursor= row;
  return return_value;
}


MYSQL_FIELD_OFFSET STDCALL
mysql_field_seek(MYSQL_RES *result, MYSQL_FIELD_OFFSET field_offset)
{
  MYSQL_FIELD_OFFSET return_value=result->current_field;
  result->current_field=field_offset;
  return return_value;
}


/*****************************************************************************
  List all databases
*****************************************************************************/

MYSQL_RES * STDCALL
mysql_list_dbs(MYSQL *mysql, const char *wild)
{
  char buff[255];
  DBUG_ENTER("mysql_list_dbs");

  append_wild(strmov(buff,"show databases"),buff+sizeof(buff),wild);
  if (mysql_query(mysql,buff))
    DBUG_RETURN(0);
  DBUG_RETURN (mysql_store_result(mysql));
}


/*****************************************************************************
  List all tables in a database
  If wild is given then only the tables matching wild is returned
*****************************************************************************/

MYSQL_RES * STDCALL
mysql_list_tables(MYSQL *mysql, const char *wild)
{
  char buff[255];
  DBUG_ENTER("mysql_list_tables");

  append_wild(strmov(buff,"show tables"),buff+sizeof(buff),wild);
  if (mysql_query(mysql,buff))
    DBUG_RETURN(0);
  DBUG_RETURN (mysql_store_result(mysql));
}


MYSQL_FIELD *cli_list_fields(MYSQL *mysql)
{
  MYSQL_DATA *query;
  if (!(query= cli_read_rows(mysql,(MYSQL_FIELD*) 0, 
			     protocol_41(mysql) ? 8 : 6)))
    return NULL;

  mysql->field_count= (uint) query->rows;
  return unpack_fields(query,&mysql->field_alloc,
		       mysql->field_count, 1, mysql->server_capabilities);
}


/**************************************************************************
  List all fields in a table
  If wild is given then only the fields matching wild is returned
  Instead of this use query:
  show fields in 'table' like "wild"
**************************************************************************/

MYSQL_RES * STDCALL
mysql_list_fields(MYSQL *mysql, const char *table, const char *wild)
{
  MYSQL_RES   *result;
  MYSQL_FIELD *fields;
  char	     buff[257],*end;
  DBUG_ENTER("mysql_list_fields");
  DBUG_PRINT("enter",("table: '%s'  wild: '%s'",table,wild ? wild : ""));

  end=strmake(strmake(buff, table,128)+1,wild ? wild : "",128);
  free_old_query(mysql);
  if (simple_command(mysql,COM_FIELD_LIST,buff,(ulong) (end-buff),1) ||
      !(fields= (*mysql->methods->list_fields)(mysql)))
    DBUG_RETURN(NULL);

  if (!(result = (MYSQL_RES *) my_malloc(sizeof(MYSQL_RES),
					 MYF(MY_WME | MY_ZEROFILL))))
    DBUG_RETURN(NULL);

  result->methods= mysql->methods;
  result->field_alloc=mysql->field_alloc;
  mysql->fields=0;
  result->field_count = mysql->field_count;
  result->fields= fields;
  result->eof=1;
  DBUG_RETURN(result);
}

/* List all running processes (threads) in server */

MYSQL_RES * STDCALL
mysql_list_processes(MYSQL *mysql)
{
  MYSQL_DATA *fields;
  uint field_count;
  uchar *pos;
  DBUG_ENTER("mysql_list_processes");

  LINT_INIT(fields);
  if (simple_command(mysql,COM_PROCESS_INFO,0,0,0))
    DBUG_RETURN(0);
  free_old_query(mysql);
  pos=(uchar*) mysql->net.read_pos;
  field_count=(uint) net_field_length(&pos);
  if (!(fields = (*mysql->methods->read_rows)(mysql,(MYSQL_FIELD*) 0,
					      protocol_41(mysql) ? 7 : 5)))
    DBUG_RETURN(NULL);
  if (!(mysql->fields=unpack_fields(fields,&mysql->field_alloc,field_count,0,
				    mysql->server_capabilities)))
    DBUG_RETURN(0);
  mysql->status=MYSQL_STATUS_GET_RESULT;
  mysql->field_count=field_count;
  DBUG_RETURN(mysql_store_result(mysql));
}


#ifdef USE_OLD_FUNCTIONS
int  STDCALL
mysql_create_db(MYSQL *mysql, const char *db)
{
  DBUG_ENTER("mysql_createdb");
  DBUG_PRINT("enter",("db: %s",db));
  DBUG_RETURN(simple_command(mysql,COM_CREATE_DB,db, (ulong) strlen(db),0));
}


int  STDCALL
mysql_drop_db(MYSQL *mysql, const char *db)
{
  DBUG_ENTER("mysql_drop_db");
  DBUG_PRINT("enter",("db: %s",db));
  DBUG_RETURN(simple_command(mysql,COM_DROP_DB,db,(ulong) strlen(db),0));
}
#endif


int STDCALL
mysql_shutdown(MYSQL *mysql, enum mysql_enum_shutdown_level shutdown_level)
{
  uchar level[1];
  DBUG_ENTER("mysql_shutdown");
  level[0]= (uchar) shutdown_level;
  DBUG_RETURN(simple_command(mysql, COM_SHUTDOWN, (char *)level, 1, 0));
}


int STDCALL
mysql_refresh(MYSQL *mysql,uint options)
{
  uchar bits[1];
  DBUG_ENTER("mysql_refresh");
  bits[0]= (uchar) options;
  DBUG_RETURN(simple_command(mysql,COM_REFRESH,(char*) bits,1,0));
}


int STDCALL
mysql_kill(MYSQL *mysql,ulong pid)
{
  char buff[4];
  DBUG_ENTER("mysql_kill");
  int4store(buff,pid);
  DBUG_RETURN(simple_command(mysql,COM_PROCESS_KILL,buff,sizeof(buff),0));
}


int STDCALL
mysql_set_server_option(MYSQL *mysql, enum enum_mysql_set_option option)
{
  char buff[2];
  DBUG_ENTER("mysql_set_server_option");
  int2store(buff, (uint) option);
  DBUG_RETURN(simple_command(mysql, COM_SET_OPTION, buff, sizeof(buff), 0));
}


int STDCALL
mysql_dump_debug_info(MYSQL *mysql)
{
  DBUG_ENTER("mysql_dump_debug_info");
  DBUG_RETURN(simple_command(mysql,COM_DEBUG,0,0,0));
}


const char *cli_read_statistics(MYSQL *mysql)
{
  mysql->net.read_pos[mysql->packet_length]=0;	/* End of stat string */
  if (!mysql->net.read_pos[0])
  {
    strmov(mysql->net.sqlstate, unknown_sqlstate);
    mysql->net.last_errno=CR_WRONG_HOST_INFO;
    strmov(mysql->net.last_error, ER(mysql->net.last_errno));
    return mysql->net.last_error;
  }
  return (char*) mysql->net.read_pos;
}


const char * STDCALL
mysql_stat(MYSQL *mysql)
{
  DBUG_ENTER("mysql_stat");
  if (simple_command(mysql,COM_STATISTICS,0,0,0))
    return mysql->net.last_error;
  DBUG_RETURN((*mysql->methods->read_statistics)(mysql));
}


int STDCALL
mysql_ping(MYSQL *mysql)
{
  int res;
  DBUG_ENTER("mysql_ping");
  res= simple_command(mysql,COM_PING,0,0,0);
  if (res == CR_SERVER_LOST && mysql->reconnect)
    res= simple_command(mysql,COM_PING,0,0,0);
  DBUG_RETURN(res);
}


const char * STDCALL
mysql_get_server_info(MYSQL *mysql)
{
  return((char*) mysql->server_version);
}


const char * STDCALL
mysql_get_host_info(MYSQL *mysql)
{
  return(mysql->host_info);
}


uint STDCALL
mysql_get_proto_info(MYSQL *mysql)
{
  return (mysql->protocol_version);
}

const char * STDCALL
mysql_get_client_info(void)
{
  return (char*) MYSQL_SERVER_VERSION;
}

ulong STDCALL mysql_get_client_version(void)
{
  return MYSQL_VERSION_ID;
}

my_bool STDCALL mysql_eof(MYSQL_RES *res)
{
  return res->eof;
}

MYSQL_FIELD * STDCALL mysql_fetch_field_direct(MYSQL_RES *res,uint fieldnr)
{
  return &(res)->fields[fieldnr];
}

MYSQL_FIELD * STDCALL mysql_fetch_fields(MYSQL_RES *res)
{
  return (res)->fields;
}

MYSQL_ROW_OFFSET STDCALL mysql_row_tell(MYSQL_RES *res)
{
  return res->data_cursor;
}

MYSQL_FIELD_OFFSET STDCALL mysql_field_tell(MYSQL_RES *res)
{
  return (res)->current_field;
}

/* MYSQL */

unsigned int STDCALL mysql_field_count(MYSQL *mysql)
{
  return mysql->last_used_con->field_count;
}

my_ulonglong STDCALL mysql_affected_rows(MYSQL *mysql)
{
  return mysql->last_used_con->affected_rows;
}

my_ulonglong STDCALL mysql_insert_id(MYSQL *mysql)
{
  return mysql->last_used_con->insert_id;
}

const char *STDCALL mysql_sqlstate(MYSQL *mysql)
{
  return mysql->net.sqlstate;
}

uint STDCALL mysql_warning_count(MYSQL *mysql)
{
  return mysql->warning_count;
}

const char *STDCALL mysql_info(MYSQL *mysql)
{
  return mysql->info;
}

ulong STDCALL mysql_thread_id(MYSQL *mysql)
{
  return (mysql)->thread_id;
}

const char * STDCALL mysql_character_set_name(MYSQL *mysql)
{
  return mysql->charset->csname;
}

void STDCALL mysql_get_character_set_info(MYSQL *mysql, MY_CHARSET_INFO *csinfo)
{
  csinfo->number   = mysql->charset->number;
  csinfo->state    = mysql->charset->state;
  csinfo->csname   = mysql->charset->csname;
  csinfo->name     = mysql->charset->name;
  csinfo->comment  = mysql->charset->comment;
  csinfo->mbminlen = mysql->charset->mbminlen;
  csinfo->mbmaxlen = mysql->charset->mbmaxlen;

  if (mysql->options.charset_dir)
    csinfo->dir = mysql->options.charset_dir;
  else
    csinfo->dir = charsets_dir;
}

uint STDCALL mysql_thread_safe(void)
{
#ifdef THREAD
  return 1;
#else
  return 0;
#endif
}


my_bool STDCALL mysql_embedded(void)
{
#ifdef EMBEDDED_LIBRARY
  return 1;
#else
  return 0;
#endif
}

/****************************************************************************
  Some support functions
****************************************************************************/

/*
  Functions called my my_net_init() to set some application specific variables
*/

void my_net_local_init(NET *net)
{
  net->max_packet=   (uint) net_buffer_length;
  net->read_timeout= (uint) net_read_timeout;
  net->write_timeout=(uint) net_write_timeout;
  net->retry_count=  1;
  net->max_packet_size= max(net_buffer_length, max_allowed_packet);
}

/*
  This function is used to create HEX string that you
  can use in a SQL statement in of the either ways:
    INSERT INTO blob_column VALUES (0xAABBCC);  (any MySQL version)
    INSERT INTO blob_column VALUES (X'AABBCC'); (4.1 and higher)
  
  The string in "from" is encoded to a HEX string.
  The result is placed in "to" and a terminating null byte is appended.
  
  The string pointed to by "from" must be "length" bytes long.
  You must allocate the "to" buffer to be at least length*2+1 bytes long.
  Each character needs two bytes, and you need room for the terminating
  null byte. When mysql_hex_string() returns, the contents of "to" will
  be a null-terminated string. The return value is the length of the
  encoded string, not including the terminating null character.

  The return value does not contain any leading 0x or a leading X' and
  trailing '. The caller must supply whichever of those is desired.
*/

ulong STDCALL
mysql_hex_string(char *to, const char *from, ulong length)
{
  char *to0= to;
  const char *end;
            
  for (end= from + length; from < end; from++)
  {
    *to++= _dig_vec_upper[((unsigned char) *from) >> 4];
    *to++= _dig_vec_upper[((unsigned char) *from) & 0x0F];
  }
  *to= '\0';
  return (ulong) (to-to0);
}

/*
  Add escape characters to a string (blob?) to make it suitable for a insert
  to should at least have place for length*2+1 chars
  Returns the length of the to string
*/

ulong STDCALL
mysql_escape_string(char *to,const char *from,ulong length)
{
  return escape_string_for_mysql(default_charset_info, to, 0, from, length);
}

ulong STDCALL
mysql_real_escape_string(MYSQL *mysql, char *to,const char *from,
			 ulong length)
{
  if (mysql->server_status & SERVER_STATUS_NO_BACKSLASH_ESCAPES)
    return escape_quotes_for_mysql(mysql->charset, to, 0, from, length);
  return escape_string_for_mysql(mysql->charset, to, 0, from, length);
}


char * STDCALL
mysql_odbc_escape_string(MYSQL *mysql,
			 char *to, ulong to_length,
			 const char *from, ulong from_length,
			 void *param,
			 char * (*extend_buffer)
			 (void *, char *, ulong *))
{
  char *to_end=to+to_length-5;
  const char *end;
#ifdef USE_MB
  my_bool use_mb_flag=use_mb(mysql->charset);
#endif

  for (end=from+from_length; from != end ; from++)
  {
    if (to >= to_end)
    {
      to_length = (ulong) (end-from)+512;	/* We want this much more */
      if (!(to=(*extend_buffer)(param, to, &to_length)))
	return to;
      to_end=to+to_length-5;
    }
#ifdef USE_MB
    {
      int l;
      if (use_mb_flag && (l = my_ismbchar(mysql->charset, from, end)))
      {
	while (l--)
	  *to++ = *from++;
	from--;
	continue;
      }
    }
#endif
    switch (*from) {
    case 0:				/* Must be escaped for 'mysql' */
      *to++= '\\';
      *to++= '0';
      break;
    case '\n':				/* Must be escaped for logs */
      *to++= '\\';
      *to++= 'n';
      break;
    case '\r':
      *to++= '\\';
      *to++= 'r';
      break;
    case '\\':
      *to++= '\\';
      *to++= '\\';
      break;
    case '\'':
      *to++= '\\';
      *to++= '\'';
      break;
    case '"':				/* Better safe than sorry */
      *to++= '\\';
      *to++= '"';
      break;
    case '\032':			/* This gives problems on Win32 */
      *to++= '\\';
      *to++= 'Z';
      break;
    default:
      *to++= *from;
    }
  }
  return to;
}

void STDCALL
myodbc_remove_escape(MYSQL *mysql,char *name)
{
  char *to;
#ifdef USE_MB
  my_bool use_mb_flag=use_mb(mysql->charset);
  char *end;
  LINT_INIT(end);
  if (use_mb_flag)
    for (end=name; *end ; end++) ;
#endif

  for (to=name ; *name ; name++)
  {
#ifdef USE_MB
    int l;
    if (use_mb_flag && (l = my_ismbchar( mysql->charset, name , end ) ) )
    {
      while (l--)
	*to++ = *name++;
      name--;
      continue;
    }
#endif
    if (*name == '\\' && name[1])
      name++;
    *to++= *name;
  }
  *to=0;
}

/********************************************************************
 Implementation of new client API for 4.1 version.

 mysql_stmt_* are real prototypes used by applications.

 To make API work in embedded library all functions performing
 real I/O are prefixed with 'cli_' (abbreviated from 'Call Level
 Interface'). This functions are invoked via pointers set in
 MYSQL::methods structure. Embedded counterparts, prefixed with
 'emb_' reside in libmysqld/lib_sql.cc.
*********************************************************************/

/******************* Declarations ***********************************/

/* Default number of rows fetched per one COM_STMT_FETCH command. */

#define DEFAULT_PREFETCH_ROWS (ulong) 1

/*
  These functions are called by function pointer MYSQL_STMT::read_row_func.
  Each function corresponds to one of the read methods:
  - mysql_stmt_fetch without prior mysql_stmt_store_result,
  - mysql_stmt_fetch when result is stored,
  - mysql_stmt_fetch when there are no rows (always returns MYSQL_NO_DATA)
*/

static int stmt_read_row_unbuffered(MYSQL_STMT *stmt, unsigned char **row);
static int stmt_read_row_buffered(MYSQL_STMT *stmt, unsigned char **row);
static int stmt_read_row_from_cursor(MYSQL_STMT *stmt, unsigned char **row);
static int stmt_read_row_no_data(MYSQL_STMT *stmt, unsigned char **row);
static int stmt_read_row_no_result_set(MYSQL_STMT *stmt, unsigned char **row);

/*
  This function is used in mysql_stmt_store_result if
  STMT_ATTR_UPDATE_MAX_LENGTH attribute is set.
*/
static void stmt_update_metadata(MYSQL_STMT *stmt, MYSQL_ROWS *data);
static my_bool setup_one_fetch_function(MYSQL_BIND *bind, MYSQL_FIELD *field);

/* Auxilary function used to reset statement handle. */

#define RESET_SERVER_SIDE 1
#define RESET_LONG_DATA 2
#define RESET_STORE_RESULT 4

static my_bool reset_stmt_handle(MYSQL_STMT *stmt, uint flags);

/*
  Maximum sizes of MYSQL_TYPE_DATE, MYSQL_TYPE_TIME, MYSQL_TYPE_DATETIME
  values stored in network buffer.
*/

/* 1 (length) + 2 (year) + 1 (month) + 1 (day) */
#define MAX_DATE_REP_LENGTH 5

/*
  1 (length) + 1 (is negative) + 4 (day count) + 1 (hour)
  + 1 (minute) + 1 (seconds) + 4 (microseconds)
*/
#define MAX_TIME_REP_LENGTH 13

/*
  1 (length) + 2 (year) + 1 (month) + 1 (day) +
  1 (hour) + 1 (minute) + 1 (second) + 4 (microseconds)
*/
#define MAX_DATETIME_REP_LENGTH 12

#define MAX_DOUBLE_STRING_REP_LENGTH 331

/* A macro to check truncation errors */

#define IS_TRUNCATED(value, is_unsigned, min, max, umax) \
        ((is_unsigned) ? (((value) > (umax) || (value) < 0) ? 1 : 0) : \
                         (((value) > (max)  || (value) < (min)) ? 1 : 0))

#define BIND_RESULT_DONE 1
/*
  We report truncations only if at least one of MYSQL_BIND::error
  pointers is set. In this case stmt->bind_result_done |-ed with
  this flag.
*/
#define REPORT_DATA_TRUNCATION 2

/**************** Misc utility functions ****************************/

/*
  Reallocate the NET package to have at least length bytes available.

  SYNPOSIS
    my_realloc_str()
    net                 The NET structure to modify.
    length              Ensure that net->buff has space for at least
                        this number of bytes.

  RETURN VALUES
    0   Success.
    1   Error, i.e. out of memory or requested packet size is bigger
        than max_allowed_packet. The error code is stored in net->last_errno.
*/

static my_bool my_realloc_str(NET *net, ulong length)
{
  ulong buf_length= (ulong) (net->write_pos - net->buff);
  my_bool res=0;
  DBUG_ENTER("my_realloc_str");
  if (buf_length + length > net->max_packet)
  {
    res= net_realloc(net, buf_length + length);
    net->write_pos= net->buff+ buf_length;
  }
  DBUG_RETURN(res);
}


/* Clear possible error statee of struct NET */

static void net_clear_error(NET *net)
{
  if (net->last_errno)
  {
    net->last_errno= 0;
    net->last_error[0]= '\0';
    strmov(net->sqlstate, not_error_sqlstate);
  }
}

static void stmt_clear_error(MYSQL_STMT *stmt)
{
  if (stmt->last_errno)
  {
    stmt->last_errno= 0;
    stmt->last_error[0]= '\0';
    strmov(stmt->sqlstate, not_error_sqlstate);
  }
}

/*
  Set statement error code, sqlstate, and error message
  from given errcode and sqlstate.
*/

static void set_stmt_error(MYSQL_STMT * stmt, int errcode,
                           const char *sqlstate)
{
  DBUG_ENTER("set_stmt_error");
  DBUG_PRINT("enter", ("error: %d '%s'", errcode, ER(errcode)));
  DBUG_ASSERT(stmt != 0);

  stmt->last_errno= errcode;
  strmov(stmt->last_error, ER(errcode));
  strmov(stmt->sqlstate, sqlstate);

  DBUG_VOID_RETURN;
}


/*
  Set statement error code, sqlstate, and error message.
*/

void set_stmt_errmsg(MYSQL_STMT * stmt, const char *err, int errcode,
                     const char *sqlstate)
{
  DBUG_ENTER("set_stmt_errmsg");
  DBUG_PRINT("enter", ("error: %d/%s '%s'", errcode, sqlstate, err));
  DBUG_ASSERT(stmt != 0);

  stmt->last_errno= errcode;
  if (err && err[0])
    strmov(stmt->last_error, err);
  strmov(stmt->sqlstate, sqlstate);

  DBUG_VOID_RETURN;
}

/*
  Read and unpack server reply to COM_STMT_PREPARE command (sent from
  mysql_stmt_prepare).

  SYNOPSIS
    cli_read_prepare_result()
    mysql   connection handle
    stmt    statement handle

  RETURN VALUES
    0	ok
    1	error
*/

my_bool cli_read_prepare_result(MYSQL *mysql, MYSQL_STMT *stmt)
{
  uchar *pos;
  uint field_count, param_count;
  ulong packet_length;
  MYSQL_DATA *fields_data;
  DBUG_ENTER("cli_read_prepare_result");

  mysql= mysql->last_used_con;
  if ((packet_length= net_safe_read(mysql)) == packet_error)
    DBUG_RETURN(1);
  mysql->warning_count= 0;

  pos= (uchar*) mysql->net.read_pos;
  stmt->stmt_id= uint4korr(pos+1); pos+= 5;
  /* Number of columns in result set */
  field_count=   uint2korr(pos);   pos+= 2;
  /* Number of placeholders in the statement */
  param_count=   uint2korr(pos);   pos+= 2;
  if (packet_length >= 12)
    mysql->warning_count= uint2korr(pos+1);

  if (param_count != 0)
  {
    MYSQL_DATA *param_data;

    /* skip parameters data: we don't support it yet */
    if (!(param_data= (*mysql->methods->read_rows)(mysql, (MYSQL_FIELD*)0, 7)))
      DBUG_RETURN(1);
    free_rows(param_data);
  }

  if (field_count != 0)
  {
    if (!(mysql->server_status & SERVER_STATUS_AUTOCOMMIT))
      mysql->server_status|= SERVER_STATUS_IN_TRANS;

    if (!(fields_data= (*mysql->methods->read_rows)(mysql,(MYSQL_FIELD*)0,7)))
      DBUG_RETURN(1);
    if (!(stmt->fields= unpack_fields(fields_data,&stmt->mem_root,
				      field_count,0,
				      mysql->server_capabilities)))
      DBUG_RETURN(1);
  }
  stmt->field_count=  field_count;
  stmt->param_count=  (ulong) param_count;
  DBUG_PRINT("exit",("field_count: %u  param_count: %u  warning_count: %u",
                     field_count, param_count, (uint) mysql->warning_count));

  DBUG_RETURN(0);
}


/*
  Allocate memory and init prepared statement structure.

  SYNOPSIS
    mysql_stmt_init()
    mysql   connection handle

  DESCRIPTION
    This is an entry point of the new API. Returned handle stands for
    a server-side prepared statement. Memory for this structure (~700
    bytes) is allocated using 'malloc'. Once created, the handle can be
    reused many times. Created statement handle is bound to connection
    handle provided to this call: its lifetime is limited by lifetime
    of connection.
    'mysql_stmt_init()' is a pure local call, server side structure is
    created only in mysql_stmt_prepare.
    Next steps you may want to make:
    - set a statement attribute (mysql_stmt_attr_set()),
    - prepare statement handle with a query (mysql_stmt_prepare()),
    - close statement handle and free its memory (mysql_stmt_close()),
    - reset statement with mysql_stmt_reset() (a no-op which will
      just return).
    Behaviour of the rest of API calls on this statement is not defined yet
    (though we're working on making each wrong call sequence return
    error).

  RETURN VALUE
    statement structure upon success and NULL if out of
    memory
*/

MYSQL_STMT * STDCALL
mysql_stmt_init(MYSQL *mysql)
{
  MYSQL_STMT *stmt;
  DBUG_ENTER("mysql_stmt_init");

  if (!(stmt= (MYSQL_STMT *) my_malloc(sizeof(MYSQL_STMT),
                                       MYF(MY_WME | MY_ZEROFILL))))
  {
    set_mysql_error(mysql, CR_OUT_OF_MEMORY, unknown_sqlstate);
    DBUG_RETURN(0);
  }

  init_alloc_root(&stmt->mem_root, 2048, 2048);
  init_alloc_root(&stmt->result.alloc, 4096, 4096);
  stmt->result.alloc.min_malloc= sizeof(MYSQL_ROWS);
  mysql->stmts= list_add(mysql->stmts, &stmt->list);
  stmt->list.data= stmt;
  stmt->state= MYSQL_STMT_INIT_DONE;
  stmt->mysql= mysql;
  stmt->read_row_func= stmt_read_row_no_result_set;
  stmt->prefetch_rows= DEFAULT_PREFETCH_ROWS;
  strmov(stmt->sqlstate, not_error_sqlstate);
  /* The rest of statement members was bzeroed inside malloc */

  DBUG_RETURN(stmt);
}


/*
  Prepare server side statement with query.

  SYNOPSIS
    mysql_stmt_prepare()
    stmt    statement handle
    query   statement to prepare
    length  statement length

  DESCRIPTION
    Associate statement with statement handle. This is done both on
    client and server sides. At this point the server parses given query
    and creates an internal structure to represent it.
    Next steps you may want to make:
    - find out if this statement returns a result set by
      calling mysql_stmt_field_count(), and get result set metadata
      with mysql_stmt_result_metadata(),
    - if query contains placeholders, bind input parameters to placeholders
      using mysql_stmt_bind_param(),
    - otherwise proceed directly to mysql_stmt_execute().

  IMPLEMENTATION NOTES
  - if this is a re-prepare of the statement, first close previous data
    structure on the server and free old statement data
  - then send the query to server and get back number of placeholders,
    number of columns in result set (if any), and result set metadata.
    At the same time allocate memory for input and output parameters
    to have less checks in mysql_stmt_bind_{param, result}.

  RETURN VALUES
    0  success
   !0  error
*/

int STDCALL
mysql_stmt_prepare(MYSQL_STMT *stmt, const char *query, ulong length)
{
  MYSQL *mysql= stmt->mysql;
  DBUG_ENTER("mysql_stmt_prepare");

  if (!mysql)
  {
    /* mysql can be reset in mysql_close called from mysql_reconnect */
    set_stmt_error(stmt, CR_SERVER_LOST, unknown_sqlstate);
    DBUG_RETURN(1);
  }

  if ((int) stmt->state > (int) MYSQL_STMT_INIT_DONE)
  {
    /* This is second prepare with another statement */
    char buff[MYSQL_STMT_HEADER];               /* 4 bytes - stmt id */

    if (reset_stmt_handle(stmt, RESET_LONG_DATA | RESET_STORE_RESULT))
      DBUG_RETURN(1);
    /*
      These members must be reset for API to
      function in case of error or misuse.
    */
    stmt->bind_param_done= stmt->bind_result_done= FALSE;
    stmt->param_count= stmt->field_count= 0;
    stmt->last_errno= 0;
    stmt->last_error[0]= '\0';
    free_root(&stmt->mem_root, MYF(MY_KEEP_PREALLOC));

    int4store(buff, stmt->stmt_id);
    /*
      If there was a 'use' result from another statement, or from
      mysql_use_result it won't be freed in mysql_stmt_free_result and
      we should get 'Commands out of sync' here.
    */
    if (simple_command(mysql, COM_STMT_CLOSE, buff, 4, 1))
    {
      set_stmt_errmsg(stmt, mysql->net.last_error, mysql->net.last_errno,
                      mysql->net.sqlstate);
      DBUG_RETURN(1);
    }
    stmt->state= MYSQL_STMT_INIT_DONE;
  }

  if (simple_command(mysql, COM_STMT_PREPARE, query, length, 1))
  {
    set_stmt_errmsg(stmt, mysql->net.last_error, mysql->net.last_errno,
                    mysql->net.sqlstate);
    DBUG_RETURN(1);
  }

  if ((*mysql->methods->read_prepare_result)(mysql, stmt))
  {
    set_stmt_errmsg(stmt, mysql->net.last_error, mysql->net.last_errno,
                    mysql->net.sqlstate);
    DBUG_RETURN(1);
  }

  /*
    alloc_root will return valid address even in case when param_count
    and field_count are zero. Thus we should never rely on stmt->bind
    or stmt->params when checking for existence of placeholders or
    result set.
  */
  if (!(stmt->params= (MYSQL_BIND *) alloc_root(&stmt->mem_root,
						sizeof(MYSQL_BIND)*
                                                (stmt->param_count +
                                                 stmt->field_count))))
  {
    set_stmt_error(stmt, CR_OUT_OF_MEMORY, unknown_sqlstate);
    DBUG_RETURN(1);
  }
  stmt->bind= stmt->params + stmt->param_count;
  stmt->state= MYSQL_STMT_PREPARE_DONE;
  DBUG_PRINT("info", ("Parameter count: %ld", stmt->param_count));
  DBUG_RETURN(0);
}

/*
  Get result set metadata from reply to mysql_stmt_execute.
  This is used mainly for SHOW commands, as metadata for these
  commands is sent only with result set.
  To be removed when all commands will fully support prepared mode.
*/

static unsigned int alloc_stmt_fields(MYSQL_STMT *stmt)
{
  MYSQL_FIELD *fields, *field, *end;
  MEM_ROOT *alloc= &stmt->mem_root;
  MYSQL *mysql= stmt->mysql->last_used_con;

  stmt->field_count= mysql->field_count;

  /*
    Get the field information for non-select statements
    like SHOW and DESCRIBE commands
  */
  if (!(stmt->fields= (MYSQL_FIELD *) alloc_root(alloc,
						 sizeof(MYSQL_FIELD) *
						 stmt->field_count)) ||
      !(stmt->bind= (MYSQL_BIND *) alloc_root(alloc,
					      sizeof(MYSQL_BIND) *
					      stmt->field_count)))
    return 0;

  for (fields= mysql->fields, end= fields+stmt->field_count,
	 field= stmt->fields;
       field && fields < end; fields++, field++)
  {
    field->db       = strdup_root(alloc,fields->db);
    field->table    = strdup_root(alloc,fields->table);
    field->org_table= strdup_root(alloc,fields->org_table);
    field->name     = strdup_root(alloc,fields->name);
    field->org_name = strdup_root(alloc,fields->org_name);
    field->charsetnr= fields->charsetnr;
    field->length   = fields->length;
    field->type     = fields->type;
    field->flags    = fields->flags;
    field->decimals = fields->decimals;
    field->def      = fields->def ? strdup_root(alloc,fields->def): 0;
    field->max_length= 0;
  }
  return stmt->field_count;
}


/*
  Update result set columns metadata if it was sent again in
  reply to COM_STMT_EXECUTE.
*/

static void update_stmt_fields(MYSQL_STMT *stmt)
{
  MYSQL_FIELD *field= stmt->mysql->fields;
  MYSQL_FIELD *field_end= field + stmt->field_count;
  MYSQL_FIELD *stmt_field= stmt->fields;
  MYSQL_BIND *bind= stmt->bind_result_done ? stmt->bind : 0;

  DBUG_ASSERT(stmt->field_count == stmt->mysql->field_count);

  for (; field < field_end; ++field, ++stmt_field)
  {
    stmt_field->charsetnr= field->charsetnr;
    stmt_field->length   = field->length;
    stmt_field->type     = field->type;
    stmt_field->flags    = field->flags;
    stmt_field->decimals = field->decimals;
    if (bind)
    {
      /* Ignore return value: it should be 0 if bind_result succeeded. */
      (void) setup_one_fetch_function(bind++, stmt_field);
    }
  }
}

/*
  Returns prepared statement metadata in the form of a result set.

  SYNOPSIS
    mysql_stmt_result_metadata()
    stmt  statement handle

  DESCRIPTION
    This function should be used after mysql_stmt_execute().
    You can safely check that prepared statement has a result set by calling
    mysql_stmt_field_count(): if number of fields is not zero, you can call
    this function to get fields metadata.
    Next steps you may want to make:
    - find out number of columns in result set by calling
      mysql_num_fields(res) (the same value is returned by
      mysql_stmt_field_count())
    - fetch metadata for any column with mysql_fetch_field,
      mysql_fetch_field_direct, mysql_fetch_fields, mysql_field_seek.
    - free returned MYSQL_RES structure with mysql_free_result.
    - proceed to binding of output parameters.

  RETURN
    NULL  statement contains no result set or out of memory.
          In the latter case you can retreive error message
          with mysql_stmt_error.
    MYSQL_RES  a result set with no rows
*/

MYSQL_RES * STDCALL
mysql_stmt_result_metadata(MYSQL_STMT *stmt)
{
  MYSQL_RES *result;
  DBUG_ENTER("mysql_stmt_result_metadata");

  /*
    stmt->fields is only defined if stmt->field_count is not null;
    stmt->field_count is initialized in prepare.
  */
  if (!stmt->field_count)
     DBUG_RETURN(0);

  if (!(result=(MYSQL_RES*) my_malloc(sizeof(*result),
                                      MYF(MY_WME | MY_ZEROFILL))))
  {
    set_stmt_error(stmt, CR_OUT_OF_MEMORY, unknown_sqlstate);
    DBUG_RETURN(0);
  }

  result->methods=	stmt->mysql->methods;
  result->eof=		1;                      /* Marker for buffered */
  result->fields=	stmt->fields;
  result->field_count=	stmt->field_count;
  /* The rest of members of 'result' was bzeroed inside malloc */
  DBUG_RETURN(result);
}


/*
  Returns parameter columns meta information in the form of
  result set.

  SYNOPSYS
    mysql_stmt_param_metadata()
    stmt    statement handle

  DESCRIPTION
    This function can be called after you prepared the statement handle
    with mysql_stmt_prepare().
    XXX: not implemented yet.

  RETURN
    MYSQL_RES on success, 0 if there is no metadata.
    Currently this function always returns 0.
*/

MYSQL_RES * STDCALL
mysql_stmt_param_metadata(MYSQL_STMT *stmt)
{
  DBUG_ENTER("mysql_stmt_param_metadata");

  if (!stmt->param_count)
    DBUG_RETURN(0);

  /*
    TODO: Fix this when server sends the information.
    Till then keep a dummy prototype.
  */
  DBUG_RETURN(0); 
}


/* Store type of parameter in network buffer. */

static void store_param_type(char **pos, MYSQL_BIND *param)
{
  uint typecode= param->buffer_type | (param->is_unsigned ? 32768 : 0);
  int2store(*pos, typecode);
  *pos+= 2;
}


/*
  Functions to store parameter data in network packet.

  SYNOPSIS
    store_param_xxx()
    net			MySQL NET connection
    param		MySQL bind param

  DESCRIPTION
    These funtions are invoked from mysql_stmt_execute() by
    MYSQL_BIND::store_param_func pointer. This pointer is set once per
    many executions in mysql_stmt_bind_param(). The caller must ensure
    that network buffer have enough capacity to store parameter
    (MYSQL_BIND::buffer_length contains needed number of bytes).
*/

static void store_param_tinyint(NET *net, MYSQL_BIND *param)
{
  *(net->write_pos++)= *(uchar *) param->buffer;
}

static void store_param_short(NET *net, MYSQL_BIND *param)
{
  short value= *(short*) param->buffer;
  int2store(net->write_pos,value);
  net->write_pos+=2;
}

static void store_param_int32(NET *net, MYSQL_BIND *param)
{
  int32 value= *(int32*) param->buffer;
  int4store(net->write_pos,value);
  net->write_pos+=4;
}

static void store_param_int64(NET *net, MYSQL_BIND *param)
{
  longlong value= *(longlong*) param->buffer;
  int8store(net->write_pos,value);
  net->write_pos+= 8;
}

static void store_param_float(NET *net, MYSQL_BIND *param)
{
  float value= *(float*) param->buffer;
  float4store(net->write_pos, value);
  net->write_pos+= 4;
}

static void store_param_double(NET *net, MYSQL_BIND *param)
{
  double value= *(double*) param->buffer;
  float8store(net->write_pos, value);
  net->write_pos+= 8;
}

static void store_param_time(NET *net, MYSQL_BIND *param)
{
  MYSQL_TIME *tm= (MYSQL_TIME *) param->buffer;
  char buff[MAX_TIME_REP_LENGTH], *pos;
  uint length;

  pos= buff+1;
  pos[0]= tm->neg ? 1: 0;
  int4store(pos+1, tm->day);
  pos[5]= (uchar) tm->hour;
  pos[6]= (uchar) tm->minute;
  pos[7]= (uchar) tm->second;
  int4store(pos+8, tm->second_part);
  if (tm->second_part)
    length= 12;
  else if (tm->hour || tm->minute || tm->second || tm->day)
    length= 8;
  else
    length= 0;
  buff[0]= (char) length++;
  memcpy((char *)net->write_pos, buff, length);
  net->write_pos+= length;
}

static void net_store_datetime(NET *net, MYSQL_TIME *tm)
{
  char buff[MAX_DATETIME_REP_LENGTH], *pos;
  uint length;

  pos= buff+1;

  int2store(pos, tm->year);
  pos[2]= (uchar) tm->month;
  pos[3]= (uchar) tm->day;
  pos[4]= (uchar) tm->hour;
  pos[5]= (uchar) tm->minute;
  pos[6]= (uchar) tm->second;
  int4store(pos+7, tm->second_part);
  if (tm->second_part)
    length= 11;
  else if (tm->hour || tm->minute || tm->second)
    length= 7;
  else if (tm->year || tm->month || tm->day)
    length= 4;
  else
    length= 0;
  buff[0]= (char) length++;
  memcpy((char *)net->write_pos, buff, length);
  net->write_pos+= length;
}

static void store_param_date(NET *net, MYSQL_BIND *param)
{
  MYSQL_TIME *tm= (MYSQL_TIME *) param->buffer;
  tm->hour= tm->minute= tm->second= 0;
  tm->second_part= 0;
  net_store_datetime(net, tm);
}

static void store_param_datetime(NET *net, MYSQL_BIND *param)
{
  MYSQL_TIME *tm= (MYSQL_TIME *) param->buffer;
  net_store_datetime(net, tm);
}

static void store_param_str(NET *net, MYSQL_BIND *param)
{
  /* param->length is always set in mysql_stmt_bind_param */
  ulong length= *param->length;
  char *to= (char *) net_store_length((char *) net->write_pos, length);
  memcpy(to, param->buffer, length);
  net->write_pos= (uchar*) to+length;
}


/*
  Mark if the parameter is NULL.

  SYNOPSIS
    store_param_null()
    net			MySQL NET connection
    param		MySQL bind param

  DESCRIPTION
    A data package starts with a string of bits where we set a bit
    if a parameter is NULL. Unlike bit string in result set row, here
    we don't have reserved bits for OK/error packet.
*/

static void store_param_null(NET *net, MYSQL_BIND *param)
{
  uint pos= param->param_number;
  net->buff[pos/8]|=  (uchar) (1 << (pos & 7));
}


/*
  Store one parameter in network packet: data is read from
  client buffer and saved in network packet by means of one
  of store_param_xxxx functions.
*/

static my_bool store_param(MYSQL_STMT *stmt, MYSQL_BIND *param)
{
  NET *net= &stmt->mysql->net;
  DBUG_ENTER("store_param");
  DBUG_PRINT("enter",("type: %d, buffer:%lx, length: %lu  is_null: %d",
		      param->buffer_type,
		      param->buffer ? param->buffer : "0", *param->length,
		      *param->is_null));

  if (*param->is_null)
    store_param_null(net, param);
  else
  {
    /*
      Param->length should ALWAYS point to the correct length for the type
      Either to the length pointer given by the user or param->buffer_length
    */
    if ((my_realloc_str(net, *param->length)))
    {
      set_stmt_error(stmt, net->last_errno, unknown_sqlstate);
      DBUG_RETURN(1);
    }
    (*param->store_param_func)(net, param);
  }
  DBUG_RETURN(0);
}


/*
  Auxilary function to send COM_STMT_EXECUTE packet to server and read reply.
  Used from cli_stmt_execute, which is in turn used by mysql_stmt_execute.
*/

static my_bool execute(MYSQL_STMT *stmt, char *packet, ulong length)
{
  MYSQL *mysql= stmt->mysql;
  NET	*net= &mysql->net;
  char buff[4 /* size of stmt id */ +
            5 /* execution flags */];
  DBUG_ENTER("execute");
  DBUG_DUMP("packet", packet, length);

  mysql->last_used_con= mysql;
  int4store(buff, stmt->stmt_id);		/* Send stmt id to server */
  buff[4]= (char) stmt->flags;
  int4store(buff+5, 1);                         /* iteration count */
  if (cli_advanced_command(mysql, COM_STMT_EXECUTE, buff, sizeof(buff),
                           packet, length, 1) ||
      (*mysql->methods->read_query_result)(mysql))
  {
    set_stmt_errmsg(stmt, net->last_error, net->last_errno, net->sqlstate);
    DBUG_RETURN(1);
  }
  stmt->affected_rows= mysql->affected_rows;
  stmt->server_status= mysql->server_status;
  stmt->insert_id= mysql->insert_id;
  DBUG_RETURN(0);
}


int cli_stmt_execute(MYSQL_STMT *stmt)
{
  DBUG_ENTER("cli_stmt_execute");

  if (stmt->param_count)
  {
    NET        *net= &stmt->mysql->net;
    MYSQL_BIND *param, *param_end;
    char       *param_data;
    ulong length;
    uint null_count;
    my_bool    result;

    if (!stmt->bind_param_done)
    {
      set_stmt_error(stmt, CR_PARAMS_NOT_BOUND, unknown_sqlstate);
      DBUG_RETURN(1);
    }
    if (stmt->mysql->status != MYSQL_STATUS_READY)
    {
      set_stmt_error(stmt, CR_COMMANDS_OUT_OF_SYNC, unknown_sqlstate);
      DBUG_RETURN(1);
    }

    net_clear(net);				/* Sets net->write_pos */
    /* Reserve place for null-marker bytes */
    null_count= (stmt->param_count+7) /8;
    if (my_realloc_str(net, null_count + 1))
    {
      set_stmt_error(stmt, net->last_errno, unknown_sqlstate);
      DBUG_RETURN(1);
    }
    bzero((char*) net->write_pos, null_count);
    net->write_pos+= null_count;
    param_end= stmt->params + stmt->param_count;

    /* In case if buffers (type) altered, indicate to server */
    *(net->write_pos)++= (uchar) stmt->send_types_to_server;
    if (stmt->send_types_to_server)
    {
      if (my_realloc_str(net, 2 * stmt->param_count))
      {
        set_stmt_error(stmt, net->last_errno, unknown_sqlstate);
        DBUG_RETURN(1);
      }
      /*
	Store types of parameters in first in first package
	that is sent to the server.
      */
      for (param= stmt->params;	param < param_end ; param++)
        store_param_type((char**) &net->write_pos, param);
    }

    for (param= stmt->params; param < param_end; param++)
    {
      /* check if mysql_stmt_send_long_data() was used */
      if (param->long_data_used)
	param->long_data_used= 0;	/* Clear for next execute call */
      else if (store_param(stmt, param))
	DBUG_RETURN(1);
    }
    length= (ulong) (net->write_pos - net->buff);
    /* TODO: Look into avoding the following memdup */
    if (!(param_data= my_memdup((const char*) net->buff, length, MYF(0))))
    {
      set_stmt_error(stmt, CR_OUT_OF_MEMORY, unknown_sqlstate);
      DBUG_RETURN(1);
    }
    result= execute(stmt, param_data, length);
    stmt->send_types_to_server=0;
    my_free(param_data, MYF(MY_WME));
    DBUG_RETURN(result);
  }
  DBUG_RETURN((int) execute(stmt,0,0));
}

/*
  Read one row from buffered result set.  Result set is created by prior
  call to mysql_stmt_store_result().
  SYNOPSIS
    stmt_read_row_buffered()

  RETURN VALUE
    0             - success; *row is set to valid row pointer (row data
                    is stored in result set buffer)
    MYSQL_NO_DATA - end of result set. *row is set to NULL
*/

static int stmt_read_row_buffered(MYSQL_STMT *stmt, unsigned char **row)
{
  if (stmt->data_cursor)
  {
    *row= (uchar *) stmt->data_cursor->data;
    stmt->data_cursor= stmt->data_cursor->next;
    return 0;
  }
  *row= 0;
  return MYSQL_NO_DATA;
}

/*
  Read one row from network: unbuffered non-cursor fetch.
  If last row was read, or error occured, erase this statement
  from record pointing to object unbuffered fetch is performed from.

  SYNOPSIS
    stmt_read_row_unbuffered()
    stmt  statement handle
    row   pointer to write pointer to row data;

  RETURN VALUE
    0           - success; *row contains valid address of a row;
                  row data is stored in network buffer
    1           - error; error code is written to
                  stmt->last_{errno,error}; *row is not changed
  MYSQL_NO_DATA - end of file was read from network;
                  *row is set to NULL
*/

static int stmt_read_row_unbuffered(MYSQL_STMT *stmt, unsigned char **row)
{
  int rc= 1;
  MYSQL *mysql= stmt->mysql;
  /*
    This function won't be called if stmt->field_count is zero
    or execution wasn't done: this is ensured by mysql_stmt_execute.
  */
  if (!mysql)
  {
    set_stmt_error(stmt, CR_SERVER_LOST, unknown_sqlstate);
    return 1;
  }
  if (mysql->status != MYSQL_STATUS_GET_RESULT)
  {
    set_stmt_error(stmt, stmt->unbuffered_fetch_cancelled ?
                   CR_FETCH_CANCELED : CR_COMMANDS_OUT_OF_SYNC,
                   unknown_sqlstate);
    goto error;
  }
  if ((*mysql->methods->unbuffered_fetch)(mysql, (char**) row))
  {
    set_stmt_errmsg(stmt, mysql->net.last_error, mysql->net.last_errno,
                    mysql->net.sqlstate);
    /*
      If there was an error, there are no more pending rows:
      reset statement status to not hang up in following
      mysql_stmt_close (it will try to flush result set before
      closing the statement).
    */
    mysql->status= MYSQL_STATUS_READY;
    goto error;
  }
  if (!*row)
  {
    mysql->status= MYSQL_STATUS_READY;
    rc= MYSQL_NO_DATA;
    goto error;
  }
  return 0;
error:
  if (mysql->unbuffered_fetch_owner == &stmt->unbuffered_fetch_cancelled)
    mysql->unbuffered_fetch_owner= 0;
  return rc;
}


/*
  Fetch statement row using server side cursor.

  SYNOPSIS
    stmt_read_row_from_cursor()

  RETURN VALUE
    0            success
    1            error
  MYSQL_NO_DATA  end of data
*/

static int
stmt_read_row_from_cursor(MYSQL_STMT *stmt, unsigned char **row)
{
  if (stmt->data_cursor)
    return stmt_read_row_buffered(stmt, row);
  if (stmt->server_status & SERVER_STATUS_LAST_ROW_SENT)
    stmt->server_status &= ~SERVER_STATUS_LAST_ROW_SENT;
  else
  {
    MYSQL *mysql= stmt->mysql;
    NET *net= &mysql->net;
    MYSQL_DATA *result= &stmt->result;
    char buff[4 /* statement id */ +
              4 /* number of rows to fetch */];

    free_root(&result->alloc, MYF(MY_KEEP_PREALLOC));
    result->data= NULL;
    result->rows= 0;
    /* Send row request to the server */
    int4store(buff, stmt->stmt_id);
    int4store(buff + 4, stmt->prefetch_rows); /* number of rows to fetch */
    if ((*mysql->methods->advanced_command)(mysql, COM_STMT_FETCH,
                                            buff, sizeof(buff), NullS, 0, 1))
    {
      set_stmt_errmsg(stmt, net->last_error, net->last_errno, net->sqlstate);
      return 1;
    }
    if ((*mysql->methods->read_rows_from_cursor)(stmt))
      return 1;
    stmt->server_status= mysql->server_status;

    stmt->data_cursor= result->data;
    return stmt_read_row_buffered(stmt, row);
  }
  *row= 0;
  return MYSQL_NO_DATA;
}


/*
  Default read row function to not SIGSEGV in client in
  case of wrong sequence of API calls.
*/

static int
stmt_read_row_no_data(MYSQL_STMT *stmt  __attribute__((unused)),
                      unsigned char **row  __attribute__((unused)))
{
  return MYSQL_NO_DATA;
}

static int
stmt_read_row_no_result_set(MYSQL_STMT *stmt  __attribute__((unused)),
                      unsigned char **row  __attribute__((unused)))
{
  set_stmt_error(stmt, CR_NO_RESULT_SET, unknown_sqlstate);
  return 1;
}


/*
  Get/set statement attributes

  SYNOPSIS
    mysql_stmt_attr_get()
    mysql_stmt_attr_set()

    attr_type  statement attribute
    value      casted to const void * pointer to value.

  RETURN VALUE
    0 success
   !0 wrong attribute type
*/

my_bool STDCALL mysql_stmt_attr_set(MYSQL_STMT *stmt,
                                    enum enum_stmt_attr_type attr_type,
                                    const void *value)
{
  switch (attr_type) {
  case STMT_ATTR_UPDATE_MAX_LENGTH:
    stmt->update_max_length= value ? *(const my_bool*) value : 0;
    break;
  case STMT_ATTR_CURSOR_TYPE:
  {
    ulong cursor_type;
    cursor_type= value ? *(ulong*) value : 0UL;
    if (cursor_type > (ulong) CURSOR_TYPE_READ_ONLY)
      goto err_not_implemented;
    stmt->flags= cursor_type;
    break;
  }
  case STMT_ATTR_PREFETCH_ROWS:
  {
    ulong prefetch_rows= value ? *(ulong*) value : DEFAULT_PREFETCH_ROWS;
    if (value == 0)
      return TRUE;
    stmt->prefetch_rows= prefetch_rows;
    break;
  }
  default:
    goto err_not_implemented;
  }
  return FALSE;
err_not_implemented:
  set_stmt_error(stmt, CR_NOT_IMPLEMENTED, unknown_sqlstate);
  return TRUE;
}


my_bool STDCALL mysql_stmt_attr_get(MYSQL_STMT *stmt,
                                    enum enum_stmt_attr_type attr_type,
                                    void *value)
{
  switch (attr_type) {
  case STMT_ATTR_UPDATE_MAX_LENGTH:
    *(my_bool*) value= stmt->update_max_length;
    break;
  case STMT_ATTR_CURSOR_TYPE:
    *(ulong*) value= stmt->flags;
    break;
  case STMT_ATTR_PREFETCH_ROWS:
    *(ulong*) value= stmt->prefetch_rows;
    break;
  default:
    return TRUE;
  }
  return FALSE;
}


/*
  Send placeholders data to server (if there are placeholders)
  and execute prepared statement.

  SYNOPSIS
    mysql_stmt_execute()
    stmt  statement handle. The handle must be created
          with mysql_stmt_init() and prepared with
          mysql_stmt_prepare(). If there are placeholders
          in the statement they must be bound to local
          variables with mysql_stmt_bind_param().

  DESCRIPTION
    This function will automatically flush pending result
    set (if there is one), send parameters data to the server
    and read result of statement execution.
    If previous result set was cached with mysql_stmt_store_result()
    it will also be freed in the beginning of this call.
    The server can return 3 types of responses to this command:
    - error, can be retrieved with mysql_stmt_error()
    - ok, no result set pending. In this case we just update
      stmt->insert_id and stmt->affected_rows.
    - the query returns a result set: there could be 0 .. N
    rows in it. In this case the server can also send updated
    result set metadata.

    Next steps you may want to make:
    - find out if there is result set with mysql_stmt_field_count().
    If there is one:
    - optionally, cache entire result set on client to unblock
    connection with mysql_stmt_store_result()
    - bind client variables to result set columns and start read rows
    with mysql_stmt_fetch().
    - reset statement with mysql_stmt_reset() or close it with
    mysql_stmt_close()
    Otherwise:
    - find out last insert id and number of affected rows with
    mysql_stmt_insert_id(), mysql_stmt_affected_rows()

  RETURN
    0   success
    1   error, message can be retrieved with mysql_stmt_error().
*/

int STDCALL mysql_stmt_execute(MYSQL_STMT *stmt)
{
  MYSQL *mysql= stmt->mysql;
  DBUG_ENTER("mysql_stmt_execute");

  if (!mysql)
  {
    set_stmt_error(stmt, CR_SERVER_LOST, unknown_sqlstate);
    DBUG_RETURN(1);
  }

  if (reset_stmt_handle(stmt, RESET_STORE_RESULT))
    DBUG_RETURN(1);
  /*
    No need to check for stmt->state: if the statement wasn't
    prepared we'll get 'unknown statement handler' error from server.
  */
  if (mysql->methods->stmt_execute(stmt))
    DBUG_RETURN(1);
  if (mysql->field_count)
  {
    /* Server has sent result set metadata */
    if (stmt->field_count == 0)
    {
      /*
        This is 'SHOW'/'EXPLAIN'-like query. Current implementation of
        prepared statements can't send result set metadata for these queries
        on prepare stage. Read it now.
      */
      alloc_stmt_fields(stmt);
    }
    else
    {
      /*
        Update result set metadata if it for some reason changed between
        prepare and execute, i.e.:
        - in case of 'SELECT ?' we don't know column type unless data was
          supplied to mysql_stmt_execute, so updated column type is sent
          now.
        - if data dictionary changed between prepare and execute, for
          example a table used in the query was altered.
        Note, that now (4.1.3) we always send metadata in reply to
        COM_STMT_EXECUTE (even if it is not necessary), so either this or
        previous branch always works.
        TODO: send metadata only when it's really necessary and add a warning
        'Metadata changed' when it's sent twice.
      */
      update_stmt_fields(stmt);
    }
  }
  stmt->state= MYSQL_STMT_EXECUTE_DONE;
  if (stmt->field_count)
  {
    if (stmt->server_status & SERVER_STATUS_CURSOR_EXISTS)
    {
      mysql->status= MYSQL_STATUS_READY;
      stmt->read_row_func= stmt_read_row_from_cursor;
    }
    else if (stmt->flags & CURSOR_TYPE_READ_ONLY)
    {
      /*
        This is a single-row result set, a result set with no rows, EXPLAIN,
        SHOW VARIABLES, or some other command which either a) bypasses the
        cursors framework in the server and writes rows directly to the
        network or b) is more efficient if all (few) result set rows are
        precached on client and server's resources are freed.
      */
      DBUG_RETURN(mysql_stmt_store_result(stmt));
    }
    else
    {
      stmt->mysql->unbuffered_fetch_owner= &stmt->unbuffered_fetch_cancelled;
      stmt->unbuffered_fetch_cancelled= FALSE;
      stmt->read_row_func= stmt_read_row_unbuffered;
    }
  }
  DBUG_RETURN(0);
}


/*
  Return total parameters count in the statement
*/

ulong STDCALL mysql_stmt_param_count(MYSQL_STMT * stmt)
{
  DBUG_ENTER("mysql_stmt_param_count");
  DBUG_RETURN(stmt->param_count);
}

/*
  Return total affected rows from the last statement
*/

my_ulonglong STDCALL mysql_stmt_affected_rows(MYSQL_STMT *stmt)
{
  return stmt->affected_rows;
}


/*
  Returns the number of result columns for the most recent query
  run on this statement.
*/

unsigned int STDCALL mysql_stmt_field_count(MYSQL_STMT *stmt)
{
  return stmt->field_count;
}

/*
  Return last inserted id for auto_increment columns.

  SYNOPSIS
    mysql_stmt_insert_id()
    stmt    statement handle

  DESCRIPTION
    Current implementation of this call has a caveat: stmt->insert_id is
    unconditionally updated from mysql->insert_id in the end of each
    mysql_stmt_execute(). This works OK if mysql->insert_id contains new
    value (sent in reply to mysql_stmt_execute()), otherwise stmt->insert_id
    value gets undefined, as it's updated from some arbitrary value saved in
    connection structure during some other call.
*/

my_ulonglong STDCALL mysql_stmt_insert_id(MYSQL_STMT *stmt)
{
  return stmt->insert_id;
}


static my_bool int_is_null_true= 1;		/* Used for MYSQL_TYPE_NULL */
static my_bool int_is_null_false= 0;


/*
  Set up input data buffers for a statement.

  SYNOPSIS
    mysql_stmt_bind_param()
    stmt    statement handle
            The statement must be prepared with mysql_stmt_prepare().
    bind    Array of mysql_stmt_param_count() bind parameters.
            This function doesn't check that size of this argument
            is >= mysql_stmt_field_count(): it's user's responsibility.

  DESCRIPTION
    Use this call after mysql_stmt_prepare() to bind user variables to
    placeholders.
    Each element of bind array stands for a placeholder. Placeholders
    are counted from 0.  For example statement
    'INSERT INTO t (a, b) VALUES (?, ?)'
    contains two placeholders, and for such statement you should supply
    bind array of two elements (MYSQL_BIND bind[2]).

    By properly initializing bind array you can bind virtually any
    C language type to statement's placeholders:
    First, it's strongly recommended to always zero-initialize entire
    bind structure before setting its members. This will both shorten
    your application code and make it robust to future extensions of
    MYSQL_BIND structure.
    Then you need to assign typecode of your application buffer to
    MYSQL_BIND::buffer_type. The following typecodes with their
    correspondence to C language types are supported:
    MYSQL_TYPE_TINY       for 8-bit integer variables. Normally it's
                          'signed char' and 'unsigned char';
    MYSQL_TYPE_SHORT      for 16-bit signed and unsigned variables. This
                          is usually 'short' and 'unsigned short';
    MYSQL_TYPE_LONG       for 32-bit signed and unsigned variables. It
                          corresponds to 'int' and 'unsigned int' on
                          vast majority of platforms. On IA-32 and some
                          other 32-bit systems you can also use 'long'
                          here;
    MYSQL_TYPE_LONGLONG   64-bit signed or unsigned integer.  Stands for
                          '[unsigned] long long' on most platforms;
    MYSQL_TYPE_FLOAT      32-bit floating point type, 'float' on most
                          systems;
    MYSQL_TYPE_DOUBLE     64-bit floating point type, 'double' on most
                          systems;
    MYSQL_TYPE_TIME       broken-down time stored in MYSQL_TIME
                          structure
    MYSQL_TYPE_DATE       date stored in MYSQL_TIME structure
    MYSQL_TYPE_DATETIME   datetime stored in MYSQL_TIME structure See
                          more on how to use these types for sending
                          dates and times below;
    MYSQL_TYPE_STRING     character string, assumed to be in
                          character-set-client. If character set of
                          client is not equal to character set of
                          column, value for this placeholder will be
                          converted to destination character set before
                          insert.
    MYSQL_TYPE_BLOB       sequence of bytes. This sequence is assumed to
                          be in binary character set (which is the same
                          as no particular character set), and is never
                          converted to any other character set. See also
                          notes about supplying string/blob length
                          below.
    MYSQL_TYPE_NULL       special typecode for binding nulls.
    These C/C++ types are not supported yet by the API: long double,
    bool.

    As you can see from the list above, it's responsibility of
    application programmer to ensure that chosen typecode properly
    corresponds to host language type. For example on all platforms
    where we build MySQL packages (as of MySQL 4.1.4) int is a 32-bit
    type. So for int you can always assume that proper typecode is
    MYSQL_TYPE_LONG (however queer it sounds, the name is legacy of the
    old MySQL API). In contrary sizeof(long) can be 4 or 8 8-bit bytes,
    depending on platform.

    TODO: provide client typedefs for each integer and floating point
    typecode, i. e. int8, uint8, float32, etc.

    Once typecode was set, it's necessary to assign MYSQL_BIND::buffer
    to point to the buffer of given type. Finally, additional actions
    may be taken for some types or use cases:

      Binding integer types.
    For integer types you might also need to set MYSQL_BIND::is_unsigned
    member. Set it to TRUE when binding unsigned char, unsigned short,
    unsigned int, unsigned long, unsigned long long.

      Binding floating point types.
    For floating point types you just need to set
    MYSQL_BIND::buffer_type and MYSQL_BIND::buffer. The rest of the
    members should be zero-initialized.

      Binding NULLs.
    You might have a column always NULL, never NULL, or sometimes NULL.
    For an always NULL column set MYSQL_BIND::buffer_type to
    MYSQL_TYPE_NULL.  The rest of the members just need to be
    zero-initialized.  For never NULL columns set MYSQL_BIND::is_null to
    0, or this has already been done if you zero-initialized the entire
    structure.  If you set MYSQL_TYPE::is_null to point to an
    application buffer of type 'my_bool', then this buffer will be
    checked on each execution: this way you can set the buffer to TRUE,
    or any non-0 value for NULLs, and to FALSE or 0 for not NULL data.

      Binding text strings and sequences of bytes.
    For strings, in addition to MYSQL_BIND::buffer_type and
    MYSQL_BIND::buffer you need to set MYSQL_BIND::length or
    MYSQL_BIND::buffer_length.
    If 'length' is set, 'buffer_length' is ignored. 'buffer_length'
    member should be used when size of string doesn't change between
    executions. If you want to vary buffer length for each value, set
    'length' to point to an application buffer of type 'unsigned long'
    and set this long to length of the string before each
    mysql_stmt_execute().

      Binding dates and times.
    For binding dates and times prepared statements API provides clients
    with MYSQL_TIME structure. A pointer to instance of this structure
    should be assigned to MYSQL_BIND::buffer whenever MYSQL_TYPE_TIME,
    MYSQL_TYPE_DATE, MYSQL_TYPE_DATETIME typecodes are used.  When
    typecode is MYSQL_TYPE_TIME, only members 'hour', 'minute', 'second'
    and 'neg' (is time offset negative) are used. These members only
    will be sent to the server.
    MYSQL_TYPE_DATE implies use of 'year', 'month', 'day', 'neg'.
    MYSQL_TYPE_DATETIME utilizes both parts of MYSQL_TIME structure.
    You don't have to set MYSQL_TIME::time_type member: it's not used
    when sending data to the server, typecode information is enough.
    'second_part' member can hold microsecond precision of time value,
    but now it's only supported on protocol level: you can't store
    microsecond in a column, or use in temporal calculations. However,
    if you send a time value with microsecond part for 'SELECT ?',
    statement, you'll get it back unchanged from the server.

      Data conversion.
    If conversion from host language type to data representation,
    corresponding to SQL type, is required it's done on the server.
    Data truncation is possible when conversion is lossy. For example,
    if you supply MYSQL_TYPE_DATETIME value out of valid SQL type
    TIMESTAMP range, the same conversion will be applied as if this
    value would have been sent as string in the old protocol.
    TODO: document how the server will behave in case of truncation/data
    loss.

    After variables were bound, you can repeatedly set/change their
    values and mysql_stmt_execute() the statement.

    See also: mysql_stmt_send_long_data() for sending long text/blob
    data in pieces, examples in tests/mysql_client_test.c.
    Next steps you might want to make:
    - execute statement with mysql_stmt_execute(),
    - reset statement using mysql_stmt_reset() or reprepare it with
      another query using mysql_stmt_prepare()
    - close statement with mysql_stmt_close().

  IMPLEMENTATION
    The function copies given bind array to internal storage of the
    statement, and sets up typecode-specific handlers to perform
    serialization of bound data. This means that although you don't need
    to call this routine after each assignment to bind buffers, you
    need to call it each time you change parameter typecodes, or other
    members of MYSQL_BIND array.
    This is a pure local call. Data types of client buffers are sent
    along with buffers' data at first execution of the statement.

  RETURN
    0  success
    1  error, can be retrieved with mysql_stmt_error.
*/

my_bool STDCALL mysql_stmt_bind_param(MYSQL_STMT *stmt, MYSQL_BIND *bind)
{
  uint count=0;
  MYSQL_BIND *param, *end;
  DBUG_ENTER("mysql_stmt_bind_param");

  if (!stmt->param_count)
  {
    if ((int) stmt->state < (int) MYSQL_STMT_PREPARE_DONE)
    {
      set_stmt_error(stmt, CR_NO_PREPARE_STMT, unknown_sqlstate);
      DBUG_RETURN(1);
    }
    DBUG_RETURN(0);
  }

  /* Allocated on prepare */
  memcpy((char*) stmt->params, (char*) bind,
	 sizeof(MYSQL_BIND) * stmt->param_count);

  for (param= stmt->params, end= param+stmt->param_count;
       param < end ;
       param++)
  {
    param->param_number= count++;
    param->long_data_used= 0;

    /* If param->is_null is not set, then the value can never be NULL */
    if (!param->is_null)
      param->is_null= &int_is_null_false;

    /* Setup data copy functions for the different supported types */
    switch (param->buffer_type) {
    case MYSQL_TYPE_NULL:
      param->is_null= &int_is_null_true;
      break;
    case MYSQL_TYPE_TINY:
      /* Force param->length as this is fixed for this type */
      param->length= &param->buffer_length;
      param->buffer_length= 1;
      param->store_param_func= store_param_tinyint;
      break;
    case MYSQL_TYPE_SHORT:
      param->length= &param->buffer_length;
      param->buffer_length= 2;
      param->store_param_func= store_param_short;
      break;
    case MYSQL_TYPE_LONG:
      param->length= &param->buffer_length;
      param->buffer_length= 4;
      param->store_param_func= store_param_int32;
      break;
    case MYSQL_TYPE_LONGLONG:
      param->length= &param->buffer_length;
      param->buffer_length= 8;
      param->store_param_func= store_param_int64;
      break;
    case MYSQL_TYPE_FLOAT:
      param->length= &param->buffer_length;
      param->buffer_length= 4;
      param->store_param_func= store_param_float;
      break;
    case MYSQL_TYPE_DOUBLE:
      param->length= &param->buffer_length;
      param->buffer_length= 8;
      param->store_param_func= store_param_double;
      break;
    case MYSQL_TYPE_TIME:
      param->store_param_func= store_param_time;
      param->buffer_length= MAX_TIME_REP_LENGTH;
      break;
    case MYSQL_TYPE_DATE:
      param->store_param_func= store_param_date;
      param->buffer_length= MAX_DATE_REP_LENGTH;
      break;
    case MYSQL_TYPE_DATETIME:
    case MYSQL_TYPE_TIMESTAMP:
      param->store_param_func= store_param_datetime;
      param->buffer_length= MAX_DATETIME_REP_LENGTH;
      break;
    case MYSQL_TYPE_TINY_BLOB:
    case MYSQL_TYPE_MEDIUM_BLOB:
    case MYSQL_TYPE_LONG_BLOB:
    case MYSQL_TYPE_BLOB:
    case MYSQL_TYPE_VARCHAR:
    case MYSQL_TYPE_VAR_STRING:
    case MYSQL_TYPE_STRING:
    case MYSQL_TYPE_DECIMAL:
    case MYSQL_TYPE_NEWDECIMAL:
      param->store_param_func= store_param_str;
      /*
        For variable length types user must set either length or
        buffer_length.
      */
      break;
    default:
      strmov(stmt->sqlstate, unknown_sqlstate);
      sprintf(stmt->last_error,
	      ER(stmt->last_errno= CR_UNSUPPORTED_PARAM_TYPE),
	      param->buffer_type, count);
      DBUG_RETURN(1);
    }
    /*
      If param->length is not given, change it to point to buffer_length.
      This way we can always use *param->length to get the length of data
    */
    if (!param->length)
      param->length= &param->buffer_length;
  }
  /* We have to send/resend type information to MySQL */
  stmt->send_types_to_server= TRUE;
  stmt->bind_param_done= TRUE;
  DBUG_RETURN(0);
}


/********************************************************************
 Long data implementation
*********************************************************************/

/*
  Send long data in pieces to the server

  SYNOPSIS
    mysql_stmt_send_long_data()
    stmt			Statement handler
    param_number		Parameter number (0 - N-1)
    data			Data to send to server
    length			Length of data to send (may be 0)

  DESCRIPTION
    This call can be used repeatedly to send long data in pieces
    for any string/binary placeholder. Data supplied for
    a placeholder is saved at server side till execute, and then
    used instead of value from MYSQL_BIND object. More precisely,
    if long data for a parameter was supplied, MYSQL_BIND object
    corresponding to this parameter is not sent to server. In the
    end of execution long data states of placeholders are reset,
    so next time values of such placeholders will be taken again
    from MYSQL_BIND array.
    The server does not reply to this call: if there was an error
    in data handling (which now only can happen if server run out
    of memory) it would be returned in reply to
    mysql_stmt_execute().
    You should choose type of long data carefully if you care
    about character set conversions performed by server when the
    statement is executed.  No conversion is performed at all for
    MYSQL_TYPE_BLOB and other binary typecodes. For
    MYSQL_TYPE_STRING and the rest of text placeholders data is
    converted from client character set to character set of
    connection. If these character sets are different, this
    conversion may require additional memory at server, equal to
    total size of supplied pieces.

  RETURN VALUES
    0	ok
    1	error
*/

my_bool STDCALL
mysql_stmt_send_long_data(MYSQL_STMT *stmt, uint param_number,
		     const char *data, ulong length)
{
  MYSQL_BIND *param;
  DBUG_ENTER("mysql_stmt_send_long_data");
  DBUG_ASSERT(stmt != 0);
  DBUG_PRINT("enter",("param no : %d, data : %lx, length : %ld",
		      param_number, data, length));

  /*
    We only need to check for stmt->param_count, if it's not null
    prepare was done.
  */
  if (param_number >= stmt->param_count)
  {
    set_stmt_error(stmt, CR_INVALID_PARAMETER_NO, unknown_sqlstate);
    DBUG_RETURN(1);
  }

  param= stmt->params+param_number;
  if (param->buffer_type < MYSQL_TYPE_TINY_BLOB ||
      param->buffer_type > MYSQL_TYPE_STRING)
  {
    /* Long data handling should be used only for string/binary types */
    strmov(stmt->sqlstate, unknown_sqlstate);
    sprintf(stmt->last_error, ER(stmt->last_errno= CR_INVALID_BUFFER_USE),
	    param->param_number);
    DBUG_RETURN(1);
  }

  /*
    Send long data packet if there is data or we're sending long data
    for the first time.
  */
  if (length || param->long_data_used == 0)
  {
    MYSQL *mysql= stmt->mysql;
    /* Packet header: stmt id (4 bytes), param no (2 bytes) */
    char buff[MYSQL_LONG_DATA_HEADER];

    int4store(buff, stmt->stmt_id);
    int2store(buff + 4, param_number);
    param->long_data_used= 1;

    /*
      Note that we don't get any ok packet from the server in this case
      This is intentional to save bandwidth.
    */
    if ((*mysql->methods->advanced_command)(mysql, COM_STMT_SEND_LONG_DATA,
                                            buff, sizeof(buff), data,
                                            length, 1))
    {
      set_stmt_errmsg(stmt, mysql->net.last_error,
		      mysql->net.last_errno, mysql->net.sqlstate);
      DBUG_RETURN(1);
    }
  }
  DBUG_RETURN(0);
}


/********************************************************************
 Fetch and conversion of result set rows (binary protocol).
*********************************************************************/

/*
  Read date, (time, datetime) value from network buffer and store it
  in MYSQL_TIME structure.

  SYNOPSIS
    read_binary_{date,time,datetime}()
    tm    MYSQL_TIME structure to fill
    pos   pointer to current position in network buffer.
          These functions increase pos to point to the beginning of the
          next column.

  Auxiliary functions to read time (date, datetime) values from network
  buffer and store in MYSQL_TIME structure. Jointly used by conversion
  and no-conversion fetching.
*/

static void read_binary_time(MYSQL_TIME *tm, uchar **pos)
{
  /* net_field_length will set pos to the first byte of data */
  uint length= net_field_length(pos);

  if (length)
  {
    uchar *to= *pos;
    tm->neg= (bool) to[0];

    tm->day=    (ulong) sint4korr(to+1);
    tm->hour=   (uint) to[5];
    tm->minute= (uint) to[6];
    tm->second= (uint) to[7];
    tm->second_part= (length > 8) ? (ulong) sint4korr(to+8) : 0;
    tm->year= tm->month= 0;
    if (tm->day)
    {
      /* Convert days to hours at once */
      tm->hour+= tm->day*24;
      tm->day= 0;
    }
    tm->time_type= MYSQL_TIMESTAMP_TIME;

    *pos+= length;
  }
  else
    set_zero_time(tm, MYSQL_TIMESTAMP_TIME);
}

static void read_binary_datetime(MYSQL_TIME *tm, uchar **pos)
{
  uint length= net_field_length(pos);

  if (length)
  {
    uchar *to= *pos;

    tm->neg=    0;
    tm->year=   (uint) sint2korr(to);
    tm->month=  (uint) to[2];
    tm->day=    (uint) to[3];

    if (length > 4)
    {
      tm->hour=   (uint) to[4];
      tm->minute= (uint) to[5];
      tm->second= (uint) to[6];
    }
    else
      tm->hour= tm->minute= tm->second= 0;
    tm->second_part= (length > 7) ? (ulong) sint4korr(to+7) : 0;
    tm->time_type= MYSQL_TIMESTAMP_DATETIME;

    *pos+= length;
  }
  else
    set_zero_time(tm, MYSQL_TIMESTAMP_DATETIME);
}

static void read_binary_date(MYSQL_TIME *tm, uchar **pos)
{
  uint length= net_field_length(pos);

  if (length)
  {
    uchar *to= *pos;
    tm->year =  (uint) sint2korr(to);
    tm->month=  (uint) to[2];
    tm->day= (uint) to[3];

    tm->hour= tm->minute= tm->second= 0;
    tm->second_part= 0;
    tm->neg= 0;
    tm->time_type= MYSQL_TIMESTAMP_DATE;

    *pos+= length;
  }
  else
    set_zero_time(tm, MYSQL_TIMESTAMP_DATE);
}


/*
  Convert string to supplied buffer of any type.

  SYNOPSIS
    fetch_string_with_conversion()
    param   output buffer descriptor
    value   column data
    length  data length
*/

static void fetch_string_with_conversion(MYSQL_BIND *param, char *value,
                                         uint length)
{
  char *buffer= (char *)param->buffer;
  int err= 0;
  char *endptr= value + length;

  /*
    This function should support all target buffer types: the rest
    of conversion functions can delegate conversion to it.
  */
  switch(param->buffer_type) {
  case MYSQL_TYPE_NULL: /* do nothing */
    break;
  case MYSQL_TYPE_TINY:
  {
    longlong data= my_strtoll10(value, &endptr, &err);
    *param->error= (IS_TRUNCATED(data, param->is_unsigned,
                                 INT_MIN8, INT_MAX8, UINT_MAX8) || err > 0);
    *buffer= (uchar) data;
    break;
  }
  case MYSQL_TYPE_SHORT:
  {
    longlong data= my_strtoll10(value, &endptr, &err);
    *param->error= (IS_TRUNCATED(data, param->is_unsigned,
                                 INT_MIN16, INT_MAX16, UINT_MAX16) || err > 0);
    shortstore(buffer, (short) data);
    break;
  }
  case MYSQL_TYPE_LONG:
  {
    longlong data= my_strtoll10(value, &endptr, &err);
    *param->error= (IS_TRUNCATED(data, param->is_unsigned,
                                 INT_MIN32, INT_MAX32, UINT_MAX32) || err > 0);
    longstore(buffer, (int32) data);
    break;
  }
  case MYSQL_TYPE_LONGLONG:
  {
    longlong data= my_strtoll10(value, &endptr, &err);
    *param->error= param->is_unsigned ? err != 0 :
                                       (err > 0 || (err == 0 && data < 0));
    longlongstore(buffer, data);
    break;
  }
  case MYSQL_TYPE_FLOAT:
  {
    double data= my_strntod(&my_charset_latin1, value, length, &endptr, &err);
    float fdata= (float) data;
    *param->error= (fdata != data) | test(err);
    floatstore(buffer, fdata);
    break;
  }
  case MYSQL_TYPE_DOUBLE:
  {
    double data= my_strntod(&my_charset_latin1, value, length, &endptr, &err);
    *param->error= test(err);
    doublestore(buffer, data);
    break;
  }
  case MYSQL_TYPE_TIME:
  {
    MYSQL_TIME *tm= (MYSQL_TIME *)buffer;
    str_to_time(value, length, tm, &err);
    *param->error= test(err);
    break;
  }
  case MYSQL_TYPE_DATE:
  case MYSQL_TYPE_DATETIME:
  case MYSQL_TYPE_TIMESTAMP:
  {
    MYSQL_TIME *tm= (MYSQL_TIME *)buffer;
    (void) str_to_datetime(value, length, tm, TIME_FUZZY_DATE, &err);
    *param->error= test(err) && (param->buffer_type == MYSQL_TYPE_DATE &&
                                 tm->time_type != MYSQL_TIMESTAMP_DATE);
    break;
  }
  case MYSQL_TYPE_TINY_BLOB:
  case MYSQL_TYPE_MEDIUM_BLOB:
  case MYSQL_TYPE_LONG_BLOB:
  case MYSQL_TYPE_BLOB:
  case MYSQL_TYPE_DECIMAL:
  case MYSQL_TYPE_NEWDECIMAL:
  default:
  {
    /*
      Copy column data to the buffer taking into account offset,
      data length and buffer length.
    */
    char *start= value + param->offset;
    char *end= value + length;
    ulong copy_length;
    if (start < end)
    {
      copy_length= end - start;
      /* We've got some data beyond offset: copy up to buffer_length bytes */
      if (param->buffer_length)
        memcpy(buffer, start, min(copy_length, param->buffer_length));
    }
    else
      copy_length= 0;
    if (copy_length < param->buffer_length)
      buffer[copy_length]= '\0';
    *param->error= copy_length > param->buffer_length;
    /*
      param->length will always contain length of entire column;
      number of copied bytes may be way different:
    */
    *param->length= length;
    break;
  }
  }
}


/*
  Convert integer value to client buffer of any type.

  SYNOPSIS
    fetch_long_with_conversion()
    param   output buffer descriptor
    field   column metadata
    value   column data
*/

static void fetch_long_with_conversion(MYSQL_BIND *param, MYSQL_FIELD *field,
                                       longlong value, my_bool is_unsigned)
{
  char *buffer= (char *)param->buffer;

  switch (param->buffer_type) {
  case MYSQL_TYPE_NULL: /* do nothing */
    break;
  case MYSQL_TYPE_TINY:
    *param->error= IS_TRUNCATED(value, param->is_unsigned,
                                INT_MIN8, INT_MAX8, UINT_MAX8);
    *(uchar *)param->buffer= (uchar) value;
    break;
  case MYSQL_TYPE_SHORT:
    *param->error= IS_TRUNCATED(value, param->is_unsigned,
                                INT_MIN16, INT_MAX16, UINT_MAX16);
    shortstore(buffer, (short) value);
    break;
  case MYSQL_TYPE_LONG:
    *param->error= IS_TRUNCATED(value, param->is_unsigned,
                                INT_MIN32, INT_MAX32, UINT_MAX32);
    longstore(buffer, (int32) value);
    break;
  case MYSQL_TYPE_LONGLONG:
    longlongstore(buffer, value);
    *param->error= param->is_unsigned != is_unsigned && value < 0;
    break;
  case MYSQL_TYPE_FLOAT:
  {
    /*
      We need to store data in the buffer before the truncation check to
      workaround Intel FPU executive precision feature.
      (See http://gcc.gnu.org/bugzilla/show_bug.cgi?id=323 for details)
      AFAIU it does not guarantee to work.
    */
    float data;
    if (is_unsigned)
      data= (float) ulonglong2double(value);
    else
      data= (float) value;
    floatstore(buffer, data);
    *param->error= is_unsigned ?
                   ((ulonglong) value) != ((ulonglong) (*(float*) buffer)) :
                   ((longlong) value) != ((longlong) (*(float*) buffer));
    break;
  }
  case MYSQL_TYPE_DOUBLE:
  {
    double data;
    if (is_unsigned)
      data= ulonglong2double(value);
    else
      data= (double)value;
    doublestore(buffer, data);
    *param->error= is_unsigned ?
                   ((ulonglong) value) != ((ulonglong) (*(double*) buffer)) :
                   ((longlong) value) != ((longlong) (*(double*) buffer));
    break;
  }
  case MYSQL_TYPE_TIME:
  case MYSQL_TYPE_DATE:
  case MYSQL_TYPE_TIMESTAMP:
  case MYSQL_TYPE_DATETIME:
  {
    int error;
    value= number_to_datetime(value, (MYSQL_TIME *) buffer, TIME_FUZZY_DATE,
                              &error);
    *param->error= test(error);
    break;
  }
  default:
  {
    char buff[22];                              /* Enough for longlong */
    char *end= longlong10_to_str(value, buff, is_unsigned ? 10: -10);
    /* Resort to string conversion which supports all typecodes */
    uint length= (uint) (end-buff);

    if (field->flags & ZEROFILL_FLAG && length < field->length &&
        field->length < 21)
    {
      bmove_upp((char*) buff+field->length,buff+length, length);
      bfill((char*) buff, field->length - length,'0');
      length= field->length;
    }
    fetch_string_with_conversion(param, buff, length);
    break;
  }
  }
}

/*
  Convert double/float column to supplied buffer of any type.

  SYNOPSIS
    fetch_float_with_conversion()
    param   output buffer descriptor
    field   column metadata
    value   column data
    width   default number of significant digits used when converting
            float/double to string
*/

static void fetch_float_with_conversion(MYSQL_BIND *param, MYSQL_FIELD *field,
                                        double value, int width)
{
  char *buffer= (char *)param->buffer;
  double val64 = (value < 0 ? -floor(-value) : floor(value));

  switch (param->buffer_type) {
  case MYSQL_TYPE_NULL: /* do nothing */
    break;
  case MYSQL_TYPE_TINY:
    /*
      We need to _store_ data in the buffer before the truncation check to
      workaround Intel FPU executive precision feature.
      (See http://gcc.gnu.org/bugzilla/show_bug.cgi?id=323 for details)
      Sic: AFAIU it does not guarantee to work.
    */
    if (param->is_unsigned)
      *buffer= (uint8) value;
    else
      *buffer= (int8) value;
    *param->error= val64 != (param->is_unsigned ? (double)((uint8) *buffer) :
                                                  (double)((int8) *buffer));
    break;
  case MYSQL_TYPE_SHORT:
    if (param->is_unsigned)
    {
      ushort data= (ushort) value;
      shortstore(buffer, data);
    }
    else
    {
      short data= (short) value;
      shortstore(buffer, data);
    }
    *param->error= val64 != (param->is_unsigned ? (double) (*(ushort*) buffer):
                                                  (double) (*(short*) buffer));
    break;
  case MYSQL_TYPE_LONG:
    if (param->is_unsigned)
    {
      uint32 data= (uint32) value;
      longstore(buffer, data);
    }
    else
    {
      int32 data= (int32) value;
      longstore(buffer, data);
    }
    *param->error= val64 != (param->is_unsigned ? (double) (*(uint32*) buffer):
                                                  (double) (*(int32*) buffer));
      break;
  case MYSQL_TYPE_LONGLONG:
    if (param->is_unsigned)
    {
      ulonglong data= (ulonglong) value;
      longlongstore(buffer, data);
    }
    else
    {
      longlong data= (longlong) value;
      longlongstore(buffer, data);
    }
    *param->error= val64 != (param->is_unsigned ?
                             ulonglong2double(*(ulonglong*) buffer) :
                             (double) (*(longlong*) buffer));
    break;
  case MYSQL_TYPE_FLOAT:
  {
    float data= (float) value;
    floatstore(buffer, data);
    *param->error= (*(float*) buffer) != value;
    break;
  }
  case MYSQL_TYPE_DOUBLE:
  {
    doublestore(buffer, value);
    break;
  }
  default:
  {
    /*
      Resort to fetch_string_with_conversion: this should handle
      floating point -> string conversion nicely, honor all typecodes
      and param->offset possibly set in mysql_stmt_fetch_column
    */
    char buff[MAX_DOUBLE_STRING_REP_LENGTH];
    char *end;
    /* TODO: move this to a header shared between client and server. */
#define NOT_FIXED_DEC  31
    if (field->decimals >= NOT_FIXED_DEC)
#undef NOT_FIXED_DEC
    {
      /*
        The 14 below is to ensure that the server and client has the same
        precisions. This will ensure that on the same machine you get the
        same value as a string independent of the protocol you use.
      */
      sprintf(buff, "%-*.*g", (int) min(sizeof(buff)-1,
                                        param->buffer_length),
	      min(14,width), value);
      end= strcend(buff, ' ');
      *end= 0;
    }
    else
    {
      sprintf(buff, "%.*f", (int) field->decimals, value);
      end= strend(buff);
    }
    fetch_string_with_conversion(param, buff, (uint) (end - buff));
    break;
  }
  }
}


/*
  Fetch time/date/datetime to supplied buffer of any type

  SYNOPSIS
    param   output buffer descriptor
    time    column data
*/

static void fetch_datetime_with_conversion(MYSQL_BIND *param,
                                           MYSQL_FIELD *field,
                                           MYSQL_TIME *time)
{
  switch (param->buffer_type) {
  case MYSQL_TYPE_NULL: /* do nothing */
    break;
  case MYSQL_TYPE_DATE:
    *(MYSQL_TIME *)(param->buffer)= *time;
    *param->error= time->time_type != MYSQL_TIMESTAMP_DATE;
    break;
  case MYSQL_TYPE_TIME:
    *(MYSQL_TIME *)(param->buffer)= *time;
    *param->error= time->time_type != MYSQL_TIMESTAMP_TIME;
    break;
  case MYSQL_TYPE_DATETIME:
  case MYSQL_TYPE_TIMESTAMP:
    *(MYSQL_TIME *)(param->buffer)= *time;
    /* No error: time and date are compatible with datetime */
    break;
  case MYSQL_TYPE_YEAR:
    shortstore(param->buffer, time->year);
    *param->error= 1;
    break;
  case MYSQL_TYPE_FLOAT:
  case MYSQL_TYPE_DOUBLE:
  {
    ulonglong value= TIME_to_ulonglong(time);
    fetch_float_with_conversion(param, field,
                                ulonglong2double(value), DBL_DIG);
    break;
  }
  case MYSQL_TYPE_TINY:
  case MYSQL_TYPE_SHORT:
  case MYSQL_TYPE_INT24:
  case MYSQL_TYPE_LONG:
  case MYSQL_TYPE_LONGLONG:
  {
    longlong value= (longlong) TIME_to_ulonglong(time);
    fetch_long_with_conversion(param, field, value, TRUE);
    break;
  }
  default:
  {
    /*
      Convert time value  to string and delegate the rest to
      fetch_string_with_conversion:
    */
    char buff[MAX_DATE_STRING_REP_LENGTH];
    uint length= my_TIME_to_str(time, buff);
    /* Resort to string conversion */
    fetch_string_with_conversion(param, (char *)buff, length);
    break;
  }
  }
}


/*
  Fetch and convert result set column to output buffer.

  SYNOPSIS
    fetch_result_with_conversion()
    param   output buffer descriptor
    field   column metadata
    row     points to a column of result set tuple in binary format

  DESCRIPTION
    This is a fallback implementation of column fetch used
    if column and output buffer types do not match.
    Increases tuple pointer to point at the next column within the
    tuple.
*/

static void fetch_result_with_conversion(MYSQL_BIND *param, MYSQL_FIELD *field,
                                         uchar **row)
{
  enum enum_field_types field_type= field->type;
  uint field_is_unsigned= field->flags & UNSIGNED_FLAG;

  switch (field_type) {
  case MYSQL_TYPE_TINY:
  {
    uchar value= **row;
    /* sic: we need to cast to 'signed char' as 'char' may be unsigned */
    longlong data= field_is_unsigned ? (longlong) value :
                                       (longlong) (signed char) value;
    fetch_long_with_conversion(param, field, data, 0);
    *row+= 1;
    break;
  }
  case MYSQL_TYPE_SHORT:
  case MYSQL_TYPE_YEAR:
  {
    short value= sint2korr(*row);
    longlong data= field_is_unsigned ? (longlong) (unsigned short) value :
                                       (longlong) value;
    fetch_long_with_conversion(param, field, data, 0);
    *row+= 2;
    break;
  }
  case MYSQL_TYPE_INT24: /* mediumint is sent as 4 bytes int */
  case MYSQL_TYPE_LONG:
  {
    int32 value= sint4korr(*row);
    longlong data= field_is_unsigned ? (longlong) (uint32) value :
                                       (longlong) value;
    fetch_long_with_conversion(param, field, data, 0);
    *row+= 4;
    break;
  }
  case MYSQL_TYPE_LONGLONG:
  {
    longlong value= (longlong)sint8korr(*row);
    fetch_long_with_conversion(param, field, value,
                               field->flags & UNSIGNED_FLAG);
    *row+= 8;
    break;
  }
  case MYSQL_TYPE_FLOAT:
  {
    float value;
    float4get(value,*row);
    fetch_float_with_conversion(param, field, value, FLT_DIG);
    *row+= 4;
    break;
  }
  case MYSQL_TYPE_DOUBLE:
  {
    double value;
    float8get(value,*row);
    fetch_float_with_conversion(param, field, value, DBL_DIG);
    *row+= 8;
    break;
  }
  case MYSQL_TYPE_DATE:
  {
    MYSQL_TIME tm;

    read_binary_date(&tm, row);
    fetch_datetime_with_conversion(param, field, &tm);
    break;
  }
  case MYSQL_TYPE_TIME:
  {
    MYSQL_TIME tm;

    read_binary_time(&tm, row);
    fetch_datetime_with_conversion(param, field, &tm);
    break;
  }
  case MYSQL_TYPE_DATETIME:
  case MYSQL_TYPE_TIMESTAMP:
  {
    MYSQL_TIME tm;

    read_binary_datetime(&tm, row);
    fetch_datetime_with_conversion(param, field, &tm);
    break;
  }
  default:
  {
    ulong length= net_field_length(row);
    fetch_string_with_conversion(param, (char*) *row, length);
    *row+= length;
    break;
  }
  }
}


/*
  Functions to fetch data to application buffers without conversion.

  All functions have the following characteristics:

  SYNOPSIS
    fetch_result_xxx()
    param   MySQL bind param
    pos     Row value

  DESCRIPTION
    These are no-conversion functions, used in binary protocol to store
    rows in application buffers. A function used only if type of binary data
    is compatible with type of application buffer.

  RETURN
    none
*/

static void fetch_result_tinyint(MYSQL_BIND *param, MYSQL_FIELD *field,
                                 uchar **row)
{
  my_bool field_is_unsigned= test(field->flags & UNSIGNED_FLAG);
  uchar data= **row;
  *(uchar *)param->buffer= data;
  *param->error= param->is_unsigned != field_is_unsigned && data > INT_MAX8;
  (*row)++;
}

static void fetch_result_short(MYSQL_BIND *param, MYSQL_FIELD *field,
                               uchar **row)
{
  my_bool field_is_unsigned= test(field->flags & UNSIGNED_FLAG);
  ushort data= (ushort) sint2korr(*row);
  shortstore(param->buffer, data);
  *param->error= param->is_unsigned != field_is_unsigned && data > INT_MAX16;
  *row+= 2;
}

static void fetch_result_int32(MYSQL_BIND *param,
                               MYSQL_FIELD *field __attribute__((unused)),
                               uchar **row)
{
  my_bool field_is_unsigned= test(field->flags & UNSIGNED_FLAG);
  uint32 data= (uint32) sint4korr(*row);
  longstore(param->buffer, data);
  *param->error= param->is_unsigned != field_is_unsigned && data > INT_MAX32;
  *row+= 4;
}

static void fetch_result_int64(MYSQL_BIND *param,
                               MYSQL_FIELD *field __attribute__((unused)),
                               uchar **row)
{
  my_bool field_is_unsigned= test(field->flags & UNSIGNED_FLAG);
  ulonglong data= (ulonglong) sint8korr(*row);
  *param->error= param->is_unsigned != field_is_unsigned && data > LONGLONG_MAX;
  longlongstore(param->buffer, data);
  *row+= 8;
}

static void fetch_result_float(MYSQL_BIND *param,
                               MYSQL_FIELD *field __attribute__((unused)),
                               uchar **row)
{
  float value;
  float4get(value,*row);
  floatstore(param->buffer, value);
  *row+= 4;
}

static void fetch_result_double(MYSQL_BIND *param,
                                MYSQL_FIELD *field __attribute__((unused)),
                                uchar **row)
{
  double value;
  float8get(value,*row);
  doublestore(param->buffer, value);
  *row+= 8;
}

static void fetch_result_time(MYSQL_BIND *param,
                              MYSQL_FIELD *field __attribute__((unused)),
                              uchar **row)
{
  MYSQL_TIME *tm= (MYSQL_TIME *)param->buffer;
  read_binary_time(tm, row);
}

static void fetch_result_date(MYSQL_BIND *param,
                              MYSQL_FIELD *field __attribute__((unused)),
                              uchar **row)
{
  MYSQL_TIME *tm= (MYSQL_TIME *)param->buffer;
  read_binary_date(tm, row);
}

static void fetch_result_datetime(MYSQL_BIND *param,
                                  MYSQL_FIELD *field __attribute__((unused)),
                                  uchar **row)
{
  MYSQL_TIME *tm= (MYSQL_TIME *)param->buffer;
  read_binary_datetime(tm, row);
}

static void fetch_result_bin(MYSQL_BIND *param,
                             MYSQL_FIELD *field __attribute__((unused)),
                             uchar **row)
{
  ulong length= net_field_length(row);
  ulong copy_length= min(length, param->buffer_length);
  memcpy(param->buffer, (char *)*row, copy_length);
  *param->length= length;
  *param->error= copy_length < length;
  *row+= length;
}

static void fetch_result_str(MYSQL_BIND *param,
                             MYSQL_FIELD *field __attribute__((unused)),
                             uchar **row)
{
  ulong length= net_field_length(row);
  ulong copy_length= min(length, param->buffer_length);
  memcpy(param->buffer, (char *)*row, copy_length);
  /* Add an end null if there is room in the buffer */
  if (copy_length != param->buffer_length)
    ((uchar *)param->buffer)[copy_length]= '\0';
  *param->length= length;			/* return total length */
  *param->error= copy_length < length;
  *row+= length;
}


/*
  functions to calculate max lengths for strings during
  mysql_stmt_store_result()
*/

static void skip_result_fixed(MYSQL_BIND *param,
			      MYSQL_FIELD *field __attribute__((unused)),
			      uchar **row)

{
  (*row)+= param->pack_length;
}


static void skip_result_with_length(MYSQL_BIND *param __attribute__((unused)),
				    MYSQL_FIELD *field __attribute__((unused)),
				    uchar **row)

{
  ulong length= net_field_length(row);
  (*row)+= length;
}


static void skip_result_string(MYSQL_BIND *param __attribute__((unused)),
			       MYSQL_FIELD *field,
			       uchar **row)

{
  ulong length= net_field_length(row);
  (*row)+= length;
  if (field->max_length < length)
    field->max_length= length;
}


/*
  Check that two field types are binary compatible i. e.
  have equal representation in the binary protocol and
  require client-side buffers of the same type.

  SYNOPSIS
    is_binary_compatible()
    type1   parameter type supplied by user
    type2   field type, obtained from result set metadata

  RETURN
    TRUE or FALSE
*/

static my_bool is_binary_compatible(enum enum_field_types type1,
                                    enum enum_field_types type2)
{
  static const enum enum_field_types
    range1[]= { MYSQL_TYPE_SHORT, MYSQL_TYPE_YEAR, MYSQL_TYPE_NULL },
    range2[]= { MYSQL_TYPE_INT24, MYSQL_TYPE_LONG, MYSQL_TYPE_NULL },
    range3[]= { MYSQL_TYPE_DATETIME, MYSQL_TYPE_TIMESTAMP, MYSQL_TYPE_NULL },
    range4[]= { MYSQL_TYPE_ENUM, MYSQL_TYPE_SET, MYSQL_TYPE_TINY_BLOB,
                MYSQL_TYPE_MEDIUM_BLOB, MYSQL_TYPE_LONG_BLOB, MYSQL_TYPE_BLOB,
                MYSQL_TYPE_VAR_STRING, MYSQL_TYPE_STRING, MYSQL_TYPE_GEOMETRY,
                MYSQL_TYPE_DECIMAL, MYSQL_TYPE_NULL };
  static const enum enum_field_types
   *range_list[]= { range1, range2, range3, range4 },
   **range_list_end= range_list + sizeof(range_list)/sizeof(*range_list);
   const enum enum_field_types **range, *type;

  if (type1 == type2)
    return TRUE;
  for (range= range_list; range != range_list_end; ++range)
  {
    /* check that both type1 and type2 are in the same range */
    bool type1_found= FALSE, type2_found= FALSE;
    for (type= *range; *type != MYSQL_TYPE_NULL; type++)
    {
      type1_found|= type1 == *type;
      type2_found|= type2 == *type;
    }
    if (type1_found || type2_found)
      return type1_found && type2_found;
  }
  return FALSE;
}


/*
  Setup a fetch function for one column of a result set.

  SYNOPSIS
    setup_one_fetch_function()
    param    output buffer descriptor
    field    column descriptor

  DESCRIPTION
    When user binds result set buffers or when result set
    metadata is changed, we need to setup fetch (and possibly
    conversion) functions for all columns of the result set.
    In addition to that here we set up skip_result function, used
    to update result set metadata in case when
    STMT_ATTR_UPDATE_MAX_LENGTH attribute is set.
    Notice that while fetch_result is chosen depending on both
    field->type and param->type, skip_result depends on field->type
    only.

  RETURN
    TRUE   fetch function for this typecode was not found (typecode
          is not supported by the client library)
    FALSE  success
*/

static my_bool setup_one_fetch_function(MYSQL_BIND *param, MYSQL_FIELD *field)
{
  /* Setup data copy functions for the different supported types */
  switch (param->buffer_type) {
  case MYSQL_TYPE_NULL: /* for dummy binds */
    /*
      It's not binary compatible with anything the server can return:
      no need to setup fetch_result, as it'll be reset anyway
    */
    *param->length= 0;
    break;
  case MYSQL_TYPE_TINY:
    param->fetch_result= fetch_result_tinyint;
    *param->length= 1;
    break;
  case MYSQL_TYPE_SHORT:
  case MYSQL_TYPE_YEAR:
    param->fetch_result= fetch_result_short;
    *param->length= 2;
    break;
  case MYSQL_TYPE_INT24:
  case MYSQL_TYPE_LONG:
    param->fetch_result= fetch_result_int32;
    *param->length= 4;
    break;
  case MYSQL_TYPE_LONGLONG:
    param->fetch_result= fetch_result_int64;
    *param->length= 8;
    break;
  case MYSQL_TYPE_FLOAT:
    param->fetch_result= fetch_result_float;
    *param->length= 4;
    break;
  case MYSQL_TYPE_DOUBLE:
    param->fetch_result= fetch_result_double;
    *param->length= 8;
    break;
  case MYSQL_TYPE_TIME:
    param->fetch_result= fetch_result_time;
    *param->length= sizeof(MYSQL_TIME);
    break;
  case MYSQL_TYPE_DATE:
    param->fetch_result= fetch_result_date;
    *param->length= sizeof(MYSQL_TIME);
    break;
  case MYSQL_TYPE_DATETIME:
  case MYSQL_TYPE_TIMESTAMP:
    param->fetch_result= fetch_result_datetime;
    *param->length= sizeof(MYSQL_TIME);
    break;
  case MYSQL_TYPE_TINY_BLOB:
  case MYSQL_TYPE_MEDIUM_BLOB:
  case MYSQL_TYPE_LONG_BLOB:
  case MYSQL_TYPE_BLOB:
  case MYSQL_TYPE_BIT:
    DBUG_ASSERT(param->buffer_length != 0);
    param->fetch_result= fetch_result_bin;
    break;
  case MYSQL_TYPE_VAR_STRING:
  case MYSQL_TYPE_STRING:
  case MYSQL_TYPE_DECIMAL:
  case MYSQL_TYPE_NEWDECIMAL:
    DBUG_ASSERT(param->buffer_length != 0);
    param->fetch_result= fetch_result_str;
    break;
  default:
    return TRUE;
  }
  if (! is_binary_compatible(param->buffer_type, field->type))
    param->fetch_result= fetch_result_with_conversion;

  /* Setup skip_result functions (to calculate max_length) */
  param->skip_result= skip_result_fixed;
  switch (field->type) {
  case MYSQL_TYPE_NULL: /* for dummy binds */
    param->pack_length= 0;
    field->max_length= 0;
    break;
  case MYSQL_TYPE_TINY:
    param->pack_length= 1;
    field->max_length= 4;                     /* as in '-127' */
    break;
  case MYSQL_TYPE_YEAR:
  case MYSQL_TYPE_SHORT:
    param->pack_length= 2;
    field->max_length= 6;                     /* as in '-32767' */
    break;
  case MYSQL_TYPE_INT24:
    field->max_length= 9;  /* as in '16777216' or in '-8388607' */
    param->pack_length= 4;
    break;
  case MYSQL_TYPE_LONG:
    field->max_length= 11;                    /* '-2147483647' */
    param->pack_length= 4;
    break;
  case MYSQL_TYPE_LONGLONG:
    field->max_length= 21;                    /* '18446744073709551616' */
    param->pack_length= 8;
    break;
  case MYSQL_TYPE_FLOAT:
    param->pack_length= 4;
    field->max_length= MAX_DOUBLE_STRING_REP_LENGTH;
    break;
  case MYSQL_TYPE_DOUBLE:
    param->pack_length= 8;
    field->max_length= MAX_DOUBLE_STRING_REP_LENGTH;
    break;
  case MYSQL_TYPE_TIME:
    field->max_length= 15;                    /* 19:23:48.123456 */
    param->skip_result= skip_result_with_length;
  case MYSQL_TYPE_DATE:
    field->max_length= 10;                    /* 2003-11-11 */
    param->skip_result= skip_result_with_length;
    break;
    break;
  case MYSQL_TYPE_DATETIME:
  case MYSQL_TYPE_TIMESTAMP:
    param->skip_result= skip_result_with_length;
    field->max_length= MAX_DATE_STRING_REP_LENGTH;
    break;
  case MYSQL_TYPE_DECIMAL:
  case MYSQL_TYPE_NEWDECIMAL:
  case MYSQL_TYPE_ENUM:
  case MYSQL_TYPE_SET:
  case MYSQL_TYPE_GEOMETRY:
  case MYSQL_TYPE_TINY_BLOB:
  case MYSQL_TYPE_MEDIUM_BLOB:
  case MYSQL_TYPE_LONG_BLOB:
  case MYSQL_TYPE_BLOB:
  case MYSQL_TYPE_VAR_STRING:
  case MYSQL_TYPE_STRING:
  case MYSQL_TYPE_BIT:
    param->skip_result= skip_result_string;
    break;
  default:
    return TRUE;
  }
  return FALSE;
}


/*
  Setup the bind buffers for resultset processing
*/

my_bool STDCALL mysql_stmt_bind_result(MYSQL_STMT *stmt, MYSQL_BIND *bind)
{
  MYSQL_BIND *param, *end;
  MYSQL_FIELD *field;
  ulong       bind_count= stmt->field_count;
  uint        param_count= 0;
  DBUG_ENTER("mysql_stmt_bind_result");
  DBUG_PRINT("enter",("field_count: %d", bind_count));

  if (!bind_count)
  {
    int errorcode= (int) stmt->state < (int) MYSQL_STMT_PREPARE_DONE ?
                   CR_NO_PREPARE_STMT : CR_NO_STMT_METADATA;
    set_stmt_error(stmt, errorcode, unknown_sqlstate);
    DBUG_RETURN(1);
  }

  /*
    We only need to check that stmt->field_count - if it is not null
    stmt->bind was initialized in mysql_stmt_prepare
    stmt->bind overlaps with bind if mysql_stmt_bind_param
    is called from mysql_stmt_store_result.
  */

  if (stmt->bind != bind)
    memcpy((char*) stmt->bind, (char*) bind, sizeof(MYSQL_BIND) * bind_count);

  for (param= stmt->bind, end= param + bind_count, field= stmt->fields ;
       param < end ;
       param++, field++)
  {
    DBUG_PRINT("info",("buffer_type: %u  field_type: %u",
                       (uint) param->buffer_type, (uint) field->type));
    /*
      Set param->is_null to point to a dummy variable if it's not set.
      This is to make the execute code easier
    */
    if (!param->is_null)
      param->is_null= &param->is_null_value;

    if (!param->length)
      param->length= &param->length_value;

    if (!param->error)
      param->error= &param->error_value;

    param->param_number= param_count++;
    param->offset= 0;

    if (setup_one_fetch_function(param, field))
    {
      strmov(stmt->sqlstate, unknown_sqlstate);
      sprintf(stmt->last_error,
              ER(stmt->last_errno= CR_UNSUPPORTED_PARAM_TYPE),
              field->type, param_count);
      DBUG_RETURN(1);
    }
  }
  stmt->bind_result_done= BIND_RESULT_DONE;
  if (stmt->mysql->options.report_data_truncation)
    stmt->bind_result_done|= REPORT_DATA_TRUNCATION;

  DBUG_RETURN(0);
}


/*
  Fetch row data to bind buffers
*/

static int stmt_fetch_row(MYSQL_STMT *stmt, uchar *row)
{
  MYSQL_BIND  *bind, *end;
  MYSQL_FIELD *field;
  uchar *null_ptr, bit;
  int truncation_count= 0;
  /*
    Precondition: if stmt->field_count is zero or row is NULL, read_row_*
    function must return no data.
  */
  DBUG_ASSERT(stmt->field_count);
  DBUG_ASSERT(row);

  if (!stmt->bind_result_done)
  {
    /* If output parameters were not bound we should just return success */
    return 0;
  }

  null_ptr= row;
  row+= (stmt->field_count+9)/8;		/* skip null bits */
  bit= 4;					/* first 2 bits are reserved */

  /* Copy complete row to application buffers */
  for (bind= stmt->bind, end= bind + stmt->field_count, field= stmt->fields ;
       bind < end ;
       bind++, field++)
  {
    *bind->error= 0;
    if (*null_ptr & bit)
    {
      /*
        We should set both row_ptr and is_null to be able to see
        nulls in mysql_stmt_fetch_column. This is because is_null may point
        to user data which can be overwritten between mysql_stmt_fetch and
        mysql_stmt_fetch_column, and in this case nullness of column will be
        lost. See mysql_stmt_fetch_column for details.
      */
      bind->row_ptr= NULL;
      *bind->is_null= 1;
    }
    else
    {
      *bind->is_null= 0;
      bind->row_ptr= row;
      (*bind->fetch_result)(bind, field, &row);
      truncation_count+= *bind->error;
    }
    if (!((bit<<=1) & 255))
    {
      bit= 1;					/* To next byte */
      null_ptr++;
    }
  }
  if (truncation_count && (stmt->bind_result_done & REPORT_DATA_TRUNCATION))
    return MYSQL_DATA_TRUNCATED;
  return 0;
}


int cli_unbuffered_fetch(MYSQL *mysql, char **row)
{
  if (packet_error == net_safe_read(mysql))
    return 1;

  *row= ((mysql->net.read_pos[0] == 254) ? NULL :
	 (char*) (mysql->net.read_pos+1));
  return 0;
}


/*
  Fetch and return row data to bound buffers, if any
*/

int STDCALL mysql_stmt_fetch(MYSQL_STMT *stmt)
{
  int rc;
  uchar *row;
  DBUG_ENTER("mysql_stmt_fetch");

  if ((rc= (*stmt->read_row_func)(stmt, &row)) ||
      ((rc= stmt_fetch_row(stmt, row)) && rc != MYSQL_DATA_TRUNCATED))
  {
    stmt->state= MYSQL_STMT_PREPARE_DONE;       /* XXX: this is buggy */
    stmt->read_row_func= (rc == MYSQL_NO_DATA) ? 
      stmt_read_row_no_data : stmt_read_row_no_result_set;
  }
  else
  {
    /* This is to know in mysql_stmt_fetch_column that data was fetched */
    stmt->state= MYSQL_STMT_FETCH_DONE;
  }
  DBUG_RETURN(rc);
}


/*
  Fetch data for one specified column data

  SYNOPSIS
    mysql_stmt_fetch_column()
    stmt		Prepared statement handler
    bind		Where data should be placed. Should be filled in as
			when calling mysql_stmt_bind_result()
    column		Column to fetch (first column is 0)
    ulong offset	Offset in result data (to fetch blob in pieces)
			This is normally 0
  RETURN
    0	ok
    1	error
*/

int STDCALL mysql_stmt_fetch_column(MYSQL_STMT *stmt, MYSQL_BIND *bind,
                                    uint column, ulong offset)
{
  MYSQL_BIND *param= stmt->bind+column;
  DBUG_ENTER("mysql_stmt_fetch_column");

  if ((int) stmt->state < (int) MYSQL_STMT_FETCH_DONE)
  {
    set_stmt_error(stmt, CR_NO_DATA, unknown_sqlstate);
    return 1;
  }
  if (column >= stmt->field_count)
  {
    set_stmt_error(stmt, CR_INVALID_PARAMETER_NO, unknown_sqlstate);
    DBUG_RETURN(1);
  }

  if (!bind->error)
    bind->error= &bind->error_value;
  *bind->error= 0;
  if (param->row_ptr)
  {
    MYSQL_FIELD *field= stmt->fields+column;
    uchar *row= param->row_ptr;
    bind->offset= offset;
    if (bind->is_null)
      *bind->is_null= 0;
    if (bind->length) /* Set the length if non char/binary types */
      *bind->length= *param->length;
    else
      bind->length= &param->length_value;       /* Needed for fetch_result() */
    fetch_result_with_conversion(bind, field, &row);
  }
  else
  {
    if (bind->is_null)
      *bind->is_null= 1;
  }
  DBUG_RETURN(0);
}


/*
  Read all rows of data from server  (binary format)
*/

int cli_read_binary_rows(MYSQL_STMT *stmt)
{
  ulong      pkt_len;
  uchar      *cp;
  MYSQL      *mysql= stmt->mysql;
  MYSQL_DATA *result= &stmt->result;
  MYSQL_ROWS *cur, **prev_ptr= &result->data;
  NET        *net = &mysql->net;
  DBUG_ENTER("cli_read_binary_rows");

  mysql= mysql->last_used_con;

  while ((pkt_len= net_safe_read(mysql)) != packet_error)
  {
    cp= net->read_pos;
    if (cp[0] != 254 || pkt_len >= 8)
    {
      if (!(cur= (MYSQL_ROWS*) alloc_root(&result->alloc,
                                          sizeof(MYSQL_ROWS) + pkt_len - 1)))
      {
        set_stmt_error(stmt, CR_OUT_OF_MEMORY, unknown_sqlstate);
        goto err;
      }
      cur->data= (MYSQL_ROW) (cur+1);
      *prev_ptr= cur;
      prev_ptr= &cur->next;
      memcpy((char *) cur->data, (char *) cp+1, pkt_len-1);
      cur->length= pkt_len;		/* To allow us to do sanity checks */
      result->rows++;
    }
    else
    {
      /* end of data */
      *prev_ptr= 0;
      mysql->warning_count= uint2korr(cp+1);
      mysql->server_status= uint2korr(cp+3);
      DBUG_PRINT("info",("status: %u  warning_count: %u",
                         mysql->server_status, mysql->warning_count));
      DBUG_RETURN(0);
    }
  }
  set_stmt_errmsg(stmt, net->last_error, net->last_errno, net->sqlstate);

err:
  DBUG_RETURN(1);
}


/*
  Update meta data for statement

  SYNOPSIS
    stmt_update_metadata()
    stmt			Statement handler
    row				Binary data

  NOTES
    Only updates MYSQL_FIELD->max_length for strings
*/

static void stmt_update_metadata(MYSQL_STMT *stmt, MYSQL_ROWS *data)
{
  MYSQL_BIND  *bind, *end;
  MYSQL_FIELD *field;
  uchar *null_ptr, bit;
  uchar *row= (uchar*) data->data;
#ifndef DBUG_OFF
  uchar *row_end= row + data->length;
#endif

  null_ptr= row;
  row+= (stmt->field_count+9)/8;		/* skip null bits */
  bit= 4;					/* first 2 bits are reserved */

  /* Go through all fields and calculate metadata */
  for (bind= stmt->bind, end= bind + stmt->field_count, field= stmt->fields ;
       bind < end ;
       bind++, field++)
  {
    if (!(*null_ptr & bit))
      (*bind->skip_result)(bind, field, &row);
    DBUG_ASSERT(row <= row_end);
    if (!((bit<<=1) & 255))
    {
      bit= 1;					/* To next byte */
      null_ptr++;
    }
  }
}


/*
  Store or buffer the binary results to stmt
*/

int STDCALL mysql_stmt_store_result(MYSQL_STMT *stmt)
{
  MYSQL *mysql= stmt->mysql;
  MYSQL_DATA *result= &stmt->result;
  DBUG_ENTER("mysql_stmt_store_result");

  mysql= mysql->last_used_con;

  if (!stmt->field_count)
    DBUG_RETURN(0);

  if ((int) stmt->state < (int) MYSQL_STMT_EXECUTE_DONE)
  {
    set_stmt_error(stmt, CR_COMMANDS_OUT_OF_SYNC, unknown_sqlstate);
    DBUG_RETURN(1);
  }

  if (mysql->status == MYSQL_STATUS_READY &&
      stmt->server_status & SERVER_STATUS_CURSOR_EXISTS)
  {
    /*
      Server side cursor exist, tell server to start sending the rows
    */
    NET *net= &mysql->net;
    char buff[4 /* statement id */ +
              4 /* number of rows to fetch */];

    /* Send row request to the server */
    int4store(buff, stmt->stmt_id);
    int4store(buff + 4, (int)~0); /* number of rows to fetch */
    if (cli_advanced_command(mysql, COM_STMT_FETCH, buff, sizeof(buff),
                             NullS, 0, 1))
    {
      set_stmt_errmsg(stmt, net->last_error, net->last_errno, net->sqlstate);
      DBUG_RETURN(1);
    }
  }
  else if (mysql->status != MYSQL_STATUS_GET_RESULT)
  {
    set_stmt_error(stmt, CR_COMMANDS_OUT_OF_SYNC, unknown_sqlstate);
    DBUG_RETURN(1);
  }

  if (result->data)
  {
    free_root(&result->alloc, MYF(MY_KEEP_PREALLOC));
    result->data= NULL;
    result->rows= 0;
    stmt->data_cursor= NULL;
  }

  if (stmt->update_max_length && !stmt->bind_result_done)
  {
    /*
      We must initalize the bind structure to be able to calculate
      max_length
    */
    MYSQL_BIND  *bind, *end;
    MYSQL_FIELD *field;
    bzero((char*) stmt->bind, sizeof(*stmt->bind)* stmt->field_count);

    for (bind= stmt->bind, end= bind + stmt->field_count, field= stmt->fields;
	 bind < end ;
	 bind++, field++)
    {
      bind->buffer_type= MYSQL_TYPE_NULL;
      bind->buffer_length=1;
    }

    if (mysql_stmt_bind_result(stmt, stmt->bind))
      DBUG_RETURN(1);
    stmt->bind_result_done= 0;			/* No normal bind done */
  }

  if ((*mysql->methods->read_binary_rows)(stmt))
  {
    free_root(&result->alloc, MYF(MY_KEEP_PREALLOC));
    result->data= NULL;
    result->rows= 0;
    mysql->status= MYSQL_STATUS_READY;
    DBUG_RETURN(1);
  }

  /* Assert that if there was a cursor, all rows have been fetched */
  DBUG_ASSERT(mysql->status != MYSQL_STATUS_READY ||
              (mysql->server_status & SERVER_STATUS_LAST_ROW_SENT));

  if (stmt->update_max_length)
  {
    MYSQL_ROWS *cur= result->data;
    for(; cur; cur=cur->next)
      stmt_update_metadata(stmt, cur);
  }

  stmt->data_cursor= result->data;
  mysql->affected_rows= stmt->affected_rows= result->rows;
  stmt->read_row_func= stmt_read_row_buffered;
  mysql->unbuffered_fetch_owner= 0;             /* set in stmt_execute */
  mysql->status= MYSQL_STATUS_READY;		/* server is ready */
  DBUG_RETURN(0); /* Data buffered, must be fetched with mysql_stmt_fetch() */
}


/*
  Seek to desired row in the statement result set
*/

MYSQL_ROW_OFFSET STDCALL
mysql_stmt_row_seek(MYSQL_STMT *stmt, MYSQL_ROW_OFFSET row)
{
  MYSQL_ROW_OFFSET offset= stmt->data_cursor;
  DBUG_ENTER("mysql_stmt_row_seek");

  stmt->data_cursor= row;
  DBUG_RETURN(offset);
}


/*
  Return the current statement row cursor position
*/

MYSQL_ROW_OFFSET STDCALL
mysql_stmt_row_tell(MYSQL_STMT *stmt)
{
  DBUG_ENTER("mysql_stmt_row_tell");

  DBUG_RETURN(stmt->data_cursor);
}


/*
  Move the stmt result set data cursor to specified row
*/

void STDCALL
mysql_stmt_data_seek(MYSQL_STMT *stmt, my_ulonglong row)
{
  MYSQL_ROWS *tmp= stmt->result.data;
  DBUG_ENTER("mysql_stmt_data_seek");
  DBUG_PRINT("enter",("row id to seek: %ld",(long) row));

  for (; tmp && row; --row, tmp= tmp->next)
    ;
  stmt->data_cursor= tmp;
  if (!row && tmp)
  {
       /*  Rewind the counter */
    stmt->read_row_func= stmt_read_row_buffered;
    stmt->state= MYSQL_STMT_EXECUTE_DONE;
  }
  DBUG_VOID_RETURN;
}


/*
  Return total rows the current statement result set
*/

my_ulonglong STDCALL mysql_stmt_num_rows(MYSQL_STMT *stmt)
{
  DBUG_ENTER("mysql_stmt_num_rows");

  DBUG_RETURN(stmt->result.rows);
}


/*
  Free the client side memory buffers, reset long data state
  on client if necessary, and reset the server side statement if
  this has been requested.
*/

static my_bool reset_stmt_handle(MYSQL_STMT *stmt, uint flags)
{
  /* If statement hasn't been prepared there is nothing to reset */
  if ((int) stmt->state > (int) MYSQL_STMT_INIT_DONE)
  {
    MYSQL *mysql= stmt->mysql;
    MYSQL_DATA *result= &stmt->result;

    /*
      Reset stored result set if so was requested or it's a part
      of cursor fetch.
    */
    if (result->data && (flags & RESET_STORE_RESULT))
    {
      /* Result buffered */
      free_root(&result->alloc, MYF(MY_KEEP_PREALLOC));
      result->data= NULL;
      result->rows= 0;
      stmt->data_cursor= NULL;
    }
    if (flags & RESET_LONG_DATA)
    {
      MYSQL_BIND *param= stmt->params, *param_end= param + stmt->param_count;
      /* Clear long_data_used flags */
      for (; param < param_end; param++)
        param->long_data_used= 0;
    }
    stmt->read_row_func= stmt_read_row_no_result_set;
    if (mysql)
    {
      if ((int) stmt->state > (int) MYSQL_STMT_PREPARE_DONE)
      {
        if (mysql->unbuffered_fetch_owner == &stmt->unbuffered_fetch_cancelled)
          mysql->unbuffered_fetch_owner= 0;
        if (stmt->field_count && mysql->status != MYSQL_STATUS_READY)
        {
          /* There is a result set and it belongs to this statement */
          (*mysql->methods->flush_use_result)(mysql);
          if (mysql->unbuffered_fetch_owner)
            *mysql->unbuffered_fetch_owner= TRUE;
          mysql->status= MYSQL_STATUS_READY;
        }
      }
      if (flags & RESET_SERVER_SIDE)
      {
        /*
          Reset the server side statement and close the server side
          cursor if it exists.
        */
        char buff[MYSQL_STMT_HEADER]; /* packet header: 4 bytes for stmt id */
        int4store(buff, stmt->stmt_id);
        if ((*mysql->methods->advanced_command)(mysql, COM_STMT_RESET, buff,
                                                sizeof(buff), 0, 0, 0))
        {
          set_stmt_errmsg(stmt, mysql->net.last_error, mysql->net.last_errno,
                          mysql->net.sqlstate);
          stmt->state= MYSQL_STMT_INIT_DONE;
          return 1;
        }
        stmt_clear_error(stmt);
      }
    }
    stmt->state= MYSQL_STMT_PREPARE_DONE;
  }
  return 0;
}

my_bool STDCALL mysql_stmt_free_result(MYSQL_STMT *stmt)
{
  DBUG_ENTER("mysql_stmt_free_result");

  /* Free the client side and close the server side cursor if there is one */
  DBUG_RETURN(reset_stmt_handle(stmt, RESET_LONG_DATA | RESET_STORE_RESULT));
}

/********************************************************************
 statement error handling and close
*********************************************************************/

/*
  Close the statement handle by freeing all alloced resources

  SYNOPSIS
    mysql_stmt_close()
    stmt	       Statement handle

  RETURN VALUES
    0	ok
    1	error
*/

my_bool STDCALL mysql_stmt_close(MYSQL_STMT *stmt)
{
  MYSQL *mysql= stmt->mysql;
  int rc= 0;
  DBUG_ENTER("mysql_stmt_close");

  free_root(&stmt->result.alloc, MYF(0));
  free_root(&stmt->mem_root, MYF(0));

  if (mysql)
  {
    mysql->stmts= list_delete(mysql->stmts, &stmt->list);
    /*
      Clear NET error state: if the following commands come through
      successfully, connection will still be usable for other commands.
    */
    net_clear_error(&mysql->net);
    if ((int) stmt->state > (int) MYSQL_STMT_INIT_DONE)
    {
      char buff[MYSQL_STMT_HEADER];             /* 4 bytes - stmt id */

      if (mysql->unbuffered_fetch_owner == &stmt->unbuffered_fetch_cancelled)
        mysql->unbuffered_fetch_owner= 0;
      if (mysql->status != MYSQL_STATUS_READY)
      {
        /*
          Flush result set of the connection. If it does not belong
          to this statement, set a warning.
        */
        (*mysql->methods->flush_use_result)(mysql);
        if (mysql->unbuffered_fetch_owner)
          *mysql->unbuffered_fetch_owner= TRUE;
        mysql->status= MYSQL_STATUS_READY;
      }
      int4store(buff, stmt->stmt_id);
      if ((rc= simple_command(mysql, COM_STMT_CLOSE, buff, 4, 1)))
      {
        set_stmt_errmsg(stmt, mysql->net.last_error, mysql->net.last_errno,
                        mysql->net.sqlstate);
      }
    }
  }

  my_free((gptr) stmt, MYF(MY_WME));

  DBUG_RETURN(test(rc));
}

/*
  Reset the statement buffers in server
*/

my_bool STDCALL mysql_stmt_reset(MYSQL_STMT *stmt)
{
  DBUG_ENTER("mysql_stmt_reset");
  DBUG_ASSERT(stmt != 0);
  if (!stmt->mysql)
  {
    /* mysql can be reset in mysql_close called from mysql_reconnect */
    set_stmt_error(stmt, CR_SERVER_LOST, unknown_sqlstate);
    DBUG_RETURN(1);
  }
  /* Reset the client and server sides of the prepared statement */
  DBUG_RETURN(reset_stmt_handle(stmt, RESET_SERVER_SIDE | RESET_LONG_DATA));
}

/*
  Return statement error code
*/

uint STDCALL mysql_stmt_errno(MYSQL_STMT * stmt)
{
  DBUG_ENTER("mysql_stmt_errno");
  DBUG_RETURN(stmt->last_errno);
}

const char *STDCALL mysql_stmt_sqlstate(MYSQL_STMT * stmt)
{
  DBUG_ENTER("mysql_stmt_sqlstate");
  DBUG_RETURN(stmt->sqlstate);
}

/*
  Return statement error message
*/

const char *STDCALL mysql_stmt_error(MYSQL_STMT * stmt)
{
  DBUG_ENTER("mysql_stmt_error");
  DBUG_RETURN(stmt->last_error);
}


/********************************************************************
 Transactional APIs
*********************************************************************/

/*
  Commit the current transaction
*/

my_bool STDCALL mysql_commit(MYSQL * mysql)
{
  DBUG_ENTER("mysql_commit");
  DBUG_RETURN((my_bool) mysql_real_query(mysql, "commit", 6));
}

/*
  Rollback the current transaction
*/

my_bool STDCALL mysql_rollback(MYSQL * mysql)
{
  DBUG_ENTER("mysql_rollback");
  DBUG_RETURN((my_bool) mysql_real_query(mysql, "rollback", 8));
}


/*
  Set autocommit to either true or false
*/

my_bool STDCALL mysql_autocommit(MYSQL * mysql, my_bool auto_mode)
{
  DBUG_ENTER("mysql_autocommit");
  DBUG_PRINT("enter", ("mode : %d", auto_mode));

  DBUG_RETURN((my_bool) mysql_real_query(mysql, auto_mode ?
                                         "set autocommit=1":"set autocommit=0",
                                         16));
}


/********************************************************************
 Multi query execution + SPs APIs
*********************************************************************/

/*
  Returns true/false to indicate whether any more query results exist
  to be read using mysql_next_result()
*/

my_bool STDCALL mysql_more_results(MYSQL *mysql)
{
  my_bool res;
  DBUG_ENTER("mysql_more_results");

  res= ((mysql->last_used_con->server_status & SERVER_MORE_RESULTS_EXISTS) ?
	1: 0);
  DBUG_PRINT("exit",("More results exists ? %d", res));
  DBUG_RETURN(res);
}


/*
  Reads and returns the next query results
*/
int STDCALL mysql_next_result(MYSQL *mysql)
{
  DBUG_ENTER("mysql_next_result");

  if (mysql->status != MYSQL_STATUS_READY)
  {
    strmov(mysql->net.sqlstate, unknown_sqlstate);
    strmov(mysql->net.last_error,
	   ER(mysql->net.last_errno=CR_COMMANDS_OUT_OF_SYNC));
    DBUG_RETURN(1);
  }

  mysql->net.last_error[0]= 0;
  mysql->net.last_errno= 0;
  strmov(mysql->net.sqlstate, not_error_sqlstate);
  mysql->affected_rows= ~(my_ulonglong) 0;

  if (mysql->last_used_con->server_status & SERVER_MORE_RESULTS_EXISTS)
    DBUG_RETURN((*mysql->methods->next_result)(mysql));

  DBUG_RETURN(-1);				/* No more results */
}


MYSQL_RES * STDCALL mysql_use_result(MYSQL *mysql)
{
  return (*mysql->methods->use_result)(mysql);
}

my_bool STDCALL mysql_read_query_result(MYSQL *mysql)
{
  return (*mysql->methods->read_query_result)(mysql);
}
<|MERGE_RESOLUTION|>--- conflicted
+++ resolved
@@ -178,12 +178,7 @@
   /* If library called my_init(), free memory allocated by it */
   if (!org_my_init_done)
   {
-<<<<<<< HEAD
-    my_end(0);
-=======
     my_end(MY_DONT_FREE_DBUG);
-#ifndef THREAD
->>>>>>> fc16aff7
   /* Remove TRACING, if enabled by mysql_debug() */
     DBUG_POP();
   }
