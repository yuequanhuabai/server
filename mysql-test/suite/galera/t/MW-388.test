--source include/galera_cluster.inc
--source include/have_debug_sync.inc

--connection node_1
CREATE TABLE t1 (f1 INTEGER PRIMARY KEY, f2 CHAR(255)) Engine=InnoDB;

DELIMITER |;
CREATE PROCEDURE insert_proc ()
BEGIN
        DECLARE CONTINUE HANDLER FOR SQLEXCEPTION
        BEGIN
                GET DIAGNOSTICS CONDITION 1 @errno = MYSQL_ERRNO;
        END;
        INSERT INTO t1 VALUES (1, 'node 1'),(2, 'node 1');
        INSERT INTO t1 VALUES (3, 'node 1');
END|
DELIMITER ;|

# We need two slave threads here to guarantee progress.
# If we use only one thread the following could happen
# in node_1:
# We block the only slave thread in wsrep_apply_cb and we
# issue an INSERT (by calling the stored procedure) that will
# try to acquire galera's local monitor in pre_commit().
# This usually works fine, except for when a commit cut event
# sneaks in the slave queue and gets a local seqno smaller than
# that of the INSERT. Because there is only one slave thread,
# commit cut is not processed and therefore does not advance
# local monitor, and our INSERT remains stuck there.

SET GLOBAL wsrep_slave_threads = 2;
<<<<<<< HEAD
SET GLOBAL DEBUG_DBUG = "d,sync.wsrep_apply_cb";
=======
SET GLOBAL debug_dbug = "d,sync.wsrep_apply_cb";
>>>>>>> 74d648db

--connection node_2
--send INSERT INTO t1 VALUES (1, 'node 2');

--connect node_1a, 127.0.0.1, root, , test, $NODE_MYPORT_1
--connection node_1a
SET SESSION DEBUG_SYNC = "now WAIT_FOR sync.wsrep_apply_cb_reached";

--connection node_1
SET SESSION wsrep_sync_wait = 0;
SET SESSION DEBUG_SYNC = 'wsrep_after_replication SIGNAL wsrep_after_replication_reached WAIT_FOR wsrep_after_replication_continue';
--send CALL insert_proc ();

--connection node_1a
SET SESSION DEBUG_SYNC = "now WAIT_FOR wsrep_after_replication_reached";

<<<<<<< HEAD

SET GLOBAL DEBUG_DBUG = "";
=======
SET GLOBAL debug_dbug = "";
>>>>>>> 74d648db
SET DEBUG_SYNC = "now SIGNAL wsrep_after_replication_continue";
SET DEBUG_SYNC = "now SIGNAL signal.wsrep_apply_cb";

--connection node_2
--reap

--connection node_1
# We expect no errors here, because the handler in insert_proc() caught the deadlock error
--reap
SELECT @errno = 1213;
SELECT * FROM t1;

--connection node_2
SELECT * FROM t1;

--connection node_1
SET GLOBAL wsrep_slave_threads = DEFAULT;
DROP TABLE t1;
DROP PROCEDURE insert_proc;

<<<<<<< HEAD
SET GLOBAL debug_dbug = NULL;
=======
SET GLOBAL debug_dbug = "";
>>>>>>> 74d648db
SET debug_sync='RESET';

# Make sure no pending signals are leftover to surprise subsequent tests.
SELECT @@debug_sync;<|MERGE_RESOLUTION|>--- conflicted
+++ resolved
@@ -29,11 +29,7 @@
 # local monitor, and our INSERT remains stuck there.
 
 SET GLOBAL wsrep_slave_threads = 2;
-<<<<<<< HEAD
 SET GLOBAL DEBUG_DBUG = "d,sync.wsrep_apply_cb";
-=======
-SET GLOBAL debug_dbug = "d,sync.wsrep_apply_cb";
->>>>>>> 74d648db
 
 --connection node_2
 --send INSERT INTO t1 VALUES (1, 'node 2');
@@ -50,12 +46,8 @@
 --connection node_1a
 SET SESSION DEBUG_SYNC = "now WAIT_FOR wsrep_after_replication_reached";
 
-<<<<<<< HEAD
 
 SET GLOBAL DEBUG_DBUG = "";
-=======
-SET GLOBAL debug_dbug = "";
->>>>>>> 74d648db
 SET DEBUG_SYNC = "now SIGNAL wsrep_after_replication_continue";
 SET DEBUG_SYNC = "now SIGNAL signal.wsrep_apply_cb";
 
@@ -76,11 +68,7 @@
 DROP TABLE t1;
 DROP PROCEDURE insert_proc;
 
-<<<<<<< HEAD
 SET GLOBAL debug_dbug = NULL;
-=======
-SET GLOBAL debug_dbug = "";
->>>>>>> 74d648db
 SET debug_sync='RESET';
 
 # Make sure no pending signals are leftover to surprise subsequent tests.
