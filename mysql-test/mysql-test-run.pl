#!/usr/bin/perl
# -*- cperl -*-

# This is a transformation of the "mysql-test-run" Bourne shell script
# to Perl. There are reasons this rewrite is not the prettiest Perl
# you have seen
#
#   - The original script is huge and for most part uncommented,
#     not even a usage description of the flags.
#
#   - There has been an attempt to write a replacement in C for the
#     original Bourne shell script. It was kind of working but lacked
#     lot of functionality to really be a replacement. Not to redo
#     that mistake and catch all the obscure features of the original
#     script, the rewrite in Perl is more close to the original script
#     meaning it also share some of the ugly parts as well.
#
#   - The original intention was that this script was to be a prototype
#     to be the base for a new C version with full functionality. Since
#     then it was decided that the Perl version should replace the
#     Bourne shell version, but the Perl style still reflects the wish
#     to make the Perl to C step easy.
#
# Some coding style from the original intent has been kept
#
#   - To make this Perl script easy to alter even for those that not
#     code Perl that often, the coding style is as close as possible to
#     the C/C++ MySQL coding standard.
#
#   - All lists of arguments to send to commands are Perl lists/arrays,
#     not strings we append args to. Within reason, most string
#     concatenation for arguments should be avoided.
#
#   - Functions defined in the main program are not to be prefixed,
#     functions in "library files" are to be prefixed with "mtr_" (for
#     Mysql-Test-Run). There are some exceptions, code that fits best in
#     the main program, but are put into separate files to avoid
#     clutter, may be without prefix.
#
#   - All stat/opendir/-f/ is to be kept in collect_test_cases(). It
#     will create a struct that the rest of the program can use to get
#     the information. This separates the "find information" from the
#     "do the work" and makes the program more easy to maintain.
#
#   - At the moment, there are tons of "global" variables that control
#     this script, even accessed from the files in "lib/*.pl". This
#     will change over time, for now global variables are used instead
#     of using %opt, %path and %exe hashes, because I want more
#     compile time checking, that hashes would not give me. Once this
#     script is debugged, hashes will be used and passed as parameters
#     to functions, to more closely mimic how it would be coded in C
#     using structs.
#
#   - The rule when it comes to the logic of this program is
#
#       command_line_setup() - is to handle the logic between flags
#       collect_test_cases() - is to do its best to select what tests
#                              to run, dig out options, if needs restart etc.
#       run_testcase()       - is to run a single testcase, and follow the
#                              logic set in both above. No, or rare file
#                              system operations. If a test seems complex,
#                              it should probably not be here.
#
# A nice way to trace the execution of this script while debugging
# is to use the Devel::Trace package found at
# "http://www.plover.com/~mjd/perl/Trace/" and run this script like
# "perl -d:Trace mysql-test-run.pl"
#
# FIXME Save a PID file from this code as well, to record the process
#       id we think it has. In Cygwin, a fork creates one Cygwin process,
#       and then the real Win32 process. Cygwin Perl can only kill Cygwin
#       processes. And "mysqld --bootstrap ..." doesn't save a PID file.

$Devel::Trace::TRACE= 0;       # Don't trace boring init stuff

#require 5.6.1;
use File::Path;
use File::Basename;
use File::Copy;
use Cwd;
use Getopt::Long;
use Sys::Hostname;
#use Carp;
use IO::Socket;
use IO::Socket::INET;
use Data::Dumper;
use strict;
#use diagnostics;

require "lib/mtr_cases.pl";
require "lib/mtr_process.pl";
require "lib/mtr_timer.pl";
require "lib/mtr_io.pl";
require "lib/mtr_gcov.pl";
require "lib/mtr_gprof.pl";
require "lib/mtr_report.pl";
require "lib/mtr_diff.pl";
require "lib/mtr_match.pl";
require "lib/mtr_misc.pl";
require "lib/mtr_stress.pl";

$Devel::Trace::TRACE= 1;

# Used by gcov
our @mysqld_src_dirs=
  (
   "strings",
   "mysys",
   "include",
   "extra",
   "regex",
   "isam",
   "merge",
   "myisam",
   "myisammrg",
   "heap",
   "sql",
  );

##############################################################################
#
#  Default settings
#
##############################################################################

# We are to use handle_options() in "mysys/my_getopt.c" for the C version
#
# In the C version we want to use structs and, in some cases, arrays of
# structs. We let each struct be a separate hash.

# Misc global variables

our $glob_win32=                  0; # OS and native Win32 executables
our $glob_win32_perl=             0; # ActiveState Win32 Perl
our $glob_cygwin_perl=            0; # Cygwin Perl
our $glob_cygwin_shell=           undef;
our $glob_mysql_test_dir=         undef;
our $glob_mysql_bench_dir=        undef;
our $glob_hostname=               undef;
our $glob_scriptname=             undef;
our $glob_timers=                 undef;
our $glob_use_running_server=     0;
our $glob_use_running_ndbcluster= 0;
our $glob_use_running_ndbcluster_slave= 0;
our $glob_use_embedded_server=    0;
our @glob_test_mode;

our $glob_basedir;

# The total result

our $path_charsetsdir;
our $path_client_bindir;
our $path_language;
our $path_timefile;
our $path_snapshot;
our $path_slave_load_tmpdir;     # What is this?!
our $path_mysqltest_log;
our $path_current_test_log;
our $path_my_basedir;
our $opt_vardir;                 # A path but set directly on cmd line
our $opt_vardir_trace;           # unix formatted opt_vardir for trace files
our $opt_tmpdir;                 # A path but set directly on cmd line

our $opt_usage;
our $opt_suite;

our $opt_netware;

our $opt_script_debug= 0;  # Script debugging, enable with --script-debug
our $opt_verbose= 0;  # Verbose output, enable with --verbose

# Options FIXME not all....

our $exe_master_mysqld;
our $exe_mysql;
our $exe_mysqladmin;
our $exe_mysqlbinlog;
our $exe_mysql_client_test;
our $exe_mysqld;
our $exe_mysqlcheck;             # Called from test case
our $exe_mysqldump;              # Called from test case
our $exe_mysqlslap;              # Called from test case
our $exe_mysqlimport;              # Called from test case
our $exe_mysqlshow;              # Called from test case
our $exe_mysql_fix_system_tables;
our $exe_mysqltest;
our $exe_ndbd;
our $exe_ndb_mgmd;
our $exe_slave_mysqld;
our $exe_im;
our $exe_my_print_defaults;
our $exe_perror;
our $lib_udf_example;
our $exe_libtool;

our $opt_bench= 0;
our $opt_small_bench= 0;
our $opt_big_test= 0;            # Send --big-test to mysqltest

our @opt_extra_mysqld_opt;

our $opt_compress;
our $opt_ssl;
our $opt_skip_ssl;
our $opt_ssl_supported;
our $opt_ps_protocol;
our $opt_sp_protocol;
our $opt_cursor_protocol;
our $opt_view_protocol;

our $opt_debug;
our $opt_do_test;
our @opt_cases;                  # The test cases names in argv
our $opt_embedded_server;
our $opt_extern;
our $opt_fast;
our $opt_force;
our $opt_reorder= 0;
our $opt_enable_disabled;

our $opt_gcov;
our $opt_gcov_err;
our $opt_gcov_msg;

our $glob_debugger= 0;
our $opt_gdb;
our $opt_client_gdb;
our $opt_ddd;
our $opt_client_ddd;
our $opt_manual_gdb;
our $opt_manual_ddd;
our $opt_manual_debug;
our $opt_debugger;
our $opt_client_debugger;

our $opt_gprof;
our $opt_gprof_dir;
our $opt_gprof_master;
our $opt_gprof_slave;

our $master;                    # Will be struct in C
our $slave;
our $clusters;

our $instance_manager;

our $opt_ndbcluster_port;
our $opt_ndbconnectstring;
our $opt_ndbcluster_port_slave;
our $opt_ndbconnectstring_slave;

our $opt_record;
our $opt_check_testcases;

our $opt_result_ext;

our $opt_skip;
our $opt_skip_rpl;
our $use_slaves;
our $use_innodb;
our $opt_skip_test;
our $opt_skip_im;

our $opt_sleep;

our $opt_sleep_time_after_restart=  1;
our $opt_sleep_time_for_delete=    10;
our $opt_testcase_timeout;
our $opt_suite_timeout;
my  $default_testcase_timeout=     15; # 15 min max
my  $default_suite_timeout=       120; # 2 hours max

our $opt_socket;

our $opt_source_dist;

our $opt_start_and_exit;
our $opt_start_dirty;
our $opt_start_from;

our $opt_strace_client;

our $opt_timer= 1;

our $opt_user;
our $opt_user_test;

our $opt_valgrind= 0;
our $opt_valgrind_mysqld= 0;
our $opt_valgrind_mysqltest= 0;
our $default_valgrind_options= "--show-reachable=yes";
our $opt_valgrind_options;
our $opt_valgrind_path;
our $opt_callgrind;

our $opt_stress=               "";
our $opt_stress_suite=     "main";
our $opt_stress_mode=    "random";
our $opt_stress_threads=        5;
our $opt_stress_test_count=     0;
our $opt_stress_loop_count=     0;
our $opt_stress_test_duration=  0;
our $opt_stress_init_file=     "";
our $opt_stress_test_file=     "";

our $opt_wait_for_master;
our $opt_wait_for_slave;
our $opt_wait_timeout=  10;

our $opt_warnings;

our $opt_udiff;

our $opt_skip_ndbcluster= 0;
our $opt_skip_ndbcluster_slave= 0;
our $opt_with_ndbcluster= 0;
our $opt_with_ndbcluster_only= 0;
our $opt_ndbcluster_supported= 0;
our $opt_ndb_extra_test= 0;
our $opt_skip_master_binlog= 0;
our $opt_skip_slave_binlog= 0;

our $exe_ndb_mgm;
our $exe_ndb_waiter;
our $path_ndb_tools_dir;
our $path_ndb_examples_dir;
our $exe_ndb_example;
our $file_ndb_testrun_log;

our @data_dir_lst;

our $used_binlog_format;
our $debug_compiled_binaries;
our $glob_tot_real_time= 0;

######################################################################
#
#  Function declarations
#
######################################################################

sub main ();
sub initial_setup ();
sub command_line_setup ();
sub snapshot_setup ();
sub executable_setup ();
sub environment_setup ();
sub kill_running_server ();
sub cleanup_stale_files ();
sub check_ssl_support ();
sub check_running_as_root();
sub check_ndbcluster_support ();
sub rm_ndbcluster_tables ($);
sub ndbcluster_start_install ($);
sub ndbcluster_start ($$);
sub ndbcluster_wait_started ($$);
sub mysqld_wait_started($);
sub run_benchmarks ($);
sub initialize_servers ();
sub mysql_install_db ();
sub install_db ($$);
sub copy_install_db ($$);
sub run_testcase ($);
sub run_testcase_stop_servers ($$$);
sub run_testcase_start_servers ($);
sub run_testcase_check_skip_test($);
sub report_failure_and_restart ($);
sub do_before_start_master ($$);
sub do_before_start_slave ($$);
sub ndbd_start ($$$);
sub ndb_mgmd_start ($);
sub mysqld_start ($$$);
sub mysqld_arguments ($$$$$);
sub stop_all_servers ();
sub run_mysqltest ($);
sub usage ($);

######################################################################
#
#  Main program
#
######################################################################

main();

sub main () {

  initial_setup();
  command_line_setup();
  executable_setup();

  check_ndbcluster_support();
  check_ssl_support();
  check_debug_support();

  environment_setup();
  signal_setup();

  if ( $opt_gcov )
  {
    gcov_prepare();
  }

  if ( $opt_gprof )
  {
    gprof_prepare();
  }

  if ( $opt_bench )
  {
    initialize_servers();
    run_benchmarks(shift);      # Shift what? Extra arguments?!
  }
  elsif ( $opt_stress )
  {
    initialize_servers();
    run_stress_test()
  }
  else
  {
    # Figure out which tests we are going to run
    my $tests= collect_test_cases($opt_suite);

    # Turn off NDB and other similar options if no tests use it
    my ($need_ndbcluster,$need_im);
    foreach my $test (@$tests)
    {
      $need_ndbcluster||= $test->{ndb_test};
      $need_im||= $test->{component_id} eq 'im';
      $use_slaves||= $test->{slave_num};
      $use_innodb||= $test->{'innodb_test'};
    }
    $opt_skip_ndbcluster= $opt_skip_ndbcluster_slave= 1
      unless $need_ndbcluster;
    $opt_skip_im= 1 unless $need_im;

    snapshot_setup();
    initialize_servers();

    run_suite($opt_suite, $tests);
  }

  mtr_exit(0);
}

##############################################################################
#
#  Initial setup independent on command line arguments
#
##############################################################################

sub initial_setup () {

  select(STDOUT);
  $| = 1;                       # Make unbuffered

  $glob_scriptname=  basename($0);

  $glob_win32_perl=  ($^O eq "MSWin32");
  $glob_cygwin_perl= ($^O eq "cygwin");
  $glob_win32=       ($glob_win32_perl or $glob_cygwin_perl);

  # We require that we are in the "mysql-test" directory
  # to run mysql-test-run

  if (! -f $glob_scriptname)
  {
    mtr_error("Can't find the location for the mysql-test-run script\n" .
              "Go to to the mysql-test directory and execute the script " .
              "as follows:\n./$glob_scriptname");
  }

  if ( -d "../sql" )
  {
    $opt_source_dist=  1;
  }

  $glob_hostname=  mtr_short_hostname();

  # 'basedir' is always parent of "mysql-test" directory
  $glob_mysql_test_dir=  cwd();
  if ( $glob_cygwin_perl )
  {
    # Windows programs like 'mysqld' needs Windows paths
    $glob_mysql_test_dir= `cygpath -m "$glob_mysql_test_dir"`;
    my $shell= $ENV{'SHELL'} || "/bin/bash";
    $glob_cygwin_shell=   `cygpath -w "$shell"`; # The Windows path c:\...
    chomp($glob_mysql_test_dir);
    chomp($glob_cygwin_shell);
  }
  $glob_basedir=         dirname($glob_mysql_test_dir);
  # Expect mysql-bench to be located adjacent to the source tree, by default
  $glob_mysql_bench_dir= "$glob_basedir/../mysql-bench"
    unless defined $glob_mysql_bench_dir;

  # needs to be same length to test logging (FIXME what???)
  $path_slave_load_tmpdir=  "../../var/tmp";

  $path_my_basedir=
    $opt_source_dist ? $glob_mysql_test_dir : $glob_basedir;

  $glob_timers= mtr_init_timers();
}



##############################################################################
#
#  Default settings
#
##############################################################################

sub command_line_setup () {

  # These are defaults for things that are set on the command line

  $opt_suite=        "main";    # Special default suite
  my $opt_comment;

  my $opt_master_myport=       9306;
  my $opt_slave_myport=        9308;
  $opt_ndbcluster_port=        9310;
  $opt_ndbcluster_port_slave=  9311;
  my $im_port=                 9312;
  my $im_mysqld1_port=         9313;
  my $im_mysqld2_port=         9314;

  #
  # To make it easier for different devs to work on the same host,
  # an environment variable can be used to control all ports. A small
  # number is to be used, 0 - 16 or similar.
  #
  # Note the MASTER_MYPORT has to be set the same in all 4.x and 5.x
  # versions of this script, else a 4.0 test run might conflict with a
  # 5.1 test run, even if different MTR_BUILD_THREAD is used. This means
  # all port numbers might not be used in this version of the script.
  #
  # Also note the limiteation of ports we are allowed to hand out. This
  # differs between operating systems and configuration, see
  # http://www.ncftp.com/ncftpd/doc/misc/ephemeral_ports.html
  # But a fairly safe range seems to be 5001 - 32767
  if ( $ENV{'MTR_BUILD_THREAD'} )
  {
    # Up to two masters, up to three slaves
    $opt_master_myport=         $ENV{'MTR_BUILD_THREAD'} * 10 + 10000; # and 1
    $opt_slave_myport=          $opt_master_myport + 2;  # and 3 4
    $opt_ndbcluster_port=       $opt_master_myport + 5;
    $opt_ndbcluster_port_slave= $opt_master_myport + 6;
    $im_port=                   $opt_master_myport + 7;
    $im_mysqld1_port=           $opt_master_myport + 8;
    $im_mysqld2_port=           $opt_master_myport + 9;
  }

  if ( $opt_master_myport < 5001 or $opt_master_myport + 10 >= 32767 )
  {
    mtr_error("MTR_BUILD_THREAD number results in a port",
              "outside 5001 - 32767",
              "($opt_master_myport - $opt_master_myport + 10)");
  }

  # This is needed for test log evaluation in "gen-build-status-page"
  # in all cases where the calling tool does not log the commands
  # directly before it executes them, like "make test-force-pl" in RPM builds.
  print "Logging: $0 ", join(" ", @ARGV), "\n";

  # Read the command line
  # Note: Keep list, and the order, in sync with usage at end of this file

  Getopt::Long::Configure("pass_through");
  GetOptions(
             # Control what engine/variation to run
             'embedded-server'          => \$opt_embedded_server,
             'ps-protocol'              => \$opt_ps_protocol,
             'sp-protocol'              => \$opt_sp_protocol,
             'view-protocol'            => \$opt_view_protocol,
             'cursor-protocol'          => \$opt_cursor_protocol,
             'ssl|with-openssl'         => \$opt_ssl,
             'skip-ssl'                 => \$opt_skip_ssl,
             'compress'                 => \$opt_compress,
             'bench'                    => \$opt_bench,
             'small-bench'              => \$opt_small_bench,

             # Control what test suites or cases to run
             'force'                    => \$opt_force,
             'with-ndbcluster'          => \$opt_with_ndbcluster,
             'with-ndbcluster-only'     => \$opt_with_ndbcluster_only,
             'skip-ndbcluster|skip-ndb' => \$opt_skip_ndbcluster,
             'skip-ndbcluster-slave|skip-ndb-slave'
                                        => \$opt_skip_ndbcluster_slave,
             'ndb-extra-test'           => \$opt_ndb_extra_test,
             'skip-master-binlog'       => \$opt_skip_master_binlog,
             'skip-slave-binlog'        => \$opt_skip_slave_binlog,
             'do-test=s'                => \$opt_do_test,
             'start-from=s'             => \$opt_start_from,
             'suite=s'                  => \$opt_suite,
             'skip-rpl'                 => \$opt_skip_rpl,
             'skip-im'                  => \$opt_skip_im,
             'skip-test=s'              => \$opt_skip_test,
             'big-test'                 => \$opt_big_test,

             # Specify ports
             'master_port=i'            => \$opt_master_myport,
             'slave_port=i'             => \$opt_slave_myport,
             'ndbcluster-port|ndbcluster_port=i' => \$opt_ndbcluster_port,
             'ndbcluster-port-slave=i'  => \$opt_ndbcluster_port_slave,
             'im-port=i'                => \$im_port, # Instance Manager port.
             'im-mysqld1-port=i'        => \$im_mysqld1_port, # Port of mysqld, controlled by IM
             'im-mysqld2-port=i'        => \$im_mysqld2_port, # Port of mysqld, controlled by IM

             # Test case authoring
             'record'                   => \$opt_record,
             'check-testcases'          => \$opt_check_testcases,

             # Extra options used when starting mysqld
             'mysqld=s'                 => \@opt_extra_mysqld_opt,

             # Run test on running server
             'extern'                   => \$opt_extern,
             'ndb-connectstring=s'       => \$opt_ndbconnectstring,
             'ndb-connectstring-slave=s' => \$opt_ndbconnectstring_slave,

             # Debugging
             'gdb'                      => \$opt_gdb,
             'client-gdb'               => \$opt_client_gdb,
             'manual-gdb'               => \$opt_manual_gdb,
             'manual-debug'             => \$opt_manual_debug,
             'ddd'                      => \$opt_ddd,
             'client-ddd'               => \$opt_client_ddd,
	     'debugger=s'               => \$opt_debugger,
	     'client-debugger=s'        => \$opt_client_debugger,
             'strace-client'            => \$opt_strace_client,
             'master-binary=s'          => \$exe_master_mysqld,
             'slave-binary=s'           => \$exe_slave_mysqld,

             # Coverage, profiling etc
             'gcov'                     => \$opt_gcov,
             'gprof'                    => \$opt_gprof,
             'valgrind|valgrind-all'    => \$opt_valgrind,
             'valgrind-mysqltest'       => \$opt_valgrind_mysqltest,
             'valgrind-mysqld'          => \$opt_valgrind_mysqld,
             'valgrind-options=s'       => \$opt_valgrind_options,
             'valgrind-path=s'          => \$opt_valgrind_path,
	     'callgrind'                => \$opt_callgrind,

             # Stress testing 
             'stress'                   => \$opt_stress,
             'stress-suite=s'           => \$opt_stress_suite,
             'stress-threads=i'         => \$opt_stress_threads,
             'stress-test-file=s'       => \$opt_stress_test_file,
             'stress-init-file=s'       => \$opt_stress_init_file,
             'stress-mode=s'            => \$opt_stress_mode,
             'stress-loop-count=i'      => \$opt_stress_loop_count,
             'stress-test-count=i'      => \$opt_stress_test_count,
             'stress-test-duration=i'   => \$opt_stress_test_duration,

	     # Directories
             'tmpdir=s'                 => \$opt_tmpdir,
             'vardir=s'                 => \$opt_vardir,
             'benchdir=s'               => \$glob_mysql_bench_dir,

             # Misc
             'comment=s'                => \$opt_comment,
             'debug'                    => \$opt_debug,
             'fast'                     => \$opt_fast,
             'netware'                  => \$opt_netware,
             'reorder'                  => \$opt_reorder,
             'enable-disabled'          => \$opt_enable_disabled,
             'script-debug'             => \$opt_script_debug,
             'verbose'                  => \$opt_verbose,
             'sleep=i'                  => \$opt_sleep,
             'socket=s'                 => \$opt_socket,
             'start-dirty'              => \$opt_start_dirty,
             'start-and-exit'           => \$opt_start_and_exit,
             'timer!'                   => \$opt_timer,
             'unified-diff|udiff'       => \$opt_udiff,
             'user-test=s'              => \$opt_user_test,
             'user=s'                   => \$opt_user,
             'wait-timeout=i'           => \$opt_wait_timeout,
             'testcase-timeout=i'       => \$opt_testcase_timeout,
             'suite-timeout=i'          => \$opt_suite_timeout,
             'warnings|log-warnings'    => \$opt_warnings,

             'help|h'                   => \$opt_usage,
            ) or usage("Can't read options");

  usage("") if $opt_usage;

  if ( $opt_comment )
  {
    print "\n";
    print '#' x 78, "\n";
    print "# $opt_comment\n";
    print '#' x 78, "\n\n";
  }

  foreach my $arg ( @ARGV )
  {
    if ( $arg =~ /^--skip-/ )
    {
      push(@opt_extra_mysqld_opt, $arg);
    }
    elsif ( $arg =~ /^--$/ )
    {
      # It is an effect of setting 'pass_through' in option processing
      # that the lone '--' separating options from arguments survives,
      # simply ignore it.
    }
    elsif ( $arg =~ /^-/ )
    {
      usage("Invalid option \"$arg\"");
    }
    else
    {
      push(@opt_cases, $arg);
    }
  }

  # --------------------------------------------------------------------------
  # Find out type of logging that are being used
  # --------------------------------------------------------------------------

  # NOTE if the default binlog format is changed, this has to be changed
  $used_binlog_format= "stmt";
  foreach my $arg ( @opt_extra_mysqld_opt )
  {
    if ( defined mtr_match_substring($arg,"binlog-format=row"))
    {
      $used_binlog_format= "row";
    }
  }
  mtr_report("Using binlog format '$used_binlog_format'");

  # --------------------------------------------------------------------------
  # Set the "var/" directory, as it is the base for everything else
  # --------------------------------------------------------------------------

  if ( ! $opt_vardir )
  {
    $opt_vardir= "$glob_mysql_test_dir/var";
  }
  $opt_vardir_trace= $opt_vardir;
  # Chop off any "c:", DBUG likes a unix path ex: c:/src/... => /src/...
  $opt_vardir_trace=~ s/^\w://;

  # We make the path absolute, as the server will do a chdir() before usage
  unless ( $opt_vardir =~ m,^/, or
           ($glob_win32 and $opt_vardir =~ m,^[a-z]:/,i) )
  {
    # Make absolute path, relative test dir
    $opt_vardir= "$glob_mysql_test_dir/$opt_vardir";
  }

  # --------------------------------------------------------------------------
  # If not set, set these to defaults
  # --------------------------------------------------------------------------

  $opt_tmpdir=       "$opt_vardir/tmp" unless $opt_tmpdir;
  $opt_tmpdir =~ s,/+$,,;       # Remove ending slash if any

  # --------------------------------------------------------------------------
  # Do sanity checks of command line arguments
  # --------------------------------------------------------------------------

  if ( ! $opt_socket )
  {     # FIXME set default before reading options?
#    $opt_socket=  '@MYSQL_UNIX_ADDR@';
    $opt_socket=  "/tmp/mysql.sock"; # FIXME
  }

  # --------------------------------------------------------------------------
  # Look at the command line options and set script flags
  # --------------------------------------------------------------------------

  if ( $opt_record and ! @opt_cases )
  {
    mtr_error("Will not run in record mode without a specific test case");
  }

  if ( $opt_embedded_server )
  {
    $glob_use_embedded_server= 1;
    push(@glob_test_mode, "embedded");
    $opt_skip_rpl= 1;              # We never run replication with embedded
    $opt_skip_ndbcluster= 1;       # Turn off use of NDB cluster
    $opt_skip_ssl= 1;              # Turn off use of SSL

    if ( $opt_extern )
    {
      mtr_error("Can't use --extern with --embedded-server");
    }
  }

  if ( $opt_ps_protocol )
  {
    push(@glob_test_mode, "ps-protocol");
  }

  if ( $opt_with_ndbcluster and $opt_skip_ndbcluster)
  {
    mtr_error("Can't specify both --with-ndbcluster and --skip-ndbcluster");
  }

  if ( $opt_ndbconnectstring )
  {
    $glob_use_running_ndbcluster= 1;
    mtr_error("Can't specify --ndb-connectstring and --skip-ndbcluster")
      if $opt_skip_ndbcluster;
    mtr_error("Can't specify --ndb-connectstring and --ndbcluster-port")
      if $opt_ndbcluster_port;
  }
  else
  {
    # Set default connect string
    $opt_ndbconnectstring= "host=localhost:$opt_ndbcluster_port";
  }

  if ( $opt_ndbconnectstring_slave )
  {
      $glob_use_running_ndbcluster_slave= 1;
      mtr_error("Can't specify ndb-connectstring_slave and " .
		"--skip-ndbcluster-slave")
	if $opt_skip_ndbcluster;
      mtr_error("Can't specify --ndb-connectstring-slave and " .
		"--ndbcluster-port-slave")
	if $opt_ndbcluster_port_slave;
  }
  else
  {
    # Set default connect string
    $opt_ndbconnectstring_slave= "host=localhost:$opt_ndbcluster_port_slave";
  }

  if ( $opt_small_bench )
  {
    $opt_bench=  1;
  }

  if ( $opt_sleep )
  {
    $opt_sleep_time_after_restart= $opt_sleep;
  }

  if ( $opt_gcov and ! $opt_source_dist )
  {
    mtr_error("Coverage test needs the source - please use source dist");
  }

  # Check debug related options
  if ( $opt_gdb || $opt_client_gdb || $opt_ddd || $opt_client_ddd ||
       $opt_manual_gdb || $opt_manual_ddd || $opt_manual_debug ||
       $opt_debugger || $opt_client_debugger )
  {
    # Indicate that we are using debugger
    $glob_debugger= 1;
    # Increase timeouts
    $opt_wait_timeout=  300;
    if ( $opt_extern )
    {
      mtr_error("Can't use --extern when using debugger");
    }
  }

  # Check IM arguments
  if ( $glob_win32 )
  {
    mtr_report("Disable Instance manager - not supported on Windows");
    $opt_skip_im= 1;
  }
  # Check valgrind arguments
  if ( $opt_valgrind or $opt_valgrind_path or defined $opt_valgrind_options)
  {
    mtr_report("Turning on valgrind for all executables");
    $opt_valgrind= 1;
    $opt_valgrind_mysqld= 1;
    $opt_valgrind_mysqltest= 1;
  }
  elsif ( $opt_valgrind_mysqld )
  {
    mtr_report("Turning on valgrind for mysqld(s) only");
    $opt_valgrind= 1;
  }
  elsif ( $opt_valgrind_mysqltest )
  {
    mtr_report("Turning on valgrind for mysqltest only");
    $opt_valgrind= 1;
  }

  if ( $opt_callgrind )
  {
    mtr_report("Turning on valgrind with callgrind for mysqld(s)");
    $opt_valgrind= 1;
    $opt_valgrind_mysqld= 1;

    # Set special valgrind options unless options passed on command line
    $opt_valgrind_options="--trace-children=yes"
      unless defined $opt_valgrind_options;
  }

  if ( $opt_valgrind )
  {
    # Set valgrind_options to default unless already defined
    $opt_valgrind_options=$default_valgrind_options
      unless defined $opt_valgrind_options;

    mtr_report("Running valgrind with options \"$opt_valgrind_options\"");
  }

  if ( ! $opt_testcase_timeout )
  {
    $opt_testcase_timeout= $default_testcase_timeout;
    $opt_testcase_timeout*= 10 if defined $opt_valgrind;
  }

  if ( ! $opt_suite_timeout )
  {
    $opt_suite_timeout= $default_suite_timeout;
    $opt_suite_timeout*= 4 if defined $opt_valgrind;
  }

  # Increase times to wait for executables to start if using valgrind
  if ( $opt_valgrind )
  {
    $opt_sleep_time_after_restart= 10;
    $opt_sleep_time_for_delete= 60;
  }

  if ( ! $opt_user )
  {
    if ( $glob_use_running_server )
    {
      $opt_user= "test";
    }
    else
    {
      $opt_user= "root"; # We want to do FLUSH xxx commands
    }
  }

  # On QNX, /tmp/dir/master.sock and /tmp/dir//master.sock seem to be
  # considered different, so avoid the extra slash (/) in the socket
  # paths.
  my $sockdir = $opt_tmpdir;
  $sockdir =~ s|/+$||;

  # Put this into a hash, will be a C struct

  $master->[0]=
  {
   type          => "master",
   idx           => 0,
   path_myddir   => "$opt_vardir/master-data",
   path_myerr    => "$opt_vardir/log/master.err",
   path_mylog    => "$opt_vardir/log/master.log",
   path_pid    => "$opt_vardir/run/master.pid",
   path_sock   => "$sockdir/master.sock",
   port   =>  $opt_master_myport,
   start_timeout =>  400, # enough time create innodb tables
   cluster       =>  0, # index in clusters list
   start_opts    => [],
  };

  $master->[1]=
  {
   type          => "master",
   idx           => 1,
   path_myddir   => "$opt_vardir/master1-data",
   path_myerr    => "$opt_vardir/log/master1.err",
   path_mylog    => "$opt_vardir/log/master1.log",
   path_pid    => "$opt_vardir/run/master1.pid",
   path_sock   => "$sockdir/master1.sock",
   port   => $opt_master_myport + 1,
   start_timeout => 400, # enough time create innodb tables
   cluster       =>  0, # index in clusters list
   start_opts    => [],
  };

  $slave->[0]=
  {
   type          => "slave",
   idx           => 0,
   path_myddir   => "$opt_vardir/slave-data",
   path_myerr    => "$opt_vardir/log/slave.err",
   path_mylog    => "$opt_vardir/log/slave.log",
   path_pid    => "$opt_vardir/run/slave.pid",
   path_sock   => "$sockdir/slave.sock",
   port   => $opt_slave_myport,
   start_timeout => 400,

   cluster       =>  1, # index in clusters list
   start_opts    => [],
  };

  $slave->[1]=
  {
   type          => "slave",
   idx           => 1,
   path_myddir   => "$opt_vardir/slave1-data",
   path_myerr    => "$opt_vardir/log/slave1.err",
   path_mylog    => "$opt_vardir/log/slave1.log",
   path_pid    => "$opt_vardir/run/slave1.pid",
   path_sock   => "$sockdir/slave1.sock",
   port   => $opt_slave_myport + 1,
   start_timeout => 300,
   cluster       =>  -1, # index in clusters list
   start_opts    => [],
  };

  $slave->[2]=
  {
   type          => "slave",
   idx           => 2,
   path_myddir   => "$opt_vardir/slave2-data",
   path_myerr    => "$opt_vardir/log/slave2.err",
   path_mylog    => "$opt_vardir/log/slave2.log",
   path_pid    => "$opt_vardir/run/slave2.pid",
   path_sock   => "$sockdir/slave2.sock",
   port   => $opt_slave_myport + 2,
   start_timeout => 300,
   cluster       =>  -1, # index in clusters list
   start_opts    => [],
  };

  $instance_manager=
  {
   path_err =>        "$opt_vardir/log/im.err",
   path_log =>        "$opt_vardir/log/im.log",
   path_pid =>        "$opt_vardir/run/im.pid",
   path_angel_pid =>  "$opt_vardir/run/im.angel.pid",
   path_sock =>       "$sockdir/im.sock",
   port =>            $im_port,
   start_timeout =>   $master->[0]->{'start_timeout'},
   admin_login =>     'im_admin',
   admin_password =>  'im_admin_secret',
   admin_sha1 =>      '*598D51AD2DFF7792045D6DF3DDF9AA1AF737B295',
   password_file =>   "$opt_vardir/im.passwd",
   defaults_file =>   "$opt_vardir/im.cnf",
  };

  $instance_manager->{'instances'}->[0]=
  {
   server_id    => 1,
   port         => $im_mysqld1_port,
   path_datadir => "$opt_vardir/im_mysqld_1.data",
   path_sock    => "$sockdir/mysqld_1.sock",
   path_pid     => "$opt_vardir/run/mysqld_1.pid",
   old_log_format => 1
  };

  $instance_manager->{'instances'}->[1]=
  {
   server_id    => 2,
   port         => $im_mysqld2_port,
   path_datadir => "$opt_vardir/im_mysqld_2.data",
   path_sock    => "$sockdir/mysqld_2.sock",
   path_pid     => "$opt_vardir/run/mysqld_2.pid",
   nonguarded   => 1,
   old_log_format => 1
  };

  my $data_dir= "$opt_vardir/ndbcluster-$opt_ndbcluster_port";
  $clusters->[0]=
  {
   name            => "Master",
   nodes           => 2,
   port            => "$opt_ndbcluster_port",
   data_dir        => "$data_dir",
   connect_string  => "$opt_ndbconnectstring",
   path_pid        => "$data_dir/ndb_3.pid", # Nodes + 1
   pid             => 0, # pid of ndb_mgmd
   installed_ok    => 'NO',
  };

  $data_dir= "$opt_vardir/ndbcluster-$opt_ndbcluster_port_slave";
  $clusters->[1]=
  {
   name            => "Slave",
   nodes           => 1,
   port            => "$opt_ndbcluster_port_slave",
   data_dir        => "$data_dir",
   connect_string  => "$opt_ndbconnectstring_slave",
   path_pid        => "$data_dir/ndb_2.pid", # Nodes + 1
   pid             => 0, # pid of ndb_mgmd
   installed_ok    => 'NO',
  };

  # Init pids of ndbd's
  foreach my $cluster ( @{$clusters} )
  {
    for ( my $idx= 0; $idx < $cluster->{'nodes'}; $idx++ )
    {
      my $nodeid= $idx+1;
      $cluster->{'ndbds'}->[$idx]=
	{
	 pid      => 0,
	 nodeid => $nodeid,
	 path_pid => "$cluster->{'data_dir'}/ndb_${nodeid}.pid",
	 path_fs => "$cluster->{'data_dir'}/ndb_${nodeid}_fs",
	};
    }
  }

  if ( $opt_extern )
  {
    $glob_use_running_server=  1;
    $opt_skip_rpl= 1;                   # We don't run rpl test cases
    $master->[0]->{'path_sock'}=  $opt_socket;
  }

  $path_timefile=  "$opt_vardir/log/mysqltest-time";
  $path_mysqltest_log=  "$opt_vardir/log/mysqltest.log";
  $path_current_test_log= "$opt_vardir/log/current_test";

  $path_snapshot= "$opt_tmpdir/snapshot_$opt_master_myport/";
}

sub snapshot_setup () {

  # Make a list of all data_dirs
  @data_dir_lst = (
    $master->[0]->{'path_myddir'},
    $master->[1]->{'path_myddir'});

  if ($use_slaves)
  {
    push @data_dir_lst, ($slave->[0]->{'path_myddir'},
                         $slave->[1]->{'path_myddir'},
                         $slave->[2]->{'path_myddir'});
  }

  unless ($opt_skip_im)
  {
    foreach my $instance (@{$instance_manager->{'instances'}})
    {
      push(@data_dir_lst, $instance->{'path_datadir'});
    }
  }
}


##############################################################################
#
#  Set paths to various executable programs
#
##############################################################################

sub executable_setup () {

  #
  # Check if libtool is available in this distribution/clone
  # we need it when valgrinding or debugging non installed binary
  # Otherwise valgrind will valgrind the libtool wrapper or bash
  # and gdb will not find the real executable to debug
  #
  if ( -x "../libtool")
  {
    $exe_libtool= "../libtool";
    if ($opt_valgrind or $glob_debugger)
    {
      mtr_report("Using \"$exe_libtool\" when running valgrind or debugger");
    }
  }

  if ( $opt_source_dist )
  {
    if ( $glob_win32 )
    {
      $path_client_bindir= mtr_path_exists("$glob_basedir/client_release",
					   "$glob_basedir/client_debug",
                                           "$glob_basedir/bin",
                                           # New CMake locations.
                                           "$glob_basedir/client/release",
                                           "$glob_basedir/client/debug");
      $exe_mysqld=         mtr_exe_exists ("$path_client_bindir/mysqld-max-nt",
                                           "$path_client_bindir/mysqld-max",
                                           "$path_client_bindir/mysqld-nt",
                                           "$path_client_bindir/mysqld",
                                           "$path_client_bindir/mysqld-max",
                                           "$glob_basedir/sql/release/mysqld",
                                           "$glob_basedir/sql/debug/mysqld");
                                           "$path_client_bindir/mysqld-debug",
      $path_language=      mtr_path_exists("$glob_basedir/share/english/",
                                           "$glob_basedir/sql/share/english/");
      $path_charsetsdir=   mtr_path_exists("$glob_basedir/share/charsets",
                                           "$glob_basedir/sql/share/charsets");
      $exe_my_print_defaults=
        mtr_exe_exists("$path_client_bindir/my_print_defaults",
                       "$glob_basedir/extra/release/my_print_defaults",
                       "$glob_basedir/extra/debug/my_print_defaults");
      $exe_perror=
	mtr_exe_exists("$path_client_bindir/perror",
                       "$glob_basedir/extra/release/perror",
                       "$glob_basedir/extra/debug/perror");
    }
    else
    {
      $path_client_bindir= mtr_path_exists("$glob_basedir/client");
      $exe_mysqld=         mtr_exe_exists ("$glob_basedir/sql/mysqld");
      $exe_mysqlslap=      mtr_exe_exists ("$path_client_bindir/mysqlslap");
      $path_language=      mtr_path_exists("$glob_basedir/sql/share/english/");
      $path_charsetsdir=   mtr_path_exists("$glob_basedir/sql/share/charsets");

      $exe_im= mtr_exe_exists(
        "$glob_basedir/server-tools/instance-manager/mysqlmanager");
      $exe_my_print_defaults=
        mtr_exe_exists("$glob_basedir/extra/my_print_defaults");
      $exe_perror=
	mtr_exe_exists("$glob_basedir/extra/perror");
    }

    if ( $glob_use_embedded_server )
    {
      my $path_examples= "$glob_basedir/libmysqld/examples";
      $exe_mysqltest=    mtr_exe_exists("$path_examples/mysqltest_embedded");
      $exe_mysql_client_test=
        mtr_exe_exists("$path_examples/mysql_client_test_embedded",
		       "/usr/bin/false");
    }
    else
    {
      $exe_mysqltest= mtr_exe_exists("$path_client_bindir/mysqltest");
      $exe_mysql_client_test=
        mtr_exe_exists("$glob_basedir/tests/mysql_client_test",
                       "$glob_basedir/tests/release/mysql_client_test",
                       "$glob_basedir/tests/debug/mysql_client_test",
                       "$path_client_bindir/mysql_client_test",
		       "/usr/bin/false");
    }
    $exe_mysqlcheck=     mtr_exe_exists("$path_client_bindir/mysqlcheck");
    $exe_mysqldump=      mtr_exe_exists("$path_client_bindir/mysqldump");
    $exe_mysqlimport=    mtr_exe_exists("$path_client_bindir/mysqlimport");
    $exe_mysqlshow=      mtr_exe_exists("$path_client_bindir/mysqlshow");
    $exe_mysqlbinlog=    mtr_exe_exists("$path_client_bindir/mysqlbinlog");
    $exe_mysqladmin=     mtr_exe_exists("$path_client_bindir/mysqladmin");
    $exe_mysql=          mtr_exe_exists("$path_client_bindir/mysql");
    $exe_mysql_fix_system_tables=
      mtr_script_exists("$glob_basedir/scripts/mysql_fix_privilege_tables",
                        "/usr/bin/false");
    $path_ndb_tools_dir= mtr_path_exists("$glob_basedir/storage/ndb/tools");
    $path_ndb_examples_dir= mtr_path_exists("$glob_basedir/storage/ndb/ndbapi-examples");
    $exe_ndb_example=    mtr_file_exists("$path_ndb_examples_dir/ndbapi_simple/ndbapi_simple");
    $exe_ndb_mgm=        "$glob_basedir/storage/ndb/src/mgmclient/ndb_mgm";
    $exe_ndb_waiter=     "$glob_basedir/storage/ndb/tools/ndb_waiter";
    $exe_ndbd=           "$glob_basedir/storage/ndb/src/kernel/ndbd";
    $exe_ndb_mgmd=       "$glob_basedir/storage/ndb/src/mgmsrv/ndb_mgmd";
    $lib_udf_example=
      mtr_file_exists("$glob_basedir/sql/.libs/udf_example.so");
  }
  else
  {
    $path_client_bindir= mtr_path_exists("$glob_basedir/bin");
    $exe_mysqlcheck=     mtr_exe_exists("$path_client_bindir/mysqlcheck");
    $exe_mysqldump=      mtr_exe_exists("$path_client_bindir/mysqldump");
    $exe_mysqlimport=    mtr_exe_exists("$path_client_bindir/mysqlimport");
    $exe_mysqlshow=      mtr_exe_exists("$path_client_bindir/mysqlshow");
    $exe_mysqlbinlog=    mtr_exe_exists("$path_client_bindir/mysqlbinlog");
    $exe_mysqladmin=     mtr_exe_exists("$path_client_bindir/mysqladmin");
    $exe_mysql=          mtr_exe_exists("$path_client_bindir/mysql");
    $exe_mysql_fix_system_tables=
      mtr_script_exists("$path_client_bindir/mysql_fix_privilege_tables",
			"$glob_basedir/scripts/mysql_fix_privilege_tables",
                        "/usr/bin/false");
    $exe_my_print_defaults=
      mtr_exe_exists("$path_client_bindir/my_print_defaults");
    $exe_perror=
      mtr_exe_exists("$path_client_bindir/perror");

    $path_language=      mtr_path_exists("$glob_basedir/share/mysql/english/",
                                         "$glob_basedir/share/english/");
    $path_charsetsdir=   mtr_path_exists("$glob_basedir/share/mysql/charsets",
                                         "$glob_basedir/share/charsets");

    if ( $glob_win32 )
    {
      $exe_mysqld=         mtr_exe_exists ("$glob_basedir/bin/mysqld-nt",
                                           "$glob_basedir/bin/mysqld",
                                           "$glob_basedir/bin/mysqld-debug",);
    }
    else
    {
      $exe_mysqld=         mtr_exe_exists ("$glob_basedir/libexec/mysqld",
                                           "$glob_basedir/bin/mysqld");
      $exe_mysqlslap=      mtr_exe_exists("$path_client_bindir/mysqlslap");
    }
    $exe_im= mtr_exe_exists("$glob_basedir/libexec/mysqlmanager",
                            "$glob_basedir/bin/mysqlmanager");
    if ( $glob_use_embedded_server )
    {
      $exe_mysqltest= mtr_exe_exists("$path_client_bindir/mysqltest_embedded");
      $exe_mysql_client_test=
        mtr_exe_exists("$glob_basedir/tests/mysql_client_test_embedded",
                       "$path_client_bindir/mysql_client_test_embedded",
		       "/usr/bin/false");
    }
    else
    {
      $exe_mysqltest= mtr_exe_exists("$path_client_bindir/mysqltest");
      $exe_mysql_client_test=
        mtr_exe_exists("$path_client_bindir/mysql_client_test",
                       "$glob_basedir/tests/release/mysql_client_test",
                       "$glob_basedir/tests/debug/mysql_client_test",
		       "/usr/bin/false"); # FIXME temporary
    }

    $path_ndb_tools_dir=  "$glob_basedir/bin";
    $path_ndb_examples_dir=  "$glob_basedir/ndbapi-examples";
    $exe_ndb_mgm=         "$glob_basedir/bin/ndb_mgm";
    $exe_ndb_waiter=      "$glob_basedir/bin/ndb_waiter";
    $exe_ndbd=            "$glob_basedir/bin/ndbd";
    $exe_ndb_mgmd=        "$glob_basedir/bin/ndb_mgmd";
  }

  $exe_master_mysqld= $exe_master_mysqld || $exe_mysqld;
  $exe_slave_mysqld=  $exe_slave_mysqld  || $exe_mysqld;

  $file_ndb_testrun_log= "$opt_vardir/log/ndb_testrun.log";
}


sub generate_cmdline_mysqldump ($) {
  my($mysqld) = @_;
  return
    "$exe_mysqldump --no-defaults -uroot " .
      "--port=$mysqld->{'port'} " .
      "--socket=$mysqld->{'path_sock'} --password=";
}


##############################################################################
#
#  Set environment to be used by childs of this process for
#  things that are constant duting the whole lifetime of mysql-test-run.pl
#
##############################################################################

# Note that some env is setup in spawn/run, in "mtr_process.pl"

sub environment_setup () {

  umask(022);

  my $extra_ld_library_paths;

  # --------------------------------------------------------------------------
  # Setup LD_LIBRARY_PATH so the libraries from this distro/clone
  # are used in favor of the system installed ones
  # --------------------------------------------------------------------------
  if ( $opt_source_dist )
  {
    $extra_ld_library_paths= "$glob_basedir/libmysql/.libs/" .
                             ":$glob_basedir/libmysql_r/.libs/";
  }
  else
  {
    $extra_ld_library_paths= "$glob_basedir/lib";
  }

  # --------------------------------------------------------------------------
  # Add the path where mysqld will find udf_example.so
  # --------------------------------------------------------------------------
  $extra_ld_library_paths .= ":" .
    ($lib_udf_example ?  dirname($lib_udf_example) : "");

  # --------------------------------------------------------------------------
  # Add the path where libndbclient can be found
  # --------------------------------------------------------------------------
  if ( $opt_ndbcluster_supported )
  {
    $extra_ld_library_paths .= ":$glob_basedir/storage/ndb/src/.libs";
  }

  $ENV{'LD_LIBRARY_PATH'}=
    "$extra_ld_library_paths" .
      ($ENV{'LD_LIBRARY_PATH'} ? ":$ENV{'LD_LIBRARY_PATH'}" : "");
  $ENV{'DYLD_LIBRARY_PATH'}=
    "$extra_ld_library_paths" .
      ($ENV{'DYLD_LIBRARY_PATH'} ? ":$ENV{'DYLD_LIBRARY_PATH'}" : "");

  # --------------------------------------------------------------------------
  # Also command lines in .opt files may contain env vars
  # --------------------------------------------------------------------------

  $ENV{'CHARSETSDIR'}=              $path_charsetsdir;
  $ENV{'UMASK'}=              "0660"; # The octal *string*
  $ENV{'UMASK_DIR'}=          "0770"; # The octal *string*
  $ENV{'LC_COLLATE'}=         "C";
  $ENV{'USE_RUNNING_SERVER'}= $glob_use_running_server;
  $ENV{'MYSQL_TEST_DIR'}=     $glob_mysql_test_dir;
  $ENV{'MYSQLTEST_VARDIR'}=   $opt_vardir;
  $ENV{'MYSQL_TMP_DIR'}=      $opt_tmpdir;
  $ENV{'MASTER_MYSOCK'}=      $master->[0]->{'path_sock'};
  $ENV{'MASTER_MYSOCK1'}=     $master->[1]->{'path_sock'};
  $ENV{'MASTER_MYPORT'}=      $master->[0]->{'port'};
  $ENV{'MASTER_MYPORT1'}=     $master->[1]->{'port'};
  $ENV{'SLAVE_MYSOCK'}=       $slave->[0]->{'path_sock'};
  $ENV{'SLAVE_MYPORT'}=       $slave->[0]->{'port'};
  $ENV{'SLAVE_MYPORT1'}=      $slave->[1]->{'port'};
  $ENV{'SLAVE_MYPORT2'}=      $slave->[2]->{'port'};
# $ENV{'MYSQL_TCP_PORT'}=     '@MYSQL_TCP_PORT@'; # FIXME
  $ENV{'MYSQL_TCP_PORT'}=     3306;

  $ENV{MTR_BUILD_THREAD}= 0 unless $ENV{MTR_BUILD_THREAD}; # Set if not set

  # ----------------------------------------------------
  # Setup env for NDB
  # ----------------------------------------------------
  $ENV{'NDB_MGM'}=                  $exe_ndb_mgm;

  $ENV{'NDBCLUSTER_PORT'}=          $opt_ndbcluster_port;
  $ENV{'NDBCLUSTER_PORT_SLAVE'}=    $opt_ndbcluster_port_slave;

  $ENV{'NDB_EXTRA_TEST'}=           $opt_ndb_extra_test;

  $ENV{'NDB_BACKUP_DIR'}=           $clusters->[0]->{'data_dir'};
  $ENV{'NDB_DATA_DIR'}=             $clusters->[0]->{'data_dir'};
  $ENV{'NDB_TOOLS_DIR'}=            $path_ndb_tools_dir;
  $ENV{'NDB_TOOLS_OUTPUT'}=         $file_ndb_testrun_log;
  $ENV{'NDB_CONNECTSTRING'}=        $opt_ndbconnectstring;

  $ENV{'NDB_EXAMPLES_DIR'}=         $path_ndb_examples_dir;
  $ENV{'MY_NDB_EXAMPLES_BINARY'}=   $exe_ndb_example;
  $ENV{'NDB_EXAMPLES_OUTPUT'}=      $file_ndb_testrun_log;

  # ----------------------------------------------------
  # Setup env for IM
  # ----------------------------------------------------
  $ENV{'IM_EXE'}=             $exe_im;
  $ENV{'IM_PATH_PID'}=        $instance_manager->{path_pid};
  $ENV{'IM_PATH_ANGEL_PID'}=  $instance_manager->{path_angel_pid};
  $ENV{'IM_PORT'}=            $instance_manager->{port};
  $ENV{'IM_DEFAULTS_PATH'}=   $instance_manager->{defaults_file};
  $ENV{'IM_PASSWORD_PATH'}=   $instance_manager->{password_file};

  $ENV{'IM_MYSQLD1_SOCK'}=    $instance_manager->{instances}->[0]->{path_sock};
  $ENV{'IM_MYSQLD1_PORT'}=    $instance_manager->{instances}->[0]->{port};
  $ENV{'IM_MYSQLD1_PATH_PID'}=$instance_manager->{instances}->[0]->{path_pid};
  $ENV{'IM_MYSQLD2_SOCK'}=    $instance_manager->{instances}->[1]->{path_sock};
  $ENV{'IM_MYSQLD2_PORT'}=    $instance_manager->{instances}->[1]->{port};
  $ENV{'IM_MYSQLD2_PATH_PID'}=$instance_manager->{instances}->[1]->{path_pid};

  # ----------------------------------------------------
  # Setup env so childs can execute mysqlcheck
  # ----------------------------------------------------
  my $cmdline_mysqlcheck=
    "$exe_mysqlcheck --no-defaults -uroot " .
    "--port=$master->[0]->{'port'} " .
    "--socket=$master->[0]->{'path_sock'} --password=";

  if ( $opt_debug )
  {
    $cmdline_mysqlcheck .=
      " --debug=d:t:A,$opt_vardir_trace/log/mysqlcheck.trace";
  }
  $ENV{'MYSQL_CHECK'}=              $cmdline_mysqlcheck;

  # ----------------------------------------------------
  # Setup env to childs can execute myqldump
  # ----------------------------------------------------
  my $cmdline_mysqldump= generate_cmdline_mysqldump($master->[0]);
  my $cmdline_mysqldumpslave= generate_cmdline_mysqldump($slave->[0]);

  if ( $opt_debug )
  {
    $cmdline_mysqldump .=
      " --debug=d:t:A,$opt_vardir_trace/log/mysqldump-master.trace";
    $cmdline_mysqldumpslave .=
      " --debug=d:t:A,$opt_vardir_trace/log/mysqldump-slave.trace";
  }
  $ENV{'MYSQL_DUMP'}= $cmdline_mysqldump;
  $ENV{'MYSQL_DUMP_SLAVE'}= $cmdline_mysqldumpslave;


  # ----------------------------------------------------
  # Setup env so childs can execute mysqlslap
  # ----------------------------------------------------
  unless ( $glob_win32 )
  {
    my $cmdline_mysqlslap=
      "$exe_mysqlslap -uroot " .
      "--port=$master->[0]->{'port'} " .
      "--socket=$master->[0]->{'path_sock'} --password= " .
      "--lock-directory=$opt_tmpdir";

    if ( $opt_debug )
    {
      $cmdline_mysqlslap .=
        " --debug=d:t:A,$opt_vardir_trace/log/mysqlslap.trace";
    }
    $ENV{'MYSQL_SLAP'}= $cmdline_mysqlslap;
  }

  # ----------------------------------------------------
  # Setup env so childs can execute mysqlimport
  # ----------------------------------------------------
  my $cmdline_mysqlimport=
    "$exe_mysqlimport -uroot " .
    "--port=$master->[0]->{'port'} " .
    "--socket=$master->[0]->{'path_sock'} --password=";

  if ( $opt_debug )
  {
    $cmdline_mysqlimport .=
      " --debug=d:t:A,$opt_vardir_trace/log/mysqlimport.trace";
  }
  $ENV{'MYSQL_IMPORT'}= $cmdline_mysqlimport;


  # ----------------------------------------------------
  # Setup env so childs can execute mysqlshow
  # ----------------------------------------------------
  my $cmdline_mysqlshow=
    "$exe_mysqlshow -uroot " .
    "--port=$master->[0]->{'port'} " .
    "--socket=$master->[0]->{'path_sock'} --password=";

  if ( $opt_debug )
  {
    $cmdline_mysqlshow .=
      " --debug=d:t:A,$opt_vardir_trace/log/mysqlshow.trace";
  }
  $ENV{'MYSQL_SHOW'}= $cmdline_mysqlshow;

  # ----------------------------------------------------
  # Setup env so childs can execute mysqlbinlog
  # ----------------------------------------------------
  my $cmdline_mysqlbinlog=
    "$exe_mysqlbinlog" .
      " --no-defaults --local-load=$opt_tmpdir" .
      " --character-sets-dir=$path_charsetsdir";

  if ( $opt_debug )
  {
    $cmdline_mysqlbinlog .=
      " --debug=d:t:A,$opt_vardir_trace/log/mysqlbinlog.trace";
  }
  $ENV{'MYSQL_BINLOG'}= $cmdline_mysqlbinlog;

  # ----------------------------------------------------
  # Setup env so childs can execute mysql
  # ----------------------------------------------------
  my $cmdline_mysql=
    "$exe_mysql --no-defaults --host=localhost  --user=root --password= " .
    "--port=$master->[0]->{'port'} " .
    "--socket=$master->[0]->{'path_sock'}";

  $ENV{'MYSQL'}= $cmdline_mysql;

  # ----------------------------------------------------
  # Setup env so childs can execute mysql_client_test
  # ----------------------------------------------------
  my $cmdline_mysql_client_test=
    "$exe_mysql_client_test --no-defaults --testcase --user=root --silent " .
    "--port=$master->[0]->{'port'} " .
    "--vardir=$opt_vardir " .
    "--socket=$master->[0]->{'path_sock'}";

  if ( $opt_debug )
  {
    $cmdline_mysql_client_test .=
      " --debug=d:t:A,$opt_vardir_trace/log/mysql_client_test.trace";
  }

  if ( $glob_use_embedded_server )
  {
    $cmdline_mysql_client_test.=
      " -A --language=$path_language" .
      " -A --datadir=$slave->[0]->{'path_myddir'}" .
      " -A --character-sets-dir=$path_charsetsdir";
  }
  $ENV{'MYSQL_CLIENT_TEST'}= $cmdline_mysql_client_test;


  # ----------------------------------------------------
  # Setup env so childs can execute mysql_fix_system_tables
  # ----------------------------------------------------
  my $cmdline_mysql_fix_system_tables=
    "$exe_mysql_fix_system_tables --no-defaults --host=localhost --user=root --password= " .
    "--basedir=$glob_basedir --bindir=$path_client_bindir --verbose " .
    "--port=$master->[0]->{'port'} " .
    "--socket=$master->[0]->{'path_sock'}";

  $ENV{'MYSQL_FIX_SYSTEM_TABLES'}=  $cmdline_mysql_fix_system_tables;

  # ----------------------------------------------------
  # Setup env so childs can execute my_print_defaults
  # ----------------------------------------------------
  $ENV{'MYSQL_MY_PRINT_DEFAULTS'}=  $exe_my_print_defaults;


  # ----------------------------------------------------
  # Setup env so childs can execute perror  
  # ----------------------------------------------------
  $ENV{'MY_PERROR'}=                 $exe_perror;

  # ----------------------------------------------------
  # Add the path where mysqld will find udf_example.so
  # ----------------------------------------------------
  $ENV{'UDF_EXAMPLE_LIB'}=
    ($lib_udf_example ? basename($lib_udf_example) : "");

  $ENV{'LD_LIBRARY_PATH'}=
    ($lib_udf_example ?  dirname($lib_udf_example) : "") .
      ($ENV{'LD_LIBRARY_PATH'} ? ":$ENV{'LD_LIBRARY_PATH'}" : "");


  # ----------------------------------------------------
  # We are nice and report a bit about our settings
  # ----------------------------------------------------
  if (!$opt_extern)
  {
    print "Using MTR_BUILD_THREAD      = $ENV{MTR_BUILD_THREAD}\n";
    print "Using MASTER_MYPORT         = $ENV{MASTER_MYPORT}\n";
    print "Using MASTER_MYPORT1        = $ENV{MASTER_MYPORT1}\n";
    print "Using SLAVE_MYPORT          = $ENV{SLAVE_MYPORT}\n";
    print "Using SLAVE_MYPORT1         = $ENV{SLAVE_MYPORT1}\n";
    print "Using SLAVE_MYPORT2         = $ENV{SLAVE_MYPORT2}\n";
    print "Using NDBCLUSTER_PORT       = $ENV{NDBCLUSTER_PORT}\n";
    print "Using NDBCLUSTER_PORT_SLAVE = $ENV{NDBCLUSTER_PORT_SLAVE}\n";
    print "Using IM_PORT               = $ENV{IM_PORT}\n";
    print "Using IM_MYSQLD1_PORT       = $ENV{IM_MYSQLD1_PORT}\n";
    print "Using IM_MYSQLD2_PORT       = $ENV{IM_MYSQLD2_PORT}\n";
  }
}


##############################################################################
#
#  If we get a ^C, we try to clean up before termination
#
##############################################################################
# FIXME check restrictions what to do in a signal handler

sub signal_setup () {
  $SIG{INT}= \&handle_int_signal;
}


sub handle_int_signal () {
  $SIG{INT}= 'DEFAULT';         # If we get a ^C again, we die...
  mtr_warning("got INT signal, cleaning up.....");
  stop_all_servers();
  mtr_error("We die from ^C signal from user");
}


##############################################################################
#
#  Handle left overs from previous runs
#
##############################################################################

sub kill_running_server () {

  if ( $opt_fast or $glob_use_embedded_server )
  {
    # FIXME is embedded server really using PID files?!
    unlink($master->[0]->{'path_pid'});
    unlink($master->[1]->{'path_pid'});
    unlink($slave->[0]->{'path_pid'});
    unlink($slave->[1]->{'path_pid'});
    unlink($slave->[2]->{'path_pid'});
  }
  else
  {
    # Ensure that no old mysqld test servers are running
    # This is different from terminating processes we have
    # started from ths run of the script, this is terminating
    # leftovers from previous runs.

    mtr_report("Killing Possible Leftover Processes");
    mkpath("$opt_vardir/log"); # Needed for mysqladmin log

    mtr_kill_leftovers();

   }
}

sub cleanup_stale_files () {

  mtr_report("Removing Stale Files");

  if ( $opt_vardir eq "$glob_mysql_test_dir/var" )
  {
    #
    # Running with "var" in mysql-test dir
    #
    if ( -l "$glob_mysql_test_dir/var" )
    {
      # Some users creates a soft link in mysql-test/var to another area
      # - allow it
      mtr_report("WARNING: Using the 'mysql-test/var' symlink");
      rmtree("$opt_vardir/log");
      rmtree("$opt_vardir/ndbcluster-$opt_ndbcluster_port");
      rmtree("$opt_vardir/run");
      rmtree("$opt_vardir/tmp");
    }
    else
    {
      # Remove the entire "var" dir
      rmtree("$opt_vardir/");
    }
  }
  else
  {
    #
    # Running with "var" in some other place
    #

    # Remove the var/ dir in mysql-test dir if any
    # this could be an old symlink that shouldn't be there
    rmtree("$glob_mysql_test_dir/var");

    # Remove the "var" dir
    rmtree("$opt_vardir/");
  }

  mkpath("$opt_vardir/log");
  mkpath("$opt_vardir/run");
  mkpath("$opt_vardir/tmp");
  mkpath($opt_tmpdir) if $opt_tmpdir ne "$opt_vardir/tmp";

  # Remove old and create new data dirs
  foreach my $data_dir (@data_dir_lst)
  {
    rmtree("$data_dir");
    mkpath("$data_dir/mysql");
    mkpath("$data_dir/test");
  }

  # Make a link std_data_ln in var/ that points to std_data
  if ( ! $glob_win32 )
  {
    symlink("$glob_mysql_test_dir/std_data", "$opt_vardir/std_data_ln");
  }
  else
  {
    # on windows, copy all files from std_data into var/std_data_ln
    mkpath("$opt_vardir/std_data_ln");
    opendir(DIR, "$glob_mysql_test_dir/std_data")
      or mtr_error("Can't find the std_data directory: $!");
    for(readdir(DIR)) {
      next if -d "$glob_mysql_test_dir/std_data/$_";
      copy("$glob_mysql_test_dir/std_data/$_", "$opt_vardir/std_data_ln/$_");
    }
    closedir(DIR);
  }
}


sub  check_running_as_root () {
  # Check if running as root
  # i.e a file can be read regardless what mode we set it to
  my $test_file= "$opt_vardir/test_running_as_root.txt";
  mtr_tofile($test_file, "MySQL");
  chmod(oct("0000"), $test_file);

  my $result="";
  if (open(FILE,"<",$test_file))
  {
    $result= join('', <FILE>);
    close FILE;
  }

  chmod(oct("0755"), $test_file);
  unlink($test_file);

  $ENV{'MYSQL_TEST_ROOT'}= "NO";
  if ($result eq "MySQL")
  {
    mtr_warning("running this script as _root_ will cause some " .
                "tests to be skipped");
    $ENV{'MYSQL_TEST_ROOT'}= "YES";
  }
}



sub check_ssl_support () {

  if ($opt_skip_ssl || $opt_extern)
  {
    mtr_report("Skipping SSL");
    $opt_ssl_supported= 0;
    $opt_ssl= 0;
    return;
  }

  # check ssl support by testing using a switch
  # that is only available in that case
  if ( mtr_run($exe_mysqld,
	       ["--no-defaults",
	        "--ssl",
	        "--help"],
	       "", "/dev/null", "/dev/null", "") != 0 )
  {
    if ( $opt_ssl)
    {
      mtr_error("Couldn't find support for SSL");
      return;
    }
    mtr_report("Skipping SSL, mysqld not compiled with SSL");
    $opt_ssl_supported= 0;
    $opt_ssl= 0;
    return;
  }
  mtr_report("Setting mysqld to support SSL connections");
  $opt_ssl_supported= 1;
}


sub check_debug_support () {

  # check debug support by testing using a switch
  # that is only available in that case
  if ( mtr_run($exe_mysqld,
	       ["--no-defaults",
	        "--debug",
	        "--help"],
	       "", "/dev/null", "/dev/null", "") != 0 )
  {
    # mtr_report("Binaries are not debug compiled");
    $debug_compiled_binaries= 0;

    if ( $opt_debug )
    {
      mtr_error("Can't use --debug, binaries does not support it");
    }
    return;
  }
  mtr_report("Binaries are debug compiled");
  $debug_compiled_binaries= 1;
}

##############################################################################
#
#  Start the ndb cluster
#
##############################################################################

sub check_ndbcluster_support () {

  if ($opt_skip_ndbcluster)
  {
    mtr_report("Skipping ndbcluster");
    $opt_skip_ndbcluster_slave= 1;
    return;
  }

  # check ndbcluster support by runnning mysqld using a switch
  # that is only available in that case
  if ( mtr_run($exe_mysqld,
	       ["--no-defaults",
	        "--ndb-use-exact-count",
	        "--help"],
	       "", "/dev/null", "/dev/null", "") != 0 )
  {
    mtr_report("Skipping ndbcluster, mysqld not compiled with ndbcluster");
    $opt_skip_ndbcluster= 1;
    $opt_skip_ndbcluster_slave= 1;
    return;
  }
  $opt_ndbcluster_supported= 1;
  mtr_report("Using ndbcluster when necessary, mysqld supports it");
  return;
}


sub ndbcluster_start_install ($) {
  my $cluster= shift;

  if ( $opt_skip_ndbcluster or $glob_use_running_ndbcluster )
  {
    return 0;
  }

  mtr_report("Installing $cluster->{'name'} Cluster");

  mkdir($cluster->{'data_dir'});

  # Create a config file from template
  my $ndb_no_ord=512;
  my $ndb_no_attr=2048;
  my $ndb_con_op=105000;
  my $ndb_dmem="80M";
  my $ndb_imem="24M";
  my $ndb_pbmem="32M";
  my $nodes= $cluster->{'nodes'};
  my $ndb_host= "localhost";
  my $ndb_diskless= 0;

  if (!$opt_bench)
  {
    # Use a smaller configuration
    $ndb_no_ord=32;
    $ndb_con_op=5000;
    $ndb_dmem="20M";
    $ndb_imem="1M";
    $ndb_pbmem="4M";
  }

  my $config_file_template=     "ndb/ndb_config_${nodes}_node.ini";
  my $config_file= "$cluster->{'data_dir'}/config.ini";

  open(IN, $config_file_template)
    or mtr_error("Can't open $config_file_template: $!");
  open(OUT, ">", $config_file)
    or mtr_error("Can't write to $config_file: $!");
  while (<IN>)
  {
    chomp;

    s/CHOOSE_MaxNoOfAttributes/$ndb_no_attr/;
    s/CHOOSE_MaxNoOfOrderedIndexes/$ndb_no_ord/;
    s/CHOOSE_MaxNoOfConcurrentOperations/$ndb_con_op/;
    s/CHOOSE_DataMemory/$ndb_dmem/;
    s/CHOOSE_IndexMemory/$ndb_imem/;
    s/CHOOSE_Diskless/$ndb_diskless/;
    s/CHOOSE_HOSTNAME_.*/$ndb_host/;
    s/CHOOSE_FILESYSTEM/$cluster->{'data_dir'}/;
    s/CHOOSE_PORT_MGM/$cluster->{'port'}/;
    s/CHOOSE_DiskPageBufferMemory/$ndb_pbmem/;

    print OUT "$_ \n";
  }
  close OUT;
  close IN;


  # Start cluster with "--initial"

  ndbcluster_start($cluster, "--initial");

  return 0;
}


sub ndbcluster_wait_started($$){
  my $cluster= shift;
  my $ndb_waiter_extra_opt= shift;
  my $path_waiter_log= "$cluster->{'data_dir'}/ndb_waiter.log";
  my $args;

  mtr_init_args(\$args);

  mtr_add_arg($args, "--no-defaults");
  mtr_add_arg($args, "--core");
  mtr_add_arg($args, "--ndb-connectstring=%s", $cluster->{'connect_string'});
  mtr_add_arg($args, "--timeout=60");

  if ($ndb_waiter_extra_opt)
  {
    mtr_add_arg($args, "$ndb_waiter_extra_opt");
  }

  # Start the ndb_waiter which will connect to the ndb_mgmd
  # and poll it for state of the ndbd's, will return when
  # all nodes in the cluster is started
  my $res= mtr_run($exe_ndb_waiter, $args,
		   "", $path_waiter_log, $path_waiter_log, "");
  mtr_verbose("ndbcluster_wait_started, returns: $res") if $res;
  return $res;
}



sub mysqld_wait_started($){
  my $mysqld= shift;

  my $res= sleep_until_file_created($mysqld->{'path_pid'},
				    $mysqld->{'start_timeout'},
				    $mysqld->{'pid'});
  return $res == 0;
}


sub ndb_mgmd_wait_started($) {
  my ($cluster)= @_;

  my $retries= 100;
  while (ndbcluster_wait_started($cluster, "--no-contact") and
	 $retries)
  {
    # Millisceond sleep emulated with select
    select(undef, undef, undef, (0.1));

    $retries--;
  }

  return $retries == 0;

}

sub ndb_mgmd_start ($) {
  my $cluster= shift;

  my $args;                             # Arg vector
  my $pid= -1;

  mtr_init_args(\$args);
  mtr_add_arg($args, "--no-defaults");
  mtr_add_arg($args, "--core");
  mtr_add_arg($args, "--nodaemon");
  mtr_add_arg($args, "--config-file=%s", "$cluster->{'data_dir'}/config.ini");


  my $path_ndb_mgmd_log= "$cluster->{'data_dir'}/\l$cluster->{'name'}_ndb_mgmd.log";
  $pid= mtr_spawn($exe_ndb_mgmd, $args, "",
		  $path_ndb_mgmd_log,
		  $path_ndb_mgmd_log,
		  "",
		  { append_log_file => 1 });

  # FIXME Should not be needed
  # Unfortunately the cluster nodes will fail to start
  # if ndb_mgmd has not started properly
  if (ndb_mgmd_wait_started($cluster))
  {
    mtr_error("Failed to wait for start of ndb_mgmd");
  }

  # Remember pid of ndb_mgmd
  $cluster->{'pid'}= $pid;

  mtr_verbose("ndb_mgmd_start, pid: $pid");

  return $pid;
}


sub ndbd_start ($$$) {
  my $cluster= shift;
  my $idx= shift;
  my $extra_args= shift;

  my $args;                             # Arg vector
  my $pid= -1;

  mtr_init_args(\$args);
  mtr_add_arg($args, "--no-defaults");
  mtr_add_arg($args, "--core");
  mtr_add_arg($args, "--ndb-connectstring=%s", "$cluster->{'connect_string'}");
  mtr_add_arg($args, "--character-sets-dir=%s", "$path_charsetsdir");
  mtr_add_arg($args, "--nodaemon");
  mtr_add_arg($args, "$extra_args");

  my $nodeid= $cluster->{'ndbds'}->[$idx]->{'nodeid'};
  my $path_ndbd_log= "$cluster->{'data_dir'}/ndb_${nodeid}.log";
  $pid= mtr_spawn($exe_ndbd, $args, "",
		  $path_ndbd_log,
		  $path_ndbd_log,
		  "",
		  { append_log_file => 1 });

  # Add pid to list of pids for this cluster
  $cluster->{'ndbds'}->[$idx]->{'pid'}= $pid;

  # Rememeber options used when starting
  $cluster->{'ndbds'}->[$idx]->{'start_extra_args'}= $extra_args;
  $cluster->{'ndbds'}->[$idx]->{'idx'}= $idx;

  mtr_verbose("ndbd_start, pid: $pid");

  return $pid;
}


sub ndbcluster_start ($$) {
  my $cluster= shift;
  my $extra_args= shift;

  mtr_verbose("ndbcluster_start '$cluster->{'name'}'");

  if ( $glob_use_running_ndbcluster )
  {
    return 0;
  }

  if ( $cluster->{'pid'} )
  {
    mtr_error("Cluster '$cluster->{'name'}' already started");
  }

  ndb_mgmd_start($cluster);

  for ( my $idx= 0; $idx < $cluster->{'nodes'}; $idx++ )
  {
    ndbd_start($cluster, $idx, $extra_args);
  }

  return 0;
}


sub rm_ndbcluster_tables ($) {
  my $dir=       shift;
  foreach my $bin ( glob("$dir/cluster/apply_status*"),
                    glob("$dir/cluster/schema*") )
  {
    unlink($bin);
  }
}


##############################################################################
#
#  Run the benchmark suite
#
##############################################################################

sub run_benchmarks ($) {
  my $benchmark=  shift;

  my $args;

  if ( ! $glob_use_embedded_server )
  {
    mysqld_start($master->[0],[],[]);
    if ( ! $master->[0]->{'pid'} )
    {
      mtr_error("Can't start the mysqld server");
    }
  }

  mtr_init_args(\$args);

  mtr_add_arg($args, "--socket=%s", $master->[0]->{'path_sock'});
  mtr_add_arg($args, "--user=%s", $opt_user);

  if ( $opt_small_bench )
  {
    mtr_add_arg($args, "--small-test");
    mtr_add_arg($args, "--small-tables");
  }

  if ( $opt_with_ndbcluster )
  {
    mtr_add_arg($args, "--create-options=TYPE=ndb");
  }

  chdir($glob_mysql_bench_dir)
    or mtr_error("Couldn't chdir to '$glob_mysql_bench_dir': $!");

  # FIXME write shorter....

  if ( ! $benchmark )
  {
    mtr_add_arg($args, "--log");
    mtr_run("$glob_mysql_bench_dir/run-all-tests", $args, "", "", "", "");
    # FIXME check result code?!
  }
  elsif ( -x $benchmark )
  {
    mtr_run("$glob_mysql_bench_dir/$benchmark", $args, "", "", "", "");
    # FIXME check result code?!
  }
  else
  {
    mtr_error("Benchmark $benchmark not found");
  }

  chdir($glob_mysql_test_dir);          # Go back

  if ( ! $glob_use_embedded_server )
  {
    stop_masters();
  }
}


##############################################################################
#
#  Run the test suite
#
##############################################################################

# FIXME how to specify several suites to run? Comma separated list?


sub run_suite () {
  my ($suite, $tests)= @_;

  mtr_print_thick_line();

  mtr_timer_start($glob_timers,"suite", 60 * $opt_suite_timeout);

  mtr_report("Starting Tests in the '$suite' suite");

  mtr_report_tests_not_skipped_though_disabled($tests);

  mtr_print_header();

  foreach my $tinfo ( @$tests )
  {
    if (run_testcase_check_skip_test($tinfo))
    {
      next;
    }

    mtr_timer_start($glob_timers,"testcase", 60 * $opt_testcase_timeout);
    run_testcase($tinfo);
    mtr_timer_stop($glob_timers,"testcase");
  }

  mtr_print_line();

  if ( ! $glob_debugger and
       ! $glob_use_running_server and
       ! $glob_use_embedded_server )
  {
    stop_all_servers();
  }

  if ( $opt_gcov )
  {
    gcov_collect(); # collect coverage information
  }
  if ( $opt_gprof )
  {
    gprof_collect(); # collect coverage information
  }

  mtr_report_stats($tests);

  mtr_timer_stop($glob_timers,"suite");
}


##############################################################################
#
#  Initiate the test databases
#
##############################################################################

sub initialize_servers () {
  if ( ! $glob_use_running_server )
  {
    kill_running_server();

    unless ( $opt_start_dirty )
    {
      cleanup_stale_files();
      mysql_install_db();
      if ( $opt_force )
      {
	save_installed_db();
      }
    }
    check_running_as_root();
  }
}

sub mysql_install_db () {

  install_db('master', $master->[0]->{'path_myddir'});

  # FIXME check if testcase really is using second master
  copy_install_db('master', $master->[1]->{'path_myddir'});

  if ( $use_slaves )
  {
    install_db('slave',  $slave->[0]->{'path_myddir'});
    install_db('slave',  $slave->[1]->{'path_myddir'});
    install_db('slave',  $slave->[2]->{'path_myddir'});
  }

  if ( ! $opt_skip_im )
  {
    im_prepare_env($instance_manager);
  }

  my $cluster_started_ok= 1; # Assume it can be started

  if (ndbcluster_start_install($clusters->[0]) ||
      $use_slaves && ndbcluster_start_install($clusters->[1]))
  {
    mtr_warning("Failed to start install of cluster");
    $cluster_started_ok= 0;
  }

  foreach my $cluster (@{$clusters})
  {

    next if !$cluster->{'pid'};

    $cluster->{'installed_ok'}= "YES"; # Assume install suceeds

    if (ndbcluster_wait_started($cluster, ""))
    {
      # failed to install, disable usage and flag that its no ok
      mtr_report("ndbcluster_install of $cluster->{'name'} failed");
      $cluster->{"installed_ok"}= "NO";

      $cluster_started_ok= 0;
    }
  }

  $ENV{'NDB_STATUS_OK'}=            $clusters->[0]->{'installed_ok'};
  $ENV{'NDB_SLAVE_STATUS_OK'}=      $clusters->[1]->{'installed_ok'};;

  if ( ! $cluster_started_ok )
  {
    if ( $opt_force)
    {
      # Continue without cluster
    }
    else
    {
      mtr_error("To continue, re-run with '--force'.");
    }
  }

  # Stop clusters...
  stop_all_servers();

  return 0;
}


sub copy_install_db ($$) {
  my $type=      shift;
  my $data_dir=  shift;

  mtr_report("Installing \u$type Database");

  # Just copy the installed db from first master
  mtr_copy_dir($master->[0]->{'path_myddir'}, $data_dir);

}


sub install_db ($$) {
  my $type=      shift;
  my $data_dir=  shift;

  my $init_db_sql=     "lib/init_db.sql";
  my $init_db_sql_tmp= "/tmp/init_db.sql$$";
  my $args;

  mtr_report("Installing \u$type Database");

  open(IN, $init_db_sql)
    or mtr_error("Can't open $init_db_sql: $!");
  open(OUT, ">", $init_db_sql_tmp)
    or mtr_error("Can't write to $init_db_sql_tmp: $!");
  while (<IN>)
  {
    chomp;
    s/\@HOSTNAME\@/$glob_hostname/;
    if ( /^\s*$/ )
    {
      print OUT "\n";
    }
    elsif (/;$/)
    {
      print OUT "$_\n";
    }
    else
    {
      print OUT "$_ ";
    }
  }
  close OUT;
  close IN;

  mtr_init_args(\$args);

  mtr_add_arg($args, "--no-defaults");
  mtr_add_arg($args, "--bootstrap");
  mtr_add_arg($args, "--console");
  mtr_add_arg($args, "--skip-grant-tables");
  mtr_add_arg($args, "--basedir=%s", $path_my_basedir);
  mtr_add_arg($args, "--datadir=%s", $data_dir);
  mtr_add_arg($args, "--skip-innodb");
  mtr_add_arg($args, "--skip-ndbcluster");
  mtr_add_arg($args, "--tmpdir=.");

  if ( ! $opt_netware )
  {
    mtr_add_arg($args, "--language=%s", $path_language);
    mtr_add_arg($args, "--character-sets-dir=%s", $path_charsetsdir);
  }

  # Log bootstrap command
  my $path_bootstrap_log= "$opt_vardir/log/bootstrap.log";
  mtr_tofile($path_bootstrap_log,
	     "$exe_mysqld " . join(" ", @$args) . "\n");

  if ( mtr_run($exe_mysqld, $args, $init_db_sql_tmp,
               $path_bootstrap_log, $path_bootstrap_log,
	       "", { append_log_file => 1 }) != 0 )

  {
    unlink($init_db_sql_tmp);
    mtr_error("Error executing mysqld --bootstrap\n" .
              "Could not install $type test DBs");
  }
  unlink($init_db_sql_tmp);
}


sub im_prepare_env($) {
  my $instance_manager = shift;

  im_create_passwd_file($instance_manager);
  im_prepare_data_dir($instance_manager);
}


sub im_create_passwd_file($) {
  my $instance_manager = shift;

  my $pwd_file_path = $instance_manager->{'password_file'};

  mtr_report("Creating IM password file ($pwd_file_path)");

  open(OUT, ">", $pwd_file_path)
    or mtr_error("Can't write to $pwd_file_path: $!");

  print OUT $instance_manager->{'admin_login'}, ":",
        $instance_manager->{'admin_sha1'}, "\n";

  close(OUT);
}


sub im_create_defaults_file($) {
  my $instance_manager = shift;

  my $defaults_file = $instance_manager->{'defaults_file'};

  open(OUT, ">", $defaults_file)
    or mtr_error("Can't write to $defaults_file: $!");

  print OUT <<EOF
[mysql]

[manager]
pid-file            = $instance_manager->{path_pid}
angel-pid-file      = $instance_manager->{path_angel_pid}
socket              = $instance_manager->{path_sock}
port                = $instance_manager->{port}
password-file       = $instance_manager->{password_file}
default-mysqld-path = $exe_mysqld

EOF
;

  foreach my $instance (@{$instance_manager->{'instances'}})
  {
    my $server_id = $instance->{'server_id'};

    print OUT <<EOF
[mysqld$server_id]
socket              = $instance->{path_sock}
pid-file            = $instance->{path_pid}
port                = $instance->{port}
datadir             = $instance->{path_datadir}
log                 = $instance->{path_datadir}/mysqld$server_id.log
log-error           = $instance->{path_datadir}/mysqld$server_id.err.log
log-slow-queries    = $instance->{path_datadir}/mysqld$server_id.slow.log
language            = $path_language
character-sets-dir  = $path_charsetsdir
basedir             = $path_my_basedir
server_id           = $server_id
skip-stack-trace
skip-innodb
skip-ndbcluster
EOF
;

    print OUT "nonguarded\n" if $instance->{'nonguarded'};
    print OUT "log-output=FILE\n" if $instance->{'old_log_format'};
    print OUT "\n";
  }

  close(OUT);
}


sub im_prepare_data_dir($) {
  my $instance_manager = shift;

  foreach my $instance (@{$instance_manager->{'instances'}})
  {
    copy_install_db(
      'im_mysqld_' . $instance->{'server_id'},
      $instance->{'path_datadir'});
  }
}

sub run_testcase_check_skip_test($)
{
  my ($tinfo)= @_;

  # ----------------------------------------------------------------------
  # If marked to skip, just print out and return.
  # Note that a test case not marked as 'skip' can still be
  # skipped later, because of the test case itself in cooperation
  # with the mysqltest program tells us so.
  # ----------------------------------------------------------------------

  if ( $tinfo->{'skip'} )
  {
    mtr_report_test_name($tinfo);
    mtr_report_test_skipped($tinfo);
    return 1;
  }

  # If test needs cluster, check that master installed ok
  if ( $tinfo->{'ndb_test'}  and $clusters->[0]->{'installed_ok'} eq "NO" )
  {
    mtr_report_test_name($tinfo);
    mtr_report_test_failed($tinfo);
    return 1;
  }

  # If test needs slave cluster, check that it installed ok
  if ( $tinfo->{'ndb_test'}  and $tinfo->{'slave_num'} and
       $clusters->[1]->{'installed_ok'} eq "NO" )
  {
    mtr_report_test_name($tinfo);
    mtr_report_test_failed($tinfo);
    return 1;
  }

  return 0;
}


sub do_before_run_mysqltest($)
{
  my $tinfo= shift;
  my $tname= $tinfo->{'name'};

  # Remove old reject file
  if ( $opt_suite eq "main" )
  {
    unlink("r/$tname.reject");
  }
  else
  {
    unlink("suite/$opt_suite/r/$tname.reject");
  }


# MASV cleanup...
  mtr_tonewfile($path_current_test_log,"$tname\n"); # Always tell where we are

  # output current test to ndbcluster log file to enable diagnostics
  mtr_tofile($file_ndb_testrun_log,"CURRENT TEST $tname\n");

  mtr_tofile($master->[0]->{'path_myerr'},"CURRENT_TEST: $tname\n");
  if ( $master->[1]->{'pid'} )
  {
    mtr_tofile($master->[1]->{'path_myerr'},"CURRENT_TEST: $tname\n");
  }
}

sub do_after_run_mysqltest($)
{
  my $tinfo= shift;
  my $tname= $tinfo->{'name'};

  #MASV cleanup
    # Save info from this testcase run to mysqltest.log
    my $testcase_log= mtr_fromfile($path_timefile) if -f $path_timefile;
    mtr_tofile($path_mysqltest_log,"CURRENT TEST $tname\n");
    mtr_tofile($path_mysqltest_log, $testcase_log);
  }


##############################################################################
#
#  Run a single test case
#
##############################################################################

# When we get here, we have already filtered out test cases that doesn't
# apply to the current setup, for example if we use a running server, test
# cases that restart the server are dropped. So this function should mostly
# be about doing things, not a lot of logic.

# We don't start and kill the servers for each testcase. But some
# testcases needs a restart, because they specify options to start
# mysqld with. After that testcase, we need to restart again, to set
# back the normal options.

sub run_testcase ($) {
  my $tinfo=  shift;

  my $master_restart= run_testcase_need_master_restart($tinfo);
  my $slave_restart= run_testcase_need_slave_restart($tinfo);

  if ($master_restart or $slave_restart)
  {
    run_testcase_stop_servers($tinfo, $master_restart, $slave_restart);
  }

  my $died= mtr_record_dead_children();
  if ($died or $master_restart or $slave_restart)
  {
    run_testcase_start_servers($tinfo);
  }

  # ----------------------------------------------------------------------
  # If --start-and-exit or --start-dirty given, stop here to let user manually
  # run tests
  # ----------------------------------------------------------------------
  if ( $opt_start_and_exit or $opt_start_dirty )
  {
    mtr_report("\nServers started, exiting");
    exit(0);
  }

  {
    do_before_run_mysqltest($tinfo);

    my $res= run_mysqltest($tinfo);
    mtr_report_test_name($tinfo);
    if ( $res == 0 )
    {
      mtr_report_test_passed($tinfo);
    }
    elsif ( $res == 62 )
    {
      # Testcase itself tell us to skip this one

      # Try to get reason from mysqltest.log
      my $last_line= mtr_lastlinefromfile($path_timefile) if -f $path_timefile;
      my $reason= mtr_match_prefix($last_line, "reason: ");
      $tinfo->{'comment'}=
	defined $reason ? $reason : "Detected by testcase(reason unknown) ";
      mtr_report_test_skipped($tinfo);
    }
    elsif ( $res == 63 )
    {
      $tinfo->{'timeout'}= 1;           # Mark as timeout
      report_failure_and_restart($tinfo);
    }
    else
    {
      # Test case failed, if in control mysqltest returns 1
      if ( $res != 1 )
      {
        mtr_tofile($path_timefile,
                   "mysqltest returned unexpected code $res, " .
                   "it has probably crashed");
      }

      report_failure_and_restart($tinfo);
    }

    do_after_run_mysqltest($tinfo);
  }

  # ----------------------------------------------------------------------
  # Stop Instance Manager if we are processing an IM-test case.
  # ----------------------------------------------------------------------

  if ( ! $glob_use_running_server and $tinfo->{'component_id'} eq 'im' )
  {
    mtr_im_stop($instance_manager, $tinfo->{'name'});
  }
}


#
# Save a snapshot of the installed test db(s)
# I.e take a snapshot of the var/ dir
#
sub save_installed_db () {

  mtr_report("Saving snapshot of installed databases");
  rmtree($path_snapshot);

  foreach my $data_dir (@data_dir_lst)
  {
    my $name= basename($data_dir);
    mtr_copy_dir("$data_dir", "$path_snapshot/$name");
  }
}


#
# Save any interesting files in the data_dir
# before the data dir is removed.
#
sub save_files_before_restore($$) {
  my $test_name= shift;
  my $data_dir= shift;
  my $save_name= "$opt_vardir/log/$test_name";

  # Look for core files
  foreach my $core_file ( glob("$data_dir/core*") )
  {
    my $core_name= basename($core_file);
    mtr_report("Saving $core_name");
    mkdir($save_name) if ! -d $save_name;
    rename("$core_file", "$save_name/$core_name");
  }
}


#
# Restore snapshot of the installed test db(s)
# if the snapshot exists
#
sub restore_installed_db ($) {
  my $test_name= shift;

  if ( -d $path_snapshot)
  {
    mtr_report("Restoring snapshot of databases");

    foreach my $data_dir (@data_dir_lst)
    {
      my $name= basename($data_dir);
      save_files_before_restore($test_name, $data_dir);
      rmtree("$data_dir");
      mtr_copy_dir("$path_snapshot/$name", "$data_dir");
    }

    # Remove the ndb_*_fs dirs for all ndbd nodes
    # forcing a clean start of ndb
    foreach my $cluster (@{$clusters})
    {
      foreach my $ndbd (@{$cluster->{'ndbds'}})
      {
	rmtree("$ndbd->{'path_fs'}" );
      }
    }
  }
  else
  {
    # No snapshot existed
    mtr_error("No snapshot existed");
  }
}

sub report_failure_and_restart ($) {
  my $tinfo= shift;

  mtr_report_test_failed($tinfo);
  mtr_show_failed_diff($tinfo->{'name'});
  print "\n";
  if ( $opt_force )
  {
    # Stop all servers that are known to be running
    stop_all_servers();

    # Restore the snapshot of the installed test db
    restore_installed_db($tinfo->{'name'});
    print "Resuming Tests\n\n";
    return;
  }

  my $test_mode= join(" ", @::glob_test_mode) || "default";
  print "Aborting: $tinfo->{'name'} failed in $test_mode mode. ";
  print "To continue, re-run with '--force'.\n";
  if ( ! $glob_debugger and
       ! $glob_use_running_server and
       ! $glob_use_embedded_server )
  {
    stop_all_servers();
  }
  mtr_exit(1);

}


##############################################################################
#
#  Start and stop servers
#
##############################################################################


# The embedded server needs the cleanup so we do some of the start work
# but stop before actually running mysqld or anything.
sub do_before_start_master ($$) {
  my $tname=       shift;
  my $init_script= shift;

  # FIXME what about second master.....

  # Remove stale binary logs except for 2 tests which need them FIXME here????
  if ( $tname ne "rpl_crash_binlog_ib_1b" and
       $tname ne "rpl_crash_binlog_ib_2b" and
       $tname ne "rpl_crash_binlog_ib_3b")
  {
    # FIXME we really want separate dir for binlogs
    foreach my $bin ( glob("$opt_vardir/log/master*-bin*") )
    {
      unlink($bin);
    }
  }

  # FIXME only remove the ones that are tied to this master
  # Remove old master.info and relay-log.info files
  unlink("$master->[0]->{'path_myddir'}/master.info");
  unlink("$master->[0]->{'path_myddir'}/relay-log.info");
  unlink("$master->[1]->{'path_myddir'}/master.info");
  unlink("$master->[1]->{'path_myddir'}/relay-log.info");

  # Run master initialization shell script if one exists
  if ( $init_script )
  {
    my $ret= mtr_run("/bin/sh", [$init_script], "", "", "", "");
    if ( $ret != 0 )
    {
      # FIXME rewrite those scripts to return 0 if successful
      # mtr_warning("$init_script exited with code $ret");
    }
  }
  # for gcov  FIXME needed? If so we need more absolute paths
  # chdir($glob_basedir);
}


sub do_before_start_slave ($$) {
  my $tname=       shift;
  my $init_script= shift;

  # Remove stale binary logs and old master.info files
  # except for too tests which need them
  if ( $tname ne "rpl_crash_binlog_ib_1b" and
       $tname ne "rpl_crash_binlog_ib_2b" and
       $tname ne "rpl_crash_binlog_ib_3b" )
  {
    # FIXME we really want separate dir for binlogs
    foreach my $bin ( glob("$opt_vardir/log/slave*-bin*") )
    {
      unlink($bin);
    }
    # FIXME really master?!
    unlink("$slave->[0]->{'path_myddir'}/master.info");
    unlink("$slave->[0]->{'path_myddir'}/relay-log.info");
  }

  # Run slave initialization shell script if one exists
  if ( $init_script )
  {
    my $ret= mtr_run("/bin/sh", [$init_script], "", "", "", "");
    if ( $ret != 0 )
    {
      # FIXME rewrite those scripts to return 0 if successful
      # mtr_warning("$init_script exited with code $ret");
    }
  }

  foreach my $bin ( glob("$slave->[0]->{'path_myddir'}/log.*") )
  {
    unlink($bin);
  }
}


sub mysqld_arguments ($$$$$) {
  my $args=              shift;
  my $type=              shift;
  my $idx=               shift;
  my $extra_opt=         shift;
  my $slave_master_info= shift;

  my $sidx= "";                 # Index as string, 0 is empty string
  if ( $idx > 0 )
  {
    $sidx= "$idx";
  }

  my $prefix= "";               # If mysqltest server arg

  if ( $glob_use_embedded_server )
  {
    $prefix= "--server-arg=";
  } else {
    # We can't pass embedded server --no-defaults
    mtr_add_arg($args, "%s--no-defaults", $prefix);
  }

  mtr_add_arg($args, "%s--console", $prefix);
  mtr_add_arg($args, "%s--basedir=%s", $prefix, $path_my_basedir);
  mtr_add_arg($args, "%s--character-sets-dir=%s", $prefix, $path_charsetsdir);
  mtr_add_arg($args, "%s--core", $prefix);
  mtr_add_arg($args, "%s--log-bin-trust-function-creators", $prefix);
  mtr_add_arg($args, "%s--default-character-set=latin1", $prefix);
  mtr_add_arg($args, "%s--language=%s", $prefix, $path_language);
  mtr_add_arg($args, "%s--tmpdir=$opt_tmpdir", $prefix);

  if ( $opt_valgrind_mysqld )
  {
    mtr_add_arg($args, "%s--skip-safemalloc", $prefix);
  }

  my $pidfile;

  if ( $type eq 'master' )
  {
    my $id= $idx > 0 ? $idx + 101 : 1;

    if (! $opt_skip_master_binlog)
    {
      mtr_add_arg($args, "%s--log-bin=%s/log/master-bin%s", $prefix,
                  $opt_vardir, $sidx);
    }
    mtr_add_arg($args, "%s--pid-file=%s", $prefix,
                $master->[$idx]->{'path_pid'});
    mtr_add_arg($args, "%s--port=%d", $prefix,
                $master->[$idx]->{'port'});
    mtr_add_arg($args, "%s--server-id=%d", $prefix, $id);
    mtr_add_arg($args, "%s--socket=%s", $prefix,
                $master->[$idx]->{'path_sock'});
    mtr_add_arg($args, "%s--innodb_data_file_path=ibdata1:10M:autoextend", $prefix);
    mtr_add_arg($args, "%s--local-infile", $prefix);
    mtr_add_arg($args, "%s--datadir=%s", $prefix,
                $master->[$idx]->{'path_myddir'});

    if ( $idx > 0 or !$use_innodb)
    {
      mtr_add_arg($args, "%s--skip-innodb", $prefix);
    }

    my $cluster= $clusters->[$master->[$idx]->{'cluster'}];
    if ( $opt_skip_ndbcluster ||
	 !$cluster->{'pid'})
    {
      mtr_add_arg($args, "%s--skip-ndbcluster", $prefix);
    }
    else
    {
      mtr_add_arg($args, "%s--ndbcluster", $prefix);
      mtr_add_arg($args, "%s--ndb-connectstring=%s", $prefix,
		  $cluster->{'connect_string'});
      mtr_add_arg($args, "%s--ndb-extra-logging", $prefix);
    }
  }

  if ( $type eq 'slave' )
  {
    my $slave_server_id=  2 + $idx;
    my $slave_rpl_rank= $slave_server_id;

    mtr_add_arg($args, "%s--datadir=%s", $prefix,
                $slave->[$idx]->{'path_myddir'});
    # FIXME slave get this option twice?!
    mtr_add_arg($args, "%s--exit-info=256", $prefix);
    mtr_add_arg($args, "%s--init-rpl-role=slave", $prefix);
    if (! $opt_skip_slave_binlog)
    {
      mtr_add_arg($args, "%s--log-bin=%s/log/slave%s-bin", $prefix,
                  $opt_vardir, $sidx); # FIXME use own dir for binlogs
      mtr_add_arg($args, "%s--log-slave-updates", $prefix);
    }
    # FIXME option duplicated for slave
    mtr_add_arg($args, "%s--log=%s", $prefix,
                $slave->[$idx]->{'path_mylog'});
    mtr_add_arg($args, "%s--master-retry-count=10", $prefix);
    mtr_add_arg($args, "%s--pid-file=%s", $prefix,
                $slave->[$idx]->{'path_pid'});
    mtr_add_arg($args, "%s--port=%d", $prefix,
                $slave->[$idx]->{'port'});
    mtr_add_arg($args, "%s--relay-log=%s/log/slave%s-relay-bin", $prefix,
                $opt_vardir, $sidx);
    mtr_add_arg($args, "%s--report-host=127.0.0.1", $prefix);
    mtr_add_arg($args, "%s--report-port=%d", $prefix,
                $slave->[$idx]->{'port'});
    mtr_add_arg($args, "%s--report-user=root", $prefix);
    mtr_add_arg($args, "%s--skip-innodb", $prefix);
    mtr_add_arg($args, "%s--skip-ndbcluster", $prefix);
    mtr_add_arg($args, "%s--skip-slave-start", $prefix);

    # Directory where slaves find the dumps generated by "load data"
    # on the server. The path need to have constant length otherwise
    # test results will vary, thus a relative path is used.
    mtr_add_arg($args, "%s--slave-load-tmpdir=%s", $prefix,
                "../tmp");
    mtr_add_arg($args, "%s--socket=%s", $prefix,
                $slave->[$idx]->{'path_sock'});
    mtr_add_arg($args, "%s--set-variable=slave_net_timeout=10", $prefix);

    if ( @$slave_master_info )
    {
      foreach my $arg ( @$slave_master_info )
      {
        mtr_add_arg($args, "%s%s", $prefix, $arg);
      }
    }
    else
    {
      mtr_add_arg($args, "%s--master-user=root", $prefix);
      mtr_add_arg($args, "%s--master-connect-retry=1", $prefix);
      mtr_add_arg($args, "%s--master-host=127.0.0.1", $prefix);
      mtr_add_arg($args, "%s--master-password=", $prefix);
      mtr_add_arg($args, "%s--master-port=%d", $prefix,
                  $master->[0]->{'port'}); # First master
      mtr_add_arg($args, "%s--server-id=%d", $prefix, $slave_server_id);
      mtr_add_arg($args, "%s--rpl-recovery-rank=%d", $prefix, $slave_rpl_rank);
    }

    if ( $opt_skip_ndbcluster_slave ||
         $slave->[$idx]->{'cluster'} == -1 ||
	 !$clusters->[$slave->[$idx]->{'cluster'}]->{'pid'} )
    {
      mtr_add_arg($args, "%s--skip-ndbcluster", $prefix);
    }
    else
    {
      mtr_add_arg($args, "%s--ndbcluster", $prefix);
      mtr_add_arg($args, "%s--ndb-connectstring=%s", $prefix,
		  $clusters->[$slave->[$idx]->{'cluster'}]->{'connect_string'});
      mtr_add_arg($args, "%s--ndb-extra-logging", $prefix);
    }
  } # end slave

  if ( $opt_debug )
  {
    if ( $type eq 'master' )
    {
      mtr_add_arg($args, "%s--debug=d:t:i:A,%s/log/master%s.trace",
                  $prefix, $opt_vardir_trace, $sidx);
    }
    if ( $type eq 'slave' )
    {
      mtr_add_arg($args, "%s--debug=d:t:i:A,%s/log/slave%s.trace",
                  $prefix, $opt_vardir_trace, $sidx);
    }
  }

  # FIXME always set nowdays??? SMALL_SERVER
  mtr_add_arg($args, "%s--key_buffer_size=1M", $prefix);
  mtr_add_arg($args, "%s--sort_buffer=256K", $prefix);
  mtr_add_arg($args, "%s--max_heap_table_size=1M", $prefix);
  mtr_add_arg($args, "%s--log-bin-trust-function-creators", $prefix);

  if ( $opt_ssl_supported )
  {
    mtr_add_arg($args, "%s--ssl-ca=%s/std_data/cacert.pem", $prefix,
                $glob_mysql_test_dir);
    mtr_add_arg($args, "%s--ssl-cert=%s/std_data/server-cert.pem", $prefix,
                $glob_mysql_test_dir);
    mtr_add_arg($args, "%s--ssl-key=%s/std_data/server-key.pem", $prefix,
                $glob_mysql_test_dir);
  }

  if ( $opt_warnings )
  {
    mtr_add_arg($args, "%s--log-warnings", $prefix);
  }

  # Indicate to "mysqld" it will be debugged in debugger
  if ( $glob_debugger )
  {
    mtr_add_arg($args, "%s--gdb", $prefix);
  }

  # If we should run all tests cases, we will use a local server for that

  if ( -w "/" )
  {
    # We are running as root;  We need to add the --root argument
    mtr_add_arg($args, "%s--user=root", $prefix);
  }

  foreach my $arg ( @opt_extra_mysqld_opt, @$extra_opt )
  {
    mtr_add_arg($args, "%s%s", $prefix, $arg);
  }

  if ( $opt_bench )
  {
    mtr_add_arg($args, "%s--rpl-recovery-rank=1", $prefix);
    mtr_add_arg($args, "%s--init-rpl-role=master", $prefix);
  }
  elsif ( $type eq 'master' )
  {
    mtr_add_arg($args, "%s--exit-info=256", $prefix);
    mtr_add_arg($args, "%s--open-files-limit=1024", $prefix);
    mtr_add_arg($args, "%s--log=%s", $prefix, $master->[0]->{'path_mylog'});
  }

  return $args;
}


##############################################################################
#
#  Start mysqld and return the PID
#
##############################################################################

sub mysqld_start ($$$) {
  my $mysqld=            shift;
  my $extra_opt=         shift;
  my $slave_master_info= shift;

  my $args;                             # Arg vector
  my $exe;
  my $pid= -1;
  my $wait_for_pid_file= 1;

  my $type= $mysqld->{'type'};
  my $idx= $mysqld->{'idx'};

  if ( $type eq 'master' )
  {
    $exe= $exe_master_mysqld;
  }
  if ( $type eq 'slave' )
  {
    $exe= $exe_slave_mysqld;
  }
  else
  {
    $exe= $exe_mysqld;
  }

  mtr_init_args(\$args);

  if ( $opt_valgrind_mysqld )
  {
    valgrind_arguments($args, \$exe);
  }

  mysqld_arguments($args,$type,$idx,$extra_opt,$slave_master_info);

  if ( $opt_gdb || $opt_manual_gdb)
  {
    gdb_arguments(\$args, \$exe, "$type"."_$idx");
  }
  elsif ( $opt_ddd || $opt_manual_ddd )
  {
    ddd_arguments(\$args, \$exe, "$type"."_$idx");
  }
  elsif ( $opt_debugger )
  {
    debugger_arguments(\$args, \$exe, "$type"."_$idx");
  }
  elsif ( $opt_manual_debug )
  {
     print "\nStart $type in your debugger\n" .
           "dir: $glob_mysql_test_dir\n" .
           "exe: $exe\n" .
	   "args:  " . join(" ", @$args)  . "\n\n" .
	   "Waiting ....\n";

     # Indicate the exe should not be started
    $exe= undef;
  }
  else
  {
    # Default to not wait until pid file has been created
    $wait_for_pid_file= 0;
  }

  if ($exe_libtool and $opt_valgrind)
  {
    # Add "libtool --mode-execute"
    # if running in valgrind(to avoid valgrinding bash)
    unshift(@$args, "--mode=execute", $exe);
    $exe= $exe_libtool;
  }


  if ( defined $exe )
  {
    $pid= mtr_spawn($exe, $args, "",
		    $mysqld->{'path_myerr'},
		    $mysqld->{'path_myerr'},
		    "",
		    { append_log_file => 1 });
  }


  if ( $wait_for_pid_file && !sleep_until_file_created($mysqld->{'path_pid'},
						       $mysqld->{'start_timeout'},
						       $pid))
  {

    mtr_error("Failed to start mysqld $mysqld->{'type'}");
  }


  # Remember pid of the started process
  $mysqld->{'pid'}= $pid;

  # Remember options used when starting
  $mysqld->{'start_opts'}= $extra_opt;
  $mysqld->{'start_slave_master_info'}= $slave_master_info;

  mtr_verbose("mysqld pid: $pid");
  return $pid;
}


sub stop_all_servers () {

  print  "Stopping All Servers\n";

  print  "Shutting-down Instance Manager\n";
  mtr_im_stop($instance_manager, "stop_all_servers");

  my %admin_pids; # hash of admin processes that requests shutdown
  my @kill_pids;  # list of processes to shutdown/kill
  my $pid;

  # Start shutdown of all started masters
  foreach my $mysqld (@{$master}, @{$slave})
  {
    if ( $mysqld->{'pid'} )
    {
      $pid= mtr_mysqladmin_start($mysqld, "shutdown", 70);
      $admin_pids{$pid}= 1;

      push(@kill_pids,{
		       pid      => $mysqld->{'pid'},
		       pidfile  => $mysqld->{'path_pid'},
		       sockfile => $mysqld->{'path_sock'},
		       port     => $mysqld->{'port'},
		      });

      $mysqld->{'pid'}= 0; # Assume we are done with it
    }
  }

  # Start shutdown of clusters
  foreach my $cluster (@{$clusters})
  {
    if ( $cluster->{'pid'} )
    {
      $pid= mtr_ndbmgm_start($cluster, "shutdown");
      $admin_pids{$pid}= 1;

      push(@kill_pids,{
		       pid      => $cluster->{'pid'},
		       pidfile  => $cluster->{'path_pid'}
		      });

      $cluster->{'pid'}= 0; # Assume we are done with it

      foreach my $ndbd (@{$cluster->{'ndbds'}})
      {
        if ( $ndbd->{'pid'} )
	{
	  push(@kill_pids,{
			   pid      => $ndbd->{'pid'},
			   pidfile  => $ndbd->{'path_pid'},
			  });
	  $ndbd->{'pid'}= 0;
	}
      }
    }
  }

  # Wait blocking until all shutdown processes has completed
  mtr_wait_blocking(\%admin_pids);

  # Make sure that process has shutdown else try to kill them
  mtr_check_stop_servers(\@kill_pids);

  foreach my $mysqld (@{$master}, @{$slave})
  {
    rm_ndbcluster_tables($mysqld->{'path_myddir'});
  }
}


sub run_testcase_need_master_restart($)
{
  my ($tinfo)= @_;

  # We try to find out if we are to restart the master(s)
  my $do_restart= 0;          # Assumes we don't have to

  if ( $tinfo->{'master_sh'} )
  {
    $do_restart= 1;           # Always restart if script to run
    mtr_verbose("Restart because: Always restart if script to run");
  }
  elsif ( ! $opt_skip_ndbcluster and
	  $tinfo->{'ndb_test'} == 0 and
	  $clusters->[0]->{'pid'} != 0 )
  {
    $do_restart= 1;           # Restart without cluster
    mtr_verbose("Restart because: Test does not need cluster");
  }
  elsif ( ! $opt_skip_ndbcluster and
	  $tinfo->{'ndb_test'} == 1 and
	  $clusters->[0]->{'pid'} == 0 )
  {
    $do_restart= 1;           # Restart with cluster
    mtr_verbose("Restart because: Test need cluster");
  }
  elsif ( $master->[0]->{'running_master_is_special'} and
	  $master->[0]->{'running_master_is_special'}->{'timezone'} eq
	  $tinfo->{'timezone'} and
	  mtr_same_opts($master->[0]->{'running_master_is_special'}->{'master_opt'},
			$tinfo->{'master_opt'}) )
  {
    # If running master was started with special settings, but
    # the current test requires the same ones, we *don't* restart.
    $do_restart= 0;
    mtr_verbose("Skip restart: options are equal " .
	       join(" ", @{$tinfo->{'master_opt'}}));
  }
  elsif ( $tinfo->{'master_restart'} )
  {
    $do_restart= 1;
    mtr_verbose("Restart because: master_restart");
  }
  elsif ( $master->[0]->{'running_master_is_special'} )
  {
    $do_restart= 1;
    mtr_verbose("Restart because: running_master_is_special");
  }
  # Check that running master was started with same options
  # as the current test requires
  elsif (! mtr_same_opts($master->[0]->{'start_opts'},
                         $tinfo->{'master_opt'}) )
  {
    $do_restart= 1;
    mtr_verbose("Restart because: running with different options '" .
	       join(" ", @{$tinfo->{'master_opt'}}) . "' != '" .
		join(" ", @{$master->[0]->{'start_opts'}}) . "'" );
  }

  return $do_restart;
}

sub run_testcase_need_slave_restart($)
{
  my ($tinfo)= @_;

  # We try to find out if we are to restart the slaves
  my $do_slave_restart= 0;     # Assumes we don't have to

  # FIXME only restart slave when necessary
  $do_slave_restart= 1;

#   if ( ! $slave->[0]->{'pid'} )
#   {
#     # mtr_verbose("Slave not started, no need to check slave restart");
#   }
#   elsif ( $do_restart )
#   {
#     $do_slave_restart= 1;      # Always restart if master restart
#     mtr_verbose("Restart slave because: Master restart");
#   }
#   elsif ( $tinfo->{'slave_sh'} )
#   {
#     $do_slave_restart= 1;      # Always restart if script to run
#     mtr_verbose("Restart slave because: Always restart if script to run");
#   }
#   elsif ( ! $opt_skip_ndbcluster_slave and
# 	  $tinfo->{'ndb_test'} == 0 and
# 	  $clusters->[1]->{'pid'} != 0 )
#   {
#     $do_slave_restart= 1;       # Restart without slave cluster
#     mtr_verbose("Restart slave because: Test does not need slave cluster");
#   }
#   elsif ( ! $opt_with_ndbcluster_slave and
# 	  $tinfo->{'ndb_test'} == 1 and
# 	  $clusters->[1]->{'pid'} == 0 )
#   {
#     $do_slave_restart= 1;       # Restart with slave cluster
#     mtr_verbose("Restart slave because: Test need slave cluster");
#   }
#   elsif ( $tinfo->{'slave_restart'} )
#   {
#     $do_slave_restart= 1;
#     mtr_verbose("Restart slave because: slave_restart");
#   }
#   elsif ( $slave->[0]->{'running_slave_is_special'} )
#   {
#     $do_slave_restart= 1;
#     mtr_verbose("Restart slave because: running_slave_is_special");
#   }
#   # Check that running slave was started with same options
#   # as the current test requires
#   elsif (! mtr_same_opts($slave->[0]->{'start_opts'},
#                          $tinfo->{'slave_opt'}) )
#   {
#     $do_slave_restart= 1;
#     mtr_verbose("Restart slave because: running with different options '" .
# 	       join(" ", @{$tinfo->{'slave_opt'}}) . "' != '" .
# 		join(" ", @{$slave->[0]->{'start_opts'}}) . "'" );
#   }

  return $do_slave_restart;

}

# ----------------------------------------------------------------------
# If not using a running servers we may need to stop and restart.
# We restart in the case we have initiation scripts, server options
# etc to run. But we also restart again after the test first restart
# and test is run, to get back to normal server settings.
#
# To make the code a bit more clean, we actually only stop servers
# here, and mark this to be done. Then a generic "start" part will
# start up the needed servers again.
# ----------------------------------------------------------------------

sub run_testcase_stop_servers($$$) {
  my ($tinfo, $do_restart, $do_slave_restart)= @_;

  if ( $glob_use_running_server || $glob_use_embedded_server )
  {
      return;
  }

  my $pid;
  my %admin_pids; # hash of admin processes that requests shutdown
  my @kill_pids;  # list of processes to shutdown/kill


  # Remember if we restarted for this test case
  $tinfo->{'restarted'}= $do_restart;

  if ( $do_restart )
  {
    delete $master->[0]->{'running_master_is_special'}; # Forget history

    # Start shutdown of all started masters
    foreach my $mysqld (@{$master})
    {
      if ( $mysqld->{'pid'} )
      {
	$pid= mtr_mysqladmin_start($mysqld, "shutdown", 70);

	$admin_pids{$pid}= 1;

	push(@kill_pids,{
			 pid      => $mysqld->{'pid'},
			 pidfile  => $mysqld->{'path_pid'},
			 sockfile => $mysqld->{'path_sock'},
			 port     => $mysqld->{'port'},
			});

	$mysqld->{'pid'}= 0; # Assume we are done with it
      }
    }

    # Start shutdown of master cluster
    my $cluster= $clusters->[0];
    if ( $cluster->{'pid'} )
    {
      $pid= mtr_ndbmgm_start($cluster, "shutdown");
      $admin_pids{$pid}= 1;

      push(@kill_pids,{
		       pid      => $cluster->{'pid'},
		       pidfile  => $cluster->{'path_pid'}
		      });

      $cluster->{'pid'}= 0; # Assume we are done with it

      foreach my $ndbd (@{$cluster->{'ndbds'}})
      {
	push(@kill_pids,{
			 pid      => $ndbd->{'pid'},
			 pidfile  => $ndbd->{'path_pid'},
			});
	$ndbd->{'pid'}= 0; # Assume we are done with it
      }
    }
  }

  if ( $do_restart || $do_slave_restart )
  {

    delete $slave->[0]->{'running_slave_is_special'}; # Forget history

    # Start shutdown of all started slaves
    foreach my $mysqld (@{$slave})
    {
      if ( $mysqld->{'pid'} )
      {
	$pid= mtr_mysqladmin_start($mysqld, "shutdown", 70);

	$admin_pids{$pid}= 1;

	push(@kill_pids,{
			 pid      => $mysqld->{'pid'},
			 pidfile  => $mysqld->{'path_pid'},
			 sockfile => $mysqld->{'path_sock'},
			 port     => $mysqld->{'port'},
			});


	$mysqld->{'pid'}= 0; # Assume we are done with it
      }
    }

    # Start shutdown of slave cluster
    my $cluster= $clusters->[1];
    if ( $cluster->{'pid'} )
    {
      $pid= mtr_ndbmgm_start($cluster, "shutdown");

      $admin_pids{$pid}= 1;

      push(@kill_pids,{
		       pid      => $cluster->{'pid'},
		       pidfile  => $cluster->{'path_pid'}
		      });

      $cluster->{'pid'}= 0; # Assume we are done with it

      foreach my $ndbd (@{$cluster->{'ndbds'}} )
      {
	push(@kill_pids,{
			 pid      => $ndbd->{'pid'},
			 pidfile  => $ndbd->{'path_pid'},
			});
	$ndbd->{'pid'}= 0; # Assume we are done with it
      }
    }
  }

  # ----------------------------------------------------------------------
  # Shutdown has now been started and lists for the shutdown processes
  # and the processes to be killed has been created
  # ----------------------------------------------------------------------

  # Wait blocking until all shutdown processes has completed
  mtr_wait_blocking(\%admin_pids);


  # Make sure that process has shutdown else try to kill them
  mtr_check_stop_servers(\@kill_pids);

  foreach my $mysqld (@{$master}, @{$slave})
  {
    if ( ! $mysqld->{'pid'} )
    {
      # Remove ndbcluster tables if server is stopped
      rm_ndbcluster_tables($mysqld->{'path_myddir'});
    }
  }
}

sub run_testcase_start_servers($) {
  my $tinfo= shift;

  my $tname= $tinfo->{'name'};

  if ( $glob_use_running_server or $glob_use_embedded_server )
  {
    return;
  }

  if ( $tinfo->{'component_id'} eq 'mysqld' )
  {
    if ( ! $opt_skip_ndbcluster and
	 !$clusters->[0]->{'pid'} and
	 $tinfo->{'ndb_test'} )
    {
      # Test need cluster, cluster is not started, start it
      ndbcluster_start($clusters->[0], "");
    }

    if ( !$master->[0]->{'pid'} )
    {
      # Master mysqld is not started
      do_before_start_master($tname,$tinfo->{'master_sh'});

      mysqld_start($master->[0],$tinfo->{'master_opt'},[]);

    }

    if ( $clusters->[0]->{'pid'} and ! $master->[1]->{'pid'} )
    {
      # Test needs cluster, start an extra mysqld connected to cluster

      # First wait for first mysql server to have created ndb system tables ok
      # FIXME This is a workaround so that only one mysqld creates the tables
      if ( ! sleep_until_file_created(
	     "$master->[0]->{'path_myddir'}/cluster/apply_status.ndb",
				      $master->[0]->{'start_timeout'},
				      $master->[0]->{'pid'}))
      {
	mtr_report("Failed to create 'cluster/apply_status' table");
	report_failure_and_restart($tinfo);
	return;
      }
      mtr_tofile($master->[1]->{'path_myerr'},"CURRENT_TEST: $tname\n");

      mysqld_start($master->[1],$tinfo->{'master_opt'},[]);
    }

    if ( $tinfo->{'master_restart'} )
    {
      # Save this test case information, so next can examine it
      $master->[0]->{'running_master_is_special'}= $tinfo;
    }
  }
  elsif ( ! $opt_skip_im and $tinfo->{'component_id'} eq 'im' )
  {
    # We have to create defaults file every time, in order to ensure that it
    # will be the same for each test. The problem is that test can change the
    # file (by SET/UNSET commands), so w/o recreating the file, execution of
    # one test can affect the other.

    im_create_defaults_file($instance_manager);

    mtr_im_start($instance_manager, $tinfo->{im_opts});
  }

  # ----------------------------------------------------------------------
  # Start slaves - if needed
  # ----------------------------------------------------------------------
  if ( $tinfo->{'slave_num'} )
  {
    mtr_tofile($slave->[0]->{'path_myerr'},"CURRENT_TEST: $tname\n");

    do_before_start_slave($tname,$tinfo->{'slave_sh'});

    if ( ! $opt_skip_ndbcluster_slave and
	 !$clusters->[1]->{'pid'} and
	 $tinfo->{'ndb_test'} )
    {
      # Test need slave cluster, cluster is not started, start it
      ndbcluster_start($clusters->[1], "");
    }

    for ( my $idx= 0; $idx <  $tinfo->{'slave_num'}; $idx++ )
    {
      if ( ! $slave->[$idx]->{'pid'} )
      {
	mysqld_start($slave->[$idx],$tinfo->{'slave_opt'},
		     $tinfo->{'slave_mi'});

      }
    }

    if ( $tinfo->{'slave_restart'} )
    {
      # Save this test case information, so next can examine it
      $slave->[0]->{'running_slave_is_special'}= $tinfo;
    }

  }

  # Wait for clusters to start
  foreach my $cluster (@{$clusters})
  {

    next if !$cluster->{'pid'};

    if (ndbcluster_wait_started($cluster, ""))
    {
      # failed to start
      mtr_report("Start of $cluster->{'name'} cluster failed, ");
    }
  }

  # Wait for mysqld's to start
  foreach my $mysqld (@{$master},@{$slave})
  {

    next if !$mysqld->{'pid'};

    if (mysqld_wait_started($mysqld))
    {
      mtr_warning("Failed to start $mysqld->{'type'} mysqld $mysqld->{'idx'}");
    }
  }
}

#
# Run include/check-testcase.test
# Before a testcase, run in record mode, save result file to var
# After testcase, run and compare with the recorded file, they should be equal!
#
sub run_check_testcase ($$) {

  my $mode=     shift;
  my $mysqld=   shift;

  my $name= "check-" . $mysqld->{'type'} . $mysqld->{'idx'};

  my $args;
  mtr_init_args(\$args);

  mtr_add_arg($args, "--no-defaults");
  mtr_add_arg($args, "--silent");
  mtr_add_arg($args, "-v");
  mtr_add_arg($args, "--skip-safemalloc");
  mtr_add_arg($args, "--tmpdir=%s", $opt_tmpdir);

  mtr_add_arg($args, "--socket=%s", $mysqld->{'path_sock'});
  mtr_add_arg($args, "--port=%d", $mysqld->{'port'});
  mtr_add_arg($args, "--database=test");
  mtr_add_arg($args, "--user=%s", $opt_user);
  mtr_add_arg($args, "--password=");

  mtr_add_arg($args, "-R");
  mtr_add_arg($args, "$opt_vardir/tmp/$name.result");

  if ( $mode eq "before" )
  {
    mtr_add_arg($args, "--record");
  }

  my $res = mtr_run_test($exe_mysqltest,$args,
	        "include/check-testcase.test", "", "", "");

  if ( $res == 1  and $mode = "after")
  {
    mtr_run("diff",["-u",
		    "$opt_vardir/tmp/$name.result",
		    "$opt_vardir/tmp/$name.reject"],
	    "", "", "", "");
  }
  elsif ( $res )
  {
    mtr_error("Could not execute 'check-testcase' $mode testcase");
  }
}


<<<<<<< HEAD
=======
sub run_mysqltest ($) {
  my $tinfo=       shift;

  my $cmdline_mysqlcheck= "$exe_mysqlcheck --no-defaults -uroot " .
                          "--port=$master->[0]->{'path_myport'} " .
                          "--socket=$master->[0]->{'path_mysock'} --password=";
  if ( $opt_debug )
  {
    $cmdline_mysqlcheck .=
      " --debug=d:t:A,$opt_vardir_trace/log/mysqlcheck.trace";
  }

  my $cmdline_mysqldump= "$exe_mysqldump --no-defaults -uroot " .
                         "--port=$master->[0]->{'path_myport'} " .
                         "--socket=$master->[0]->{'path_mysock'} --password=";
  if ( $opt_debug )
  {
    $cmdline_mysqldump .=
      " --debug=d:t:A,$opt_vardir_trace/log/mysqldump.trace";
  }
  my $cmdline_mysqlimport= "$exe_mysqlimport -uroot " .
                         "--port=$master->[0]->{'path_myport'} " .
                         "--socket=$master->[0]->{'path_mysock'} --password=";
  if ( $opt_debug )
  {
    $cmdline_mysqlimport .=
      " --debug=d:t:A,$opt_vardir_trace/log/mysqlimport.trace";
  }

  my $cmdline_mysqlshow= "$exe_mysqlshow -uroot " .
                         "--port=$master->[0]->{'path_myport'} " .
                         "--socket=$master->[0]->{'path_mysock'} --password=";
  if ( $opt_debug )
  {
    $cmdline_mysqlshow .=
      " --debug=d:t:A,$opt_vardir_trace/log/mysqlshow.trace";
  }

  my $cmdline_mysqlbinlog=
    "$exe_mysqlbinlog" .
      " --no-defaults --local-load=$opt_tmpdir" .
      " --character-sets-dir=$path_charsetsdir";

  if ( $opt_debug )
  {
    $cmdline_mysqlbinlog .=
      " --debug=d:t:A,$opt_vardir_trace/log/mysqlbinlog.trace";
  }

  my $cmdline_mysql=
    "$exe_mysql --host=localhost  --user=root --password= " .
    "--port=$master->[0]->{'path_myport'} " .
    "--socket=$master->[0]->{'path_mysock'} ".
    "--character-sets-dir=$path_charsetsdir";

  my $cmdline_mysql_client_test=
    "$exe_mysql_client_test --no-defaults --testcase --user=root --silent " .
    "--port=$master->[0]->{'path_myport'} " .
    "--vardir=$opt_vardir " .
    "--socket=$master->[0]->{'path_mysock'}";

  if ( $glob_use_embedded_server )
  {
    $cmdline_mysql_client_test.=
      " -A --language=$path_language" .
      " -A --datadir=$slave->[0]->{'path_myddir'}" .
      " -A --character-sets-dir=$path_charsetsdir";
  }

  my $cmdline_mysql_fix_system_tables=
    "$exe_mysql_fix_system_tables --no-defaults --host=localhost --user=root --password= " .
    "--basedir=$glob_basedir --bindir=$path_client_bindir --verbose " .
    "--port=$master->[0]->{'path_myport'} " .
    "--socket=$master->[0]->{'path_mysock'}";

  $ENV{'MYSQL'}=                    $cmdline_mysql;
  $ENV{'MYSQL_CHECK'}=              $cmdline_mysqlcheck;
  $ENV{'MYSQL_DUMP'}=               $cmdline_mysqldump;
  $ENV{'MYSQL_IMPORT'}=             $cmdline_mysqlimport;
  $ENV{'MYSQL_SHOW'}=               $cmdline_mysqlshow;
  $ENV{'MYSQL_BINLOG'}=             $cmdline_mysqlbinlog;
  $ENV{'MYSQL_FIX_SYSTEM_TABLES'}=  $cmdline_mysql_fix_system_tables;
  $ENV{'MYSQL_CLIENT_TEST'}=        $cmdline_mysql_client_test;
  $ENV{'CHARSETSDIR'}=              $path_charsetsdir;
  $ENV{'MYSQL_MY_PRINT_DEFAULTS'}=  $exe_my_print_defaults;
  $ENV{'UDF_EXAMPLE_LIB'}=
    ($lib_udf_example ? basename($lib_udf_example) : "");
  $ENV{'MY_PERROR'}=                 $exe_perror;
>>>>>>> f53325b9

sub run_mysqltest ($) {
  my ($tinfo)= @_;

  my $exe= $exe_mysqltest;
  my $args;

  mtr_init_args(\$args);

  mtr_add_arg($args, "--no-defaults");
  mtr_add_arg($args, "--silent");
  mtr_add_arg($args, "-v");
  mtr_add_arg($args, "--skip-safemalloc");
  mtr_add_arg($args, "--tmpdir=%s", $opt_tmpdir);

  if ($tinfo->{'component_id'} eq 'im')
  {
    mtr_add_arg($args, "--socket=%s", $instance_manager->{'path_sock'});
    mtr_add_arg($args, "--port=%d", $instance_manager->{'port'});
    mtr_add_arg($args, "--user=%s", $instance_manager->{'admin_login'});
    mtr_add_arg($args, "--password=%s", $instance_manager->{'admin_password'});
  }
  else # component_id == mysqld
  {
    mtr_add_arg($args, "--socket=%s", $master->[0]->{'path_sock'});
    mtr_add_arg($args, "--port=%d", $master->[0]->{'port'});
    mtr_add_arg($args, "--database=test");
    mtr_add_arg($args, "--user=%s", $opt_user);
    mtr_add_arg($args, "--password=");
  }

  if ( $opt_ps_protocol )
  {
    mtr_add_arg($args, "--ps-protocol");
  }

  if ( $opt_sp_protocol )
  {
    mtr_add_arg($args, "--sp-protocol");
  }

  if ( $opt_view_protocol )
  {
    mtr_add_arg($args, "--view-protocol");
  }

  if ( $opt_cursor_protocol )
  {
    mtr_add_arg($args, "--cursor-protocol");
  }

  if ( $opt_strace_client )
  {
    $exe=  "strace";            # FIXME there are ktrace, ....
    mtr_add_arg($args, "-o");
    mtr_add_arg($args, "%s/log/mysqltest.strace", $opt_vardir);
    mtr_add_arg($args, "$exe_mysqltest");
  }

  if ( $opt_timer )
  {
    mtr_add_arg($args, "--timer-file=%s/log/timer", $opt_vardir);
  }

  if ( $opt_big_test )
  {
    mtr_add_arg($args, "--big-test");
  }

  if ( $opt_compress )
  {
    mtr_add_arg($args, "--compress");
  }

  if ( $opt_sleep )
  {
    mtr_add_arg($args, "--sleep=%d", $opt_sleep);
  }

  if ( $opt_debug )
  {
    mtr_add_arg($args, "--debug=d:t:A,%s/log/mysqltest.trace",
		$opt_vardir_trace);
  }

  if ( $opt_ssl_supported )
  {
    mtr_add_arg($args, "--ssl-ca=%s/std_data/cacert.pem",
	        $glob_mysql_test_dir);
    mtr_add_arg($args, "--ssl-cert=%s/std_data/client-cert.pem",
	        $glob_mysql_test_dir);
    mtr_add_arg($args, "--ssl-key=%s/std_data/client-key.pem",
	        $glob_mysql_test_dir);
  }

  if ( $opt_ssl )
  {
    # Turn on SSL for _all_ test cases if option --ssl was used
    mtr_add_arg($args, "--ssl",
		$glob_mysql_test_dir);
  }
  elsif ( $opt_ssl_supported )
  {
    mtr_add_arg($args, "--skip-ssl",
		$glob_mysql_test_dir);
  }

  # ----------------------------------------------------------------------
  # If embedded server, we create server args to give mysqltest to pass on
  # ----------------------------------------------------------------------

  if ( $glob_use_embedded_server )
  {
    mysqld_arguments($args,'master',0,$tinfo->{'master_opt'},[]);
  }

  # ----------------------------------------------------------------------
  # export MYSQL_TEST variable containing <path>/mysqltest <args>
  # ----------------------------------------------------------------------
  $ENV{'MYSQL_TEST'}= "$exe_mysqltest " . join(" ", @$args);

  # ----------------------------------------------------------------------
  # Add arguments that should not go into the MYSQL_TEST env var
  # ----------------------------------------------------------------------

  if ( $opt_valgrind_mysqltest )
  {
    # Prefix the Valgrind options to the argument list.
    # We do this here, since we do not want to Valgrind the nested invocations
    # of mysqltest; that would mess up the stderr output causing test failure.
    my @args_saved = @$args;
    mtr_init_args(\$args);
    valgrind_arguments($args, \$exe);
    mtr_add_arg($args, "%s", $_) for @args_saved;
  }

  mtr_add_arg($args, "--test-file");
  mtr_add_arg($args, $tinfo->{'path'});

  mtr_add_arg($args, "--result-file");
  mtr_add_arg($args, $tinfo->{'result_file'});

  if ( $opt_record )
  {
    mtr_add_arg($args, "--record");
  }

  if ( $opt_client_gdb )
  {
    gdb_arguments(\$args, \$exe, "client");
  }
  elsif ( $opt_client_ddd )
  {
    ddd_arguments(\$args, \$exe, "client");
  }
  elsif ( $opt_client_debugger )
  {
    debugger_arguments(\$args, \$exe, "client");
  }

  if ($exe_libtool and $opt_valgrind)
  {
    # Add "libtool --mode-execute" before the test to execute
    # if running in valgrind(to avoid valgrinding bash)
    unshift(@$args, "--mode=execute", $exe);
    $exe= $exe_libtool;
  }

  if ( $opt_check_testcases )
  {
    foreach my $mysqld (@{$master}, @{$slave})
    {
      if ($mysqld->{'pid'})
      {
	run_check_testcase("before", $mysqld);
      }
    }
  }

  # -------------------------------------------------------
  # Init variables that change for each testcase
  # -------------------------------------------------------
  $ENV{'TZ'}= $tinfo->{'timezone'};

  my $res = mtr_run_test($exe,$args,"","",$path_timefile,"");

  if ( $opt_check_testcases )
  {
    foreach my $mysqld (@{$master}, @{$slave})
    {
      if ($mysqld->{'pid'})
      {
	run_check_testcase("after", $mysqld);
      }
    }
  }

  return $res;

}


#
# Modify the exe and args so that program is run in gdb in xterm
#
sub gdb_arguments {
  my $args= shift;
  my $exe=  shift;
  my $type= shift;

  # Write $args to gdb init file
  my $str= join(" ", @$$args);
  my $gdb_init_file= "$opt_tmpdir/gdbinit.$type";

  # Remove the old gdbinit file
  unlink($gdb_init_file);

  if ( $type eq "client" )
  {
    # write init file for client
    mtr_tofile($gdb_init_file,
	       "set args $str\n" .
	       "break main\n");
  }
  else
  {
    # write init file for mysqld
    mtr_tofile($gdb_init_file,
	       "set args $str\n" .
	       "break mysql_parse\n" .
	       "commands 1\n" .
	       "disable 1\n" .
	       "end\n" .
	       "run");
  }

  if ( $opt_manual_gdb )
  {
     print "\nTo start gdb for $type, type in another window:\n";
     print "cd $glob_mysql_test_dir;\n";
     print "gdb -x $gdb_init_file $$exe\n";

     # Indicate the exe should not be started
     $$exe= undef;
     return;
  }

  $$args= [];
  mtr_add_arg($$args, "-title");
  mtr_add_arg($$args, "$type");
  mtr_add_arg($$args, "-e");

  if ( $exe_libtool )
  {
    mtr_add_arg($$args, $exe_libtool);
    mtr_add_arg($$args, "--mode=execute");
  }

  mtr_add_arg($$args, "gdb");
  mtr_add_arg($$args, "-x");
  mtr_add_arg($$args, "$gdb_init_file");
  mtr_add_arg($$args, "$$exe");

  $$exe= "xterm";
}


#
# Modify the exe and args so that program is run in ddd
#
sub ddd_arguments {
  my $args= shift;
  my $exe=  shift;
  my $type= shift;

  # Write $args to ddd init file
  my $str= join(" ", @$$args);
  my $gdb_init_file= "$opt_tmpdir/gdbinit.$type";

  # Remove the old gdbinit file
  unlink($gdb_init_file);

  if ( $type eq "client" )
  {
    # write init file for client
    mtr_tofile($gdb_init_file,
	       "set args $str\n" .
	       "break main\n");
  }
  else
  {
    # write init file for mysqld
    mtr_tofile($gdb_init_file,
	       "file $$exe\n" .
	       "set args $str\n" .
	       "break mysql_parse\n" .
	       "commands 1\n" .
	       "disable 1\n" .
	       "end");
  }

  if ( $opt_manual_ddd )
  {
     print "\nTo start ddd for $type, type in another window:\n";
     print "cd $glob_mysql_test_dir;\n";
     print "ddd -x $gdb_init_file $$exe\n";

     # Indicate the exe should not be started
     $$exe= undef;
     return;
  }

  my $save_exe= $$exe;
  $$args= [];
  if ( $exe_libtool )
  {
    $$exe= $exe_libtool;
    mtr_add_arg($$args, "--mode=execute");
    mtr_add_arg($$args, "ddd");
  }
  else
  {
    $$exe= "ddd";
  }
  mtr_add_arg($$args, "--command=$gdb_init_file");
  mtr_add_arg($$args, "$save_exe");
}


#
# Modify the exe and args so that program is run in the selected debugger
#
sub debugger_arguments {
  my $args= shift;
  my $exe=  shift;
  my $debugger= $opt_debugger || $opt_client_debugger;

  # FIXME Need to change the below "eq"'s to
  # "case unsensitive string contains"
  if ( $debugger eq "vcexpress" or $debugger eq "vc")
  {
    # vc[express] /debugexe exe arg1 .. argn

    # Add /debugexe and name of the exe before args
    unshift(@$$args, "/debugexe");
    unshift(@$$args, "$$exe");

  }
  elsif ( $debugger eq "windbg" )
  {
    # windbg exe arg1 .. argn

    # Add name of the exe before args
    unshift(@$$args, "$$exe");

  }
  else
  {
    mtr_error("Unknown argument \"$debugger\" passed to --debugger");
  }

  # Set exe to debuggername
  $$exe= $debugger;
}


#
# Modify the exe and args so that program is run in valgrind
#
sub valgrind_arguments {
  my $args= shift;
  my $exe=  shift;

  if ( $opt_callgrind)
  {
    mtr_add_arg($args, "--tool=callgrind");
    mtr_add_arg($args, "--base=$opt_vardir/log");
  }
  else
  {
    mtr_add_arg($args, "--tool=memcheck"); # From >= 2.1.2 needs this option
    mtr_add_arg($args, "--alignment=8");
    mtr_add_arg($args, "--leak-check=yes");
    mtr_add_arg($args, "--num-callers=16");
    mtr_add_arg($args, "--suppressions=%s/valgrind.supp", $glob_mysql_test_dir)
      if -f "$glob_mysql_test_dir/valgrind.supp";
  }

  # Add valgrind options, can be overriden by user
  mtr_add_arg($args, '%s', $_) for (split(' ', $opt_valgrind_options));

  mtr_add_arg($args, $$exe);

  $$exe= $opt_valgrind_path || "valgrind";
}


##############################################################################
#
#  Usage
#
##############################################################################

sub usage ($) {
  my $message= shift;

  if ( $message )
  {
    print STDERR "$message \n";
  }

  print STDERR <<HERE;

mysql-test-run [ OPTIONS ] [ TESTCASE ]

FIXME when is TESTCASE arg used or not?!

Options to control what engine/variation to run

  embedded-server       Use the embedded server, i.e. no mysqld daemons
  ps-protocol           Use the binary protocol between client and server
  cursor-protocol       Use the cursor protocol between client and server
                        (implies --ps-protocol)
  view-protocol         Create a view to execute all non updating queries
  sp-protocol           Create a stored procedure to execute all queries
  compress              Use the compressed protocol between client and server
  ssl                   Use ssl protocol between client and server
  skip-ssl              Dont start server with support for ssl connections
  bench                 Run the benchmark suite
  small-bench           Run the benchmarks with --small-tests --small-tables

Options to control directories to use
  benchdir=DIR          The directory where the benchmark suite is stored
                        (default: ../../mysql-bench)
  tmpdir=DIR            The directory where temporary files are stored
                        (default: ./var/tmp).
  vardir=DIR            The directory where files generated from the test run
                        is stored (default: ./var). Specifying a ramdisk or
                        tmpfs will speed up tests.

Options to control what test suites or cases to run

  force                 Continue to run the suite after failure
  with-ndbcluster       Use cluster in all tests
  with-ndbcluster-only  Run only tests that include "ndb" in the filename
  skip-ndb[cluster]     Skip all tests that need cluster
  skip-ndb[cluster]-slave Skip all tests that need a slave cluster
  ndb-extra             Run extra tests from ndb directory
  do-test=PREFIX        Run test cases which name are prefixed with PREFIX
  start-from=PREFIX     Run test cases starting from test prefixed with PREFIX
  suite=NAME            Run the test suite named NAME. The default is "main"
  skip-rpl              Skip the replication test cases.
  skip-im               Don't start IM, and skip the IM test cases
  skip-test=PREFIX      Skip test cases which name are prefixed with PREFIX
  big-test              Pass "--big-test" to mysqltest which will set the
                        environment variable BIG_TEST, which can be checked
                        from test cases.

Options that specify ports

  master_port=PORT      Specify the port number used by the first master
  slave_port=PORT       Specify the port number used by the first slave
  ndbcluster-port=PORT  Specify the port number used by cluster
  ndbcluster-port-slave=PORT  Specify the port number used by slave cluster

Options for test case authoring

  record TESTNAME       (Re)genereate the result file for TESTNAME
  check-testcases       Check testcases for sideeffects

Options that pass on options

  mysqld=ARGS           Specify additional arguments to "mysqld"

Options to run test on running server

  extern                Use running server for tests FIXME DANGEROUS
  ndb-connectstring=STR Use running cluster, and connect using STR
  ndb-connectstring-slave=STR Use running slave cluster, and connect using STR
  user=USER             User for connect to server

Options for debugging the product

  client-ddd            Start mysqltest client in ddd
  client-debugger=NAME  Start mysqltest in the selected debugger
  client-gdb            Start mysqltest client in gdb
  ddd                   Start mysqld in ddd
  debug                 Dump trace output for all servers and client programs
  debugger=NAME         Start mysqld in the selected debugger
  gdb                   Start the mysqld(s) in gdb
  manual-debug          Let user manually start mysqld in debugger, before
                        running test(s)
  manual-gdb            Let user manually start mysqld in gdb, before running
                        test(s)
  master-binary=PATH    Specify the master "mysqld" to use
  slave-binary=PATH     Specify the slave "mysqld" to use
  strace-client         Create strace output for mysqltest client

Options for coverage, profiling etc

  gcov                  FIXME
  gprof                 FIXME
  valgrind              Run the "mysqltest" and "mysqld" executables using
                        valgrind with options($default_valgrind_options)
  valgrind-all          Synonym for --valgrind
  valgrind-mysqltest    Run the "mysqltest" executable with valgrind
  valgrind-mysqld       Run the "mysqld" executable with valgrind
  valgrind-options=ARGS Options to give valgrind, replaces default options
  valgrind-path=[EXE]   Path to the valgrind executable
  callgrind             Instruct valgrind to use callgrind

Misc options

  comment=STR           Write STR to the output
  notimer               Don't show test case execution time
  script-debug          Debug this script itself
  verbose               More verbose output
  start-and-exit        Only initialize and start the servers, using the
                        startup settings for the specified test case (if any)
  start-dirty           Only start the servers (without initialization) for
                        the specified test case (if any)
  fast                  Don't try to clean up from earlier runs
  reorder               Reorder tests to get fewer server restarts
  help                  Get this help text
  unified-diff | udiff  When presenting differences, use unified diff

  testcase-timeout=MINUTES Max test case run time (default $default_testcase_timeout)
  suite-timeout=MINUTES    Max test suite run time (default $default_suite_timeout)


Deprecated options
  with-openssl          Deprecated option for ssl


Options not yet described, or that I want to look into more
  local                 
  netware               
  sleep=SECONDS         
  socket=PATH           
  user-test=s           
  wait-timeout=SECONDS  
  warnings              
  log-warnings          

HERE
  mtr_exit(1);

}<|MERGE_RESOLUTION|>--- conflicted
+++ resolved
@@ -1541,7 +1541,8 @@
   my $cmdline_mysql=
     "$exe_mysql --no-defaults --host=localhost  --user=root --password= " .
     "--port=$master->[0]->{'port'} " .
-    "--socket=$master->[0]->{'path_sock'}";
+    "--socket=$master->[0]->{'path_mysock'} ".
+    "--character-sets-dir=$path_charsetsdir";
 
   $ENV{'MYSQL'}= $cmdline_mysql;
 
@@ -3719,101 +3720,9 @@
 }
 
 
-<<<<<<< HEAD
-=======
-sub run_mysqltest ($) {
-  my $tinfo=       shift;
-
-  my $cmdline_mysqlcheck= "$exe_mysqlcheck --no-defaults -uroot " .
-                          "--port=$master->[0]->{'path_myport'} " .
-                          "--socket=$master->[0]->{'path_mysock'} --password=";
-  if ( $opt_debug )
-  {
-    $cmdline_mysqlcheck .=
-      " --debug=d:t:A,$opt_vardir_trace/log/mysqlcheck.trace";
-  }
-
-  my $cmdline_mysqldump= "$exe_mysqldump --no-defaults -uroot " .
-                         "--port=$master->[0]->{'path_myport'} " .
-                         "--socket=$master->[0]->{'path_mysock'} --password=";
-  if ( $opt_debug )
-  {
-    $cmdline_mysqldump .=
-      " --debug=d:t:A,$opt_vardir_trace/log/mysqldump.trace";
-  }
-  my $cmdline_mysqlimport= "$exe_mysqlimport -uroot " .
-                         "--port=$master->[0]->{'path_myport'} " .
-                         "--socket=$master->[0]->{'path_mysock'} --password=";
-  if ( $opt_debug )
-  {
-    $cmdline_mysqlimport .=
-      " --debug=d:t:A,$opt_vardir_trace/log/mysqlimport.trace";
-  }
-
-  my $cmdline_mysqlshow= "$exe_mysqlshow -uroot " .
-                         "--port=$master->[0]->{'path_myport'} " .
-                         "--socket=$master->[0]->{'path_mysock'} --password=";
-  if ( $opt_debug )
-  {
-    $cmdline_mysqlshow .=
-      " --debug=d:t:A,$opt_vardir_trace/log/mysqlshow.trace";
-  }
-
-  my $cmdline_mysqlbinlog=
-    "$exe_mysqlbinlog" .
-      " --no-defaults --local-load=$opt_tmpdir" .
-      " --character-sets-dir=$path_charsetsdir";
-
-  if ( $opt_debug )
-  {
-    $cmdline_mysqlbinlog .=
-      " --debug=d:t:A,$opt_vardir_trace/log/mysqlbinlog.trace";
-  }
-
-  my $cmdline_mysql=
-    "$exe_mysql --host=localhost  --user=root --password= " .
-    "--port=$master->[0]->{'path_myport'} " .
-    "--socket=$master->[0]->{'path_mysock'} ".
-    "--character-sets-dir=$path_charsetsdir";
-
-  my $cmdline_mysql_client_test=
-    "$exe_mysql_client_test --no-defaults --testcase --user=root --silent " .
-    "--port=$master->[0]->{'path_myport'} " .
-    "--vardir=$opt_vardir " .
-    "--socket=$master->[0]->{'path_mysock'}";
-
-  if ( $glob_use_embedded_server )
-  {
-    $cmdline_mysql_client_test.=
-      " -A --language=$path_language" .
-      " -A --datadir=$slave->[0]->{'path_myddir'}" .
-      " -A --character-sets-dir=$path_charsetsdir";
-  }
-
-  my $cmdline_mysql_fix_system_tables=
-    "$exe_mysql_fix_system_tables --no-defaults --host=localhost --user=root --password= " .
-    "--basedir=$glob_basedir --bindir=$path_client_bindir --verbose " .
-    "--port=$master->[0]->{'path_myport'} " .
-    "--socket=$master->[0]->{'path_mysock'}";
-
-  $ENV{'MYSQL'}=                    $cmdline_mysql;
-  $ENV{'MYSQL_CHECK'}=              $cmdline_mysqlcheck;
-  $ENV{'MYSQL_DUMP'}=               $cmdline_mysqldump;
-  $ENV{'MYSQL_IMPORT'}=             $cmdline_mysqlimport;
-  $ENV{'MYSQL_SHOW'}=               $cmdline_mysqlshow;
-  $ENV{'MYSQL_BINLOG'}=             $cmdline_mysqlbinlog;
-  $ENV{'MYSQL_FIX_SYSTEM_TABLES'}=  $cmdline_mysql_fix_system_tables;
-  $ENV{'MYSQL_CLIENT_TEST'}=        $cmdline_mysql_client_test;
-  $ENV{'CHARSETSDIR'}=              $path_charsetsdir;
-  $ENV{'MYSQL_MY_PRINT_DEFAULTS'}=  $exe_my_print_defaults;
-  $ENV{'UDF_EXAMPLE_LIB'}=
-    ($lib_udf_example ? basename($lib_udf_example) : "");
-  $ENV{'MY_PERROR'}=                 $exe_perror;
->>>>>>> f53325b9
 
 sub run_mysqltest ($) {
   my ($tinfo)= @_;
-
   my $exe= $exe_mysqltest;
   my $args;
 
