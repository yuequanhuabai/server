--- conflicted
+++ resolved
@@ -539,6 +539,25 @@
 SELECT MAX(id) FROM t1 WHERE id < 3 AND a=2 AND b=6;
 DROP TABLE t1;
 
+#
+# Bug #18206: min/max optimization cannot be applied to partial index
+#
+
+CREATE TABLE t1 (id int PRIMARY KEY, b char(3), INDEX(b));
+INSERT INTO t1 VALUES (1,'xx'), (2,'aa');
+SELECT * FROM t1;
+
+SELECT MAX(b) FROM t1 WHERE b < 'ppppp';
+SHOW WARNINGS;
+SELECT MAX(b) FROM t1 WHERE b < 'pp';
+DROP TABLE t1;
+
+CREATE TABLE t1 (id int PRIMARY KEY, b char(16), INDEX(b(4)));
+INSERT INTO t1 VALUES (1, 'xxxxbbbb'), (2, 'xxxxaaaa');
+SELECT MAX(b) FROM t1;
+EXPLAIN SELECT MAX(b) FROM t1;
+DROP TABLE t1;
+
 # End of 4.1 tests
 
 #
@@ -629,28 +648,5 @@
 SELECT b/c as v, SUM(a) FROM t1 GROUP BY v;
 SELECT SUM(a) FROM t1 GROUP BY b/c;
 
-<<<<<<< HEAD
 DROP TABLE t1;
 set div_precision_increment= @sav_dpi;
-=======
-#
-# Bug #18206: min/max optimization cannot be applied to partial index
-#
-
-CREATE TABLE t1 (id int PRIMARY KEY, b char(3), INDEX(b));
-INSERT INTO t1 VALUES (1,'xx'), (2,'aa');
-SELECT * FROM t1;
-
-SELECT MAX(b) FROM t1 WHERE b < 'ppppp';
-SHOW WARNINGS;
-SELECT MAX(b) FROM t1 WHERE b < 'pp';
-DROP TABLE t1;
-
-CREATE TABLE t1 (id int PRIMARY KEY, b char(16), INDEX(b(4)));
-INSERT INTO t1 VALUES (1, 'xxxxbbbb'), (2, 'xxxxaaaa');
-SELECT MAX(b) FROM t1;
-EXPLAIN SELECT MAX(b) FROM t1;
-DROP TABLE t1;
-
-# End of 4.1 tests
->>>>>>> ccad0572
