#
# Test of multiple key caches, simple and segmented
#
--disable_warnings
drop table if exists t1, t2, t3;
--enable_warnings

SET @save_key_buffer_size=@@key_buffer_size;
SET @save_key_cache_block_size=@@key_cache_block_size;
SET @save_key_cache_segments=@@key_cache_segments;

SELECT @@key_buffer_size, @@small.key_buffer_size;

# Change default key cache size
SET @@global.key_buffer_size=16*1024*1024;
SET @@global.default.key_buffer_size=16*1024*1024;
SET @@global.default.key_buffer_size=16*1024*1024;

SET @@global.small.key_buffer_size=1*1024*1024;
SET @@global.medium.key_buffer_size=4*1024*1024;
# Drop buffer
SET @@global.medium.key_buffer_size=0;
# Test double drop
SET @@global.medium.key_buffer_size=0;

# Print key buffer with different syntaxes
SHOW VARIABLES like "key_buffer_size";
SELECT @@key_buffer_size;
SELECT @@global.key_buffer_size;
SELECT @@global.default.key_buffer_size;
SELECT @@global.default.`key_buffer_size`;
SELECT @@global.`default`.`key_buffer_size`;
SELECT @@`default`.key_buffer_size;

SELECT @@small.key_buffer_size;
SELECT @@medium.key_buffer_size;

SET @@global.key_buffer_size=@save_key_buffer_size;

#
# Errors
#

--error 1064
SELECT @@default.key_buffer_size;
--error 1272
SELECT @@skr.storage_engine="test";

select @@keycache1.key_cache_block_size;
select @@keycache1.key_buffer_size;
set global keycache1.key_cache_block_size=2048;
select @@keycache1.key_buffer_size;
select @@keycache1.key_cache_block_size;
set global keycache1.key_buffer_size=1*1024*1024;
select @@keycache1.key_buffer_size;
select @@keycache1.key_cache_block_size;
set global keycache2.key_buffer_size=4*1024*1024;
select @@keycache2.key_buffer_size;
select @@keycache2.key_cache_block_size;
set global keycache1.key_buffer_size=0;
select @@keycache1.key_buffer_size;
select @@keycache1.key_cache_block_size;
select @@key_buffer_size;
select @@key_cache_block_size;

set global keycache1.key_buffer_size=1024*1024;

create table t1 (p int primary key, a char(10)) delay_key_write=1;
create table t2 (p int primary key, i int, a char(10), key k1(i), key k2(a));

show status like 'key_blocks_used';

# Following results differs on 64 and 32 bit systems because of different
# pointer sizes, which takes up different amount of space in key cache

--replace_result 1812 KEY_BLOCKS_UNUSED 1793 KEY_BLOCKS_UNUSED 1674 KEY_BLOCKS_UNUSED 1818 KEY_BLOCKS_UNUSED 1824 KEY_BLOCKS_UNUSED
show status like 'key_blocks_unused';

insert into t1 values (1, 'qqqq'), (11, 'yyyy');
insert into t2 values (1, 1, 'qqqq'), (2, 1, 'pppp'),
                      (3, 1, 'yyyy'), (4, 3, 'zzzz');
select * from t1;
select * from t2;

update t1 set p=2 where p=1;
update t2 set i=2 where i=1;

show status like 'key_blocks_used';
--replace_result 1808 KEY_BLOCKS_UNUSED 1789 KEY_BLOCKS_UNUSED 1670 KEY_BLOCKS_UNUSED 1814 KEY_BLOCKS_UNUSED 1820 KEY_BLOCKS_UNUSED
show status like 'key_blocks_unused';

cache index t1 key (`primary`) in keycache1;

explain select p from t1;
select p from t1;
explain select i from t2;
select i from t2;
explain select count(*) from t1, t2 where t1.p = t2.i;
select count(*) from t1, t2 where t1.p = t2.i;

cache index t2 in keycache1;
update t2 set p=p+1000, i=2 where a='qqqq';
cache index t2 in keycache2;
insert into t2 values (2000, 3, 'yyyy');
cache index t2 in keycache1;
update t2 set p=3000 where a='zzzz';
select * from t2;
explain select p from t2;
select p from t2;
explain select i from t2;
select i from t2;
explain select a from t2;
select a from t2;

# Test some error conditions
--error 1284
cache index t1 in unknown_key_cache;
cache index t1 key (unknown_key) in keycache1;

select @@keycache2.key_buffer_size;
select @@keycache2.key_cache_block_size;
set global keycache2.key_buffer_size=0;
select @@keycache2.key_buffer_size;
select @@keycache2.key_cache_block_size;
set global keycache2.key_buffer_size=1024*1024;
select @@keycache2.key_buffer_size;

update t2 set p=4000 where a='zzzz';
update t1 set p=p+1;

set global keycache1.key_buffer_size=0;
select * from t2;
select p from t2;
explain select i from t2;
select i from t2;
explain select a from t2;
select a from t2;

select * from t1;
select p from t1;

# Use the 'small' key cache
create table t3 (like t1);
cache index t3 in small;
insert into t3 select * from t1;
cache index t3 in keycache2;
cache index t1,t2 in default;
drop table t1,t2,t3;

show status like 'key_blocks_used';
--replace_result 1812 KEY_BLOCKS_UNUSED 1793 KEY_BLOCKS_UNUSED 1674 KEY_BLOCKS_UNUSED 1818 KEY_BLOCKS_UNUSED 1824 KEY_BLOCKS_UNUSED
show status like 'key_blocks_unused';


# Cleanup
# We don't reset keycache2 as we want to ensure that mysqld will reset it
set global keycache2.key_buffer_size=0;

# Test to set up a too small size for a key cache (bug #2064)
set global keycache3.key_buffer_size=100;
set global keycache3.key_buffer_size=0;

# Test case for bug 6447

create table t1 (mytext text, FULLTEXT (mytext));
insert t1 values ('aaabbb');

check table t1;
set @my_key_cache_block_size= @@global.key_cache_block_size;
set GLOBAL key_cache_block_size=2048;
check table t1;
drop table t1;
# Restore the changed variable value
set global key_cache_block_size= @my_key_cache_block_size;

#
# Bug #19079: corrupted index when key_cache_block_size is not multiple of
#             myisam_block_size

CREATE TABLE t1(a int NOT NULL AUTO_INCREMENT PRIMARY KEY);
SET @my_key_cache_block_size= @@global.key_cache_block_size;
SET GLOBAL key_cache_block_size=1536;
INSERT INTO t1 VALUES (1);
SELECT @@key_cache_block_size;
CHECK TABLE t1;
DROP TABLE t1;

CREATE TABLE t1(a int NOT NULL AUTO_INCREMENT PRIMARY KEY, b int);
CREATE TABLE t2(a int NOT NULL AUTO_INCREMENT PRIMARY KEY, b int);
SET GLOBAL key_cache_block_size=1536;
INSERT INTO t1 VALUES (1,0);
INSERT INTO t2(b) SELECT b FROM t1;
INSERT INTO t1(b) SELECT b FROM t2;
INSERT INTO t2(b) SELECT b FROM t1;
INSERT INTO t1(b) SELECT b FROM t2;
INSERT INTO t2(b) SELECT b FROM t1;
INSERT INTO t1(b) SELECT b FROM t2;
INSERT INTO t2(b) SELECT b FROM t1;
INSERT INTO t1(b) SELECT b FROM t2;
INSERT INTO t2(b) SELECT b FROM t1;
INSERT INTO t1(b) SELECT b FROM t2;
INSERT INTO t2(b) SELECT b FROM t1;
INSERT INTO t1(b) SELECT b FROM t2;
INSERT INTO t2(b) SELECT b FROM t1;
INSERT INTO t1(b) SELECT b FROM t2;
INSERT INTO t2(b) SELECT b FROM t1;
INSERT INTO t1(b) SELECT b FROM t2;
INSERT INTO t2(b) SELECT b FROM t1;
INSERT INTO t1(b) SELECT b FROM t2;
SELECT COUNT(*) FROM t1;
SELECT @@key_cache_block_size;
CHECK TABLE t1;
DROP TABLE t1,t2;
# Restore changed variables
set global key_cache_block_size= @my_key_cache_block_size;

#
# Bug#10473 - Can't set 'key_buffer_size' system variable to ZERO
# (One cannot drop the default key cache.)
#
--error ER_WARN_CANT_DROP_DEFAULT_KEYCACHE
set @@global.key_buffer_size=0;
select @@global.key_buffer_size;

#
# Bug#28478 - Improper key_cache_block_size corrupts MyISAM tables
#
SET @bug28478_key_cache_block_size= @@global.key_cache_block_size;
SET GLOBAL key_cache_block_size= 1536;
CREATE TABLE t1 (
  id BIGINT NOT NULL AUTO_INCREMENT PRIMARY KEY,
  c1 CHAR(150),
  c2 CHAR(150),
  c3 CHAR(150),
  KEY(c1, c2, c3)
  ) ENGINE= MyISAM;
INSERT INTO t1 (c1, c2, c3) VALUES
  ('a', 'b', 'c'), ('b', 'c', 'd'), ('c', 'd', 'e'), ('d', 'e', 'f'),
  ('e', 'f', 'g'), ('f', 'g', 'h'), ('g', 'h', 'i'), ('h', 'i', 'j'),
  ('i', 'j', 'k'), ('j', 'k', 'l'), ('k', 'l', 'm'), ('l', 'm', 'n'),
  ('m', 'n', 'o'), ('n', 'o', 'p'), ('o', 'p', 'q'), ('p', 'q', 'r'),
  ('q', 'r', 's'), ('r', 's', 't'), ('s', 't', 'u'), ('t', 'u', 'v'),
  ('u', 'v', 'w'), ('v', 'w', 'x'), ('w', 'x', 'y'), ('x', 'y', 'z');
INSERT INTO t1 (c1, c2, c3) SELECT c1, c2, c3 from t1;
INSERT INTO t1 (c1, c2, c3) SELECT c1, c2, c3 from t1;
INSERT INTO t1 (c1, c2, c3) SELECT c1, c2, c3 from t1;
CHECK TABLE t1;
SHOW VARIABLES LIKE 'key_cache_block_size';
SET GLOBAL key_cache_block_size= @bug28478_key_cache_block_size;
DROP TABLE t1;

# End of 4.1 tests

<<<<<<< HEAD
# End of 5.1 tests

#
# Test cases for segmented key caches
#

# Test usage of the KEY_CACHE table from information schema
# for a simple key cache
 
set global key_buffer_size=@save_key_buffer_size;
set global key_cache_block_size=@save_key_cache_block_size;
select @@key_buffer_size;
select @@key_cache_block_size;
select @@key_cache_segments;

create table t1 (
  p int not null auto_increment primary key,
  a char(10));
create table t2 (
  p int  not null auto_increment primary key,
  i int, a char(10), key k1(i), key k2(a));

select @@key_cache_segments;
--replace_column 7 #
select * from information_schema.key_caches where segment_number is null;

insert into t1 values (1, 'qqqq'), (2, 'yyyy');
insert into t2 values (1, 1, 'qqqq'), (2, 1, 'pppp'),
                      (3, 1, 'yyyy'), (4, 3, 'zzzz');
select * from t1;
select * from t2;
update t1 set p=3 where p=1;
update t2 set i=2 where i=1;

--replace_result 1808 KEY_BLOCKS_UNUSED 1670 KEY_BLOCKS_UNUSED 1789 KEY_BLOCKS_UNUSED
show status like 'key_%';
--replace_column 7 #
select * from information_schema.key_caches where segment_number is null;

delete from t2 where a='zzzz';
--replace_column 7 #
select * from information_schema.key_caches where segment_number is null;

delete from t1;
delete from t2;
--replace_column 7 #
select * from information_schema.key_caches where segment_number is null;

# For the key cache with 2 segments execute the same sequence of
# statements as for the simple cache above.
# The statistical information on the number of i/o requests and
# the number of is expected to be the same.    

set global key_cache_segments=2;
select @@key_cache_segments;
--replace_column 7 #
select * from information_schema.key_caches where segment_number is null;

insert into t1 values (1, 'qqqq'), (2, 'yyyy');
insert into t2 values (1, 1, 'qqqq'), (2, 1, 'pppp'),
                      (3, 1, 'yyyy'), (4, 3, 'zzzz');
select * from t1;
select * from t2;
update t1 set p=3 where p=1;
update t2 set i=2 where i=1;

--replace_result 1808 KEY_BLOCKS_UNUSED 1670 KEY_BLOCKS_UNUSED 1788 KEY_BLOCKS_UNUSED
show status like 'key_%';
--replace_column 7 #
select * from information_schema.key_caches where segment_number is null;

delete from t1;
delete from t2;
--replace_column 7 # 
select * from information_schema.key_caches where segment_number is null;

# Check that we can work with one segment with the same results

set global key_cache_segments=1;
select @@key_cache_segments;
--replace_column 7 #
select * from information_schema.key_caches where segment_number is null;

insert into t1 values (1, 'qqqq'), (2, 'yyyy');
insert into t2 values (1, 1, 'qqqq'), (2, 1, 'pppp'),
                      (3, 1, 'yyyy'), (4, 3, 'zzzz');
select * from t1;
select * from t2;
update t1 set p=3 where p=1;
update t2 set i=2 where i=1;

--replace_result 1808 KEY_BLOCKS_UNUSED 1670 KEY_BLOCKS_UNUSED 1789 KEY_BLOCKS_UNUSED
show status like 'key_%';
--replace_column 7 #
select * from information_schema.key_caches where segment_number is null;

delete from t1;
delete from t2;
--replace_column 7 #
select * from information_schema.key_caches where segment_number is null;

flush tables; flush status;
--replace_column 7 #
select * from information_schema.key_caches where segment_number is null;

# Switch back to 2 segments

set global key_buffer_size=32*1024;
select @@key_buffer_size;
set global key_cache_segments=2;
select @@key_cache_segments;
--replace_column 7 #
select * from information_schema.key_caches where segment_number is null;

insert into t1 values (1, 'qqqq'), (2, 'yyyy');
insert into t2 values (1, 1, 'qqqq'), (2, 1, 'pppp'),
                      (3, 1, 'yyyy'), (4, 3, 'zzzz');
select * from t1;
select * from t2;
update t1 set p=3 where p=1;
update t2 set i=2 where i=1;

--replace_column 7 #
select * from information_schema.key_caches where segment_number is null;

# Add more rows to tables t1 and t2 

insert into t1(a) select a from t1;
insert into t1(a) select a from t1;
insert into t1(a) select a from t1;
insert into t1(a) select a from t1;
insert into t1(a) select a from t1;
insert into t1(a) select a from t1;
insert into t1(a) select a from t1;
insert into t1(a) select a from t1;

insert into t2(i,a) select i,a from t2;
insert into t2(i,a) select i,a from t2;
insert into t2(i,a) select i,a from t2;
insert into t2(i,a) select i,a from t2;
insert into t2(i,a) select i,a from t2;
insert into t2(i,a) select i,a from t2;
insert into t2(i,a) select i,a from t2;
insert into t2(i,a) select i,a from t2;

--replace_column 6 # 7 # 10 #
select * from information_schema.key_caches where segment_number is null;

select * from t1 where p between 1010 and 1020 ;
select * from t2 where p between 1010 and 1020 ;
--replace_column 6 # 7 # 10 #
select * from information_schema.key_caches where segment_number is null;

flush tables; flush status;
update t1 set a='zzzz' where a='qqqq';
update t2 set i=1 where i=2;
--replace_column 6 # 7 #
select * from information_schema.key_caches where segment_number is null;

# Now test how we can work with 7 segments 

set global keycache1.key_buffer_size=256*1024;
select @@keycache1.key_buffer_size;
set global keycache1.key_cache_segments=7;
select @@keycache1.key_cache_segments;

--replace_column 6 # 7 #
select * from information_schema.key_caches where segment_number is null;
--replace_column 7 #
select * from information_schema.key_caches where key_cache_name like "key%"
                                                  and segment_number is null;

cache index t1 key (`primary`) in keycache1;

explain select p from t1 where p between 1010 and 1020;
select p from t1 where p between 1010 and 1020;
explain select i from t2 where p between 1010 and 1020;
select i from t2 where p between 1010 and 1020;
explain select count(*) from t1, t2 where t1.p = t2.i;
select count(*) from t1, t2 where t1.p = t2.i;

--replace_column 6 # 7 #
select * from information_schema.key_caches where segment_number is null;
--replace_column 7 #
select * from information_schema.key_caches where key_cache_name like "key%"
                                                  and segment_number is null;

cache index t2 in keycache1;
update t2 set p=p+3000, i=2 where a='qqqq';
--replace_column 7 #
select * from information_schema.key_caches where key_cache_name like "key%"
                                                  and segment_number is null;

set global keycache2.key_buffer_size=1024*1024;
cache index t2 in keycache2;
insert into t2 values (2000, 3, 'yyyy');
--replace_column 7 #
select * from information_schema.key_caches where key_cache_name like "keycache2"
                                                  and segment_number is null;
--replace_column 7 #
select * from information_schema.key_caches where key_cache_name like "key%" 
                                                  and segment_number is null;

cache index t2 in keycache1;
update t2 set p=p+5000 where a='zzzz';
select * from t2 where p between 1010 and 1020;
explain select p from t2  where p between 1010 and 1020;
select p from t2 where p between 1010 and 1020;
explain select i from t2 where a='yyyy' and i=3;
select i from t2 where a='yyyy' and i=3;
explain select a from t2 where a='yyyy' and i=3;
select a from t2 where a='yyyy' and i=3 ;
--replace_column 6 # 7 #
select * from information_schema.key_caches where segment_number is null;

set global keycache1.key_cache_block_size=2*1024;
insert into t2 values (7000, 3, 'yyyy');
--replace_column 6 # 7 #
select * from information_schema.key_caches where segment_number is null;

set global keycache1.key_cache_block_size=8*1024;
--replace_column 6 # 7 #
select * from information_schema.key_caches where segment_number is null;
insert into t2 values (8000, 3, 'yyyy');
--replace_column 6 # 7 #
select * from information_schema.key_caches where segment_number is null;

set global keycache1.key_buffer_size=64*1024;
--replace_column 6 # 7 #
select * from information_schema.key_caches where segment_number is null;

set global keycache1.key_cache_block_size=2*1024;
--replace_column 6 # 7 #
select * from information_schema.key_caches where segment_number is null;

set global keycache1.key_cache_block_size=8*1024;
--replace_column 6 # 7 #
select * from information_schema.key_caches where segment_number is null;

set global keycache1.key_buffer_size=0;
--replace_column 6 # 7 #
select * from information_schema.key_caches where segment_number is null;

set global keycache1.key_cache_block_size=8*1024;
--replace_column 6 # 7 #
select * from information_schema.key_caches where segment_number is null;

set global keycache1.key_buffer_size=0;
--replace_column 6 # 7 #
select * from information_schema.key_caches where segment_number is null;

set global keycache1.key_buffer_size=128*1024;
--replace_column 6 # 7 #
select * from information_schema.key_caches where segment_number is null;

set global keycache1.key_cache_block_size=1024;
--replace_column 6 # 7 #
select * from information_schema.key_caches where segment_number is null;

drop table t1,t2;

set global keycache1.key_buffer_size=0;
set global keycache2.key_buffer_size=0;

set global key_buffer_size=@save_key_buffer_size;
set global key_cache_segments=@save_key_cache_segments;

# End of 5.2 tests
=======
--echo #
--echo # Bug#12361113: crash when load index into cache
--echo #

--echo # Note that this creates an empty disabled key cache!
SET GLOBAL key_cache_none.key_cache_block_size = 1024;
CREATE TABLE t1 (a INT, b INTEGER NOT NULL, KEY (b) ) ENGINE = MYISAM;
INSERT INTO t1 VALUES (1, 1);
--error ER_UNKNOWN_KEY_CACHE
CACHE INDEX t1 in key_cache_none;
--echo # The bug crashed the server at LOAD INDEX below. Now it will succeed 
--echo # since the default cache is used due to CACHE INDEX failed for
--echo # key_cache_none.
LOAD INDEX INTO CACHE t1;
DROP TABLE t1;
>>>>>>> ae07ec6c
<|MERGE_RESOLUTION|>--- conflicted
+++ resolved
@@ -251,276 +251,6 @@
 
 # End of 4.1 tests
 
-<<<<<<< HEAD
-# End of 5.1 tests
-
-#
-# Test cases for segmented key caches
-#
-
-# Test usage of the KEY_CACHE table from information schema
-# for a simple key cache
- 
-set global key_buffer_size=@save_key_buffer_size;
-set global key_cache_block_size=@save_key_cache_block_size;
-select @@key_buffer_size;
-select @@key_cache_block_size;
-select @@key_cache_segments;
-
-create table t1 (
-  p int not null auto_increment primary key,
-  a char(10));
-create table t2 (
-  p int  not null auto_increment primary key,
-  i int, a char(10), key k1(i), key k2(a));
-
-select @@key_cache_segments;
---replace_column 7 #
-select * from information_schema.key_caches where segment_number is null;
-
-insert into t1 values (1, 'qqqq'), (2, 'yyyy');
-insert into t2 values (1, 1, 'qqqq'), (2, 1, 'pppp'),
-                      (3, 1, 'yyyy'), (4, 3, 'zzzz');
-select * from t1;
-select * from t2;
-update t1 set p=3 where p=1;
-update t2 set i=2 where i=1;
-
---replace_result 1808 KEY_BLOCKS_UNUSED 1670 KEY_BLOCKS_UNUSED 1789 KEY_BLOCKS_UNUSED
-show status like 'key_%';
---replace_column 7 #
-select * from information_schema.key_caches where segment_number is null;
-
-delete from t2 where a='zzzz';
---replace_column 7 #
-select * from information_schema.key_caches where segment_number is null;
-
-delete from t1;
-delete from t2;
---replace_column 7 #
-select * from information_schema.key_caches where segment_number is null;
-
-# For the key cache with 2 segments execute the same sequence of
-# statements as for the simple cache above.
-# The statistical information on the number of i/o requests and
-# the number of is expected to be the same.    
-
-set global key_cache_segments=2;
-select @@key_cache_segments;
---replace_column 7 #
-select * from information_schema.key_caches where segment_number is null;
-
-insert into t1 values (1, 'qqqq'), (2, 'yyyy');
-insert into t2 values (1, 1, 'qqqq'), (2, 1, 'pppp'),
-                      (3, 1, 'yyyy'), (4, 3, 'zzzz');
-select * from t1;
-select * from t2;
-update t1 set p=3 where p=1;
-update t2 set i=2 where i=1;
-
---replace_result 1808 KEY_BLOCKS_UNUSED 1670 KEY_BLOCKS_UNUSED 1788 KEY_BLOCKS_UNUSED
-show status like 'key_%';
---replace_column 7 #
-select * from information_schema.key_caches where segment_number is null;
-
-delete from t1;
-delete from t2;
---replace_column 7 # 
-select * from information_schema.key_caches where segment_number is null;
-
-# Check that we can work with one segment with the same results
-
-set global key_cache_segments=1;
-select @@key_cache_segments;
---replace_column 7 #
-select * from information_schema.key_caches where segment_number is null;
-
-insert into t1 values (1, 'qqqq'), (2, 'yyyy');
-insert into t2 values (1, 1, 'qqqq'), (2, 1, 'pppp'),
-                      (3, 1, 'yyyy'), (4, 3, 'zzzz');
-select * from t1;
-select * from t2;
-update t1 set p=3 where p=1;
-update t2 set i=2 where i=1;
-
---replace_result 1808 KEY_BLOCKS_UNUSED 1670 KEY_BLOCKS_UNUSED 1789 KEY_BLOCKS_UNUSED
-show status like 'key_%';
---replace_column 7 #
-select * from information_schema.key_caches where segment_number is null;
-
-delete from t1;
-delete from t2;
---replace_column 7 #
-select * from information_schema.key_caches where segment_number is null;
-
-flush tables; flush status;
---replace_column 7 #
-select * from information_schema.key_caches where segment_number is null;
-
-# Switch back to 2 segments
-
-set global key_buffer_size=32*1024;
-select @@key_buffer_size;
-set global key_cache_segments=2;
-select @@key_cache_segments;
---replace_column 7 #
-select * from information_schema.key_caches where segment_number is null;
-
-insert into t1 values (1, 'qqqq'), (2, 'yyyy');
-insert into t2 values (1, 1, 'qqqq'), (2, 1, 'pppp'),
-                      (3, 1, 'yyyy'), (4, 3, 'zzzz');
-select * from t1;
-select * from t2;
-update t1 set p=3 where p=1;
-update t2 set i=2 where i=1;
-
---replace_column 7 #
-select * from information_schema.key_caches where segment_number is null;
-
-# Add more rows to tables t1 and t2 
-
-insert into t1(a) select a from t1;
-insert into t1(a) select a from t1;
-insert into t1(a) select a from t1;
-insert into t1(a) select a from t1;
-insert into t1(a) select a from t1;
-insert into t1(a) select a from t1;
-insert into t1(a) select a from t1;
-insert into t1(a) select a from t1;
-
-insert into t2(i,a) select i,a from t2;
-insert into t2(i,a) select i,a from t2;
-insert into t2(i,a) select i,a from t2;
-insert into t2(i,a) select i,a from t2;
-insert into t2(i,a) select i,a from t2;
-insert into t2(i,a) select i,a from t2;
-insert into t2(i,a) select i,a from t2;
-insert into t2(i,a) select i,a from t2;
-
---replace_column 6 # 7 # 10 #
-select * from information_schema.key_caches where segment_number is null;
-
-select * from t1 where p between 1010 and 1020 ;
-select * from t2 where p between 1010 and 1020 ;
---replace_column 6 # 7 # 10 #
-select * from information_schema.key_caches where segment_number is null;
-
-flush tables; flush status;
-update t1 set a='zzzz' where a='qqqq';
-update t2 set i=1 where i=2;
---replace_column 6 # 7 #
-select * from information_schema.key_caches where segment_number is null;
-
-# Now test how we can work with 7 segments 
-
-set global keycache1.key_buffer_size=256*1024;
-select @@keycache1.key_buffer_size;
-set global keycache1.key_cache_segments=7;
-select @@keycache1.key_cache_segments;
-
---replace_column 6 # 7 #
-select * from information_schema.key_caches where segment_number is null;
---replace_column 7 #
-select * from information_schema.key_caches where key_cache_name like "key%"
-                                                  and segment_number is null;
-
-cache index t1 key (`primary`) in keycache1;
-
-explain select p from t1 where p between 1010 and 1020;
-select p from t1 where p between 1010 and 1020;
-explain select i from t2 where p between 1010 and 1020;
-select i from t2 where p between 1010 and 1020;
-explain select count(*) from t1, t2 where t1.p = t2.i;
-select count(*) from t1, t2 where t1.p = t2.i;
-
---replace_column 6 # 7 #
-select * from information_schema.key_caches where segment_number is null;
---replace_column 7 #
-select * from information_schema.key_caches where key_cache_name like "key%"
-                                                  and segment_number is null;
-
-cache index t2 in keycache1;
-update t2 set p=p+3000, i=2 where a='qqqq';
---replace_column 7 #
-select * from information_schema.key_caches where key_cache_name like "key%"
-                                                  and segment_number is null;
-
-set global keycache2.key_buffer_size=1024*1024;
-cache index t2 in keycache2;
-insert into t2 values (2000, 3, 'yyyy');
---replace_column 7 #
-select * from information_schema.key_caches where key_cache_name like "keycache2"
-                                                  and segment_number is null;
---replace_column 7 #
-select * from information_schema.key_caches where key_cache_name like "key%" 
-                                                  and segment_number is null;
-
-cache index t2 in keycache1;
-update t2 set p=p+5000 where a='zzzz';
-select * from t2 where p between 1010 and 1020;
-explain select p from t2  where p between 1010 and 1020;
-select p from t2 where p between 1010 and 1020;
-explain select i from t2 where a='yyyy' and i=3;
-select i from t2 where a='yyyy' and i=3;
-explain select a from t2 where a='yyyy' and i=3;
-select a from t2 where a='yyyy' and i=3 ;
---replace_column 6 # 7 #
-select * from information_schema.key_caches where segment_number is null;
-
-set global keycache1.key_cache_block_size=2*1024;
-insert into t2 values (7000, 3, 'yyyy');
---replace_column 6 # 7 #
-select * from information_schema.key_caches where segment_number is null;
-
-set global keycache1.key_cache_block_size=8*1024;
---replace_column 6 # 7 #
-select * from information_schema.key_caches where segment_number is null;
-insert into t2 values (8000, 3, 'yyyy');
---replace_column 6 # 7 #
-select * from information_schema.key_caches where segment_number is null;
-
-set global keycache1.key_buffer_size=64*1024;
---replace_column 6 # 7 #
-select * from information_schema.key_caches where segment_number is null;
-
-set global keycache1.key_cache_block_size=2*1024;
---replace_column 6 # 7 #
-select * from information_schema.key_caches where segment_number is null;
-
-set global keycache1.key_cache_block_size=8*1024;
---replace_column 6 # 7 #
-select * from information_schema.key_caches where segment_number is null;
-
-set global keycache1.key_buffer_size=0;
---replace_column 6 # 7 #
-select * from information_schema.key_caches where segment_number is null;
-
-set global keycache1.key_cache_block_size=8*1024;
---replace_column 6 # 7 #
-select * from information_schema.key_caches where segment_number is null;
-
-set global keycache1.key_buffer_size=0;
---replace_column 6 # 7 #
-select * from information_schema.key_caches where segment_number is null;
-
-set global keycache1.key_buffer_size=128*1024;
---replace_column 6 # 7 #
-select * from information_schema.key_caches where segment_number is null;
-
-set global keycache1.key_cache_block_size=1024;
---replace_column 6 # 7 #
-select * from information_schema.key_caches where segment_number is null;
-
-drop table t1,t2;
-
-set global keycache1.key_buffer_size=0;
-set global keycache2.key_buffer_size=0;
-
-set global key_buffer_size=@save_key_buffer_size;
-set global key_cache_segments=@save_key_cache_segments;
-
-# End of 5.2 tests
-=======
 --echo #
 --echo # Bug#12361113: crash when load index into cache
 --echo #
@@ -536,4 +266,272 @@
 --echo # key_cache_none.
 LOAD INDEX INTO CACHE t1;
 DROP TABLE t1;
->>>>>>> ae07ec6c
+
+# End of 5.1 tests
+
+#
+# Test cases for segmented key caches
+#
+
+# Test usage of the KEY_CACHE table from information schema
+# for a simple key cache
+ 
+set global key_buffer_size=@save_key_buffer_size;
+set global key_cache_block_size=@save_key_cache_block_size;
+select @@key_buffer_size;
+select @@key_cache_block_size;
+select @@key_cache_segments;
+
+create table t1 (
+  p int not null auto_increment primary key,
+  a char(10));
+create table t2 (
+  p int  not null auto_increment primary key,
+  i int, a char(10), key k1(i), key k2(a));
+
+select @@key_cache_segments;
+--replace_column 7 #
+select * from information_schema.key_caches where segment_number is null;
+
+insert into t1 values (1, 'qqqq'), (2, 'yyyy');
+insert into t2 values (1, 1, 'qqqq'), (2, 1, 'pppp'),
+                      (3, 1, 'yyyy'), (4, 3, 'zzzz');
+select * from t1;
+select * from t2;
+update t1 set p=3 where p=1;
+update t2 set i=2 where i=1;
+
+--replace_result 1808 KEY_BLOCKS_UNUSED 1670 KEY_BLOCKS_UNUSED 1789 KEY_BLOCKS_UNUSED
+show status like 'key_%';
+--replace_column 7 #
+select * from information_schema.key_caches where segment_number is null;
+
+delete from t2 where a='zzzz';
+--replace_column 7 #
+select * from information_schema.key_caches where segment_number is null;
+
+delete from t1;
+delete from t2;
+--replace_column 7 #
+select * from information_schema.key_caches where segment_number is null;
+
+# For the key cache with 2 segments execute the same sequence of
+# statements as for the simple cache above.
+# The statistical information on the number of i/o requests and
+# the number of is expected to be the same.    
+
+set global key_cache_segments=2;
+select @@key_cache_segments;
+--replace_column 7 #
+select * from information_schema.key_caches where segment_number is null;
+
+insert into t1 values (1, 'qqqq'), (2, 'yyyy');
+insert into t2 values (1, 1, 'qqqq'), (2, 1, 'pppp'),
+                      (3, 1, 'yyyy'), (4, 3, 'zzzz');
+select * from t1;
+select * from t2;
+update t1 set p=3 where p=1;
+update t2 set i=2 where i=1;
+
+--replace_result 1808 KEY_BLOCKS_UNUSED 1670 KEY_BLOCKS_UNUSED 1788 KEY_BLOCKS_UNUSED
+show status like 'key_%';
+--replace_column 7 #
+select * from information_schema.key_caches where segment_number is null;
+
+delete from t1;
+delete from t2;
+--replace_column 7 # 
+select * from information_schema.key_caches where segment_number is null;
+
+# Check that we can work with one segment with the same results
+
+set global key_cache_segments=1;
+select @@key_cache_segments;
+--replace_column 7 #
+select * from information_schema.key_caches where segment_number is null;
+
+insert into t1 values (1, 'qqqq'), (2, 'yyyy');
+insert into t2 values (1, 1, 'qqqq'), (2, 1, 'pppp'),
+                      (3, 1, 'yyyy'), (4, 3, 'zzzz');
+select * from t1;
+select * from t2;
+update t1 set p=3 where p=1;
+update t2 set i=2 where i=1;
+
+--replace_result 1808 KEY_BLOCKS_UNUSED 1670 KEY_BLOCKS_UNUSED 1789 KEY_BLOCKS_UNUSED
+show status like 'key_%';
+--replace_column 7 #
+select * from information_schema.key_caches where segment_number is null;
+
+delete from t1;
+delete from t2;
+--replace_column 7 #
+select * from information_schema.key_caches where segment_number is null;
+
+flush tables; flush status;
+--replace_column 7 #
+select * from information_schema.key_caches where segment_number is null;
+
+# Switch back to 2 segments
+
+set global key_buffer_size=32*1024;
+select @@key_buffer_size;
+set global key_cache_segments=2;
+select @@key_cache_segments;
+--replace_column 7 #
+select * from information_schema.key_caches where segment_number is null;
+
+insert into t1 values (1, 'qqqq'), (2, 'yyyy');
+insert into t2 values (1, 1, 'qqqq'), (2, 1, 'pppp'),
+                      (3, 1, 'yyyy'), (4, 3, 'zzzz');
+select * from t1;
+select * from t2;
+update t1 set p=3 where p=1;
+update t2 set i=2 where i=1;
+
+--replace_column 7 #
+select * from information_schema.key_caches where segment_number is null;
+
+# Add more rows to tables t1 and t2 
+
+insert into t1(a) select a from t1;
+insert into t1(a) select a from t1;
+insert into t1(a) select a from t1;
+insert into t1(a) select a from t1;
+insert into t1(a) select a from t1;
+insert into t1(a) select a from t1;
+insert into t1(a) select a from t1;
+insert into t1(a) select a from t1;
+
+insert into t2(i,a) select i,a from t2;
+insert into t2(i,a) select i,a from t2;
+insert into t2(i,a) select i,a from t2;
+insert into t2(i,a) select i,a from t2;
+insert into t2(i,a) select i,a from t2;
+insert into t2(i,a) select i,a from t2;
+insert into t2(i,a) select i,a from t2;
+insert into t2(i,a) select i,a from t2;
+
+--replace_column 6 # 7 # 10 #
+select * from information_schema.key_caches where segment_number is null;
+
+select * from t1 where p between 1010 and 1020 ;
+select * from t2 where p between 1010 and 1020 ;
+--replace_column 6 # 7 # 10 #
+select * from information_schema.key_caches where segment_number is null;
+
+flush tables; flush status;
+update t1 set a='zzzz' where a='qqqq';
+update t2 set i=1 where i=2;
+--replace_column 6 # 7 #
+select * from information_schema.key_caches where segment_number is null;
+
+# Now test how we can work with 7 segments 
+
+set global keycache1.key_buffer_size=256*1024;
+select @@keycache1.key_buffer_size;
+set global keycache1.key_cache_segments=7;
+select @@keycache1.key_cache_segments;
+
+--replace_column 6 # 7 #
+select * from information_schema.key_caches where segment_number is null;
+--replace_column 7 #
+select * from information_schema.key_caches where key_cache_name like "key%"
+                                                  and segment_number is null;
+
+cache index t1 key (`primary`) in keycache1;
+
+explain select p from t1 where p between 1010 and 1020;
+select p from t1 where p between 1010 and 1020;
+explain select i from t2 where p between 1010 and 1020;
+select i from t2 where p between 1010 and 1020;
+explain select count(*) from t1, t2 where t1.p = t2.i;
+select count(*) from t1, t2 where t1.p = t2.i;
+
+--replace_column 6 # 7 #
+select * from information_schema.key_caches where segment_number is null;
+--replace_column 7 #
+select * from information_schema.key_caches where key_cache_name like "key%"
+                                                  and segment_number is null;
+
+cache index t2 in keycache1;
+update t2 set p=p+3000, i=2 where a='qqqq';
+--replace_column 7 #
+select * from information_schema.key_caches where key_cache_name like "key%"
+                                                  and segment_number is null;
+
+set global keycache2.key_buffer_size=1024*1024;
+cache index t2 in keycache2;
+insert into t2 values (2000, 3, 'yyyy');
+--replace_column 7 #
+select * from information_schema.key_caches where key_cache_name like "keycache2"
+                                                  and segment_number is null;
+--replace_column 7 #
+select * from information_schema.key_caches where key_cache_name like "key%" 
+                                                  and segment_number is null;
+
+cache index t2 in keycache1;
+update t2 set p=p+5000 where a='zzzz';
+select * from t2 where p between 1010 and 1020;
+explain select p from t2  where p between 1010 and 1020;
+select p from t2 where p between 1010 and 1020;
+explain select i from t2 where a='yyyy' and i=3;
+select i from t2 where a='yyyy' and i=3;
+explain select a from t2 where a='yyyy' and i=3;
+select a from t2 where a='yyyy' and i=3 ;
+--replace_column 6 # 7 #
+select * from information_schema.key_caches where segment_number is null;
+
+set global keycache1.key_cache_block_size=2*1024;
+insert into t2 values (7000, 3, 'yyyy');
+--replace_column 6 # 7 #
+select * from information_schema.key_caches where segment_number is null;
+
+set global keycache1.key_cache_block_size=8*1024;
+--replace_column 6 # 7 #
+select * from information_schema.key_caches where segment_number is null;
+insert into t2 values (8000, 3, 'yyyy');
+--replace_column 6 # 7 #
+select * from information_schema.key_caches where segment_number is null;
+
+set global keycache1.key_buffer_size=64*1024;
+--replace_column 6 # 7 #
+select * from information_schema.key_caches where segment_number is null;
+
+set global keycache1.key_cache_block_size=2*1024;
+--replace_column 6 # 7 #
+select * from information_schema.key_caches where segment_number is null;
+
+set global keycache1.key_cache_block_size=8*1024;
+--replace_column 6 # 7 #
+select * from information_schema.key_caches where segment_number is null;
+
+set global keycache1.key_buffer_size=0;
+--replace_column 6 # 7 #
+select * from information_schema.key_caches where segment_number is null;
+
+set global keycache1.key_cache_block_size=8*1024;
+--replace_column 6 # 7 #
+select * from information_schema.key_caches where segment_number is null;
+
+set global keycache1.key_buffer_size=0;
+--replace_column 6 # 7 #
+select * from information_schema.key_caches where segment_number is null;
+
+set global keycache1.key_buffer_size=128*1024;
+--replace_column 6 # 7 #
+select * from information_schema.key_caches where segment_number is null;
+
+set global keycache1.key_cache_block_size=1024;
+--replace_column 6 # 7 #
+select * from information_schema.key_caches where segment_number is null;
+
+drop table t1,t2;
+
+set global keycache1.key_buffer_size=0;
+set global keycache2.key_buffer_size=0;
+
+set global key_buffer_size=@save_key_buffer_size;
+set global key_cache_segments=@save_key_cache_segments;
+
+# End of 5.2 tests