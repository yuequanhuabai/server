#
# time functions
#
--disable_warnings
drop table if exists t1,t2,t3;
--enable_warnings

# Set timezone to GMT-3, to make it possible to use "interval 3 hour"
set time_zone="+03:00";

select from_days(to_days("960101")),to_days(960201)-to_days("19960101"),to_days(date_add(curdate(), interval 1 day))-to_days(curdate()),weekday("1997-11-29");
select period_add("9602",-12),period_diff(199505,"9404") ;

select now()-now(),weekday(curdate())-weekday(now()),unix_timestamp()-unix_timestamp(now());
select from_unixtime(unix_timestamp("1994-03-02 10:11:12")),from_unixtime(unix_timestamp("1994-03-02 10:11:12"),"%Y-%m-%d %h:%i:%s"),from_unixtime(unix_timestamp("1994-03-02 10:11:12"))+0;
select sec_to_time(9001),sec_to_time(9001)+0,time_to_sec("15:12:22"),
  sec_to_time(time_to_sec("0:30:47")/6.21);
select sec_to_time(time_to_sec('-838:59:59'));
select now()-curdate()*1000000-curtime();
select strcmp(current_timestamp(),concat(current_date()," ",current_time()));
select strcmp(localtime(),concat(current_date()," ",current_time()));
select strcmp(localtimestamp(),concat(current_date()," ",current_time()));
select date_format("1997-01-02 03:04:05", "%M %W %D %Y %y %m %d %h %i %s %w");
select date_format("1997-01-02", concat("%M %W %D ","%Y %y %m %d %h %i %s %w"));
select dayofmonth("1997-01-02"),dayofmonth(19970323);
select month("1997-01-02"),year("98-02-03"),dayofyear("1997-12-31");
select month("2001-02-00"),year("2001-00-00");
select DAYOFYEAR("1997-03-03"), WEEK("1998-03-03"), QUARTER(980303);
select HOUR("1997-03-03 23:03:22"), MINUTE("23:03:22"), SECOND(230322);

# Test of week and yearweek
select week(19980101),week(19970101),week(19980101,1),week(19970101,1);
select week(19981231),week(19971231),week(19981231,1),week(19971231,1);
select week(19950101),week(19950101,1);
select yearweek('1981-12-31',1),yearweek('1982-01-01',1),yearweek('1982-12-31',1),yearweek('1983-01-01',1);
select yearweek('1987-01-01',1),yearweek('1987-01-01');
select week("2000-01-01",0) as '2000', week("2001-01-01",0) as '2001', week("2002-01-01",0) as '2002',week("2003-01-01",0) as '2003', week("2004-01-01",0) as '2004', week("2005-01-01",0) as '2005', week("2006-01-01",0) as '2006';
select week("2000-01-06",0) as '2000', week("2001-01-06",0) as '2001', week("2002-01-06",0) as '2002',week("2003-01-06",0) as '2003', week("2004-01-06",0) as '2004', week("2005-01-06",0) as '2005', week("2006-01-06",0) as '2006';
select week("2000-01-01",1) as '2000', week("2001-01-01",1) as '2001', week("2002-01-01",1) as '2002',week("2003-01-01",1) as '2003', week("2004-01-01",1) as '2004', week("2005-01-01",1) as '2005', week("2006-01-01",1) as '2006';
select week("2000-01-06",1) as '2000', week("2001-01-06",1) as '2001', week("2002-01-06",1) as '2002',week("2003-01-06",1) as '2003', week("2004-01-06",1) as '2004', week("2005-01-06",1) as '2005', week("2006-01-06",1) as '2006';
select yearweek("2000-01-01",0) as '2000', yearweek("2001-01-01",0) as '2001', yearweek("2002-01-01",0) as '2002',yearweek("2003-01-01",0) as '2003', yearweek("2004-01-01",0) as '2004', yearweek("2005-01-01",0) as '2005', yearweek("2006-01-01",0) as '2006';
select yearweek("2000-01-06",0) as '2000', yearweek("2001-01-06",0) as '2001', yearweek("2002-01-06",0) as '2002',yearweek("2003-01-06",0) as '2003', yearweek("2004-01-06",0) as '2004', yearweek("2005-01-06",0) as '2005', yearweek("2006-01-06",0) as '2006';
select yearweek("2000-01-01",1) as '2000', yearweek("2001-01-01",1) as '2001', yearweek("2002-01-01",1) as '2002',yearweek("2003-01-01",1) as '2003', yearweek("2004-01-01",1) as '2004', yearweek("2005-01-01",1) as '2005', yearweek("2006-01-01",1) as '2006';
select yearweek("2000-01-06",1) as '2000', yearweek("2001-01-06",1) as '2001', yearweek("2002-01-06",1) as '2002',yearweek("2003-01-06",1) as '2003', yearweek("2004-01-06",1) as '2004', yearweek("2005-01-06",1) as '2005', yearweek("2006-01-06",1) as '2006';
select week(19981231,2), week(19981231,3), week(20000101,2), week(20000101,3);
select week(20001231,2),week(20001231,3);

select week(19981231,0) as '0', week(19981231,1) as '1', week(19981231,2) as '2', week(19981231,3) as '3', week(19981231,4) as '4', week(19981231,5) as '5', week(19981231,6) as '6', week(19981231,7) as '7';
select week(20000101,0) as '0', week(20000101,1) as '1', week(20000101,2) as '2', week(20000101,3) as '3', week(20000101,4) as '4', week(20000101,5) as '5', week(20000101,6) as '6', week(20000101,7) as '7';
select week(20000106,0) as '0', week(20000106,1) as '1', week(20000106,2) as '2', week(20000106,3) as '3', week(20000106,4) as '4', week(20000106,5) as '5', week(20000106,6) as '6', week(20000106,7) as '7';
select week(20001231,0) as '0', week(20001231,1) as '1', week(20001231,2) as '2', week(20001231,3) as '3', week(20001231,4) as '4', week(20001231,5) as '5', week(20001231,6) as '6', week(20001231,7) as '7';
select week(20010101,0) as '0', week(20010101,1) as '1', week(20010101,2) as '2', week(20010101,3) as '3', week(20010101,4) as '4', week(20010101,5) as '5', week(20010101,6) as '6', week(20010101,7) as '7';

select yearweek(20001231,0), yearweek(20001231,1), yearweek(20001231,2), yearweek(20001231,3), yearweek(20001231,4), yearweek(20001231,5), yearweek(20001231,6), yearweek(20001231,7);

set default_week_format = 6;
select week(20001231), week(20001231,6);
set default_week_format = 0;

set default_week_format = 2;
select week(20001231),week(20001231,2),week(20001231,0);
set default_week_format = 0;

select date_format('1998-12-31','%x-%v'),date_format('1999-01-01','%x-%v');
select date_format('1999-12-31','%x-%v'),date_format('2000-01-01','%x-%v');

select dayname("1962-03-03"),dayname("1962-03-03")+0;
select monthname("1972-03-04"),monthname("1972-03-04")+0;
select time_format(19980131000000,'%H|%I|%k|%l|%i|%p|%r|%S|%T');
select time_format(19980131010203,'%H|%I|%k|%l|%i|%p|%r|%S|%T');
select time_format(19980131131415,'%H|%I|%k|%l|%i|%p|%r|%S|%T');
select time_format(19980131010015,'%H|%I|%k|%l|%i|%p|%r|%S|%T');
select date_format(concat('19980131',131415),'%H|%I|%k|%l|%i|%p|%r|%S|%T| %M|%W|%D|%Y|%y|%a|%b|%j|%m|%d|%h|%s|%w');
select date_format(19980021000000,'%H|%I|%k|%l|%i|%p|%r|%S|%T| %M|%W|%D|%Y|%y|%a|%b|%j|%m|%d|%h|%s|%w');
select date_add("1997-12-31 23:59:59",INTERVAL 1 SECOND);
select date_add("1997-12-31 23:59:59",INTERVAL 1 MINUTE);
select date_add("1997-12-31 23:59:59",INTERVAL 1 HOUR);
select date_add("1997-12-31 23:59:59",INTERVAL 1 DAY);
select date_add("1997-12-31 23:59:59",INTERVAL 1 MONTH);
select date_add("1997-12-31 23:59:59",INTERVAL 1 YEAR);
select date_add("1997-12-31 23:59:59",INTERVAL "1:1" MINUTE_SECOND);
select date_add("1997-12-31 23:59:59",INTERVAL "1:1" HOUR_MINUTE);
select date_add("1997-12-31 23:59:59",INTERVAL "1:1" DAY_HOUR);
select date_add("1997-12-31 23:59:59",INTERVAL "1 1" YEAR_MONTH);
select date_add("1997-12-31 23:59:59",INTERVAL "1:1:1" HOUR_SECOND);
select date_add("1997-12-31 23:59:59",INTERVAL "1 1:1" DAY_MINUTE);
select date_add("1997-12-31 23:59:59",INTERVAL "1 1:1:1" DAY_SECOND);

select date_sub("1998-01-01 00:00:00",INTERVAL 1 SECOND);
select date_sub("1998-01-01 00:00:00",INTERVAL 1 MINUTE);
select date_sub("1998-01-01 00:00:00",INTERVAL 1 HOUR);
select date_sub("1998-01-01 00:00:00",INTERVAL 1 DAY);
select date_sub("1998-01-01 00:00:00",INTERVAL 1 MONTH);
select date_sub("1998-01-01 00:00:00",INTERVAL 1 YEAR);
select date_sub("1998-01-01 00:00:00",INTERVAL "1:1" MINUTE_SECOND);
select date_sub("1998-01-01 00:00:00",INTERVAL "1:1" HOUR_MINUTE);
select date_sub("1998-01-01 00:00:00",INTERVAL "1:1" DAY_HOUR);
select date_sub("1998-01-01 00:00:00",INTERVAL "1 1" YEAR_MONTH);
select date_sub("1998-01-01 00:00:00",INTERVAL "1:1:1" HOUR_SECOND);
select date_sub("1998-01-01 00:00:00",INTERVAL "1 1:1" DAY_MINUTE);
select date_sub("1998-01-01 00:00:00",INTERVAL "1 1:1:1" DAY_SECOND);

select date_add("1997-12-31 23:59:59",INTERVAL 100000 SECOND);
select date_add("1997-12-31 23:59:59",INTERVAL -100000 MINUTE);
select date_add("1997-12-31 23:59:59",INTERVAL 100000 HOUR);
select date_add("1997-12-31 23:59:59",INTERVAL -100000 DAY);
select date_add("1997-12-31 23:59:59",INTERVAL 100000 MONTH);
select date_add("1997-12-31 23:59:59",INTERVAL -100000 YEAR);
select date_add("1997-12-31 23:59:59",INTERVAL "10000:1" MINUTE_SECOND);
select date_add("1997-12-31 23:59:59",INTERVAL "-10000:1" HOUR_MINUTE);
select date_add("1997-12-31 23:59:59",INTERVAL "10000:1" DAY_HOUR);
select date_add("1997-12-31 23:59:59",INTERVAL "-100 1" YEAR_MONTH);
select date_add("1997-12-31 23:59:59",INTERVAL "10000:99:99" HOUR_SECOND);
select date_add("1997-12-31 23:59:59",INTERVAL " -10000 99:99" DAY_MINUTE);
select date_add("1997-12-31 23:59:59",INTERVAL "10000 99:99:99" DAY_SECOND);
select "1997-12-31 23:59:59" + INTERVAL 1 SECOND;
select INTERVAL 1 DAY + "1997-12-31";
select "1998-01-01 00:00:00" - INTERVAL 1 SECOND;

select date_sub("1998-01-02",INTERVAL 31 DAY);
select date_add("1997-12-31",INTERVAL 1 SECOND);
select date_add("1997-12-31",INTERVAL 1 DAY);
select date_add(NULL,INTERVAL 100000 SECOND);
select date_add("1997-12-31 23:59:59",INTERVAL NULL SECOND);
select date_add("1997-12-31 23:59:59",INTERVAL NULL MINUTE_SECOND);
select date_add("9999-12-31 23:59:59",INTERVAL 1 SECOND);
select date_sub("0000-00-00 00:00:00",INTERVAL 1 SECOND);
select date_add('1998-01-30',Interval 1 month);
select date_add('1998-01-30',Interval '2:1' year_month);
select date_add('1996-02-29',Interval '1' year);
select extract(YEAR FROM "1999-01-02 10:11:12");
select extract(YEAR_MONTH FROM "1999-01-02");
select extract(DAY FROM "1999-01-02");
select extract(DAY_HOUR FROM "1999-01-02 10:11:12");
select extract(DAY_MINUTE FROM "02 10:11:12");
select extract(DAY_SECOND FROM "225 10:11:12");
select extract(HOUR FROM "1999-01-02 10:11:12");
select extract(HOUR_MINUTE FROM "10:11:12");
select extract(HOUR_SECOND FROM "10:11:12");
select extract(MINUTE FROM "10:11:12");
select extract(MINUTE_SECOND FROM "10:11:12");
select extract(SECOND FROM "1999-01-02 10:11:12");
select extract(MONTH FROM "2001-02-00");

#
# test EXTRACT QUARTER (Bug #18100)
#

SELECT EXTRACT(QUARTER FROM '2004-01-15') AS quarter;
SELECT EXTRACT(QUARTER FROM '2004-02-15') AS quarter;
SELECT EXTRACT(QUARTER FROM '2004-03-15') AS quarter;
SELECT EXTRACT(QUARTER FROM '2004-04-15') AS quarter;
SELECT EXTRACT(QUARTER FROM '2004-05-15') AS quarter;
SELECT EXTRACT(QUARTER FROM '2004-06-15') AS quarter;
SELECT EXTRACT(QUARTER FROM '2004-07-15') AS quarter;
SELECT EXTRACT(QUARTER FROM '2004-08-15') AS quarter;
SELECT EXTRACT(QUARTER FROM '2004-09-15') AS quarter;
SELECT EXTRACT(QUARTER FROM '2004-10-15') AS quarter;
SELECT EXTRACT(QUARTER FROM '2004-11-15') AS quarter;
SELECT EXTRACT(QUARTER FROM '2004-12-15') AS quarter;
#
# MySQL Bugs: #12356: DATE_SUB or DATE_ADD incorrectly returns null
#
SELECT DATE_SUB(str_to_date('9999-12-31 00:01:00','%Y-%m-%d %H:%i:%s'), INTERVAL 1 MINUTE);
SELECT DATE_ADD(str_to_date('9999-12-30 23:59:00','%Y-%m-%d %H:%i:%s'), INTERVAL 1 MINUTE);

#
# Test big intervals (Bug #3498)
#
SELECT "1900-01-01 00:00:00" + INTERVAL 2147483648 SECOND;
SELECT "1900-01-01 00:00:00" + INTERVAL "1:2147483647" MINUTE_SECOND;
SELECT "1900-01-01 00:00:00" + INTERVAL "100000000:214748364700" MINUTE_SECOND;SELECT "1900-01-01 00:00:00" + INTERVAL 1<<37 SECOND;
SELECT "1900-01-01 00:00:00" + INTERVAL 1<<31 MINUTE;
SELECT "1900-01-01 00:00:00" + INTERVAL 1<<20 HOUR;

SELECT "1900-01-01 00:00:00" + INTERVAL 1<<38 SECOND;
SELECT "1900-01-01 00:00:00" + INTERVAL 1<<33 MINUTE;
SELECT "1900-01-01 00:00:00" + INTERVAL 1<<30 HOUR;
SELECT "1900-01-01 00:00:00" + INTERVAL "1000000000:214748364700" MINUTE_SECOND;

#
# Bug #614 (multiple extracts in where)
#

create table t1 (ctime varchar(20));
insert into t1 values ('2001-01-12 12:23:40');
select ctime, hour(ctime) from t1;
select ctime from t1 where extract(MONTH FROM ctime) = 1 AND extract(YEAR FROM ctime) = 2001;
drop table t1;

#
# Test bug with monthname() and NULL
#

create table t1 (id int);
create table t2 (id int, date date);
insert into t1 values (1);
insert into t2 values (1, "0000-00-00");
insert into t1 values (2);
insert into t2 values (2, "2000-01-01");
select monthname(date) from t1 inner join t2 on t1.id = t2.id;
select monthname(date) from t1 inner join t2 on t1.id = t2.id order by t1.id;
drop table t1,t2;

#
# Test bug with month() and year() on text fields with wrong information

CREATE TABLE t1 (updated text) ENGINE=MyISAM;
INSERT INTO t1 VALUES ('');
SELECT month(updated) from t1;
SELECT year(updated) from t1;
drop table t1;

#
# Check that functions work identically on 0000-00-00 as a constant and on a
# column
#

create table t1 (d date, dt datetime, t timestamp, c char(10));
insert into t1 values ("0000-00-00", "0000-00-00", "0000-00-00", "0000-00-00");
select dayofyear("0000-00-00"),dayofyear(d),dayofyear(dt),dayofyear(t),dayofyear(c) from t1;
select dayofmonth("0000-00-00"),dayofmonth(d),dayofmonth(dt),dayofmonth(t),dayofmonth(c) from t1;
select month("0000-00-00"),month(d),month(dt),month(t),month(c) from t1;
select quarter("0000-00-00"),quarter(d),quarter(dt),quarter(t),quarter(c) from t1;
select week("0000-00-00"),week(d),week(dt),week(t),week(c) from t1;
select year("0000-00-00"),year(d),year(dt),year(t),year(c) from t1;
select yearweek("0000-00-00"),yearweek(d),yearweek(dt),yearweek(t),yearweek(c) from t1;
select to_days("0000-00-00"),to_days(d),to_days(dt),to_days(t),to_days(c) from t1;
select extract(MONTH FROM "0000-00-00"),extract(MONTH FROM d),extract(MONTH FROM dt),extract(MONTH FROM t),extract(MONTH FROM c) from t1;
drop table t1;


#
# Test problem with TIMESTAMP and BETWEEN
#

CREATE TABLE t1 ( start datetime default NULL);
INSERT INTO t1 VALUES ('2002-10-21 00:00:00'),('2002-10-28 00:00:00'),('2002-11-04 00:00:00');
CREATE TABLE t2 ( ctime1 timestamp NOT NULL, ctime2 timestamp NOT NULL);
INSERT INTO t2 VALUES (20021029165106,20021105164731);
CREATE TABLE t3 (ctime1 char(19) NOT NULL, ctime2 char(19) NOT NULL);
INSERT INTO t3 VALUES ("2002-10-29 16:51:06","2002-11-05 16:47:31");

# The following statement should be fixed to return a row in 4.1
select * from t1, t2 where t1.start between t2.ctime1 and t2.ctime2;
select * from t1, t2 where t1.start >= t2.ctime1 and t1.start <= t2.ctime2;
select * from t1, t3 where t1.start between t3.ctime1 and t3.ctime2;
drop table t1,t2,t3;

#
# Test unix timestamp
#
select @a:=FROM_UNIXTIME(1);
select unix_timestamp(@a);
select unix_timestamp('1969-12-01 19:00:01');

#
# Test for bug #6439 "unix_timestamp() function returns wrong datetime 
# values for too big argument" and bug #7515 "from_unixtime(0) now
# returns NULL instead of the epoch". unix_timestamp() should return error
# for too big or negative argument. It should return Epoch value for zero
# argument since it seems that many user's rely on this fact.
#
select from_unixtime(-1);
select from_unixtime(2145916800);
select from_unixtime(0);

#
# Test types from + INTERVAL
#

CREATE TABLE t1 (datetime datetime, timestamp timestamp, date date, time time);
INSERT INTO t1 values ("2001-01-02 03:04:05", "2002-01-02 03:04:05", "2003-01-02", "06:07:08");
SELECT * from t1;
select date_add("1997-12-31",INTERVAL 1 SECOND);
select date_add("1997-12-31",INTERVAL "1 1" YEAR_MONTH);

select date_add(datetime, INTERVAL 1 SECOND) from t1;
select date_add(datetime, INTERVAL 1 YEAR) from t1;

select date_add(date,INTERVAL 1 SECOND) from t1;
select date_add(date,INTERVAL 1 MINUTE) from t1;
select date_add(date,INTERVAL 1 HOUR) from t1;
select date_add(date,INTERVAL 1 DAY) from t1;
select date_add(date,INTERVAL 1 MONTH) from t1;
select date_add(date,INTERVAL 1 YEAR) from t1;
select date_add(date,INTERVAL "1:1" MINUTE_SECOND) from t1;
select date_add(date,INTERVAL "1:1" HOUR_MINUTE) from t1;
select date_add(date,INTERVAL "1:1" DAY_HOUR) from t1;
select date_add(date,INTERVAL "1 1" YEAR_MONTH) from t1;
select date_add(date,INTERVAL "1:1:1" HOUR_SECOND) from t1;
select date_add(date,INTERVAL "1 1:1" DAY_MINUTE) from t1;
select date_add(date,INTERVAL "1 1:1:1" DAY_SECOND) from t1;
select date_add(date,INTERVAL "1" WEEK) from t1;
select date_add(date,INTERVAL "1" QUARTER) from t1;
select timestampadd(MINUTE, 1, date) from t1;
select timestampadd(WEEK, 1, date) from t1;
select timestampadd(SQL_TSI_SECOND, 1, date) from t1;
# Prepared statements doesn't support FRAC_SECOND yet
--disable_ps_protocol
select timestampadd(SQL_TSI_FRAC_SECOND, 1, date) from t1;
--enable_ps_protocol

select timestampdiff(MONTH, '2001-02-01', '2001-05-01') as a;
select timestampdiff(YEAR, '2002-05-01', '2001-01-01') as a;
select timestampdiff(QUARTER, '2002-05-01', '2001-01-01') as a;
select timestampdiff(MONTH, '2000-03-28', '2000-02-29') as a;
select timestampdiff(MONTH, '1991-03-28', '2000-02-29') as a;
select timestampdiff(SQL_TSI_WEEK, '2001-02-01', '2001-05-01') as a;
select timestampdiff(SQL_TSI_HOUR, '2001-02-01', '2001-05-01') as a;
select timestampdiff(SQL_TSI_DAY, '2001-02-01', '2001-05-01') as a;
select timestampdiff(SQL_TSI_MINUTE, '2001-02-01 12:59:59', '2001-05-01 12:58:59') as a;
select timestampdiff(SQL_TSI_SECOND, '2001-02-01 12:59:59', '2001-05-01 12:58:58') as a;
select timestampdiff(SQL_TSI_FRAC_SECOND, '2001-02-01 12:59:59.120000', '2001-05-01 12:58:58.119999') as a;

select timestampdiff(SQL_TSI_DAY, '1986-02-01', '1986-03-01') as a1,
       timestampdiff(SQL_TSI_DAY, '1900-02-01', '1900-03-01') as a2,
       timestampdiff(SQL_TSI_DAY, '1996-02-01', '1996-03-01') as a3,
       timestampdiff(SQL_TSI_DAY, '2000-02-01', '2000-03-01') as a4;

# bug 16226
SELECT TIMESTAMPDIFF(day,'2006-01-10 14:30:28','2006-01-11 14:30:27');
SELECT TIMESTAMPDIFF(day,'2006-01-10 14:30:28','2006-01-11 14:30:28');
SELECT TIMESTAMPDIFF(day,'2006-01-10 14:30:28','2006-01-11 14:30:29');
SELECT TIMESTAMPDIFF(day,'2006-01-10 14:30:28','2006-01-12 14:30:27');
SELECT TIMESTAMPDIFF(day,'2006-01-10 14:30:28','2006-01-12 14:30:28');
SELECT TIMESTAMPDIFF(day,'2006-01-10 14:30:28','2006-01-12 14:30:29');

SELECT TIMESTAMPDIFF(week,'2006-01-10 14:30:28','2006-01-17 14:30:27');
SELECT TIMESTAMPDIFF(week,'2006-01-10 14:30:28','2006-01-17 14:30:28');
SELECT TIMESTAMPDIFF(week,'2006-01-10 14:30:28','2006-01-17 14:30:29');
SELECT TIMESTAMPDIFF(week,'2006-01-10 14:30:28','2006-01-24 14:30:27');
SELECT TIMESTAMPDIFF(week,'2006-01-10 14:30:28','2006-01-24 14:30:28');
SELECT TIMESTAMPDIFF(week,'2006-01-10 14:30:28','2006-01-24 14:30:29');

SELECT TIMESTAMPDIFF(month,'2006-01-10 14:30:28','2006-02-10 14:30:27');
SELECT TIMESTAMPDIFF(month,'2006-01-10 14:30:28','2006-02-10 14:30:28');
SELECT TIMESTAMPDIFF(month,'2006-01-10 14:30:28','2006-02-10 14:30:29');
SELECT TIMESTAMPDIFF(month,'2006-01-10 14:30:28','2006-03-10 14:30:27');
SELECT TIMESTAMPDIFF(month,'2006-01-10 14:30:28','2006-03-10 14:30:28');
SELECT TIMESTAMPDIFF(month,'2006-01-10 14:30:28','2006-03-10 14:30:29');

SELECT TIMESTAMPDIFF(year,'2006-01-10 14:30:28','2007-01-10 14:30:27');
SELECT TIMESTAMPDIFF(year,'2006-01-10 14:30:28','2007-01-10 14:30:28');
SELECT TIMESTAMPDIFF(year,'2006-01-10 14:30:28','2007-01-10 14:30:29');
SELECT TIMESTAMPDIFF(year,'2006-01-10 14:30:28','2008-01-10 14:30:27');
SELECT TIMESTAMPDIFF(year,'2006-01-10 14:30:28','2008-01-10 14:30:28');
SELECT TIMESTAMPDIFF(year,'2006-01-10 14:30:28','2008-01-10 14:30:29');

# end of bug

select date_add(time,INTERVAL 1 SECOND) from t1;
drop table t1;

# test for last_day
select last_day('2000-02-05') as f1, last_day('2002-12-31') as f2,
       last_day('2003-03-32') as f3, last_day('2003-04-01') as f4,
       last_day('2001-01-01 01:01:01') as f5, last_day(NULL),
       last_day('2001-02-12');

create table t1 select last_day('2000-02-05') as a,
                from_days(to_days("960101")) as b;
describe t1;
select * from t1;
drop table t1;
select last_day('2000-02-05') as a,
       from_days(to_days("960101")) as b;

select date_add(last_day("1997-12-1"), INTERVAL 1 DAY);
select length(last_day("1997-12-1"));
select last_day("1997-12-1")+0;
select last_day("1997-12-1")+0.0;

# Test SAPDB UTC_% functions. This part is TZ dependant (It is supposed that
# TZ variable set to GMT-3

select strcmp(date_sub(localtimestamp(), interval 3 hour), utc_timestamp())=0;
select strcmp(date_format(date_sub(localtimestamp(), interval 3 hour),"%T"), utc_time())=0;
select strcmp(date_format(date_sub(localtimestamp(), interval 3 hour),"%Y-%m-%d"), utc_date())=0;
select strcmp(date_format(utc_timestamp(),"%T"), utc_time())=0;
select strcmp(date_format(utc_timestamp(),"%Y-%m-%d"), utc_date())=0;
select strcmp(concat(utc_date(),' ',utc_time()),utc_timestamp())=0;

explain extended select period_add("9602",-12),period_diff(199505,"9404"),from_days(to_days("960101")),dayofmonth("1997-01-02"), month("1997-01-02"), monthname("1972-03-04"),dayofyear("0000-00-00"),HOUR("1997-03-03 23:03:22"),MINUTE("23:03:22"),SECOND(230322),QUARTER(980303),WEEK("1998-03-03"),yearweek("2000-01-01",1),week(19950101,1),year("98-02-03"),weekday(curdate())-weekday(now()),dayname("1962-03-03"),unix_timestamp(),sec_to_time(time_to_sec("0:30:47")/6.21),curtime(),utc_time(),curdate(),utc_date(),utc_timestamp(),date_format("1997-01-02 03:04:05", "%M %W %D %Y %y %m %d %h %i %s %w"),from_unixtime(unix_timestamp("1994-03-02 10:11:12")),"1997-12-31 23:59:59" + INTERVAL 1 SECOND,"1998-01-01 00:00:00" - INTERVAL 1 SECOND,INTERVAL 1 DAY + "1997-12-31", extract(YEAR FROM "1999-01-02 10:11:12"),date_add("1997-12-31 23:59:59",INTERVAL 1 SECOND);

SET @TMP=NOW();
CREATE TABLE t1 (d DATETIME);
INSERT INTO t1 VALUES (NOW());
INSERT INTO t1 VALUES (NOW());
INSERT INTO t1 VALUES (NOW());
SELECT count(*) FROM t1 WHERE d>FROM_DAYS(TO_DAYS(@TMP)) AND d<=FROM_DAYS(TO_DAYS(@TMP)+1);
DROP TABLE t1;

#
# Bug #10568
#

select last_day('2005-00-00');
select last_day('2005-00-01');
select last_day('2005-01-00');

#
# Bug #18501: monthname and NULLs
#

select monthname(str_to_date(null, '%m')), monthname(str_to_date(null, '%m')),
       monthname(str_to_date(1, '%m')), monthname(str_to_date(0, '%m'));

#
# Bug #16327: problem with timestamp < 1970
#

set time_zone='-6:00';
create table t1(a timestamp);
insert into t1 values (19691231190001);
select * from t1;
drop table t1;

#
# Bug#16377 result of DATE/TIME functions were compared as strings which
#           can lead to a wrong result.
# Now wrong dates should be compared only with CAST()
create table t1(f1 date, f2 time, f3 datetime);
insert into t1 values ("2006-01-01", "12:01:01", "2006-01-01 12:01:01");
insert into t1 values ("2006-01-02", "12:01:02", "2006-01-02 12:01:02");
select f1 from t1 where f1 between CAST("2006-1-1" as date) and CAST(20060101 as date);
select f1 from t1 where f1 between cast("2006-1-1" as date) and cast("2006.1.1" as date);
select f1 from t1 where date(f1) between cast("2006-1-1" as date) and cast("2006.1.1" as date);
select f2 from t1 where f2 between cast("12:1:2" as time) and cast("12:2:2" as time);
select f2 from t1 where time(f2) between cast("12:1:2" as time) and cast("12:2:2" as time);
select f3 from t1 where f3 between cast("2006-1-1 12:1:1" as datetime) and cast("2006-1-1 12:1:2" as datetime);
select f3 from t1 where timestamp(f3) between cast("2006-1-1 12:1:1" as datetime) and cast("2006-1-1 12:1:2" as datetime);
select f1 from t1 where cast("2006-1-1" as date) between f1 and f3;
select f1 from t1 where cast("2006-1-1" as date) between date(f1) and date(f3);
select f1 from t1 where cast("2006-1-1" as date) between f1 and cast('zzz' as date);
select f1 from t1 where makedate(2006,1) between date(f1) and date(f3);
select f1 from t1 where makedate(2006,2) between date(f1) and date(f3);
drop table t1;

#
# Bug #16546
# 

create table t1 select now() - now(), curtime() - curtime(), 
                       sec_to_time(1) + 0, from_unixtime(1) + 0;
show create table t1;
drop table t1;

#
# 21913: DATE_FORMAT() Crashes mysql server if I use it through
#        mysql-connector-j driver.
#

SET NAMES latin1;
SET character_set_results = NULL;
SHOW VARIABLES LIKE 'character_set_results';

CREATE TABLE testBug8868 (field1 DATE, field2 VARCHAR(32) CHARACTER SET BINARY);
INSERT INTO testBug8868 VALUES ('2006-09-04', 'abcd');

SELECT DATE_FORMAT(field1,'%b-%e %l:%i%p') as fmtddate, field2 FROM testBug8868;

DROP TABLE testBug8868;

SET NAMES DEFAULT;


#
# Bug #11655: Wrong time is returning from nested selects - maximum time exists
#
# check if SEC_TO_TIME() handles out-of-range values correctly
SELECT SEC_TO_TIME(3300000);
SELECT SEC_TO_TIME(3300000)+0;
SELECT SEC_TO_TIME(3600 * 4294967296);

# check if TIME_TO_SEC() handles out-of-range values correctly
SELECT TIME_TO_SEC('916:40:00');

# check if ADDTIME() handles out-of-range values correctly
SELECT ADDTIME('500:00:00', '416:40:00');
SELECT ADDTIME('916:40:00', '416:40:00');

# check if SUBTIME() handles out-of-range values correctly
SELECT SUBTIME('916:40:00', '416:40:00');
SELECT SUBTIME('-916:40:00', '416:40:00');

# check if MAKETIME() handles out-of-range values correctly
SELECT MAKETIME(916,0,0);
SELECT MAKETIME(4294967296, 0, 0);
SELECT MAKETIME(-4294967296, 0, 0);
SELECT MAKETIME(0, 4294967296, 0);
SELECT MAKETIME(0, 0, 4294967296);
SELECT MAKETIME(CAST(-1 AS UNSIGNED), 0, 0);

# check if EXTRACT() handles out-of-range values correctly
SELECT EXTRACT(HOUR FROM '100000:02:03');

# check if we get proper warnings if both input string truncation
# and out-of-range value occur
CREATE TABLE t1(f1 TIME);
INSERT INTO t1 VALUES('916:00:00 a');
SELECT * FROM t1;
DROP TABLE t1;

#
# Bug #20927: sec_to_time treats big unsigned as signed
#
# check if SEC_TO_TIME() handles BIGINT UNSIGNED values correctly
SELECT SEC_TO_TIME(CAST(-1 AS UNSIGNED));
# Bug #19844 time_format in Union truncates values
#

(select time_format(timediff(now(), DATE_SUB(now(),INTERVAL 5 DAY)),'%H') As H)
union
(select time_format(timediff(now(), DATE_SUB(now(),INTERVAL 5 DAY)),'%H') As H);
(select time_format(timediff(now(), DATE_SUB(now(),INTERVAL 5 DAY)),'%k') As H)
union
(select time_format(timediff(now(), DATE_SUB(now(),INTERVAL 5 DAY)),'%k') As H);
(select time_format(timediff(now(), DATE_SUB(now(),INTERVAL 5 HOUR)),'%H') As H)
union
(select time_format(timediff(now(), DATE_SUB(now(),INTERVAL 5 HOUR)),'%H') As H);

(select time_format(timediff(now(), DATE_SUB(now(),INTERVAL 5 HOUR)),'%k') As H)
union
(select time_format(timediff(now(), DATE_SUB(now(),INTERVAL 5 HOUR)),'%k') As H);

#
# 21913: DATE_FORMAT() Crashes mysql server if I use it through
#        mysql-connector-j driver.
#

SET NAMES latin1;
SET character_set_results = NULL;
SHOW VARIABLES LIKE 'character_set_results';

CREATE TABLE testBug8868 (field1 DATE, field2 VARCHAR(32) CHARACTER SET BINARY);
INSERT INTO testBug8868 VALUES ('2006-09-04', 'abcd');

SELECT DATE_FORMAT(field1,'%b-%e %l:%i%p') as fmtddate, field2 FROM testBug8868;

DROP TABLE testBug8868;

SET NAMES DEFAULT;

--echo End of 4.1 tests

explain extended select timestampdiff(SQL_TSI_WEEK, '2001-02-01', '2001-05-01') as a1,
			timestampdiff(SQL_TSI_FRAC_SECOND, '2001-02-01 12:59:59.120000', '2001-05-01 12:58:58.119999') as a2;

#
# Bug #10590: %h, %I, and %l format specifies should all return results in
# the 0-11 range
#
select time_format('100:00:00', '%H %k %h %I %l');

#
# Bug #12562: Make SYSDATE behave like it does in Oracle: always the current
#             time, regardless of magic to make NOW() always the same for the
#             entirety of a statement.
create table t1 (a timestamp default '2005-05-05 01:01:01',
                 b timestamp default '2005-05-05 01:01:01');
delimiter //;
drop function if exists t_slow_sysdate;
create function t_slow_sysdate() returns timestamp
begin
  do sleep(2);
  return sysdate();
end;
//

insert into t1 set a = sysdate(), b = t_slow_sysdate();//

create trigger t_before before insert on t1
for each row begin
  set new.b = t_slow_sysdate();
end
//

delimiter ;//

insert into t1 set a = sysdate();

select a != b from t1;

drop trigger t_before;
drop function t_slow_sysdate;
drop table t1;

create table t1 (a datetime, i int, b datetime);
insert into t1 select sysdate(), sleep(1), sysdate() from dual;
select a != b from t1;
drop table t1;

delimiter //;
create procedure t_sysdate()
begin
  select sysdate() into @a;
  do sleep(2);
  select sysdate() into @b;
  select @a != @b;
end;
//
delimiter ;//
call t_sysdate();
drop procedure t_sysdate;

#
# Bug #13534: timestampdiff() returned incorrect results across leap years
#
select timestampdiff(month,'2004-09-11','2004-09-11');
select timestampdiff(month,'2004-09-11','2005-09-11');
select timestampdiff(month,'2004-09-11','2006-09-11');
select timestampdiff(month,'2004-09-11','2007-09-11');
select timestampdiff(month,'2005-09-11','2004-09-11');
select timestampdiff(month,'2005-09-11','2003-09-11');

select timestampdiff(month,'2004-02-28','2005-02-28');
select timestampdiff(month,'2004-02-29','2005-02-28');
select timestampdiff(month,'2004-02-28','2005-02-28');
select timestampdiff(month,'2004-03-29','2005-03-28');
select timestampdiff(month,'2003-02-28','2004-02-29');
select timestampdiff(month,'2003-02-28','2005-02-28');

select timestampdiff(month,'1999-09-11','2001-10-10');
select timestampdiff(month,'1999-09-11','2001-9-11');

select timestampdiff(year,'1999-09-11','2001-9-11');
select timestampdiff(year,'2004-02-28','2005-02-28');
select timestampdiff(year,'2004-02-29','2005-02-28');

#
# Bug #18618: BETWEEN for dates with the second argument being a constant
#             expression and the first and the third arguments being fields 
#

CREATE TABLE t1 (id int NOT NULL PRIMARY KEY, day date);
CREATE TABLE t2 (id int NOT NULL PRIMARY KEY, day date);

INSERT INTO t1 VALUES
  (1, '2005-06-01'), (2, '2005-02-01'), (3, '2005-07-01');
INSERT INTO t2 VALUES
  (1, '2005-08-01'), (2, '2005-06-15'), (3, '2005-07-15');

SELECT * FROM t1, t2 
  WHERE t1.day BETWEEN 
               '2005.09.01' - INTERVAL 6 MONTH AND t2.day;
SELECT * FROM t1, t2 
  WHERE CAST(t1.day AS DATE) BETWEEN 
                             '2005.09.01' - INTERVAL 6 MONTH AND t2.day;
 
DROP TABLE t1,t2;


# Restore timezone to default
set time_zone= @@global.time_zone;
--echo End of 5.0 tests

#
# Bug #18997
#

select date_sub("0050-01-01 00:00:01",INTERVAL 2 SECOND);
select date_sub("0199-01-01 00:00:01",INTERVAL 2 SECOND);
select date_add("0199-12-31 23:59:59",INTERVAL 2 SECOND);
select date_sub("0200-01-01 00:00:01",INTERVAL 2 SECOND);
select date_sub("0200-01-01 00:00:01",INTERVAL 1 SECOND);
select date_sub("0200-01-01 00:00:01",INTERVAL 2 SECOND);
select date_add("2001-01-01 23:59:59",INTERVAL -2000 YEAR);
select date_sub("50-01-01 00:00:01",INTERVAL 2 SECOND);
select date_sub("90-01-01 00:00:01",INTERVAL 2 SECOND);
select date_sub("0069-01-01 00:00:01",INTERVAL 2 SECOND);
select date_sub("0169-01-01 00:00:01",INTERVAL 2 SECOND);


<<<<<<< HEAD
--echo End of 5.1 tests
=======
SET NAMES DEFAULT;

#
# Bug #22229: bug in DATE_ADD()
#

select str_to_date('10:00 PM', '%h:%i %p') + INTERVAL 10 MINUTE;
>>>>>>> 4c02f402
<|MERGE_RESOLUTION|>--- conflicted
+++ resolved
@@ -653,6 +653,12 @@
 
 # Restore timezone to default
 set time_zone= @@global.time_zone;
+
+#
+# Bug #22229: bug in DATE_ADD()
+#
+
+select str_to_date('10:00 PM', '%h:%i %p') + INTERVAL 10 MINUTE;
 --echo End of 5.0 tests
 
 #
@@ -672,14 +678,4 @@
 select date_sub("0169-01-01 00:00:01",INTERVAL 2 SECOND);
 
 
-<<<<<<< HEAD
---echo End of 5.1 tests
-=======
-SET NAMES DEFAULT;
-
-#
-# Bug #22229: bug in DATE_ADD()
-#
-
-select str_to_date('10:00 PM', '%h:%i %p') + INTERVAL 10 MINUTE;
->>>>>>> 4c02f402
+--echo End of 5.1 tests