#
# Find string "NOTE NOTE NOTE" in order to find some 'unsure' tests
#

#
# Simple select test
#

--disable_warnings
drop table if exists t1,t2,t3,t4,t11;
# The following may be left from older tests
drop table if exists t1_1,t1_2,t9_1,t9_2,t1aa,t2aa;
drop view if exists v1;
--enable_warnings

CREATE TABLE t1 (
  Period smallint(4) unsigned zerofill DEFAULT '0000' NOT NULL,
  Varor_period smallint(4) unsigned DEFAULT '0' NOT NULL
);

INSERT INTO t1 VALUES (9410,9412);
  
select period from t1;
select * from t1;
select t1.* from t1;

#
# Create test table
#

CREATE TABLE t2 (
  auto int not null auto_increment,
  fld1 int(6) unsigned zerofill DEFAULT '000000' NOT NULL,
  companynr tinyint(2) unsigned zerofill DEFAULT '00' NOT NULL,
  fld3 char(30) DEFAULT '' NOT NULL,
  fld4 char(35) DEFAULT '' NOT NULL,
  fld5 char(35) DEFAULT '' NOT NULL,
  fld6 char(4) DEFAULT '' NOT NULL,
  UNIQUE fld1 (fld1),
  KEY fld3 (fld3),
  PRIMARY KEY (auto)
);  

#
# Populate table
#

--disable_query_log
INSERT INTO t2 VALUES (1,000001,00,'Omaha','teethe','neat','');
INSERT INTO t2 VALUES (2,011401,37,'breaking','dreaded','Steinberg','W');
INSERT INTO t2 VALUES (3,011402,37,'Romans','scholastics','jarring','');
INSERT INTO t2 VALUES (4,011403,37,'intercepted','audiology','tinily','');
INSERT INTO t2 VALUES (5,011501,37,'bewilderingly','wallet','balled','');
INSERT INTO t2 VALUES (6,011701,37,'astound','parters','persist','W');
INSERT INTO t2 VALUES (7,011702,37,'admonishing','eschew','attainments','');
INSERT INTO t2 VALUES (8,011703,37,'sumac','quitter','fanatic','');
INSERT INTO t2 VALUES (9,012001,37,'flanking','neat','measures','FAS');
INSERT INTO t2 VALUES (10,012003,37,'combed','Steinberg','rightfulness','');
INSERT INTO t2 VALUES (11,012004,37,'subjective','jarring','capably','');
INSERT INTO t2 VALUES (12,012005,37,'scatterbrain','tinily','impulsive','');
INSERT INTO t2 VALUES (13,012301,37,'Eulerian','balled','starlet','');
INSERT INTO t2 VALUES (14,012302,36,'dubbed','persist','terminators','');
INSERT INTO t2 VALUES (15,012303,37,'Kane','attainments','untying','');
INSERT INTO t2 VALUES (16,012304,37,'overlay','fanatic','announces','FAS');
INSERT INTO t2 VALUES (17,012305,37,'perturb','measures','featherweight','FAS');
INSERT INTO t2 VALUES (18,012306,37,'goblins','rightfulness','pessimist','FAS');
INSERT INTO t2 VALUES (19,012501,37,'annihilates','capably','daughter','');
INSERT INTO t2 VALUES (20,012602,37,'Wotan','impulsive','decliner','FAS');
INSERT INTO t2 VALUES (21,012603,37,'snatching','starlet','lawgiver','');
INSERT INTO t2 VALUES (22,012604,37,'concludes','terminators','stated','');
INSERT INTO t2 VALUES (23,012605,37,'laterally','untying','readable','');
INSERT INTO t2 VALUES (24,012606,37,'yelped','announces','attrition','');
INSERT INTO t2 VALUES (25,012701,37,'grazing','featherweight','cascade','FAS');
INSERT INTO t2 VALUES (26,012702,37,'Baird','pessimist','motors','FAS');
INSERT INTO t2 VALUES (27,012703,37,'celery','daughter','interrogate','');
INSERT INTO t2 VALUES (28,012704,37,'misunderstander','decliner','pests','W');
INSERT INTO t2 VALUES (29,013601,37,'handgun','lawgiver','stairway','');
INSERT INTO t2 VALUES (30,013602,37,'foldout','stated','dopers','FAS');
INSERT INTO t2 VALUES (31,013603,37,'mystic','readable','testicle','W');
INSERT INTO t2 VALUES (32,013604,37,'succumbed','attrition','Parsifal','W');
INSERT INTO t2 VALUES (33,013605,37,'Nabisco','cascade','leavings','');
INSERT INTO t2 VALUES (34,013606,37,'fingerings','motors','postulation','W');
INSERT INTO t2 VALUES (35,013607,37,'aging','interrogate','squeaking','');
INSERT INTO t2 VALUES (36,013608,37,'afield','pests','contrasted','');
INSERT INTO t2 VALUES (37,013609,37,'ammonium','stairway','leftover','');
INSERT INTO t2 VALUES (38,013610,37,'boat','dopers','whiteners','');
INSERT INTO t2 VALUES (39,013801,37,'intelligibility','testicle','erases','W');
INSERT INTO t2 VALUES (40,013802,37,'Augustine','Parsifal','Punjab','W');
INSERT INTO t2 VALUES (41,013803,37,'teethe','leavings','Merritt','');
INSERT INTO t2 VALUES (42,013804,37,'dreaded','postulation','Quixotism','');
INSERT INTO t2 VALUES (43,013901,37,'scholastics','squeaking','sweetish','FAS');
INSERT INTO t2 VALUES (44,016001,37,'audiology','contrasted','dogging','FAS');
INSERT INTO t2 VALUES (45,016201,37,'wallet','leftover','scornfully','FAS');
INSERT INTO t2 VALUES (46,016202,37,'parters','whiteners','bellow','');
INSERT INTO t2 VALUES (47,016301,37,'eschew','erases','bills','');
INSERT INTO t2 VALUES (48,016302,37,'quitter','Punjab','cupboard','FAS');
INSERT INTO t2 VALUES (49,016303,37,'neat','Merritt','sureties','FAS');
INSERT INTO t2 VALUES (50,016304,37,'Steinberg','Quixotism','puddings','');
INSERT INTO t2 VALUES (51,018001,37,'jarring','sweetish','tapestry','');
INSERT INTO t2 VALUES (52,018002,37,'tinily','dogging','fetters','');
INSERT INTO t2 VALUES (53,018003,37,'balled','scornfully','bivalves','');
INSERT INTO t2 VALUES (54,018004,37,'persist','bellow','incurring','');
INSERT INTO t2 VALUES (55,018005,37,'attainments','bills','Adolph','');
INSERT INTO t2 VALUES (56,018007,37,'fanatic','cupboard','pithed','');
INSERT INTO t2 VALUES (57,018008,37,'measures','sureties','emergency','');
INSERT INTO t2 VALUES (58,018009,37,'rightfulness','puddings','Miles','');
INSERT INTO t2 VALUES (59,018010,37,'capably','tapestry','trimmings','');
INSERT INTO t2 VALUES (60,018012,37,'impulsive','fetters','tragedies','W');
INSERT INTO t2 VALUES (61,018013,37,'starlet','bivalves','skulking','W');
INSERT INTO t2 VALUES (62,018014,37,'terminators','incurring','flint','');
INSERT INTO t2 VALUES (63,018015,37,'untying','Adolph','flopping','W');
INSERT INTO t2 VALUES (64,018016,37,'announces','pithed','relaxing','FAS');
INSERT INTO t2 VALUES (65,018017,37,'featherweight','emergency','offload','FAS');
INSERT INTO t2 VALUES (66,018018,37,'pessimist','Miles','suites','W');
INSERT INTO t2 VALUES (67,018019,37,'daughter','trimmings','lists','FAS');
INSERT INTO t2 VALUES (68,018020,37,'decliner','tragedies','animized','FAS');
INSERT INTO t2 VALUES (69,018021,37,'lawgiver','skulking','multilayer','W');
INSERT INTO t2 VALUES (70,018022,37,'stated','flint','standardizes','FAS');
INSERT INTO t2 VALUES (71,018023,37,'readable','flopping','Judas','');
INSERT INTO t2 VALUES (72,018024,37,'attrition','relaxing','vacuuming','W');
INSERT INTO t2 VALUES (73,018025,37,'cascade','offload','dentally','W');
INSERT INTO t2 VALUES (74,018026,37,'motors','suites','humanness','W');
INSERT INTO t2 VALUES (75,018027,37,'interrogate','lists','inch','W');
INSERT INTO t2 VALUES (76,018028,37,'pests','animized','Weissmuller','W');
INSERT INTO t2 VALUES (77,018029,37,'stairway','multilayer','irresponsibly','W');
INSERT INTO t2 VALUES (78,018030,37,'dopers','standardizes','luckily','FAS');
INSERT INTO t2 VALUES (79,018032,37,'testicle','Judas','culled','W');
INSERT INTO t2 VALUES (80,018033,37,'Parsifal','vacuuming','medical','FAS');
INSERT INTO t2 VALUES (81,018034,37,'leavings','dentally','bloodbath','FAS');
INSERT INTO t2 VALUES (82,018035,37,'postulation','humanness','subschema','W');
INSERT INTO t2 VALUES (83,018036,37,'squeaking','inch','animals','W');
INSERT INTO t2 VALUES (84,018037,37,'contrasted','Weissmuller','Micronesia','');
INSERT INTO t2 VALUES (85,018038,37,'leftover','irresponsibly','repetitions','');
INSERT INTO t2 VALUES (86,018039,37,'whiteners','luckily','Antares','');
INSERT INTO t2 VALUES (87,018040,37,'erases','culled','ventilate','W');
INSERT INTO t2 VALUES (88,018041,37,'Punjab','medical','pityingly','');
INSERT INTO t2 VALUES (89,018042,37,'Merritt','bloodbath','interdependent','');
INSERT INTO t2 VALUES (90,018043,37,'Quixotism','subschema','Graves','FAS');
INSERT INTO t2 VALUES (91,018044,37,'sweetish','animals','neonatal','');
INSERT INTO t2 VALUES (92,018045,37,'dogging','Micronesia','scribbled','FAS');
INSERT INTO t2 VALUES (93,018046,37,'scornfully','repetitions','chafe','W');
INSERT INTO t2 VALUES (94,018048,37,'bellow','Antares','honoring','');
INSERT INTO t2 VALUES (95,018049,37,'bills','ventilate','realtor','');
INSERT INTO t2 VALUES (96,018050,37,'cupboard','pityingly','elite','');
INSERT INTO t2 VALUES (97,018051,37,'sureties','interdependent','funereal','');
INSERT INTO t2 VALUES (98,018052,37,'puddings','Graves','abrogating','');
INSERT INTO t2 VALUES (99,018053,50,'tapestry','neonatal','sorters','');
INSERT INTO t2 VALUES (100,018054,37,'fetters','scribbled','Conley','');
INSERT INTO t2 VALUES (101,018055,37,'bivalves','chafe','lectured','');
INSERT INTO t2 VALUES (102,018056,37,'incurring','honoring','Abraham','');
INSERT INTO t2 VALUES (103,018057,37,'Adolph','realtor','Hawaii','W');
INSERT INTO t2 VALUES (104,018058,37,'pithed','elite','cage','');
INSERT INTO t2 VALUES (105,018059,36,'emergency','funereal','hushes','');
INSERT INTO t2 VALUES (106,018060,37,'Miles','abrogating','Simla','');
INSERT INTO t2 VALUES (107,018061,37,'trimmings','sorters','reporters','');
INSERT INTO t2 VALUES (108,018101,37,'tragedies','Conley','Dutchman','FAS');
INSERT INTO t2 VALUES (109,018102,37,'skulking','lectured','descendants','FAS');
INSERT INTO t2 VALUES (110,018103,37,'flint','Abraham','groupings','FAS');
INSERT INTO t2 VALUES (111,018104,37,'flopping','Hawaii','dissociate','');
INSERT INTO t2 VALUES (112,018201,37,'relaxing','cage','coexist','W');
INSERT INTO t2 VALUES (113,018202,37,'offload','hushes','Beebe','');
INSERT INTO t2 VALUES (114,018402,37,'suites','Simla','Taoism','');
INSERT INTO t2 VALUES (115,018403,37,'lists','reporters','Connally','');
INSERT INTO t2 VALUES (116,018404,37,'animized','Dutchman','fetched','FAS');
INSERT INTO t2 VALUES (117,018405,37,'multilayer','descendants','checkpoints','FAS');
INSERT INTO t2 VALUES (118,018406,37,'standardizes','groupings','rusting','');
INSERT INTO t2 VALUES (119,018409,37,'Judas','dissociate','galling','');
INSERT INTO t2 VALUES (120,018601,37,'vacuuming','coexist','obliterates','');
INSERT INTO t2 VALUES (121,018602,37,'dentally','Beebe','traitor','');
INSERT INTO t2 VALUES (122,018603,37,'humanness','Taoism','resumes','FAS');
INSERT INTO t2 VALUES (123,018801,37,'inch','Connally','analyzable','FAS');
INSERT INTO t2 VALUES (124,018802,37,'Weissmuller','fetched','terminator','FAS');
INSERT INTO t2 VALUES (125,018803,37,'irresponsibly','checkpoints','gritty','FAS');
INSERT INTO t2 VALUES (126,018804,37,'luckily','rusting','firearm','W');
INSERT INTO t2 VALUES (127,018805,37,'culled','galling','minima','');
INSERT INTO t2 VALUES (128,018806,37,'medical','obliterates','Selfridge','');
INSERT INTO t2 VALUES (129,018807,37,'bloodbath','traitor','disable','');
INSERT INTO t2 VALUES (130,018808,37,'subschema','resumes','witchcraft','W');
INSERT INTO t2 VALUES (131,018809,37,'animals','analyzable','betroth','W');
INSERT INTO t2 VALUES (132,018810,37,'Micronesia','terminator','Manhattanize','');
INSERT INTO t2 VALUES (133,018811,37,'repetitions','gritty','imprint','');
INSERT INTO t2 VALUES (134,018812,37,'Antares','firearm','peeked','');
INSERT INTO t2 VALUES (135,019101,37,'ventilate','minima','swelling','');
INSERT INTO t2 VALUES (136,019102,37,'pityingly','Selfridge','interrelationships','W');
INSERT INTO t2 VALUES (137,019103,37,'interdependent','disable','riser','');
INSERT INTO t2 VALUES (138,019201,37,'Graves','witchcraft','Gandhian','W');
INSERT INTO t2 VALUES (139,030501,37,'neonatal','betroth','peacock','A');
INSERT INTO t2 VALUES (140,030502,50,'scribbled','Manhattanize','bee','A');
INSERT INTO t2 VALUES (141,030503,37,'chafe','imprint','kanji','');
INSERT INTO t2 VALUES (142,030504,37,'honoring','peeked','dental','');
INSERT INTO t2 VALUES (143,031901,37,'realtor','swelling','scarf','FAS');
INSERT INTO t2 VALUES (144,036001,37,'elite','interrelationships','chasm','A');
INSERT INTO t2 VALUES (145,036002,37,'funereal','riser','insolence','A');
INSERT INTO t2 VALUES (146,036004,37,'abrogating','Gandhian','syndicate','');
INSERT INTO t2 VALUES (147,036005,37,'sorters','peacock','alike','');
INSERT INTO t2 VALUES (148,038001,37,'Conley','bee','imperial','A');
INSERT INTO t2 VALUES (149,038002,37,'lectured','kanji','convulsion','A');
INSERT INTO t2 VALUES (150,038003,37,'Abraham','dental','railway','A');
INSERT INTO t2 VALUES (151,038004,37,'Hawaii','scarf','validate','A');
INSERT INTO t2 VALUES (152,038005,37,'cage','chasm','normalizes','A');
INSERT INTO t2 VALUES (153,038006,37,'hushes','insolence','comprehensive','');
INSERT INTO t2 VALUES (154,038007,37,'Simla','syndicate','chewing','');
INSERT INTO t2 VALUES (155,038008,37,'reporters','alike','denizen','');
INSERT INTO t2 VALUES (156,038009,37,'Dutchman','imperial','schemer','');
INSERT INTO t2 VALUES (157,038010,37,'descendants','convulsion','chronicle','');
INSERT INTO t2 VALUES (158,038011,37,'groupings','railway','Kline','');
INSERT INTO t2 VALUES (159,038012,37,'dissociate','validate','Anatole','');
INSERT INTO t2 VALUES (160,038013,37,'coexist','normalizes','partridges','');
INSERT INTO t2 VALUES (161,038014,37,'Beebe','comprehensive','brunch','');
INSERT INTO t2 VALUES (162,038015,37,'Taoism','chewing','recruited','');
INSERT INTO t2 VALUES (163,038016,37,'Connally','denizen','dimensions','W');
INSERT INTO t2 VALUES (164,038017,37,'fetched','schemer','Chicana','W');
INSERT INTO t2 VALUES (165,038018,37,'checkpoints','chronicle','announced','');
INSERT INTO t2 VALUES (166,038101,37,'rusting','Kline','praised','FAS');
INSERT INTO t2 VALUES (167,038102,37,'galling','Anatole','employing','');
INSERT INTO t2 VALUES (168,038103,37,'obliterates','partridges','linear','');
INSERT INTO t2 VALUES (169,038104,37,'traitor','brunch','quagmire','');
INSERT INTO t2 VALUES (170,038201,37,'resumes','recruited','western','A');
INSERT INTO t2 VALUES (171,038202,37,'analyzable','dimensions','relishing','');
INSERT INTO t2 VALUES (172,038203,37,'terminator','Chicana','serving','A');
INSERT INTO t2 VALUES (173,038204,37,'gritty','announced','scheduling','');
INSERT INTO t2 VALUES (174,038205,37,'firearm','praised','lore','');
INSERT INTO t2 VALUES (175,038206,37,'minima','employing','eventful','');
INSERT INTO t2 VALUES (176,038208,37,'Selfridge','linear','arteriole','A');
INSERT INTO t2 VALUES (177,042801,37,'disable','quagmire','disentangle','');
INSERT INTO t2 VALUES (178,042802,37,'witchcraft','western','cured','A');
INSERT INTO t2 VALUES (179,046101,37,'betroth','relishing','Fenton','W');
INSERT INTO t2 VALUES (180,048001,37,'Manhattanize','serving','avoidable','A');
INSERT INTO t2 VALUES (181,048002,37,'imprint','scheduling','drains','A');
INSERT INTO t2 VALUES (182,048003,37,'peeked','lore','detectably','FAS');
INSERT INTO t2 VALUES (183,048004,37,'swelling','eventful','husky','');
INSERT INTO t2 VALUES (184,048005,37,'interrelationships','arteriole','impelling','');
INSERT INTO t2 VALUES (185,048006,37,'riser','disentangle','undoes','');
INSERT INTO t2 VALUES (186,048007,37,'Gandhian','cured','evened','');
INSERT INTO t2 VALUES (187,048008,37,'peacock','Fenton','squeezes','');
INSERT INTO t2 VALUES (188,048101,37,'bee','avoidable','destroyer','FAS');
INSERT INTO t2 VALUES (189,048102,37,'kanji','drains','rudeness','');
INSERT INTO t2 VALUES (190,048201,37,'dental','detectably','beaner','FAS');
INSERT INTO t2 VALUES (191,048202,37,'scarf','husky','boorish','');
INSERT INTO t2 VALUES (192,048203,37,'chasm','impelling','Everhart','');
INSERT INTO t2 VALUES (193,048204,37,'insolence','undoes','encompass','A');
INSERT INTO t2 VALUES (194,048205,37,'syndicate','evened','mushrooms','');
INSERT INTO t2 VALUES (195,048301,37,'alike','squeezes','Alison','A');
INSERT INTO t2 VALUES (196,048302,37,'imperial','destroyer','externally','FAS');
INSERT INTO t2 VALUES (197,048303,37,'convulsion','rudeness','pellagra','');
INSERT INTO t2 VALUES (198,048304,37,'railway','beaner','cult','');
INSERT INTO t2 VALUES (199,048305,37,'validate','boorish','creek','A');
INSERT INTO t2 VALUES (200,048401,37,'normalizes','Everhart','Huffman','');
INSERT INTO t2 VALUES (201,048402,37,'comprehensive','encompass','Majorca','FAS');
INSERT INTO t2 VALUES (202,048403,37,'chewing','mushrooms','governing','A');
INSERT INTO t2 VALUES (203,048404,37,'denizen','Alison','gadfly','FAS');
INSERT INTO t2 VALUES (204,048405,37,'schemer','externally','reassigned','FAS');
INSERT INTO t2 VALUES (205,048406,37,'chronicle','pellagra','intentness','W');
INSERT INTO t2 VALUES (206,048407,37,'Kline','cult','craziness','');
INSERT INTO t2 VALUES (207,048408,37,'Anatole','creek','psychic','');
INSERT INTO t2 VALUES (208,048409,37,'partridges','Huffman','squabbled','');
INSERT INTO t2 VALUES (209,048410,37,'brunch','Majorca','burlesque','');
INSERT INTO t2 VALUES (210,048411,37,'recruited','governing','capped','');
INSERT INTO t2 VALUES (211,048412,37,'dimensions','gadfly','extracted','A');
INSERT INTO t2 VALUES (212,048413,37,'Chicana','reassigned','DiMaggio','');
INSERT INTO t2 VALUES (213,048601,37,'announced','intentness','exclamation','FAS');
INSERT INTO t2 VALUES (214,048602,37,'praised','craziness','subdirectory','');
INSERT INTO t2 VALUES (215,048603,37,'employing','psychic','fangs','');
INSERT INTO t2 VALUES (216,048604,37,'linear','squabbled','buyer','A');
INSERT INTO t2 VALUES (217,048801,37,'quagmire','burlesque','pithing','A');
INSERT INTO t2 VALUES (218,050901,37,'western','capped','transistorizing','A');
INSERT INTO t2 VALUES (219,051201,37,'relishing','extracted','nonbiodegradable','');
INSERT INTO t2 VALUES (220,056002,37,'serving','DiMaggio','dislocate','');
INSERT INTO t2 VALUES (221,056003,37,'scheduling','exclamation','monochromatic','FAS');
INSERT INTO t2 VALUES (222,056004,37,'lore','subdirectory','batting','');
INSERT INTO t2 VALUES (223,056102,37,'eventful','fangs','postcondition','A');
INSERT INTO t2 VALUES (224,056203,37,'arteriole','buyer','catalog','FAS');
INSERT INTO t2 VALUES (225,056204,37,'disentangle','pithing','Remus','');
INSERT INTO t2 VALUES (226,058003,37,'cured','transistorizing','devices','A');
INSERT INTO t2 VALUES (227,058004,37,'Fenton','nonbiodegradable','bike','A');
INSERT INTO t2 VALUES (228,058005,37,'avoidable','dislocate','qualify','');
INSERT INTO t2 VALUES (229,058006,37,'drains','monochromatic','detained','');
INSERT INTO t2 VALUES (230,058007,37,'detectably','batting','commended','');
INSERT INTO t2 VALUES (231,058101,37,'husky','postcondition','civilize','');
INSERT INTO t2 VALUES (232,058102,37,'impelling','catalog','Elmhurst','');
INSERT INTO t2 VALUES (233,058103,37,'undoes','Remus','anesthetizing','');
INSERT INTO t2 VALUES (234,058105,37,'evened','devices','deaf','');
INSERT INTO t2 VALUES (235,058111,37,'squeezes','bike','Brigham','');
INSERT INTO t2 VALUES (236,058112,37,'destroyer','qualify','title','');
INSERT INTO t2 VALUES (237,058113,37,'rudeness','detained','coarse','');
INSERT INTO t2 VALUES (238,058114,37,'beaner','commended','combinations','');
INSERT INTO t2 VALUES (239,058115,37,'boorish','civilize','grayness','');
INSERT INTO t2 VALUES (240,058116,37,'Everhart','Elmhurst','innumerable','FAS');
INSERT INTO t2 VALUES (241,058117,37,'encompass','anesthetizing','Caroline','A');
INSERT INTO t2 VALUES (242,058118,37,'mushrooms','deaf','fatty','FAS');
INSERT INTO t2 VALUES (243,058119,37,'Alison','Brigham','eastbound','');
INSERT INTO t2 VALUES (244,058120,37,'externally','title','inexperienced','');
INSERT INTO t2 VALUES (245,058121,37,'pellagra','coarse','hoarder','A');
INSERT INTO t2 VALUES (246,058122,37,'cult','combinations','scotch','W');
INSERT INTO t2 VALUES (247,058123,37,'creek','grayness','passport','A');
INSERT INTO t2 VALUES (248,058124,37,'Huffman','innumerable','strategic','FAS');
INSERT INTO t2 VALUES (249,058125,37,'Majorca','Caroline','gated','');
INSERT INTO t2 VALUES (250,058126,37,'governing','fatty','flog','');
INSERT INTO t2 VALUES (251,058127,37,'gadfly','eastbound','Pipestone','');
INSERT INTO t2 VALUES (252,058128,37,'reassigned','inexperienced','Dar','');
INSERT INTO t2 VALUES (253,058201,37,'intentness','hoarder','Corcoran','');
INSERT INTO t2 VALUES (254,058202,37,'craziness','scotch','flyers','A');
INSERT INTO t2 VALUES (255,058303,37,'psychic','passport','competitions','W');
INSERT INTO t2 VALUES (256,058304,37,'squabbled','strategic','suppliers','FAS');
INSERT INTO t2 VALUES (257,058602,37,'burlesque','gated','skips','');
INSERT INTO t2 VALUES (258,058603,37,'capped','flog','institutes','');
INSERT INTO t2 VALUES (259,058604,37,'extracted','Pipestone','troop','A');
INSERT INTO t2 VALUES (260,058605,37,'DiMaggio','Dar','connective','W');
INSERT INTO t2 VALUES (261,058606,37,'exclamation','Corcoran','denies','');
INSERT INTO t2 VALUES (262,058607,37,'subdirectory','flyers','polka','');
INSERT INTO t2 VALUES (263,060401,36,'fangs','competitions','observations','FAS');
INSERT INTO t2 VALUES (264,061701,36,'buyer','suppliers','askers','');
INSERT INTO t2 VALUES (265,066201,36,'pithing','skips','homeless','FAS');
INSERT INTO t2 VALUES (266,066501,36,'transistorizing','institutes','Anna','');
INSERT INTO t2 VALUES (267,068001,36,'nonbiodegradable','troop','subdirectories','W');
INSERT INTO t2 VALUES (268,068002,36,'dislocate','connective','decaying','FAS');
INSERT INTO t2 VALUES (269,068005,36,'monochromatic','denies','outwitting','W');
INSERT INTO t2 VALUES (270,068006,36,'batting','polka','Harpy','W');
INSERT INTO t2 VALUES (271,068007,36,'postcondition','observations','crazed','');
INSERT INTO t2 VALUES (272,068008,36,'catalog','askers','suffocate','');
INSERT INTO t2 VALUES (273,068009,36,'Remus','homeless','provers','FAS');
INSERT INTO t2 VALUES (274,068010,36,'devices','Anna','technically','');
INSERT INTO t2 VALUES (275,068011,36,'bike','subdirectories','Franklinizations','');
INSERT INTO t2 VALUES (276,068202,36,'qualify','decaying','considered','');
INSERT INTO t2 VALUES (277,068302,36,'detained','outwitting','tinnily','');
INSERT INTO t2 VALUES (278,068303,36,'commended','Harpy','uninterruptedly','');
INSERT INTO t2 VALUES (279,068401,36,'civilize','crazed','whistled','A');
INSERT INTO t2 VALUES (280,068501,36,'Elmhurst','suffocate','automate','');
INSERT INTO t2 VALUES (281,068502,36,'anesthetizing','provers','gutting','W');
INSERT INTO t2 VALUES (282,068503,36,'deaf','technically','surreptitious','');
INSERT INTO t2 VALUES (283,068602,36,'Brigham','Franklinizations','Choctaw','');
INSERT INTO t2 VALUES (284,068603,36,'title','considered','cooks','');
INSERT INTO t2 VALUES (285,068701,36,'coarse','tinnily','millivolt','FAS');
INSERT INTO t2 VALUES (286,068702,36,'combinations','uninterruptedly','counterpoise','');
INSERT INTO t2 VALUES (287,068703,36,'grayness','whistled','Gothicism','');
INSERT INTO t2 VALUES (288,076001,36,'innumerable','automate','feminine','');
INSERT INTO t2 VALUES (289,076002,36,'Caroline','gutting','metaphysically','W');
INSERT INTO t2 VALUES (290,076101,36,'fatty','surreptitious','sanding','A');
INSERT INTO t2 VALUES (291,076102,36,'eastbound','Choctaw','contributorily','');
INSERT INTO t2 VALUES (292,076103,36,'inexperienced','cooks','receivers','FAS');
INSERT INTO t2 VALUES (293,076302,36,'hoarder','millivolt','adjourn','');
INSERT INTO t2 VALUES (294,076303,36,'scotch','counterpoise','straggled','A');
INSERT INTO t2 VALUES (295,076304,36,'passport','Gothicism','druggists','');
INSERT INTO t2 VALUES (296,076305,36,'strategic','feminine','thanking','FAS');
INSERT INTO t2 VALUES (297,076306,36,'gated','metaphysically','ostrich','');
INSERT INTO t2 VALUES (298,076307,36,'flog','sanding','hopelessness','FAS');
INSERT INTO t2 VALUES (299,076402,36,'Pipestone','contributorily','Eurydice','');
INSERT INTO t2 VALUES (300,076501,36,'Dar','receivers','excitation','W');
INSERT INTO t2 VALUES (301,076502,36,'Corcoran','adjourn','presumes','FAS');
INSERT INTO t2 VALUES (302,076701,36,'flyers','straggled','imaginable','FAS');
INSERT INTO t2 VALUES (303,078001,36,'competitions','druggists','concoct','W');
INSERT INTO t2 VALUES (304,078002,36,'suppliers','thanking','peering','W');
INSERT INTO t2 VALUES (305,078003,36,'skips','ostrich','Phelps','FAS');
INSERT INTO t2 VALUES (306,078004,36,'institutes','hopelessness','ferociousness','FAS');
INSERT INTO t2 VALUES (307,078005,36,'troop','Eurydice','sentences','');
INSERT INTO t2 VALUES (308,078006,36,'connective','excitation','unlocks','');
INSERT INTO t2 VALUES (309,078007,36,'denies','presumes','engrossing','W');
INSERT INTO t2 VALUES (310,078008,36,'polka','imaginable','Ruth','');
INSERT INTO t2 VALUES (311,078101,36,'observations','concoct','tying','');
INSERT INTO t2 VALUES (312,078103,36,'askers','peering','exclaimers','');
INSERT INTO t2 VALUES (313,078104,36,'homeless','Phelps','synergy','');
INSERT INTO t2 VALUES (314,078105,36,'Anna','ferociousness','Huey','W');
INSERT INTO t2 VALUES (315,082101,36,'subdirectories','sentences','merging','');
INSERT INTO t2 VALUES (316,083401,36,'decaying','unlocks','judges','A');
INSERT INTO t2 VALUES (317,084001,36,'outwitting','engrossing','Shylock','W');
INSERT INTO t2 VALUES (318,084002,36,'Harpy','Ruth','Miltonism','');
INSERT INTO t2 VALUES (319,086001,36,'crazed','tying','hen','W');
INSERT INTO t2 VALUES (320,086102,36,'suffocate','exclaimers','honeybee','FAS');
INSERT INTO t2 VALUES (321,086201,36,'provers','synergy','towers','');
INSERT INTO t2 VALUES (322,088001,36,'technically','Huey','dilutes','W');
INSERT INTO t2 VALUES (323,088002,36,'Franklinizations','merging','numerals','FAS');
INSERT INTO t2 VALUES (324,088003,36,'considered','judges','democracy','FAS');
INSERT INTO t2 VALUES (325,088004,36,'tinnily','Shylock','Ibero-','');
INSERT INTO t2 VALUES (326,088101,36,'uninterruptedly','Miltonism','invalids','');
INSERT INTO t2 VALUES (327,088102,36,'whistled','hen','behavior','');
INSERT INTO t2 VALUES (328,088103,36,'automate','honeybee','accruing','');
INSERT INTO t2 VALUES (329,088104,36,'gutting','towers','relics','A');
INSERT INTO t2 VALUES (330,088105,36,'surreptitious','dilutes','rackets','');
INSERT INTO t2 VALUES (331,088106,36,'Choctaw','numerals','Fischbein','W');
INSERT INTO t2 VALUES (332,088201,36,'cooks','democracy','phony','W');
INSERT INTO t2 VALUES (333,088203,36,'millivolt','Ibero-','cross','FAS');
INSERT INTO t2 VALUES (334,088204,36,'counterpoise','invalids','cleanup','');
INSERT INTO t2 VALUES (335,088302,37,'Gothicism','behavior','conspirator','');
INSERT INTO t2 VALUES (336,088303,37,'feminine','accruing','label','FAS');
INSERT INTO t2 VALUES (337,088305,37,'metaphysically','relics','university','');
INSERT INTO t2 VALUES (338,088402,37,'sanding','rackets','cleansed','FAS');
INSERT INTO t2 VALUES (339,088501,36,'contributorily','Fischbein','ballgown','');
INSERT INTO t2 VALUES (340,088502,36,'receivers','phony','starlet','');
INSERT INTO t2 VALUES (341,088503,36,'adjourn','cross','aqueous','');
INSERT INTO t2 VALUES (342,098001,58,'straggled','cleanup','portrayal','A');
INSERT INTO t2 VALUES (343,098002,58,'druggists','conspirator','despising','W');
INSERT INTO t2 VALUES (344,098003,58,'thanking','label','distort','W');
INSERT INTO t2 VALUES (345,098004,58,'ostrich','university','palmed','');
INSERT INTO t2 VALUES (346,098005,58,'hopelessness','cleansed','faced','');
INSERT INTO t2 VALUES (347,098006,58,'Eurydice','ballgown','silverware','');
INSERT INTO t2 VALUES (348,141903,29,'excitation','starlet','assessor','');
INSERT INTO t2 VALUES (349,098008,58,'presumes','aqueous','spiders','');
INSERT INTO t2 VALUES (350,098009,58,'imaginable','portrayal','artificially','');
INSERT INTO t2 VALUES (351,098010,58,'concoct','despising','reminiscence','');
INSERT INTO t2 VALUES (352,098011,58,'peering','distort','Mexican','');
INSERT INTO t2 VALUES (353,098012,58,'Phelps','palmed','obnoxious','');
INSERT INTO t2 VALUES (354,098013,58,'ferociousness','faced','fragile','');
INSERT INTO t2 VALUES (355,098014,58,'sentences','silverware','apprehensible','');
INSERT INTO t2 VALUES (356,098015,58,'unlocks','assessor','births','');
INSERT INTO t2 VALUES (357,098016,58,'engrossing','spiders','garages','');
INSERT INTO t2 VALUES (358,098017,58,'Ruth','artificially','panty','');
INSERT INTO t2 VALUES (359,098018,58,'tying','reminiscence','anteater','');
INSERT INTO t2 VALUES (360,098019,58,'exclaimers','Mexican','displacement','A');
INSERT INTO t2 VALUES (361,098020,58,'synergy','obnoxious','drovers','A');
INSERT INTO t2 VALUES (362,098021,58,'Huey','fragile','patenting','A');
INSERT INTO t2 VALUES (363,098022,58,'merging','apprehensible','far','A');
INSERT INTO t2 VALUES (364,098023,58,'judges','births','shrieks','');
INSERT INTO t2 VALUES (365,098024,58,'Shylock','garages','aligning','W');
INSERT INTO t2 VALUES (366,098025,37,'Miltonism','panty','pragmatism','');
INSERT INTO t2 VALUES (367,106001,36,'hen','anteater','fevers','W');
INSERT INTO t2 VALUES (368,108001,36,'honeybee','displacement','reexamines','A');
INSERT INTO t2 VALUES (369,108002,36,'towers','drovers','occupancies','');
INSERT INTO t2 VALUES (370,108003,36,'dilutes','patenting','sweats','FAS');
INSERT INTO t2 VALUES (371,108004,36,'numerals','far','modulators','');
INSERT INTO t2 VALUES (372,108005,36,'democracy','shrieks','demand','W');
INSERT INTO t2 VALUES (373,108007,36,'Ibero-','aligning','Madeira','');
INSERT INTO t2 VALUES (374,108008,36,'invalids','pragmatism','Viennese','W');
INSERT INTO t2 VALUES (375,108009,36,'behavior','fevers','chillier','W');
INSERT INTO t2 VALUES (376,108010,36,'accruing','reexamines','wildcats','FAS');
INSERT INTO t2 VALUES (377,108011,36,'relics','occupancies','gentle','');
INSERT INTO t2 VALUES (378,108012,36,'rackets','sweats','Angles','W');
INSERT INTO t2 VALUES (379,108101,36,'Fischbein','modulators','accuracies','');
INSERT INTO t2 VALUES (380,108102,36,'phony','demand','toggle','');
INSERT INTO t2 VALUES (381,108103,36,'cross','Madeira','Mendelssohn','W');
INSERT INTO t2 VALUES (382,108111,50,'cleanup','Viennese','behaviorally','');
INSERT INTO t2 VALUES (383,108105,36,'conspirator','chillier','Rochford','');
INSERT INTO t2 VALUES (384,108106,36,'label','wildcats','mirror','W');
INSERT INTO t2 VALUES (385,108107,36,'university','gentle','Modula','');
INSERT INTO t2 VALUES (386,108108,50,'cleansed','Angles','clobbering','');
INSERT INTO t2 VALUES (387,108109,36,'ballgown','accuracies','chronography','');
INSERT INTO t2 VALUES (388,108110,36,'starlet','toggle','Eskimoizeds','');
INSERT INTO t2 VALUES (389,108201,36,'aqueous','Mendelssohn','British','W');
INSERT INTO t2 VALUES (390,108202,36,'portrayal','behaviorally','pitfalls','');
INSERT INTO t2 VALUES (391,108203,36,'despising','Rochford','verify','W');
INSERT INTO t2 VALUES (392,108204,36,'distort','mirror','scatter','FAS');
INSERT INTO t2 VALUES (393,108205,36,'palmed','Modula','Aztecan','');
INSERT INTO t2 VALUES (394,108301,36,'faced','clobbering','acuity','W');
INSERT INTO t2 VALUES (395,108302,36,'silverware','chronography','sinking','W');
INSERT INTO t2 VALUES (396,112101,36,'assessor','Eskimoizeds','beasts','FAS');
INSERT INTO t2 VALUES (397,112102,36,'spiders','British','Witt','W');
INSERT INTO t2 VALUES (398,113701,36,'artificially','pitfalls','physicists','FAS');
INSERT INTO t2 VALUES (399,116001,36,'reminiscence','verify','folksong','A');
INSERT INTO t2 VALUES (400,116201,36,'Mexican','scatter','strokes','FAS');
INSERT INTO t2 VALUES (401,116301,36,'obnoxious','Aztecan','crowder','');
INSERT INTO t2 VALUES (402,116302,36,'fragile','acuity','merry','');
INSERT INTO t2 VALUES (403,116601,36,'apprehensible','sinking','cadenced','');
INSERT INTO t2 VALUES (404,116602,36,'births','beasts','alimony','A');
INSERT INTO t2 VALUES (405,116603,36,'garages','Witt','principled','A');
INSERT INTO t2 VALUES (406,116701,36,'panty','physicists','golfing','');
INSERT INTO t2 VALUES (407,116702,36,'anteater','folksong','undiscovered','');
INSERT INTO t2 VALUES (408,118001,36,'displacement','strokes','irritates','');
INSERT INTO t2 VALUES (409,118002,36,'drovers','crowder','patriots','A');
INSERT INTO t2 VALUES (410,118003,36,'patenting','merry','rooms','FAS');
INSERT INTO t2 VALUES (411,118004,36,'far','cadenced','towering','W');
INSERT INTO t2 VALUES (412,118005,36,'shrieks','alimony','displease','');
INSERT INTO t2 VALUES (413,118006,36,'aligning','principled','photosensitive','');
INSERT INTO t2 VALUES (414,118007,36,'pragmatism','golfing','inking','');
INSERT INTO t2 VALUES (415,118008,36,'fevers','undiscovered','gainers','');
INSERT INTO t2 VALUES (416,118101,36,'reexamines','irritates','leaning','A');
INSERT INTO t2 VALUES (417,118102,36,'occupancies','patriots','hydrant','A');
INSERT INTO t2 VALUES (418,118103,36,'sweats','rooms','preserve','');
INSERT INTO t2 VALUES (419,118202,36,'modulators','towering','blinded','A');
INSERT INTO t2 VALUES (420,118203,36,'demand','displease','interactions','A');
INSERT INTO t2 VALUES (421,118204,36,'Madeira','photosensitive','Barry','');
INSERT INTO t2 VALUES (422,118302,36,'Viennese','inking','whiteness','A');
INSERT INTO t2 VALUES (423,118304,36,'chillier','gainers','pastimes','W');
INSERT INTO t2 VALUES (424,118305,36,'wildcats','leaning','Edenization','');
INSERT INTO t2 VALUES (425,118306,36,'gentle','hydrant','Muscat','');
INSERT INTO t2 VALUES (426,118307,36,'Angles','preserve','assassinated','');
INSERT INTO t2 VALUES (427,123101,36,'accuracies','blinded','labeled','');
INSERT INTO t2 VALUES (428,123102,36,'toggle','interactions','glacial','A');
INSERT INTO t2 VALUES (429,123301,36,'Mendelssohn','Barry','implied','W');
INSERT INTO t2 VALUES (430,126001,36,'behaviorally','whiteness','bibliographies','W');
INSERT INTO t2 VALUES (431,126002,36,'Rochford','pastimes','Buchanan','');
INSERT INTO t2 VALUES (432,126003,36,'mirror','Edenization','forgivably','FAS');
INSERT INTO t2 VALUES (433,126101,36,'Modula','Muscat','innuendo','A');
INSERT INTO t2 VALUES (434,126301,36,'clobbering','assassinated','den','FAS');
INSERT INTO t2 VALUES (435,126302,36,'chronography','labeled','submarines','W');
INSERT INTO t2 VALUES (436,126402,36,'Eskimoizeds','glacial','mouthful','A');
INSERT INTO t2 VALUES (437,126601,36,'British','implied','expiring','');
INSERT INTO t2 VALUES (438,126602,36,'pitfalls','bibliographies','unfulfilled','FAS');
INSERT INTO t2 VALUES (439,126702,36,'verify','Buchanan','precession','');
INSERT INTO t2 VALUES (440,128001,36,'scatter','forgivably','nullified','');
INSERT INTO t2 VALUES (441,128002,36,'Aztecan','innuendo','affects','');
INSERT INTO t2 VALUES (442,128003,36,'acuity','den','Cynthia','');
INSERT INTO t2 VALUES (443,128004,36,'sinking','submarines','Chablis','A');
INSERT INTO t2 VALUES (444,128005,36,'beasts','mouthful','betterments','FAS');
INSERT INTO t2 VALUES (445,128007,36,'Witt','expiring','advertising','');
INSERT INTO t2 VALUES (446,128008,36,'physicists','unfulfilled','rubies','A');
INSERT INTO t2 VALUES (447,128009,36,'folksong','precession','southwest','FAS');
INSERT INTO t2 VALUES (448,128010,36,'strokes','nullified','superstitious','A');
INSERT INTO t2 VALUES (449,128011,36,'crowder','affects','tabernacle','W');
INSERT INTO t2 VALUES (450,128012,36,'merry','Cynthia','silk','A');
INSERT INTO t2 VALUES (451,128013,36,'cadenced','Chablis','handsomest','A');
INSERT INTO t2 VALUES (452,128014,36,'alimony','betterments','Persian','A');
INSERT INTO t2 VALUES (453,128015,36,'principled','advertising','analog','W');
INSERT INTO t2 VALUES (454,128016,36,'golfing','rubies','complex','W');
INSERT INTO t2 VALUES (455,128017,36,'undiscovered','southwest','Taoist','');
INSERT INTO t2 VALUES (456,128018,36,'irritates','superstitious','suspend','');
INSERT INTO t2 VALUES (457,128019,36,'patriots','tabernacle','relegated','');
INSERT INTO t2 VALUES (458,128020,36,'rooms','silk','awesome','W');
INSERT INTO t2 VALUES (459,128021,36,'towering','handsomest','Bruxelles','');
INSERT INTO t2 VALUES (460,128022,36,'displease','Persian','imprecisely','A');
INSERT INTO t2 VALUES (461,128023,36,'photosensitive','analog','televise','');
INSERT INTO t2 VALUES (462,128101,36,'inking','complex','braking','');
INSERT INTO t2 VALUES (463,128102,36,'gainers','Taoist','true','FAS');
INSERT INTO t2 VALUES (464,128103,36,'leaning','suspend','disappointing','FAS');
INSERT INTO t2 VALUES (465,128104,36,'hydrant','relegated','navally','W');
INSERT INTO t2 VALUES (466,128106,36,'preserve','awesome','circus','');
INSERT INTO t2 VALUES (467,128107,36,'blinded','Bruxelles','beetles','');
INSERT INTO t2 VALUES (468,128108,36,'interactions','imprecisely','trumps','');
INSERT INTO t2 VALUES (469,128202,36,'Barry','televise','fourscore','W');
INSERT INTO t2 VALUES (470,128203,36,'whiteness','braking','Blackfoots','');
INSERT INTO t2 VALUES (471,128301,36,'pastimes','true','Grady','');
INSERT INTO t2 VALUES (472,128302,36,'Edenization','disappointing','quiets','FAS');
INSERT INTO t2 VALUES (473,128303,36,'Muscat','navally','floundered','FAS');
INSERT INTO t2 VALUES (474,128304,36,'assassinated','circus','profundity','W');
INSERT INTO t2 VALUES (475,128305,36,'labeled','beetles','Garrisonian','W');
INSERT INTO t2 VALUES (476,128307,36,'glacial','trumps','Strauss','');
INSERT INTO t2 VALUES (477,128401,36,'implied','fourscore','cemented','FAS');
INSERT INTO t2 VALUES (478,128502,36,'bibliographies','Blackfoots','contrition','A');
INSERT INTO t2 VALUES (479,128503,36,'Buchanan','Grady','mutations','');
INSERT INTO t2 VALUES (480,128504,36,'forgivably','quiets','exhibits','W');
INSERT INTO t2 VALUES (481,128505,36,'innuendo','floundered','tits','');
INSERT INTO t2 VALUES (482,128601,36,'den','profundity','mate','A');
INSERT INTO t2 VALUES (483,128603,36,'submarines','Garrisonian','arches','');
INSERT INTO t2 VALUES (484,128604,36,'mouthful','Strauss','Moll','');
INSERT INTO t2 VALUES (485,128702,36,'expiring','cemented','ropers','');
INSERT INTO t2 VALUES (486,128703,36,'unfulfilled','contrition','bombast','');
INSERT INTO t2 VALUES (487,128704,36,'precession','mutations','difficultly','A');
INSERT INTO t2 VALUES (488,138001,36,'nullified','exhibits','adsorption','');
INSERT INTO t2 VALUES (489,138002,36,'affects','tits','definiteness','FAS');
INSERT INTO t2 VALUES (490,138003,36,'Cynthia','mate','cultivation','A');
INSERT INTO t2 VALUES (491,138004,36,'Chablis','arches','heals','A');
INSERT INTO t2 VALUES (492,138005,36,'betterments','Moll','Heusen','W');
INSERT INTO t2 VALUES (493,138006,36,'advertising','ropers','target','FAS');
INSERT INTO t2 VALUES (494,138007,36,'rubies','bombast','cited','A');
INSERT INTO t2 VALUES (495,138008,36,'southwest','difficultly','congresswoman','W');
INSERT INTO t2 VALUES (496,138009,36,'superstitious','adsorption','Katherine','');
INSERT INTO t2 VALUES (497,138102,36,'tabernacle','definiteness','titter','A');
INSERT INTO t2 VALUES (498,138103,36,'silk','cultivation','aspire','A');
INSERT INTO t2 VALUES (499,138104,36,'handsomest','heals','Mardis','');
INSERT INTO t2 VALUES (500,138105,36,'Persian','Heusen','Nadia','W');
INSERT INTO t2 VALUES (501,138201,36,'analog','target','estimating','FAS');
INSERT INTO t2 VALUES (502,138302,36,'complex','cited','stuck','A');
INSERT INTO t2 VALUES (503,138303,36,'Taoist','congresswoman','fifteenth','A');
INSERT INTO t2 VALUES (504,138304,36,'suspend','Katherine','Colombo','');
INSERT INTO t2 VALUES (505,138401,29,'relegated','titter','survey','A');
INSERT INTO t2 VALUES (506,140102,29,'awesome','aspire','staffing','');
INSERT INTO t2 VALUES (507,140103,29,'Bruxelles','Mardis','obtain','');
INSERT INTO t2 VALUES (508,140104,29,'imprecisely','Nadia','loaded','');
INSERT INTO t2 VALUES (509,140105,29,'televise','estimating','slaughtered','');
INSERT INTO t2 VALUES (510,140201,29,'braking','stuck','lights','A');
INSERT INTO t2 VALUES (511,140701,29,'true','fifteenth','circumference','');
INSERT INTO t2 VALUES (512,141501,29,'disappointing','Colombo','dull','A');
INSERT INTO t2 VALUES (513,141502,29,'navally','survey','weekly','A');
INSERT INTO t2 VALUES (514,141901,29,'circus','staffing','wetness','');
INSERT INTO t2 VALUES (515,141902,29,'beetles','obtain','visualized','');
INSERT INTO t2 VALUES (516,142101,29,'trumps','loaded','Tannenbaum','');
INSERT INTO t2 VALUES (517,142102,29,'fourscore','slaughtered','moribund','');
INSERT INTO t2 VALUES (518,142103,29,'Blackfoots','lights','demultiplex','');
INSERT INTO t2 VALUES (519,142701,29,'Grady','circumference','lockings','');
INSERT INTO t2 VALUES (520,143001,29,'quiets','dull','thugs','FAS');
INSERT INTO t2 VALUES (521,143501,29,'floundered','weekly','unnerves','');
INSERT INTO t2 VALUES (522,143502,29,'profundity','wetness','abut','');
INSERT INTO t2 VALUES (523,148001,29,'Garrisonian','visualized','Chippewa','A');
INSERT INTO t2 VALUES (524,148002,29,'Strauss','Tannenbaum','stratifications','A');
INSERT INTO t2 VALUES (525,148003,29,'cemented','moribund','signaled','');
INSERT INTO t2 VALUES (526,148004,29,'contrition','demultiplex','Italianizes','A');
INSERT INTO t2 VALUES (527,148005,29,'mutations','lockings','algorithmic','A');
INSERT INTO t2 VALUES (528,148006,29,'exhibits','thugs','paranoid','FAS');
INSERT INTO t2 VALUES (529,148007,29,'tits','unnerves','camping','A');
INSERT INTO t2 VALUES (530,148009,29,'mate','abut','signifying','A');
INSERT INTO t2 VALUES (531,148010,29,'arches','Chippewa','Patrice','W');
INSERT INTO t2 VALUES (532,148011,29,'Moll','stratifications','search','A');
INSERT INTO t2 VALUES (533,148012,29,'ropers','signaled','Angeles','A');
INSERT INTO t2 VALUES (534,148013,29,'bombast','Italianizes','semblance','');
INSERT INTO t2 VALUES (535,148023,36,'difficultly','algorithmic','taxed','');
INSERT INTO t2 VALUES (536,148015,29,'adsorption','paranoid','Beatrice','');
INSERT INTO t2 VALUES (537,148016,29,'definiteness','camping','retrace','');
INSERT INTO t2 VALUES (538,148017,29,'cultivation','signifying','lockout','');
INSERT INTO t2 VALUES (539,148018,29,'heals','Patrice','grammatic','');
INSERT INTO t2 VALUES (540,148019,29,'Heusen','search','helmsman','');
INSERT INTO t2 VALUES (541,148020,29,'target','Angeles','uniform','W');
INSERT INTO t2 VALUES (542,148021,29,'cited','semblance','hamming','');
INSERT INTO t2 VALUES (543,148022,29,'congresswoman','taxed','disobedience','');
INSERT INTO t2 VALUES (544,148101,29,'Katherine','Beatrice','captivated','A');
INSERT INTO t2 VALUES (545,148102,29,'titter','retrace','transferals','A');
INSERT INTO t2 VALUES (546,148201,29,'aspire','lockout','cartographer','A');
INSERT INTO t2 VALUES (547,148401,29,'Mardis','grammatic','aims','FAS');
INSERT INTO t2 VALUES (548,148402,29,'Nadia','helmsman','Pakistani','');
INSERT INTO t2 VALUES (549,148501,29,'estimating','uniform','burglarized','FAS');
INSERT INTO t2 VALUES (550,148502,29,'stuck','hamming','saucepans','A');
INSERT INTO t2 VALUES (551,148503,29,'fifteenth','disobedience','lacerating','A');
INSERT INTO t2 VALUES (552,148504,29,'Colombo','captivated','corny','');
INSERT INTO t2 VALUES (553,148601,29,'survey','transferals','megabytes','FAS');
INSERT INTO t2 VALUES (554,148602,29,'staffing','cartographer','chancellor','');
INSERT INTO t2 VALUES (555,150701,29,'obtain','aims','bulk','A');
INSERT INTO t2 VALUES (556,152101,29,'loaded','Pakistani','commits','A');
INSERT INTO t2 VALUES (557,152102,29,'slaughtered','burglarized','meson','W');
INSERT INTO t2 VALUES (558,155202,36,'lights','saucepans','deputies','');
INSERT INTO t2 VALUES (559,155203,29,'circumference','lacerating','northeaster','A');
INSERT INTO t2 VALUES (560,155204,29,'dull','corny','dipole','');
INSERT INTO t2 VALUES (561,155205,29,'weekly','megabytes','machining','0');
INSERT INTO t2 VALUES (562,156001,29,'wetness','chancellor','therefore','');
INSERT INTO t2 VALUES (563,156002,29,'visualized','bulk','Telefunken','');
INSERT INTO t2 VALUES (564,156102,29,'Tannenbaum','commits','salvaging','');
INSERT INTO t2 VALUES (565,156301,29,'moribund','meson','Corinthianizes','A');
INSERT INTO t2 VALUES (566,156302,29,'demultiplex','deputies','restlessly','A');
INSERT INTO t2 VALUES (567,156303,29,'lockings','northeaster','bromides','');
INSERT INTO t2 VALUES (568,156304,29,'thugs','dipole','generalized','A');
INSERT INTO t2 VALUES (569,156305,29,'unnerves','machining','mishaps','');
INSERT INTO t2 VALUES (570,156306,29,'abut','therefore','quelling','');
INSERT INTO t2 VALUES (571,156501,29,'Chippewa','Telefunken','spiritual','A');
INSERT INTO t2 VALUES (572,158001,29,'stratifications','salvaging','beguiles','FAS');
INSERT INTO t2 VALUES (573,158002,29,'signaled','Corinthianizes','Trobriand','FAS');
INSERT INTO t2 VALUES (574,158101,29,'Italianizes','restlessly','fleeing','A');
INSERT INTO t2 VALUES (575,158102,29,'algorithmic','bromides','Armour','A');
INSERT INTO t2 VALUES (576,158103,29,'paranoid','generalized','chin','A');
INSERT INTO t2 VALUES (577,158201,29,'camping','mishaps','provers','A');
INSERT INTO t2 VALUES (578,158202,29,'signifying','quelling','aeronautic','A');
INSERT INTO t2 VALUES (579,158203,29,'Patrice','spiritual','voltage','W');
INSERT INTO t2 VALUES (580,158204,29,'search','beguiles','sash','');
INSERT INTO t2 VALUES (581,158301,29,'Angeles','Trobriand','anaerobic','A');
INSERT INTO t2 VALUES (582,158302,29,'semblance','fleeing','simultaneous','A');
INSERT INTO t2 VALUES (583,158303,29,'taxed','Armour','accumulating','A');
INSERT INTO t2 VALUES (584,158304,29,'Beatrice','chin','Medusan','A');
INSERT INTO t2 VALUES (585,158305,29,'retrace','provers','shouted','A');
INSERT INTO t2 VALUES (586,158306,29,'lockout','aeronautic','freakish','');
INSERT INTO t2 VALUES (587,158501,29,'grammatic','voltage','index','FAS');
INSERT INTO t2 VALUES (588,160301,29,'helmsman','sash','commercially','');
INSERT INTO t2 VALUES (589,166101,50,'uniform','anaerobic','mistiness','A');
INSERT INTO t2 VALUES (590,166102,50,'hamming','simultaneous','endpoint','');
INSERT INTO t2 VALUES (591,168001,29,'disobedience','accumulating','straight','A');
INSERT INTO t2 VALUES (592,168002,29,'captivated','Medusan','flurried','');
INSERT INTO t2 VALUES (593,168003,29,'transferals','shouted','denotative','A');
INSERT INTO t2 VALUES (594,168101,29,'cartographer','freakish','coming','FAS');
INSERT INTO t2 VALUES (595,168102,29,'aims','index','commencements','FAS');
INSERT INTO t2 VALUES (596,168103,29,'Pakistani','commercially','gentleman','');
INSERT INTO t2 VALUES (597,168104,29,'burglarized','mistiness','gifted','');
INSERT INTO t2 VALUES (598,168202,29,'saucepans','endpoint','Shanghais','');
INSERT INTO t2 VALUES (599,168301,29,'lacerating','straight','sportswriting','A');
INSERT INTO t2 VALUES (600,168502,29,'corny','flurried','sloping','A');
INSERT INTO t2 VALUES (601,168503,29,'megabytes','denotative','navies','');
INSERT INTO t2 VALUES (602,168601,29,'chancellor','coming','leaflet','A');
INSERT INTO t2 VALUES (603,173001,40,'bulk','commencements','shooter','');
INSERT INTO t2 VALUES (604,173701,40,'commits','gentleman','Joplin','FAS');
INSERT INTO t2 VALUES (605,173702,40,'meson','gifted','babies','');
INSERT INTO t2 VALUES (606,176001,40,'deputies','Shanghais','subdivision','FAS');
INSERT INTO t2 VALUES (607,176101,40,'northeaster','sportswriting','burstiness','W');
INSERT INTO t2 VALUES (608,176201,40,'dipole','sloping','belted','FAS');
INSERT INTO t2 VALUES (609,176401,40,'machining','navies','assails','FAS');
INSERT INTO t2 VALUES (610,176501,40,'therefore','leaflet','admiring','W');
INSERT INTO t2 VALUES (611,176601,40,'Telefunken','shooter','swaying','0');
INSERT INTO t2 VALUES (612,176602,40,'salvaging','Joplin','Goldstine','FAS');
INSERT INTO t2 VALUES (613,176603,40,'Corinthianizes','babies','fitting','');
INSERT INTO t2 VALUES (614,178001,40,'restlessly','subdivision','Norwalk','W');
INSERT INTO t2 VALUES (615,178002,40,'bromides','burstiness','weakening','W');
INSERT INTO t2 VALUES (616,178003,40,'generalized','belted','analogy','FAS');
INSERT INTO t2 VALUES (617,178004,40,'mishaps','assails','deludes','');
INSERT INTO t2 VALUES (618,178005,40,'quelling','admiring','cokes','');
INSERT INTO t2 VALUES (619,178006,40,'spiritual','swaying','Clayton','');
INSERT INTO t2 VALUES (620,178007,40,'beguiles','Goldstine','exhausts','');
INSERT INTO t2 VALUES (621,178008,40,'Trobriand','fitting','causality','');
INSERT INTO t2 VALUES (622,178101,40,'fleeing','Norwalk','sating','FAS');
INSERT INTO t2 VALUES (623,178102,40,'Armour','weakening','icon','');
INSERT INTO t2 VALUES (624,178103,40,'chin','analogy','throttles','');
INSERT INTO t2 VALUES (625,178201,40,'provers','deludes','communicants','FAS');
INSERT INTO t2 VALUES (626,178202,40,'aeronautic','cokes','dehydrate','FAS');
INSERT INTO t2 VALUES (627,178301,40,'voltage','Clayton','priceless','FAS');
INSERT INTO t2 VALUES (628,178302,40,'sash','exhausts','publicly','');
INSERT INTO t2 VALUES (629,178401,40,'anaerobic','causality','incidentals','FAS');
INSERT INTO t2 VALUES (630,178402,40,'simultaneous','sating','commonplace','');
INSERT INTO t2 VALUES (631,178403,40,'accumulating','icon','mumbles','');
INSERT INTO t2 VALUES (632,178404,40,'Medusan','throttles','furthermore','W');
INSERT INTO t2 VALUES (633,178501,40,'shouted','communicants','cautioned','W');
INSERT INTO t2 VALUES (634,186002,37,'freakish','dehydrate','parametrized','A');
INSERT INTO t2 VALUES (635,186102,37,'index','priceless','registration','A');
INSERT INTO t2 VALUES (636,186201,40,'commercially','publicly','sadly','FAS');
INSERT INTO t2 VALUES (637,186202,40,'mistiness','incidentals','positioning','');
INSERT INTO t2 VALUES (638,186203,40,'endpoint','commonplace','babysitting','');
INSERT INTO t2 VALUES (639,186302,37,'straight','mumbles','eternal','A');
INSERT INTO t2 VALUES (640,188007,37,'flurried','furthermore','hoarder','');
INSERT INTO t2 VALUES (641,188008,37,'denotative','cautioned','congregates','');
INSERT INTO t2 VALUES (642,188009,37,'coming','parametrized','rains','');
INSERT INTO t2 VALUES (643,188010,37,'commencements','registration','workers','W');
INSERT INTO t2 VALUES (644,188011,37,'gentleman','sadly','sags','A');
INSERT INTO t2 VALUES (645,188012,37,'gifted','positioning','unplug','W');
INSERT INTO t2 VALUES (646,188013,37,'Shanghais','babysitting','garage','A');
INSERT INTO t2 VALUES (647,188014,37,'sportswriting','eternal','boulder','A');
INSERT INTO t2 VALUES (648,188015,37,'sloping','hoarder','hollowly','A');
INSERT INTO t2 VALUES (649,188016,37,'navies','congregates','specifics','');
INSERT INTO t2 VALUES (650,188017,37,'leaflet','rains','Teresa','');
INSERT INTO t2 VALUES (651,188102,37,'shooter','workers','Winsett','');
INSERT INTO t2 VALUES (652,188103,37,'Joplin','sags','convenient','A');
INSERT INTO t2 VALUES (653,188202,37,'babies','unplug','buckboards','FAS');
INSERT INTO t2 VALUES (654,188301,40,'subdivision','garage','amenities','');
INSERT INTO t2 VALUES (655,188302,40,'burstiness','boulder','resplendent','FAS');
INSERT INTO t2 VALUES (656,188303,40,'belted','hollowly','priding','FAS');
INSERT INTO t2 VALUES (657,188401,37,'assails','specifics','configurations','');
INSERT INTO t2 VALUES (658,188402,37,'admiring','Teresa','untidiness','A');
INSERT INTO t2 VALUES (659,188503,37,'swaying','Winsett','Brice','W');
INSERT INTO t2 VALUES (660,188504,37,'Goldstine','convenient','sews','FAS');
INSERT INTO t2 VALUES (661,188505,37,'fitting','buckboards','participated','');
INSERT INTO t2 VALUES (662,190701,37,'Norwalk','amenities','Simon','FAS');
INSERT INTO t2 VALUES (663,190703,50,'weakening','resplendent','certificates','');
INSERT INTO t2 VALUES (664,191701,37,'analogy','priding','Fitzpatrick','');
INSERT INTO t2 VALUES (665,191702,37,'deludes','configurations','Evanston','A');
INSERT INTO t2 VALUES (666,191703,37,'cokes','untidiness','misted','');
INSERT INTO t2 VALUES (667,196001,37,'Clayton','Brice','textures','A');
INSERT INTO t2 VALUES (668,196002,37,'exhausts','sews','save','');
INSERT INTO t2 VALUES (669,196003,37,'causality','participated','count','');
INSERT INTO t2 VALUES (670,196101,37,'sating','Simon','rightful','A');
INSERT INTO t2 VALUES (671,196103,37,'icon','certificates','chaperone','');
INSERT INTO t2 VALUES (672,196104,37,'throttles','Fitzpatrick','Lizzy','A');
INSERT INTO t2 VALUES (673,196201,37,'communicants','Evanston','clenched','A');
INSERT INTO t2 VALUES (674,196202,37,'dehydrate','misted','effortlessly','');
INSERT INTO t2 VALUES (675,196203,37,'priceless','textures','accessed','');
INSERT INTO t2 VALUES (676,198001,37,'publicly','save','beaters','A');
INSERT INTO t2 VALUES (677,198003,37,'incidentals','count','Hornblower','FAS');
INSERT INTO t2 VALUES (678,198004,37,'commonplace','rightful','vests','A');
INSERT INTO t2 VALUES (679,198005,37,'mumbles','chaperone','indulgences','FAS');
INSERT INTO t2 VALUES (680,198006,37,'furthermore','Lizzy','infallibly','A');
INSERT INTO t2 VALUES (681,198007,37,'cautioned','clenched','unwilling','FAS');
INSERT INTO t2 VALUES (682,198008,37,'parametrized','effortlessly','excrete','FAS');
INSERT INTO t2 VALUES (683,198009,37,'registration','accessed','spools','A');
INSERT INTO t2 VALUES (684,198010,37,'sadly','beaters','crunches','FAS');
INSERT INTO t2 VALUES (685,198011,37,'positioning','Hornblower','overestimating','FAS');
INSERT INTO t2 VALUES (686,198012,37,'babysitting','vests','ineffective','');
INSERT INTO t2 VALUES (687,198013,37,'eternal','indulgences','humiliation','A');
INSERT INTO t2 VALUES (688,198014,37,'hoarder','infallibly','sophomore','');
INSERT INTO t2 VALUES (689,198015,37,'congregates','unwilling','star','');
INSERT INTO t2 VALUES (690,198017,37,'rains','excrete','rifles','');
INSERT INTO t2 VALUES (691,198018,37,'workers','spools','dialysis','');
INSERT INTO t2 VALUES (692,198019,37,'sags','crunches','arriving','');
INSERT INTO t2 VALUES (693,198020,37,'unplug','overestimating','indulge','');
INSERT INTO t2 VALUES (694,198021,37,'garage','ineffective','clockers','');
INSERT INTO t2 VALUES (695,198022,37,'boulder','humiliation','languages','');
INSERT INTO t2 VALUES (696,198023,50,'hollowly','sophomore','Antarctica','A');
INSERT INTO t2 VALUES (697,198024,37,'specifics','star','percentage','');
INSERT INTO t2 VALUES (698,198101,37,'Teresa','rifles','ceiling','A');
INSERT INTO t2 VALUES (699,198103,37,'Winsett','dialysis','specification','');
INSERT INTO t2 VALUES (700,198105,37,'convenient','arriving','regimented','A');
INSERT INTO t2 VALUES (701,198106,37,'buckboards','indulge','ciphers','');
INSERT INTO t2 VALUES (702,198201,37,'amenities','clockers','pictures','A');
INSERT INTO t2 VALUES (703,198204,37,'resplendent','languages','serpents','A');
INSERT INTO t2 VALUES (704,198301,53,'priding','Antarctica','allot','A');
INSERT INTO t2 VALUES (705,198302,53,'configurations','percentage','realized','A');
INSERT INTO t2 VALUES (706,198303,53,'untidiness','ceiling','mayoral','A');
INSERT INTO t2 VALUES (707,198304,53,'Brice','specification','opaquely','A');
INSERT INTO t2 VALUES (708,198401,37,'sews','regimented','hostess','FAS');
INSERT INTO t2 VALUES (709,198402,37,'participated','ciphers','fiftieth','');
INSERT INTO t2 VALUES (710,198403,37,'Simon','pictures','incorrectly','');
INSERT INTO t2 VALUES (711,202101,37,'certificates','serpents','decomposition','FAS');
INSERT INTO t2 VALUES (712,202301,37,'Fitzpatrick','allot','stranglings','');
INSERT INTO t2 VALUES (713,202302,37,'Evanston','realized','mixture','FAS');
INSERT INTO t2 VALUES (714,202303,37,'misted','mayoral','electroencephalography','FAS');
INSERT INTO t2 VALUES (715,202304,37,'textures','opaquely','similarities','FAS');
INSERT INTO t2 VALUES (716,202305,37,'save','hostess','charges','W');
INSERT INTO t2 VALUES (717,202601,37,'count','fiftieth','freest','FAS');
INSERT INTO t2 VALUES (718,202602,37,'rightful','incorrectly','Greenberg','FAS');
INSERT INTO t2 VALUES (719,202605,37,'chaperone','decomposition','tinting','');
INSERT INTO t2 VALUES (720,202606,37,'Lizzy','stranglings','expelled','W');
INSERT INTO t2 VALUES (721,202607,37,'clenched','mixture','warm','');
INSERT INTO t2 VALUES (722,202901,37,'effortlessly','electroencephalography','smoothed','');
INSERT INTO t2 VALUES (723,202902,37,'accessed','similarities','deductions','FAS');
INSERT INTO t2 VALUES (724,202903,37,'beaters','charges','Romano','W');
INSERT INTO t2 VALUES (725,202904,37,'Hornblower','freest','bitterroot','');
INSERT INTO t2 VALUES (726,202907,37,'vests','Greenberg','corset','');
INSERT INTO t2 VALUES (727,202908,37,'indulgences','tinting','securing','');
INSERT INTO t2 VALUES (728,203101,37,'infallibly','expelled','environing','FAS');
INSERT INTO t2 VALUES (729,203103,37,'unwilling','warm','cute','');
INSERT INTO t2 VALUES (730,203104,37,'excrete','smoothed','Crays','');
INSERT INTO t2 VALUES (731,203105,37,'spools','deductions','heiress','FAS');
INSERT INTO t2 VALUES (732,203401,37,'crunches','Romano','inform','FAS');
INSERT INTO t2 VALUES (733,203402,37,'overestimating','bitterroot','avenge','');
INSERT INTO t2 VALUES (734,203404,37,'ineffective','corset','universals','');
INSERT INTO t2 VALUES (735,203901,37,'humiliation','securing','Kinsey','W');
INSERT INTO t2 VALUES (736,203902,37,'sophomore','environing','ravines','FAS');
INSERT INTO t2 VALUES (737,203903,37,'star','cute','bestseller','');
INSERT INTO t2 VALUES (738,203906,37,'rifles','Crays','equilibrium','');
INSERT INTO t2 VALUES (739,203907,37,'dialysis','heiress','extents','0');
INSERT INTO t2 VALUES (740,203908,37,'arriving','inform','relatively','');
INSERT INTO t2 VALUES (741,203909,37,'indulge','avenge','pressure','FAS');
INSERT INTO t2 VALUES (742,206101,37,'clockers','universals','critiques','FAS');
INSERT INTO t2 VALUES (743,206201,37,'languages','Kinsey','befouled','');
INSERT INTO t2 VALUES (744,206202,37,'Antarctica','ravines','rightfully','FAS');
INSERT INTO t2 VALUES (745,206203,37,'percentage','bestseller','mechanizing','FAS');
INSERT INTO t2 VALUES (746,206206,37,'ceiling','equilibrium','Latinizes','');
INSERT INTO t2 VALUES (747,206207,37,'specification','extents','timesharing','');
INSERT INTO t2 VALUES (748,206208,37,'regimented','relatively','Aden','');
INSERT INTO t2 VALUES (749,208001,37,'ciphers','pressure','embassies','');
INSERT INTO t2 VALUES (750,208002,37,'pictures','critiques','males','FAS');
INSERT INTO t2 VALUES (751,208003,37,'serpents','befouled','shapelessly','FAS');
INSERT INTO t2 VALUES (752,208004,37,'allot','rightfully','genres','FAS');
INSERT INTO t2 VALUES (753,208008,37,'realized','mechanizing','mastering','');
INSERT INTO t2 VALUES (754,208009,37,'mayoral','Latinizes','Newtonian','');
INSERT INTO t2 VALUES (755,208010,37,'opaquely','timesharing','finishers','FAS');
INSERT INTO t2 VALUES (756,208011,37,'hostess','Aden','abates','');
INSERT INTO t2 VALUES (757,208101,37,'fiftieth','embassies','teem','');
INSERT INTO t2 VALUES (758,208102,37,'incorrectly','males','kiting','FAS');
INSERT INTO t2 VALUES (759,208103,37,'decomposition','shapelessly','stodgy','FAS');
INSERT INTO t2 VALUES (760,208104,37,'stranglings','genres','scalps','FAS');
INSERT INTO t2 VALUES (761,208105,37,'mixture','mastering','feed','FAS');
INSERT INTO t2 VALUES (762,208110,37,'electroencephalography','Newtonian','guitars','');
INSERT INTO t2 VALUES (763,208111,37,'similarities','finishers','airships','');
INSERT INTO t2 VALUES (764,208112,37,'charges','abates','store','');
INSERT INTO t2 VALUES (765,208113,37,'freest','teem','denounces','');
INSERT INTO t2 VALUES (766,208201,37,'Greenberg','kiting','Pyle','FAS');
INSERT INTO t2 VALUES (767,208203,37,'tinting','stodgy','Saxony','');
INSERT INTO t2 VALUES (768,208301,37,'expelled','scalps','serializations','FAS');
INSERT INTO t2 VALUES (769,208302,37,'warm','feed','Peruvian','FAS');
INSERT INTO t2 VALUES (770,208305,37,'smoothed','guitars','taxonomically','FAS');
INSERT INTO t2 VALUES (771,208401,37,'deductions','airships','kingdom','A');
INSERT INTO t2 VALUES (772,208402,37,'Romano','store','stint','A');
INSERT INTO t2 VALUES (773,208403,37,'bitterroot','denounces','Sault','A');
INSERT INTO t2 VALUES (774,208404,37,'corset','Pyle','faithful','');
INSERT INTO t2 VALUES (775,208501,37,'securing','Saxony','Ganymede','FAS');
INSERT INTO t2 VALUES (776,208502,37,'environing','serializations','tidiness','FAS');
INSERT INTO t2 VALUES (777,208503,37,'cute','Peruvian','gainful','FAS');
INSERT INTO t2 VALUES (778,208504,37,'Crays','taxonomically','contrary','FAS');
INSERT INTO t2 VALUES (779,208505,37,'heiress','kingdom','Tipperary','FAS');
INSERT INTO t2 VALUES (780,210101,37,'inform','stint','tropics','W');
INSERT INTO t2 VALUES (781,210102,37,'avenge','Sault','theorizers','');
INSERT INTO t2 VALUES (782,210103,37,'universals','faithful','renew','0');
INSERT INTO t2 VALUES (783,210104,37,'Kinsey','Ganymede','already','');
INSERT INTO t2 VALUES (784,210105,37,'ravines','tidiness','terminal','');
INSERT INTO t2 VALUES (785,210106,37,'bestseller','gainful','Hegelian','');
INSERT INTO t2 VALUES (786,210107,37,'equilibrium','contrary','hypothesizer','');
INSERT INTO t2 VALUES (787,210401,37,'extents','Tipperary','warningly','FAS');
INSERT INTO t2 VALUES (788,213201,37,'relatively','tropics','journalizing','FAS');
INSERT INTO t2 VALUES (789,213203,37,'pressure','theorizers','nested','');
INSERT INTO t2 VALUES (790,213204,37,'critiques','renew','Lars','');
INSERT INTO t2 VALUES (791,213205,37,'befouled','already','saplings','');
INSERT INTO t2 VALUES (792,213206,37,'rightfully','terminal','foothill','');
INSERT INTO t2 VALUES (793,213207,37,'mechanizing','Hegelian','labeled','');
INSERT INTO t2 VALUES (794,216101,37,'Latinizes','hypothesizer','imperiously','FAS');
INSERT INTO t2 VALUES (795,216103,37,'timesharing','warningly','reporters','FAS');
INSERT INTO t2 VALUES (796,218001,37,'Aden','journalizing','furnishings','FAS');
INSERT INTO t2 VALUES (797,218002,37,'embassies','nested','precipitable','FAS');
INSERT INTO t2 VALUES (798,218003,37,'males','Lars','discounts','FAS');
INSERT INTO t2 VALUES (799,218004,37,'shapelessly','saplings','excises','FAS');
INSERT INTO t2 VALUES (800,143503,50,'genres','foothill','Stalin','');
INSERT INTO t2 VALUES (801,218006,37,'mastering','labeled','despot','FAS');
INSERT INTO t2 VALUES (802,218007,37,'Newtonian','imperiously','ripeness','FAS');
INSERT INTO t2 VALUES (803,218008,37,'finishers','reporters','Arabia','');
INSERT INTO t2 VALUES (804,218009,37,'abates','furnishings','unruly','');
INSERT INTO t2 VALUES (805,218010,37,'teem','precipitable','mournfulness','');
INSERT INTO t2 VALUES (806,218011,37,'kiting','discounts','boom','FAS');
INSERT INTO t2 VALUES (807,218020,37,'stodgy','excises','slaughter','A');
INSERT INTO t2 VALUES (808,218021,50,'scalps','Stalin','Sabine','');
INSERT INTO t2 VALUES (809,218022,37,'feed','despot','handy','FAS');
INSERT INTO t2 VALUES (810,218023,37,'guitars','ripeness','rural','');
INSERT INTO t2 VALUES (811,218024,37,'airships','Arabia','organizer','');
INSERT INTO t2 VALUES (812,218101,37,'store','unruly','shipyard','FAS');
INSERT INTO t2 VALUES (813,218102,37,'denounces','mournfulness','civics','FAS');
INSERT INTO t2 VALUES (814,218103,37,'Pyle','boom','inaccuracy','FAS');
INSERT INTO t2 VALUES (815,218201,37,'Saxony','slaughter','rules','FAS');
INSERT INTO t2 VALUES (816,218202,37,'serializations','Sabine','juveniles','FAS');
INSERT INTO t2 VALUES (817,218203,37,'Peruvian','handy','comprised','W');
INSERT INTO t2 VALUES (818,218204,37,'taxonomically','rural','investigations','');
INSERT INTO t2 VALUES (819,218205,37,'kingdom','organizer','stabilizes','A');
INSERT INTO t2 VALUES (820,218301,37,'stint','shipyard','seminaries','FAS');
INSERT INTO t2 VALUES (821,218302,37,'Sault','civics','Hunter','A');
INSERT INTO t2 VALUES (822,218401,37,'faithful','inaccuracy','sporty','FAS');
INSERT INTO t2 VALUES (823,218402,37,'Ganymede','rules','test','FAS');
INSERT INTO t2 VALUES (824,218403,37,'tidiness','juveniles','weasels','');
INSERT INTO t2 VALUES (825,218404,37,'gainful','comprised','CERN','');
INSERT INTO t2 VALUES (826,218407,37,'contrary','investigations','tempering','');
INSERT INTO t2 VALUES (827,218408,37,'Tipperary','stabilizes','afore','FAS');
INSERT INTO t2 VALUES (828,218409,37,'tropics','seminaries','Galatean','');
INSERT INTO t2 VALUES (829,218410,37,'theorizers','Hunter','techniques','W');
INSERT INTO t2 VALUES (830,226001,37,'renew','sporty','error','');
INSERT INTO t2 VALUES (831,226002,37,'already','test','veranda','');
INSERT INTO t2 VALUES (832,226003,37,'terminal','weasels','severely','');
INSERT INTO t2 VALUES (833,226004,37,'Hegelian','CERN','Cassites','FAS');
INSERT INTO t2 VALUES (834,226005,37,'hypothesizer','tempering','forthcoming','');
INSERT INTO t2 VALUES (835,226006,37,'warningly','afore','guides','');
INSERT INTO t2 VALUES (836,226007,37,'journalizing','Galatean','vanish','FAS');
INSERT INTO t2 VALUES (837,226008,37,'nested','techniques','lied','A');
INSERT INTO t2 VALUES (838,226203,37,'Lars','error','sawtooth','FAS');
INSERT INTO t2 VALUES (839,226204,37,'saplings','veranda','fated','FAS');
INSERT INTO t2 VALUES (840,226205,37,'foothill','severely','gradually','');
INSERT INTO t2 VALUES (841,226206,37,'labeled','Cassites','widens','');
INSERT INTO t2 VALUES (842,226207,37,'imperiously','forthcoming','preclude','');
INSERT INTO t2 VALUES (843,226208,37,'reporters','guides','Jobrel','');
INSERT INTO t2 VALUES (844,226209,37,'furnishings','vanish','hooker','');
INSERT INTO t2 VALUES (845,226210,37,'precipitable','lied','rainstorm','');
INSERT INTO t2 VALUES (846,226211,37,'discounts','sawtooth','disconnects','');
INSERT INTO t2 VALUES (847,228001,37,'excises','fated','cruelty','');
INSERT INTO t2 VALUES (848,228004,37,'Stalin','gradually','exponentials','A');
INSERT INTO t2 VALUES (849,228005,37,'despot','widens','affective','A');
INSERT INTO t2 VALUES (850,228006,37,'ripeness','preclude','arteries','');
INSERT INTO t2 VALUES (851,228007,37,'Arabia','Jobrel','Crosby','FAS');
INSERT INTO t2 VALUES (852,228008,37,'unruly','hooker','acquaint','');
INSERT INTO t2 VALUES (853,228009,37,'mournfulness','rainstorm','evenhandedly','');
INSERT INTO t2 VALUES (854,228101,37,'boom','disconnects','percentage','');
INSERT INTO t2 VALUES (855,228108,37,'slaughter','cruelty','disobedience','');
INSERT INTO t2 VALUES (856,228109,37,'Sabine','exponentials','humility','');
INSERT INTO t2 VALUES (857,228110,37,'handy','affective','gleaning','A');
INSERT INTO t2 VALUES (858,228111,37,'rural','arteries','petted','A');
INSERT INTO t2 VALUES (859,228112,37,'organizer','Crosby','bloater','A');
INSERT INTO t2 VALUES (860,228113,37,'shipyard','acquaint','minion','A');
INSERT INTO t2 VALUES (861,228114,37,'civics','evenhandedly','marginal','A');
INSERT INTO t2 VALUES (862,228115,37,'inaccuracy','percentage','apiary','A');
INSERT INTO t2 VALUES (863,228116,37,'rules','disobedience','measures','');
INSERT INTO t2 VALUES (864,228117,37,'juveniles','humility','precaution','');
INSERT INTO t2 VALUES (865,228118,37,'comprised','gleaning','repelled','');
INSERT INTO t2 VALUES (866,228119,37,'investigations','petted','primary','FAS');
INSERT INTO t2 VALUES (867,228120,37,'stabilizes','bloater','coverings','');
INSERT INTO t2 VALUES (868,228121,37,'seminaries','minion','Artemia','A');
INSERT INTO t2 VALUES (869,228122,37,'Hunter','marginal','navigate','');
INSERT INTO t2 VALUES (870,228201,37,'sporty','apiary','spatial','');
INSERT INTO t2 VALUES (871,228206,37,'test','measures','Gurkha','');
INSERT INTO t2 VALUES (872,228207,37,'weasels','precaution','meanwhile','A');
INSERT INTO t2 VALUES (873,228208,37,'CERN','repelled','Melinda','A');
INSERT INTO t2 VALUES (874,228209,37,'tempering','primary','Butterfield','');
INSERT INTO t2 VALUES (875,228210,37,'afore','coverings','Aldrich','A');
INSERT INTO t2 VALUES (876,228211,37,'Galatean','Artemia','previewing','A');
INSERT INTO t2 VALUES (877,228212,37,'techniques','navigate','glut','A');
INSERT INTO t2 VALUES (878,228213,37,'error','spatial','unaffected','');
INSERT INTO t2 VALUES (879,228214,37,'veranda','Gurkha','inmate','');
INSERT INTO t2 VALUES (880,228301,37,'severely','meanwhile','mineral','');
INSERT INTO t2 VALUES (881,228305,37,'Cassites','Melinda','impending','A');
INSERT INTO t2 VALUES (882,228306,37,'forthcoming','Butterfield','meditation','A');
INSERT INTO t2 VALUES (883,228307,37,'guides','Aldrich','ideas','');
INSERT INTO t2 VALUES (884,228308,37,'vanish','previewing','miniaturizes','W');
INSERT INTO t2 VALUES (885,228309,37,'lied','glut','lewdly','');
INSERT INTO t2 VALUES (886,228310,37,'sawtooth','unaffected','title','');
INSERT INTO t2 VALUES (887,228311,37,'fated','inmate','youthfulness','');
INSERT INTO t2 VALUES (888,228312,37,'gradually','mineral','creak','FAS');
INSERT INTO t2 VALUES (889,228313,37,'widens','impending','Chippewa','');
INSERT INTO t2 VALUES (890,228314,37,'preclude','meditation','clamored','');
INSERT INTO t2 VALUES (891,228401,65,'Jobrel','ideas','freezes','');
INSERT INTO t2 VALUES (892,228402,65,'hooker','miniaturizes','forgivably','FAS');
INSERT INTO t2 VALUES (893,228403,65,'rainstorm','lewdly','reduce','FAS');
INSERT INTO t2 VALUES (894,228404,65,'disconnects','title','McGovern','W');
INSERT INTO t2 VALUES (895,228405,65,'cruelty','youthfulness','Nazis','W');
INSERT INTO t2 VALUES (896,228406,65,'exponentials','creak','epistle','W');
INSERT INTO t2 VALUES (897,228407,65,'affective','Chippewa','socializes','W');
INSERT INTO t2 VALUES (898,228408,65,'arteries','clamored','conceptions','');
INSERT INTO t2 VALUES (899,228409,65,'Crosby','freezes','Kevin','');
INSERT INTO t2 VALUES (900,228410,65,'acquaint','forgivably','uncovering','');
INSERT INTO t2 VALUES (901,230301,37,'evenhandedly','reduce','chews','FAS');
INSERT INTO t2 VALUES (902,230302,37,'percentage','McGovern','appendixes','FAS');
INSERT INTO t2 VALUES (903,230303,37,'disobedience','Nazis','raining','');
INSERT INTO t2 VALUES (904,018062,37,'humility','epistle','infest','');
INSERT INTO t2 VALUES (905,230501,37,'gleaning','socializes','compartment','');
INSERT INTO t2 VALUES (906,230502,37,'petted','conceptions','minting','');
INSERT INTO t2 VALUES (907,230503,37,'bloater','Kevin','ducks','');
INSERT INTO t2 VALUES (908,230504,37,'minion','uncovering','roped','A');
INSERT INTO t2 VALUES (909,230505,37,'marginal','chews','waltz','');
INSERT INTO t2 VALUES (910,230506,37,'apiary','appendixes','Lillian','');
INSERT INTO t2 VALUES (911,230507,37,'measures','raining','repressions','A');
INSERT INTO t2 VALUES (912,230508,37,'precaution','infest','chillingly','');
INSERT INTO t2 VALUES (913,230509,37,'repelled','compartment','noncritical','');
INSERT INTO t2 VALUES (914,230901,37,'primary','minting','lithograph','');
INSERT INTO t2 VALUES (915,230902,37,'coverings','ducks','spongers','');
INSERT INTO t2 VALUES (916,230903,37,'Artemia','roped','parenthood','');
INSERT INTO t2 VALUES (917,230904,37,'navigate','waltz','posed','');
INSERT INTO t2 VALUES (918,230905,37,'spatial','Lillian','instruments','');
INSERT INTO t2 VALUES (919,230906,37,'Gurkha','repressions','filial','');
INSERT INTO t2 VALUES (920,230907,37,'meanwhile','chillingly','fixedly','');
INSERT INTO t2 VALUES (921,230908,37,'Melinda','noncritical','relives','');
INSERT INTO t2 VALUES (922,230909,37,'Butterfield','lithograph','Pandora','');
INSERT INTO t2 VALUES (923,230910,37,'Aldrich','spongers','watering','A');
INSERT INTO t2 VALUES (924,230911,37,'previewing','parenthood','ungrateful','');
INSERT INTO t2 VALUES (925,230912,37,'glut','posed','secures','');
INSERT INTO t2 VALUES (926,230913,37,'unaffected','instruments','chastisers','');
INSERT INTO t2 VALUES (927,230914,37,'inmate','filial','icon','');
INSERT INTO t2 VALUES (928,231304,37,'mineral','fixedly','reuniting','A');
INSERT INTO t2 VALUES (929,231305,37,'impending','relives','imagining','A');
INSERT INTO t2 VALUES (930,231306,37,'meditation','Pandora','abiding','A');
INSERT INTO t2 VALUES (931,231307,37,'ideas','watering','omnisciently','');
INSERT INTO t2 VALUES (932,231308,37,'miniaturizes','ungrateful','Britannic','');
INSERT INTO t2 VALUES (933,231309,37,'lewdly','secures','scholastics','A');
INSERT INTO t2 VALUES (934,231310,37,'title','chastisers','mechanics','A');
INSERT INTO t2 VALUES (935,231311,37,'youthfulness','icon','humidly','A');
INSERT INTO t2 VALUES (936,231312,37,'creak','reuniting','masterpiece','');
INSERT INTO t2 VALUES (937,231313,37,'Chippewa','imagining','however','');
INSERT INTO t2 VALUES (938,231314,37,'clamored','abiding','Mendelian','');
INSERT INTO t2 VALUES (939,231315,37,'freezes','omnisciently','jarred','');
INSERT INTO t2 VALUES (940,232102,37,'forgivably','Britannic','scolds','');
INSERT INTO t2 VALUES (941,232103,37,'reduce','scholastics','infatuate','');
INSERT INTO t2 VALUES (942,232104,37,'McGovern','mechanics','willed','A');
INSERT INTO t2 VALUES (943,232105,37,'Nazis','humidly','joyfully','');
INSERT INTO t2 VALUES (944,232106,37,'epistle','masterpiece','Microsoft','');
INSERT INTO t2 VALUES (945,232107,37,'socializes','however','fibrosities','');
INSERT INTO t2 VALUES (946,232108,37,'conceptions','Mendelian','Baltimorean','');
INSERT INTO t2 VALUES (947,232601,37,'Kevin','jarred','equestrian','');
INSERT INTO t2 VALUES (948,232602,37,'uncovering','scolds','Goodrich','');
INSERT INTO t2 VALUES (949,232603,37,'chews','infatuate','apish','A');
INSERT INTO t2 VALUES (950,232605,37,'appendixes','willed','Adlerian','');
INSERT INTO t2 VALUES (5950,1232605,37,'appendixes','willed','Adlerian','');
INSERT INTO t2 VALUES (5951,1232606,37,'appendixes','willed','Adlerian','');
INSERT INTO t2 VALUES (5952,1232607,37,'appendixes','willed','Adlerian','');
INSERT INTO t2 VALUES (5953,1232608,37,'appendixes','willed','Adlerian','');
INSERT INTO t2 VALUES (5954,1232609,37,'appendixes','willed','Adlerian','');
INSERT INTO t2 VALUES (951,232606,37,'raining','joyfully','Tropez','');
INSERT INTO t2 VALUES (952,232607,37,'infest','Microsoft','nouns','');
INSERT INTO t2 VALUES (953,232608,37,'compartment','fibrosities','distracting','');
INSERT INTO t2 VALUES (954,232609,37,'minting','Baltimorean','mutton','');
INSERT INTO t2 VALUES (955,236104,37,'ducks','equestrian','bridgeable','A');
INSERT INTO t2 VALUES (956,236105,37,'roped','Goodrich','stickers','A');
INSERT INTO t2 VALUES (957,236106,37,'waltz','apish','transcontinental','A');
INSERT INTO t2 VALUES (958,236107,37,'Lillian','Adlerian','amateurish','');
INSERT INTO t2 VALUES (959,236108,37,'repressions','Tropez','Gandhian','');
INSERT INTO t2 VALUES (960,236109,37,'chillingly','nouns','stratified','');
INSERT INTO t2 VALUES (961,236110,37,'noncritical','distracting','chamberlains','');
INSERT INTO t2 VALUES (962,236111,37,'lithograph','mutton','creditably','');
INSERT INTO t2 VALUES (963,236112,37,'spongers','bridgeable','philosophic','');
INSERT INTO t2 VALUES (964,236113,37,'parenthood','stickers','ores','');
INSERT INTO t2 VALUES (965,238005,37,'posed','transcontinental','Carleton','');
INSERT INTO t2 VALUES (966,238006,37,'instruments','amateurish','tape','A');
INSERT INTO t2 VALUES (967,238007,37,'filial','Gandhian','afloat','A');
INSERT INTO t2 VALUES (968,238008,37,'fixedly','stratified','goodness','A');
INSERT INTO t2 VALUES (969,238009,37,'relives','chamberlains','welcoming','');
INSERT INTO t2 VALUES (970,238010,37,'Pandora','creditably','Pinsky','FAS');
INSERT INTO t2 VALUES (971,238011,37,'watering','philosophic','halting','');
INSERT INTO t2 VALUES (972,238012,37,'ungrateful','ores','bibliography','');
INSERT INTO t2 VALUES (973,238013,37,'secures','Carleton','decoding','');
INSERT INTO t2 VALUES (974,240401,41,'chastisers','tape','variance','A');
INSERT INTO t2 VALUES (975,240402,41,'icon','afloat','allowed','A');
INSERT INTO t2 VALUES (976,240901,41,'reuniting','goodness','dire','A');
INSERT INTO t2 VALUES (977,240902,41,'imagining','welcoming','dub','A');
INSERT INTO t2 VALUES (978,241801,41,'abiding','Pinsky','poisoning','');
INSERT INTO t2 VALUES (979,242101,41,'omnisciently','halting','Iraqis','A');
INSERT INTO t2 VALUES (980,242102,41,'Britannic','bibliography','heaving','');
INSERT INTO t2 VALUES (981,242201,41,'scholastics','decoding','population','A');
INSERT INTO t2 VALUES (982,242202,41,'mechanics','variance','bomb','A');
INSERT INTO t2 VALUES (983,242501,41,'humidly','allowed','Majorca','A');
INSERT INTO t2 VALUES (984,242502,41,'masterpiece','dire','Gershwins','');
INSERT INTO t2 VALUES (985,246201,41,'however','dub','explorers','');
INSERT INTO t2 VALUES (986,246202,41,'Mendelian','poisoning','libretto','A');
INSERT INTO t2 VALUES (987,246203,41,'jarred','Iraqis','occurred','');
INSERT INTO t2 VALUES (988,246204,41,'scolds','heaving','Lagos','');
INSERT INTO t2 VALUES (989,246205,41,'infatuate','population','rats','');
INSERT INTO t2 VALUES (990,246301,41,'willed','bomb','bankruptcies','A');
INSERT INTO t2 VALUES (991,246302,41,'joyfully','Majorca','crying','');
INSERT INTO t2 VALUES (992,248001,41,'Microsoft','Gershwins','unexpected','');
INSERT INTO t2 VALUES (993,248002,41,'fibrosities','explorers','accessed','A');
INSERT INTO t2 VALUES (994,248003,41,'Baltimorean','libretto','colorful','A');
INSERT INTO t2 VALUES (995,248004,41,'equestrian','occurred','versatility','A');
INSERT INTO t2 VALUES (996,248005,41,'Goodrich','Lagos','cosy','');
INSERT INTO t2 VALUES (997,248006,41,'apish','rats','Darius','A');
INSERT INTO t2 VALUES (998,248007,41,'Adlerian','bankruptcies','mastering','A');
INSERT INTO t2 VALUES (999,248008,41,'Tropez','crying','Asiaticizations','A');
INSERT INTO t2 VALUES (1000,248009,41,'nouns','unexpected','offerers','A');
INSERT INTO t2 VALUES (1001,248010,41,'distracting','accessed','uncles','A');
INSERT INTO t2 VALUES (1002,248011,41,'mutton','colorful','sleepwalk','');
INSERT INTO t2 VALUES (1003,248012,41,'bridgeable','versatility','Ernestine','');
INSERT INTO t2 VALUES (1004,248013,41,'stickers','cosy','checksumming','');
INSERT INTO t2 VALUES (1005,248014,41,'transcontinental','Darius','stopped','');
INSERT INTO t2 VALUES (1006,248015,41,'amateurish','mastering','sicker','');
INSERT INTO t2 VALUES (1007,248016,41,'Gandhian','Asiaticizations','Italianization','');
INSERT INTO t2 VALUES (1008,248017,41,'stratified','offerers','alphabetic','');
INSERT INTO t2 VALUES (1009,248018,41,'chamberlains','uncles','pharmaceutic','');
INSERT INTO t2 VALUES (1010,248019,41,'creditably','sleepwalk','creator','');
INSERT INTO t2 VALUES (1011,248020,41,'philosophic','Ernestine','chess','');
INSERT INTO t2 VALUES (1012,248021,41,'ores','checksumming','charcoal','');
INSERT INTO t2 VALUES (1013,248101,41,'Carleton','stopped','Epiphany','A');
INSERT INTO t2 VALUES (1014,248102,41,'tape','sicker','bulldozes','A');
INSERT INTO t2 VALUES (1015,248201,41,'afloat','Italianization','Pygmalion','A');
INSERT INTO t2 VALUES (1016,248202,41,'goodness','alphabetic','caressing','A');
INSERT INTO t2 VALUES (1017,248203,41,'welcoming','pharmaceutic','Palestine','A');
INSERT INTO t2 VALUES (1018,248204,41,'Pinsky','creator','regimented','A');
INSERT INTO t2 VALUES (1019,248205,41,'halting','chess','scars','A');
INSERT INTO t2 VALUES (1020,248206,41,'bibliography','charcoal','realest','A');
INSERT INTO t2 VALUES (1021,248207,41,'decoding','Epiphany','diffusing','A');
INSERT INTO t2 VALUES (1022,248208,41,'variance','bulldozes','clubroom','A');
INSERT INTO t2 VALUES (1023,248209,41,'allowed','Pygmalion','Blythe','A');
INSERT INTO t2 VALUES (1024,248210,41,'dire','caressing','ahead','');
INSERT INTO t2 VALUES (1025,248211,50,'dub','Palestine','reviver','');
INSERT INTO t2 VALUES (1026,250501,34,'poisoning','regimented','retransmitting','A');
INSERT INTO t2 VALUES (1027,250502,34,'Iraqis','scars','landslide','');
INSERT INTO t2 VALUES (1028,250503,34,'heaving','realest','Eiffel','');
INSERT INTO t2 VALUES (1029,250504,34,'population','diffusing','absentee','');
INSERT INTO t2 VALUES (1030,250505,34,'bomb','clubroom','aye','');
INSERT INTO t2 VALUES (1031,250601,34,'Majorca','Blythe','forked','A');
INSERT INTO t2 VALUES (1032,250602,34,'Gershwins','ahead','Peruvianizes','');
INSERT INTO t2 VALUES (1033,250603,34,'explorers','reviver','clerked','');
INSERT INTO t2 VALUES (1034,250604,34,'libretto','retransmitting','tutor','');
INSERT INTO t2 VALUES (1035,250605,34,'occurred','landslide','boulevard','');
INSERT INTO t2 VALUES (1036,251001,34,'Lagos','Eiffel','shuttered','');
INSERT INTO t2 VALUES (1037,251002,34,'rats','absentee','quotes','A');
INSERT INTO t2 VALUES (1038,251003,34,'bankruptcies','aye','Caltech','');
INSERT INTO t2 VALUES (1039,251004,34,'crying','forked','Mossberg','');
INSERT INTO t2 VALUES (1040,251005,34,'unexpected','Peruvianizes','kept','');
INSERT INTO t2 VALUES (1041,251301,34,'accessed','clerked','roundly','');
INSERT INTO t2 VALUES (1042,251302,34,'colorful','tutor','features','A');
INSERT INTO t2 VALUES (1043,251303,34,'versatility','boulevard','imaginable','A');
INSERT INTO t2 VALUES (1044,251304,34,'cosy','shuttered','controller','');
INSERT INTO t2 VALUES (1045,251305,34,'Darius','quotes','racial','');
INSERT INTO t2 VALUES (1046,251401,34,'mastering','Caltech','uprisings','A');
INSERT INTO t2 VALUES (1047,251402,34,'Asiaticizations','Mossberg','narrowed','A');
INSERT INTO t2 VALUES (1048,251403,34,'offerers','kept','cannot','A');
INSERT INTO t2 VALUES (1049,251404,34,'uncles','roundly','vest','');
INSERT INTO t2 VALUES (1050,251405,34,'sleepwalk','features','famine','');
INSERT INTO t2 VALUES (1051,251406,34,'Ernestine','imaginable','sugars','');
INSERT INTO t2 VALUES (1052,251801,34,'checksumming','controller','exterminated','A');
INSERT INTO t2 VALUES (1053,251802,34,'stopped','racial','belays','');
INSERT INTO t2 VALUES (1054,252101,34,'sicker','uprisings','Hodges','A');
INSERT INTO t2 VALUES (1055,252102,34,'Italianization','narrowed','translatable','');
INSERT INTO t2 VALUES (1056,252301,34,'alphabetic','cannot','duality','A');
INSERT INTO t2 VALUES (1057,252302,34,'pharmaceutic','vest','recording','A');
INSERT INTO t2 VALUES (1058,252303,34,'creator','famine','rouses','A');
INSERT INTO t2 VALUES (1059,252304,34,'chess','sugars','poison','');
INSERT INTO t2 VALUES (1060,252305,34,'charcoal','exterminated','attitude','');
INSERT INTO t2 VALUES (1061,252306,34,'Epiphany','belays','dusted','');
INSERT INTO t2 VALUES (1062,252307,34,'bulldozes','Hodges','encompasses','');
INSERT INTO t2 VALUES (1063,252308,34,'Pygmalion','translatable','presentation','');
INSERT INTO t2 VALUES (1064,252309,34,'caressing','duality','Kantian','');
INSERT INTO t2 VALUES (1065,256001,34,'Palestine','recording','imprecision','A');
INSERT INTO t2 VALUES (1066,256002,34,'regimented','rouses','saving','');
INSERT INTO t2 VALUES (1067,256003,34,'scars','poison','maternal','');
INSERT INTO t2 VALUES (1068,256004,34,'realest','attitude','hewed','');
INSERT INTO t2 VALUES (1069,256005,34,'diffusing','dusted','kerosene','');
INSERT INTO t2 VALUES (1070,258001,34,'clubroom','encompasses','Cubans','');
INSERT INTO t2 VALUES (1071,258002,34,'Blythe','presentation','photographers','');
INSERT INTO t2 VALUES (1072,258003,34,'ahead','Kantian','nymph','A');
INSERT INTO t2 VALUES (1073,258004,34,'reviver','imprecision','bedlam','A');
INSERT INTO t2 VALUES (1074,258005,34,'retransmitting','saving','north','A');
INSERT INTO t2 VALUES (1075,258006,34,'landslide','maternal','Schoenberg','A');
INSERT INTO t2 VALUES (1076,258007,34,'Eiffel','hewed','botany','A');
INSERT INTO t2 VALUES (1077,258008,34,'absentee','kerosene','curs','');
INSERT INTO t2 VALUES (1078,258009,34,'aye','Cubans','solidification','');
INSERT INTO t2 VALUES (1079,258010,34,'forked','photographers','inheritresses','');
INSERT INTO t2 VALUES (1080,258011,34,'Peruvianizes','nymph','stiller','');
INSERT INTO t2 VALUES (1081,258101,68,'clerked','bedlam','t1','A');
INSERT INTO t2 VALUES (1082,258102,68,'tutor','north','suite','A');
INSERT INTO t2 VALUES (1083,258103,34,'boulevard','Schoenberg','ransomer','');
INSERT INTO t2 VALUES (1084,258104,68,'shuttered','botany','Willy','');
INSERT INTO t2 VALUES (1085,258105,68,'quotes','curs','Rena','A');
INSERT INTO t2 VALUES (1086,258106,68,'Caltech','solidification','Seattle','A');
INSERT INTO t2 VALUES (1087,258107,68,'Mossberg','inheritresses','relaxes','A');
INSERT INTO t2 VALUES (1088,258108,68,'kept','stiller','exclaim','');
INSERT INTO t2 VALUES (1089,258109,68,'roundly','t1','implicated','A');
INSERT INTO t2 VALUES (1090,258110,68,'features','suite','distinguish','');
INSERT INTO t2 VALUES (1091,258111,68,'imaginable','ransomer','assayed','');
INSERT INTO t2 VALUES (1092,258112,68,'controller','Willy','homeowner','');
INSERT INTO t2 VALUES (1093,258113,68,'racial','Rena','and','');
INSERT INTO t2 VALUES (1094,258201,34,'uprisings','Seattle','stealth','');
INSERT INTO t2 VALUES (1095,258202,34,'narrowed','relaxes','coinciding','A');
INSERT INTO t2 VALUES (1096,258203,34,'cannot','exclaim','founder','A');
INSERT INTO t2 VALUES (1097,258204,34,'vest','implicated','environing','');
INSERT INTO t2 VALUES (1098,258205,34,'famine','distinguish','jewelry','');
INSERT INTO t2 VALUES (1099,258301,34,'sugars','assayed','lemons','A');
INSERT INTO t2 VALUES (1100,258401,34,'exterminated','homeowner','brokenness','A');
INSERT INTO t2 VALUES (1101,258402,34,'belays','and','bedpost','A');
INSERT INTO t2 VALUES (1102,258403,34,'Hodges','stealth','assurers','A');
INSERT INTO t2 VALUES (1103,258404,34,'translatable','coinciding','annoyers','');
INSERT INTO t2 VALUES (1104,258405,34,'duality','founder','affixed','');
INSERT INTO t2 VALUES (1105,258406,34,'recording','environing','warbling','');
INSERT INTO t2 VALUES (1106,258407,34,'rouses','jewelry','seriously','');
INSERT INTO t2 VALUES (1107,228123,37,'poison','lemons','boasted','');
INSERT INTO t2 VALUES (1108,250606,34,'attitude','brokenness','Chantilly','');
INSERT INTO t2 VALUES (1109,208405,37,'dusted','bedpost','Iranizes','');
INSERT INTO t2 VALUES (1110,212101,37,'encompasses','assurers','violinist','');
INSERT INTO t2 VALUES (1111,218206,37,'presentation','annoyers','extramarital','');
INSERT INTO t2 VALUES (1112,150401,37,'Kantian','affixed','spates','');
INSERT INTO t2 VALUES (1113,248212,41,'imprecision','warbling','cloakroom','');
INSERT INTO t2 VALUES (1114,128026,00,'saving','seriously','gazer','');
INSERT INTO t2 VALUES (1115,128024,00,'maternal','boasted','hand','');
INSERT INTO t2 VALUES (1116,128027,00,'hewed','Chantilly','tucked','');
INSERT INTO t2 VALUES (1117,128025,00,'kerosene','Iranizes','gems','');
INSERT INTO t2 VALUES (1118,128109,00,'Cubans','violinist','clinker','');
INSERT INTO t2 VALUES (1119,128705,00,'photographers','extramarital','refiner','');
INSERT INTO t2 VALUES (1120,126303,00,'nymph','spates','callus','');
INSERT INTO t2 VALUES (1121,128308,00,'bedlam','cloakroom','leopards','');
INSERT INTO t2 VALUES (1122,128204,00,'north','gazer','comfortingly','');
INSERT INTO t2 VALUES (1123,128205,00,'Schoenberg','hand','generically','');
INSERT INTO t2 VALUES (1124,128206,00,'botany','tucked','getters','');
INSERT INTO t2 VALUES (1125,128207,00,'curs','gems','sexually','');
INSERT INTO t2 VALUES (1126,118205,00,'solidification','clinker','spear','');
INSERT INTO t2 VALUES (1127,116801,00,'inheritresses','refiner','serums','');
INSERT INTO t2 VALUES (1128,116803,00,'stiller','callus','Italianization','');
INSERT INTO t2 VALUES (1129,116804,00,'t1','leopards','attendants','');
INSERT INTO t2 VALUES (1130,116802,00,'suite','comfortingly','spies','');
INSERT INTO t2 VALUES (1131,128605,00,'ransomer','generically','Anthony','');
INSERT INTO t2 VALUES (1132,118308,00,'Willy','getters','planar','');
INSERT INTO t2 VALUES (1133,113702,00,'Rena','sexually','cupped','');
INSERT INTO t2 VALUES (1134,113703,00,'Seattle','spear','cleanser','');
INSERT INTO t2 VALUES (1135,112103,00,'relaxes','serums','commuters','');
INSERT INTO t2 VALUES (1136,118009,00,'exclaim','Italianization','honeysuckle','');
INSERT INTO t2 VALUES (5136,1118009,00,'exclaim','Italianization','honeysuckle','');
INSERT INTO t2 VALUES (1137,138011,00,'implicated','attendants','orphanage','');
INSERT INTO t2 VALUES (1138,138010,00,'distinguish','spies','skies','');
INSERT INTO t2 VALUES (1139,138012,00,'assayed','Anthony','crushers','');
INSERT INTO t2 VALUES (1140,068304,00,'homeowner','planar','Puritan','');
INSERT INTO t2 VALUES (1141,078009,00,'and','cupped','squeezer','');
INSERT INTO t2 VALUES (1142,108013,00,'stealth','cleanser','bruises','');
INSERT INTO t2 VALUES (1143,084004,00,'coinciding','commuters','bonfire','');
INSERT INTO t2 VALUES (1144,083402,00,'founder','honeysuckle','Colombo','');
INSERT INTO t2 VALUES (1145,084003,00,'environing','orphanage','nondecreasing','');
INSERT INTO t2 VALUES (1146,088504,00,'jewelry','skies','innocents','');
INSERT INTO t2 VALUES (1147,088005,00,'lemons','crushers','masked','');
INSERT INTO t2 VALUES (1148,088007,00,'brokenness','Puritan','file','');
INSERT INTO t2 VALUES (1149,088006,00,'bedpost','squeezer','brush','');
INSERT INTO t2 VALUES (1150,148025,00,'assurers','bruises','mutilate','');
INSERT INTO t2 VALUES (1151,148024,00,'annoyers','bonfire','mommy','');
INSERT INTO t2 VALUES (1152,138305,00,'affixed','Colombo','bulkheads','');
INSERT INTO t2 VALUES (1153,138306,00,'warbling','nondecreasing','undeclared','');
INSERT INTO t2 VALUES (1154,152701,00,'seriously','innocents','displacements','');
INSERT INTO t2 VALUES (1155,148505,00,'boasted','masked','nieces','');
INSERT INTO t2 VALUES (1156,158003,00,'Chantilly','file','coeducation','');
INSERT INTO t2 VALUES (1157,156201,00,'Iranizes','brush','brassy','');
INSERT INTO t2 VALUES (1158,156202,00,'violinist','mutilate','authenticator','');
INSERT INTO t2 VALUES (1159,158307,00,'extramarital','mommy','Washoe','');
INSERT INTO t2 VALUES (1160,158402,00,'spates','bulkheads','penny','');
INSERT INTO t2 VALUES (1161,158401,00,'cloakroom','undeclared','Flagler','');
INSERT INTO t2 VALUES (1162,068013,00,'gazer','displacements','stoned','');
INSERT INTO t2 VALUES (1163,068012,00,'hand','nieces','cranes','');
INSERT INTO t2 VALUES (1164,068203,00,'tucked','coeducation','masterful','');
INSERT INTO t2 VALUES (1165,088205,00,'gems','brassy','biracial','');
INSERT INTO t2 VALUES (1166,068704,00,'clinker','authenticator','steamships','');
INSERT INTO t2 VALUES (1167,068604,00,'refiner','Washoe','windmills','');
INSERT INTO t2 VALUES (1168,158502,00,'callus','penny','exploit','');
INSERT INTO t2 VALUES (1169,123103,00,'leopards','Flagler','riverfront','');
INSERT INTO t2 VALUES (1170,148026,00,'comfortingly','stoned','sisterly','');
INSERT INTO t2 VALUES (1171,123302,00,'generically','cranes','sharpshoot','');
INSERT INTO t2 VALUES (1172,076503,00,'getters','masterful','mittens','');
INSERT INTO t2 VALUES (1173,126304,00,'sexually','biracial','interdependency','');
INSERT INTO t2 VALUES (1174,068306,00,'spear','steamships','policy','');
INSERT INTO t2 VALUES (1175,143504,00,'serums','windmills','unleashing','');
INSERT INTO t2 VALUES (1176,160201,00,'Italianization','exploit','pretenders','');
INSERT INTO t2 VALUES (1177,148028,00,'attendants','riverfront','overstatements','');
INSERT INTO t2 VALUES (1178,148027,00,'spies','sisterly','birthed','');
INSERT INTO t2 VALUES (1179,143505,00,'Anthony','sharpshoot','opportunism','');
INSERT INTO t2 VALUES (1180,108014,00,'planar','mittens','showroom','');
INSERT INTO t2 VALUES (1181,076104,00,'cupped','interdependency','compromisingly','');
INSERT INTO t2 VALUES (1182,078106,00,'cleanser','policy','Medicare','');
INSERT INTO t2 VALUES (1183,126102,00,'commuters','unleashing','corresponds','');
INSERT INTO t2 VALUES (1184,128029,00,'honeysuckle','pretenders','hardware','');
INSERT INTO t2 VALUES (1185,128028,00,'orphanage','overstatements','implant','');
INSERT INTO t2 VALUES (1186,018410,00,'skies','birthed','Alicia','');
INSERT INTO t2 VALUES (1187,128110,00,'crushers','opportunism','requesting','');
INSERT INTO t2 VALUES (1188,148506,00,'Puritan','showroom','produced','');
INSERT INTO t2 VALUES (1189,123303,00,'squeezer','compromisingly','criticizes','');
INSERT INTO t2 VALUES (1190,123304,00,'bruises','Medicare','backer','');
INSERT INTO t2 VALUES (1191,068504,00,'bonfire','corresponds','positively','');
INSERT INTO t2 VALUES (1192,068305,00,'Colombo','hardware','colicky','');
INSERT INTO t2 VALUES (1193,000000,00,'nondecreasing','implant','thrillingly','');
--enable_query_log

#
# Search with a key
#

select t2.fld3 from t2 where companynr = 58 and fld3 like "%imaginable%";
select fld3 from t2 where fld3 like "%cultivation" ;

#
# Search with a key using sorting and limit the same time
#

select t2.fld3,companynr from t2 where companynr = 57+1 order by fld3;
select fld3,companynr from t2 where companynr = 58 order by fld3;

select fld3 from t2 order by fld3 desc limit 10;
select fld3 from t2 order by fld3 desc limit 5;
select fld3 from t2 order by fld3 desc limit 5,5;

#
# Search with a key having a constant with each unique key.
# The table is read directly with read-next on fld3
#

select t2.fld3 from t2 where fld3 = 'honeysuckle';
select t2.fld3 from t2 where fld3 LIKE 'honeysuckl_';
select t2.fld3 from t2 where fld3 LIKE 'hon_ysuckl_';
select t2.fld3 from t2 where fld3 LIKE 'honeysuckle%';
select t2.fld3 from t2 where fld3 LIKE 'h%le';

select t2.fld3 from t2 where fld3 LIKE 'honeysuckle_';
select t2.fld3 from t2 where fld3 LIKE 'don_t_find_me_please%';

#
# Test using INDEX and IGNORE INDEX
#

explain select t2.fld3 from t2 where fld3 = 'honeysuckle';

explain select fld3 from t2 ignore index (fld3) where fld3 = 'honeysuckle';
explain select fld3 from t2 use index (fld1) where fld3 = 'honeysuckle';

explain select fld3 from t2 use index (fld3) where fld3 = 'honeysuckle';
explain select fld3 from t2 use index (fld1,fld3) where fld3 = 'honeysuckle';

#
# NOTE NOTE NOTE
# The next should give an error
#

-- error 1176
explain select fld3 from t2 ignore index (fld3,not_used);
-- error 1176
explain select fld3 from t2 use index (not_used);

#
# Test sorting with a used key (there is no need for sorting)
#

select t2.fld3 from t2 where fld3 >= 'honeysuckle' and fld3 <= 'honoring' order by fld3;
explain select t2.fld3 from t2 where fld3 >= 'honeysuckle' and fld3 <= 'honoring' order by fld3;
select fld1,fld3 from t2 where fld3="Colombo" or fld3 = "nondecreasing" order by fld3;

# 
# Search with a key having a constant with many occurrences
# The table is read directly with read-next having fld3 to get the
# occurrences
#

select fld1,fld3 from t2 where companynr = 37 and fld3 = 'appendixes';

#
# Search with bunched 'or's.
# If one can limit the key to a certain interval only the possible
# alternatives will be gone through
#

select fld1 from t2 where fld1=250501 or fld1="250502";
explain select fld1 from t2 where fld1=250501 or fld1="250502"; 
select fld1 from t2 where fld1=250501 or fld1=250502 or fld1 >= 250505 and fld1 <= 250601 or fld1 between 250501 and 250502;
explain select fld1 from t2 where fld1=250501 or fld1=250502 or fld1 >= 250505 and fld1 <= 250601 or fld1 between 250501 and 250502;

#
# Search with a key with LIKE constant
# If the like starts with a certain letter key will be used.
#

select fld1,fld3 from t2 where companynr = 37 and fld3 like 'f%';
select fld3 from t2 where fld3 like "L%" and fld3 = "ok";
select fld3 from t2 where (fld3 like "C%" and fld3 = "Chantilly");
select fld1,fld3 from t2 where fld1 like "25050%";
select fld1,fld3 from t2 where fld1 like "25050_";

# 
# Search using distinct. An automatic grouping will be done over all the fields,
# if only distinct is used. In any other case a temporary table will always
# be created. If only the field used for sorting is from the main register,
# it will be sorted first before the distinct table is created.
#

select distinct companynr from t2;
select distinct companynr from t2 order by companynr;
select distinct companynr from t2 order by companynr desc;
select distinct t2.fld3,period from t2,t1 where companynr=37 and fld3 like "O%";

select distinct fld3 from t2 where companynr = 34 order by fld3;
select distinct fld3 from t2 limit 10;
select distinct fld3 from t2 having fld3 like "A%" limit 10;
select distinct substring(fld3,1,3) from t2 where fld3 like "A%";
select distinct substring(fld3,1,3) as a from t2 having a like "A%" order by a limit 10;
select distinct substring(fld3,1,3) from t2 where fld3 like "A%" limit 10;
select distinct substring(fld3,1,3) as a from t2 having a like "A%" limit 10;

# make a big table.

create table t3 (
 period    int not null,
 name      char(32) not null,
 companynr int not null,
 price     double(11,0),
 price2     double(11,0),
 key (period),
 key (name)
);

--disable_query_log
INSERT INTO t3 (period,name,companynr,price,price2) VALUES (1001,"Iranizes",37,5987435,234724);
INSERT INTO t3 (period,name,companynr,price,price2) VALUES (1002,"violinist",37,28357832,8723648);
INSERT INTO t3 (period,name,companynr,price,price2) VALUES (1003,"extramarital",37,39654943,235872);
INSERT INTO t3 (period,name,companynr,price,price2) VALUES (1004,"spates",78,726498,72987523);
INSERT INTO t3 (period,name,companynr,price,price2) VALUES (1005,"cloakroom",78,98439034,823742);
INSERT INTO t3 (period,name,companynr,price,price2) VALUES (1006,"gazer",101,834598,27348324);
INSERT INTO t3 (period,name,companynr,price,price2) VALUES (1007,"hand",154,983543950,29837423);
INSERT INTO t3 (period,name,companynr,price,price2) VALUES (1008,"tucked",311,234298,3275892);
INSERT INTO t3 (period,name,companynr,price,price2) VALUES (1009,"gems",447,2374834,9872392);
INSERT INTO t3 (period,name,companynr,price,price2) VALUES (1010,"clinker",512,786542,76234234);
--enable_query_log

create temporary table tmp engine = myisam select * from t3;

insert into t3 select * from tmp;
insert into tmp select * from t3;
insert into t3 select * from tmp;
insert into tmp select * from t3;
insert into t3 select * from tmp;
insert into tmp select * from t3;
insert into t3 select * from tmp;
insert into tmp select * from t3;
insert into t3 select * from tmp;
insert into tmp select * from t3;
insert into t3 select * from tmp;
insert into tmp select * from t3;
insert into t3 select * from tmp;
insert into tmp select * from t3;
insert into t3 select * from tmp;
insert into tmp select * from t3;
insert into t3 select * from tmp;
#insert into tmp select * from t3;
#insert into t3 select * from tmp;

alter table t3 add t2nr int not null auto_increment primary key first;

drop table tmp;

# big table done

SET SQL_BIG_TABLES=1;
select distinct concat(fld3," ",fld3) as namn from t2,t3 where t2.fld1=t3.t2nr order by namn limit 10;
SET SQL_BIG_TABLES=0;
select distinct concat(fld3," ",fld3) from t2,t3 where t2.fld1=t3.t2nr order by fld3 limit 10;
select distinct fld5 from t2 limit 10;

#
# Force use of remove_dupp
#

select distinct fld3,count(*) from t2 group by companynr,fld3 limit 10;
SET SQL_BIG_TABLES=1; # Force use of MyISAM
select distinct fld3,count(*) from t2 group by companynr,fld3 limit 10;
SET SQL_BIG_TABLES=0;
select distinct fld3,repeat("a",length(fld3)),count(*) from t2 group by companynr,fld3 limit 100,10;

#
# A big order by that should trigger a merge in filesort
#

select distinct companynr,rtrim(space(512+companynr)) from t3 order by 1,2;

#
# Search with distinct and order by with many table.
#

select distinct fld3 from t2,t3 where t2.companynr = 34 and t2.fld1=t3.t2nr order by fld3;

#
# Here the last fld3 is optimized away from the order by
#

explain select t3.t2nr,fld3 from t2,t3 where t2.companynr = 34 and t2.fld1=t3.t2nr order by t3.t2nr,fld3;

#
# Some test with ORDER BY and limit
#

explain select * from t3 as t1,t3 where t1.period=t3.period order by t3.period;
explain select * from t3 as t1,t3 where t1.period=t3.period order by t3.period limit 10;
explain select * from t3 as t1,t3 where t1.period=t3.period order by t1.period limit 10;

#
# Search with a constant table.
#

select period from t1;
select period from t1 where period=1900;
select fld3,period from t1,t2 where fld1 = 011401 order by period;

#
# Search with a constant table and several keyparts. (Rows are read only once
# in the beginning of the search)
#

select fld3,period from t2,t3 where t2.fld1 = 011401 and t2.fld1=t3.t2nr and t3.period=1001;

explain select fld3,period from t2,t3 where t2.fld1 = 011401 and t3.t2nr=t2.fld1 and 1001 = t3.period;

#
# Search with a constant table and several rows from another table
#

select fld3,period from t2,t1 where companynr*10 = 37*10;

#
# Search with a table reference and without a key.
# t3 will be the main table.
#

select fld3,period,price,price2 from t2,t3 where t2.fld1=t3.t2nr and period >= 1001 and period <= 1002 and t2.companynr = 37 order by fld3,period, price;

#
# Search with an interval on a table with full key on reference table.
# Here t2 will be the main table and only records matching the
# t2nr will be checked.
#

select t2.fld1,fld3,period,price,price2 from t2,t3 where t2.fld1>= 18201 and t2.fld1 <= 18811 and t2.fld1=t3.t2nr and period = 1001 and t2.companynr = 37;

#
# We need another table for join stuff..
#

create table t4 (
  companynr tinyint(2) unsigned zerofill NOT NULL default '00',
  companyname char(30) NOT NULL default '',
  PRIMARY KEY (companynr),
  UNIQUE KEY companyname(companyname)
) ENGINE=MyISAM MAX_ROWS=50 PACK_KEYS=1 COMMENT='companynames';

--disable_query_log
INSERT INTO t4 (companynr, companyname) VALUES (29,'company 1');
INSERT INTO t4 (companynr, companyname) VALUES (34,'company 2');
INSERT INTO t4 (companynr, companyname) VALUES (36,'company 3');
INSERT INTO t4 (companynr, companyname) VALUES (37,'company 4');
INSERT INTO t4 (companynr, companyname) VALUES (40,'company 5');
INSERT INTO t4 (companynr, companyname) VALUES (41,'company 6');
INSERT INTO t4 (companynr, companyname) VALUES (53,'company 7');
INSERT INTO t4 (companynr, companyname) VALUES (58,'company 8');
INSERT INTO t4 (companynr, companyname) VALUES (65,'company 9');
INSERT INTO t4 (companynr, companyname) VALUES (68,'company 10');
INSERT INTO t4 (companynr, companyname) VALUES (50,'company 11');
INSERT INTO t4 (companynr, companyname) VALUES (00,'Unknown');
--enable_query_log

#
# Test of stright join to force a full join.
#

select STRAIGHT_JOIN t2.companynr,companyname from t4,t2 where t2.companynr=t4.companynr group by t2.companynr;

select SQL_SMALL_RESULT t2.companynr,companyname from t4,t2 where t2.companynr=t4.companynr group by t2.companynr;

#
# Full join (same alias)
#

select * from t1,t1 t12;
select t2.fld1,t22.fld1 from t2,t2 t22 where t2.fld1 >= 250501 and t2.fld1 <= 250505 and t22.fld1 >= 250501 and t22.fld1 <= 250505;

#
# Test of left join.
#
insert into t2 (fld1, companynr) values (999999,99);

select t2.companynr,companyname from t2 left join t4 using (companynr) where t4.companynr is null;
select count(*) from t2 left join t4 using (companynr) where t4.companynr is not null;
explain select t2.companynr,companyname from t2 left join t4 using (companynr) where t4.companynr is null;
explain select t2.companynr,companyname from t4 left join t2 using (companynr) where t2.companynr is null;

select companynr,companyname from t2 left join t4 using (companynr) where companynr is null;
select count(*) from t2 left join t4 using (companynr) where companynr is not null;
explain select companynr,companyname from t2 left join t4 using (companynr) where companynr is null;
explain select companynr,companyname from t4 left join t2 using (companynr) where companynr is null;
delete from t2 where fld1=999999;

#
# Test left join optimization

explain select t2.companynr,companyname from t4 left join t2 using (companynr) where t2.companynr > 0;
explain select t2.companynr,companyname from t4 left join t2 using (companynr) where t2.companynr > 0 or t2.companynr < 0;
explain select t2.companynr,companyname from t4 left join t2 using (companynr) where t2.companynr > 0 and t4.companynr > 0;

explain select companynr,companyname from t4 left join t2 using (companynr) where companynr > 0;
explain select companynr,companyname from t4 left join t2 using (companynr) where companynr > 0 or companynr < 0;
explain select companynr,companyname from t4 left join t2 using (companynr) where companynr > 0 and companynr > 0;
# Following can't be optimized
explain select t2.companynr,companyname from t4 left join t2 using (companynr) where t2.companynr > 0 or t2.companynr is null;
explain select t2.companynr,companyname from t4 left join t2 using (companynr) where t2.companynr > 0 or t2.companynr < 0 or t4.companynr > 0;
explain select t2.companynr,companyname from t4 left join t2 using (companynr) where ifnull(t2.companynr,1)>0;

explain select companynr,companyname from t4 left join t2 using (companynr) where companynr > 0 or companynr is null;
explain select companynr,companyname from t4 left join t2 using (companynr) where companynr > 0 or companynr < 0 or companynr > 0;
explain select companynr,companyname from t4 left join t2 using (companynr) where ifnull(companynr,1)>0;

#
# Joins with forms.
#

select distinct t2.companynr,t4.companynr from t2,t4 where t2.companynr=t4.companynr+1;
explain select distinct t2.companynr,t4.companynr from t2,t4 where t2.companynr=t4.companynr+1;

#
# Search using 'or' with the same referens group.
# An interval search will be done first with the first table and after that
# the other table is referenced with a key with a 'test if key in use' for
# each record
#

select t2.fld1,t2.companynr,fld3,period from t3,t2 where t2.fld1 = 38208 and t2.fld1=t3.t2nr and period = 1008 or t2.fld1 = 38008 and t2.fld1 =t3.t2nr and period = 1008;

select t2.fld1,t2.companynr,fld3,period from t3,t2 where (t2.fld1 = 38208 or t2.fld1 = 38008) and t2.fld1=t3.t2nr and period>=1008 and period<=1009;

select t2.fld1,t2.companynr,fld3,period from t3,t2 where (t3.t2nr = 38208 or t3.t2nr = 38008) and t2.fld1=t3.t2nr and period>=1008 and period<=1009;

#
# Test of many parenthesis levels
#

select period from t1 where (((period > 0) or period < 10000 or (period = 1900)) and (period=1900 and period <= 1901) or (period=1903 and (period=1903)) and period>=1902) or ((period=1904 or period=1905) or (period=1906 or period>1907)) or (period=1908 and period = 1909);
select period from t1 where ((period > 0 and period < 1) or (((period > 0 and period < 100) and (period > 10)) or (period > 10)) or (period > 0 and (period > 5 or period > 6)));

select a.fld1 from t2 as a,t2 b where ((a.fld1 = 250501 and a.fld1=b.fld1) or a.fld1=250502 or a.fld1=250503 or (a.fld1=250505 and a.fld1<=b.fld1 and b.fld1>=a.fld1)) and a.fld1=b.fld1;

select fld1 from t2 where fld1 in (250502,98005,98006,250503,250605,250606) and fld1 >=250502 and fld1 not in (250605,250606);

select fld1 from t2 where fld1 between 250502 and 250504;

select fld3 from t2 where (((fld3 like "_%L%" ) or (fld3 like "%ok%")) and ( fld3 like "L%" or fld3 like "G%")) and fld3 like "L%" ;

#
# Group on one table.
# optimizer: sort table by group and send rows.
#

select count(*) from t1;
select companynr,count(*),sum(fld1) from t2 group by companynr;
select companynr,count(*) from t2 group by companynr order by companynr desc limit 5;
select count(*),min(fld4),max(fld4),sum(fld1),avg(fld1),std(fld1),variance(fld1) from t2 where companynr = 34 and fld4<>"";
explain extended select count(*),min(fld4),max(fld4),sum(fld1),avg(fld1),std(fld1),variance(fld1) from t2 where companynr = 34 and fld4<>"";
select companynr,count(*),min(fld4),max(fld4),sum(fld1),avg(fld1),std(fld1),variance(fld1) from t2 group by companynr limit 3;
select companynr,t2nr,count(price),sum(price),min(price),max(price),avg(price) from t3 where companynr = 37 group by companynr,t2nr limit 10;
select /*! SQL_SMALL_RESULT */ companynr,t2nr,count(price),sum(price),min(price),max(price),avg(price) from t3 where companynr = 37 group by companynr,t2nr limit 10;
select companynr,count(price),sum(price),min(price),max(price),avg(price) from t3 group by companynr ;
select distinct mod(companynr,10) from t4 group by companynr;
select distinct 1 from t4 group by companynr;
select count(distinct fld1) from t2;
select companynr,count(distinct fld1) from t2 group by companynr;
select companynr,count(*) from t2 group by companynr;
select companynr,count(distinct concat(fld1,repeat(65,1000))) from t2 group by companynr;
select companynr,count(distinct concat(fld1,repeat(65,200))) from t2 group by companynr;
select companynr,count(distinct floor(fld1/100)) from t2 group by companynr;
select companynr,count(distinct concat(repeat(65,1000),floor(fld1/100))) from t2 group by companynr;

#
# group with where on a key field
#

select sum(fld1),fld3 from t2 where fld3="Romans" group by fld1 limit 10;
select name,count(*) from t3 where name='cloakroom' group by name;
select name,count(*) from t3 where name='cloakroom' and price>10 group by name;
select count(*) from t3 where name='cloakroom' and price2=823742;
select name,count(*) from t3 where name='cloakroom' and price2=823742 group by name;
select name,count(*) from t3 where name >= "extramarital" and price <= 39654943 group by name;
select t2.fld3,count(*) from t2,t3 where t2.fld1=158402 and t3.name=t2.fld3 group by t3.name;

#
# Group with extra not group fields.
#

select companynr|0,companyname from t4 group by 1;
select t2.companynr,companyname,count(*) from t2,t4 where t2.companynr=t4.companynr group by t2.companynr order by companyname;
select t2.fld1,count(*) from t2,t3 where t2.fld1=158402 and t3.name=t2.fld3 group by t3.name;

#
# Calculation with group functions
#

select sum(Period)/count(*) from t1;
select companynr,count(price) as "count",sum(price) as "sum" ,abs(sum(price)/count(price)-avg(price)) as "diff",(0+count(price))*companynr as func from t3 group by companynr;
select companynr,sum(price)/count(price) as avg from t3 group by companynr having avg > 70000000 order by avg;

#
# Group with order on not first table
# optimizer: sort table by group and write group records to tmp table.
#            sort tmp_table and send rows.
#

select companynr,count(*) from t2 group by companynr order by 2 desc;
select companynr,count(*) from t2 where companynr > 40 group by companynr order by 2 desc;
select t2.fld4,t2.fld1,count(price),sum(price),min(price),max(price),avg(price) from t3,t2 where t3.companynr = 37 and t2.fld1 = t3.t2nr group by fld1,t2.fld4;

#
# group by with many tables
# optimizer: create tmp table with group-by uniq index.
#           write with update to tmp table.
#           sort tmp table according to order (or group if no order)
#	    send rows
#

select t3.companynr,fld3,sum(price) from t3,t2 where t2.fld1 = t3.t2nr and t3.companynr = 512 group by companynr,fld3;
select t2.companynr,count(*),min(fld3),max(fld3),sum(price),avg(price) from t2,t3 where t3.companynr >= 30 and t3.companynr <= 58 and t3.t2nr = t2.fld1 and 1+1=2 group by t2.companynr;

#
# group with many tables and long group on many tables. group on formula
# optimizer: create tmp table with neaded fields
#           sort tmp table by group and calculate sums to new table
#	    if different order by than group, sort tmp table
#	    send rows
#

select t3.companynr+0,t3.t2nr,fld3,sum(price) from t3,t2 where t2.fld1 = t3.t2nr and t3.companynr = 37 group by 1,t3.t2nr,fld3,fld3,fld3,fld3,fld3 order by fld1;

#
# WHERE const folding
# optimize: If there is a "field = const" part in the where, change all
#           instances of field in the and level to const.
#	    All instances of const = const are checked once and removed.
#

#
# Where -> t3.t2nr = 98005 and t2.fld1 = 98005
#

select sum(price) from t3,t2 where t2.fld1 = t3.t2nr and t3.companynr = 512 and t3.t2nr = 38008 and t2.fld1 = 38008 or t2.fld1= t3.t2nr and t3.t2nr = 38008 and t2.fld1 = 38008;

select t2.fld1,sum(price) from t3,t2 where t2.fld1 = t3.t2nr and t3.companynr = 512 and t3.t2nr = 38008 and t2.fld1 = 38008 or t2.fld1 = t3.t2nr and t3.t2nr = 38008 and t2.fld1 = 38008 or t3.t2nr = t2.fld1 and t2.fld1 = 38008 group by t2.fld1;

explain select fld3 from t2 where 1>2 or 2>3;
explain select fld3 from t2 where fld1=fld1;

#
# HAVING
#

select companynr,fld1 from t2 HAVING fld1=250501 or fld1=250502; 
select companynr,fld1 from t2 WHERE fld1>=250501 HAVING fld1<=250502;
select companynr,count(*) as count,sum(fld1) as sum from t2 group by companynr having count > 40 and sum/count >= 120000;
select companynr from t2 group by companynr having count(*) > 40 and sum(fld1)/count(*) >= 120000 ;
select t2.companynr,companyname,count(*) from t2,t4 where t2.companynr=t4.companynr group by companyname having t2.companynr >= 40;

#
# MIN(), MAX() and COUNT() optimizing
#

select count(*) from t2;
select count(*) from t2 where fld1 < 098024;
# PS does correct pre-zero here. MySQL can't do it as it returns a number.
--disable_ps_protocol
select min(fld1) from t2 where fld1>= 098024;
--enable_ps_protocol
select max(fld1) from t2 where fld1>= 098024;
select count(*) from t3 where price2=76234234;
select count(*) from t3 where companynr=512 and price2=76234234;
explain select min(fld1),max(fld1),count(*) from t2;
# PS does correct pre-zero here. MySQL can't do it as it returns a number.
--disable_ps_protocol
select min(fld1),max(fld1),count(*) from t2;
--enable_ps_protocol
select min(t2nr),max(t2nr) from t3 where t2nr=2115 and price2=823742;
select count(*),min(t2nr),max(t2nr) from t3 where name='spates' and companynr=78;
select t2nr,count(*) from t3 where name='gems' group by t2nr limit 20;
select max(t2nr) from t3 where price=983543950;

#
# Test of alias
#

select t1.period from t3 = t1 limit 1;
select t1.period from t1 as t1 limit 1;
select t1.period as "Nuvarande period" from t1 as t1 limit 1;
select period as ok_period from t1 limit 1;
select period as ok_period from t1 group by ok_period limit 1;
select 1+1 as summa from t1 group by summa limit 1;
select period as "Nuvarande period" from t1 group by "Nuvarande period" limit 1;

#
# Some simple show commands
#

show tables;
show tables from test like "s%";
show tables from test like "t?";
# We mask out the Privileges column because it differs with embedded server
--replace_column 8 #
show full columns from t2;
--replace_column 8 #
show full columns from t2 from test like 'f%';
--replace_column 8 #
show full columns from t2 from test like 's%';
show keys from t2;

drop table t4, t3, t2, t1;

#
# Test of DO
#

DO 1;
DO benchmark(100,1+1),1,1;

#
# Bug #6449: do default;
#

--error ER_PARSE_ERROR
do default;
--error ER_BAD_FIELD_ERROR
do foobar;

#
# random in WHERE clause
#

CREATE TABLE t1 (
  id mediumint(8) unsigned NOT NULL auto_increment,
  pseudo varchar(35) NOT NULL default '',
  PRIMARY KEY  (id),
  UNIQUE KEY pseudo (pseudo)
);
INSERT INTO t1 (pseudo) VALUES ('test');
INSERT INTO t1 (pseudo) VALUES ('test1');
SELECT 1 as rnd1 from t1 where rand() > 2;
DROP TABLE t1;

#
# Test of bug with SUM(CASE...)
#

CREATE TABLE t1 (gvid int(10) unsigned default NULL,  hmid int(10) unsigned default NULL,  volid int(10) unsigned default NULL,  mmid int(10) unsigned default NULL,  hdid int(10) unsigned default NULL,  fsid int(10) unsigned default NULL,  ctid int(10) unsigned default NULL,  dtid int(10) unsigned default NULL,  cost int(10) unsigned default NULL,  performance int(10) unsigned default NULL,  serialnumber bigint(20) unsigned default NULL,  monitored tinyint(3) unsigned default '1',  removed tinyint(3) unsigned default '0',  target tinyint(3) unsigned default '0',  dt_modified timestamp NOT NULL,  name varchar(255) binary default NULL,  description varchar(255) default NULL,  UNIQUE KEY hmid (hmid,volid)) ENGINE=MyISAM;
INSERT INTO t1 VALUES (200001,2,1,1,100,1,1,1,0,0,0,1,0,1,20020425060057,'\\\\ARKIVIO-TESTPDC\\E$',''),(200002,2,2,1,101,1,1,1,0,0,0,1,0,1,20020425060057,'\\\\ARKIVIO-TESTPDC\\C$',''),(200003,1,3,2,NULL,NULL,NULL,NULL,NULL,NULL,NULL,1,0,1,20020425060427,'c:',NULL);
CREATE TABLE t2 (  hmid int(10) unsigned default NULL,  volid int(10) unsigned default NULL,  sampletid smallint(5) unsigned default NULL,  sampletime datetime default NULL,  samplevalue bigint(20) unsigned default NULL,  KEY idx1 (hmid,volid,sampletid,sampletime)) ENGINE=MyISAM;
INSERT INTO t2 VALUES (1,3,10,'2002-06-01 08:00:00',35),(1,3,1010,'2002-06-01 12:00:01',35);
# Disable PS becasue we get more warnings from PS than from normal execution
--disable_ps_protocol
SELECT a.gvid, (SUM(CASE b.sampletid WHEN 140 THEN b.samplevalue ELSE 0 END)) as the_success,(SUM(CASE b.sampletid WHEN 141 THEN b.samplevalue ELSE 0 END)) as the_fail,(SUM(CASE b.sampletid WHEN 142 THEN b.samplevalue ELSE 0 END)) as the_size,(SUM(CASE b.sampletid WHEN 143 THEN b.samplevalue ELSE 0 END)) as the_time FROM t1 a, t2 b WHERE a.hmid = b.hmid AND a.volid = b.volid AND b.sampletime >= 'wrong-date-value' AND b.sampletime < 'wrong-date-value' AND b.sampletid IN (140, 141, 142, 143) GROUP BY a.gvid;
--enable_ps_protocol
# Testing the same select with NULL's instead of invalid datetime values
SELECT a.gvid, (SUM(CASE b.sampletid WHEN 140 THEN b.samplevalue ELSE 0 END)) as the_success,(SUM(CASE b.sampletid WHEN 141 THEN b.samplevalue ELSE 0 END)) as the_fail,(SUM(CASE b.sampletid WHEN 142 THEN b.samplevalue ELSE 0 END)) as the_size,(SUM(CASE b.sampletid WHEN 143 THEN b.samplevalue ELSE 0 END)) as the_time FROM t1 a, t2 b WHERE a.hmid = b.hmid AND a.volid = b.volid AND b.sampletime >= NULL AND b.sampletime < NULL AND b.sampletid IN (140, 141, 142, 143) GROUP BY a.gvid;
DROP TABLE t1,t2;

#
# Test of bigint comparision
#

create table  t1 (  A_Id bigint(20) NOT NULL default '0',  A_UpdateBy char(10) NOT NULL default '',  A_UpdateDate bigint(20) NOT NULL default '0',  A_UpdateSerial int(11) NOT NULL default '0',  other_types bigint(20) NOT NULL default '0',  wss_type bigint(20) NOT NULL default '0');
INSERT INTO t1 VALUES (102935998719055004,'brade',1029359987,2,102935229116544068,102935229216544093);
select wss_type from t1 where wss_type ='102935229216544106';
select wss_type from t1 where wss_type ='102935229216544105';
select wss_type from t1 where wss_type ='102935229216544104';
select wss_type from t1 where wss_type ='102935229216544093';
select wss_type from t1 where wss_type =102935229216544093;
drop table t1;
select 1+2,"aaaa",3.13*2.0 into @a,@b,@c;
select @a;
select @b;
select @c;

#
# Test of removing redundant braces in the FROM part
# (We test each construct with the braced join to the left and right;
#  the latter case used to cause a syntax errors.)
#

create table t1 (a int not null auto_increment primary key);
insert into t1 values ();
insert into t1 values ();
insert into t1 values ();
# ,
select * from (t1 as t2 left join t1 as t3 using (a)), t1;
select * from t1, (t1 as t2 left join t1 as t3 using (a));
# stright_join
select * from (t1 as t2 left join t1 as t3 using (a)) straight_join t1;
select * from t1 straight_join (t1 as t2 left join t1 as t3 using (a));
# inner join on
select * from (t1 as t2 left join t1 as t3 using (a)) inner join t1 on t1.a>1;
select * from t1 inner join (t1 as t2 left join t1 as t3 using (a)) on t1.a>1;
# inner join using
select * from (t1 as t2 left join t1 as t3 using (a)) inner join t1 using ( a );
select * from t1 inner join (t1 as t2 left join t1 as t3 using (a)) using ( a );
# left [outer] join on
select * from (t1 as t2 left join t1 as t3 using (a)) left outer join t1 on t1.a>1;
select * from t1 left outer join (t1 as t2 left join t1 as t3 using (a)) on t1.a>1;
# left join using
select * from (t1 as t2 left join t1 as t3 using (a)) left join t1 using ( a );
select * from t1 left join (t1 as t2 left join t1 as t3 using (a)) using ( a );
# natural left join
select * from (t1 as t2 left join t1 as t3 using (a)) natural left join t1;
select * from t1 natural left join (t1 as t2 left join t1 as t3 using (a));
# right join on
select * from (t1 as t2 left join t1 as t3 using (a)) right join t1 on t1.a>1;
select * from t1 right join (t1 as t2 left join t1 as t3 using (a)) on t1.a>1;
# right [outer] joing using
select * from (t1 as t2 left join t1 as t3 using (a)) right outer join t1 using ( a );
select * from t1 right outer join (t1 as t2 left join t1 as t3 using (a)) using ( a );
# natural right join
select * from (t1 as t2 left join t1 as t3 using (a)) natural right join t1;
select * from t1 natural right join (t1 as t2 left join t1 as t3 using (a));
# natural join
select * from t1 natural join (t1 as t2 left join t1 as t3 using (a));
select * from (t1 as t2 left join t1 as t3 using (a)) natural join t1;
drop table t1;

CREATE TABLE t1 (  aa char(2),  id int(11) NOT NULL auto_increment,  t2_id int(11) NOT NULL default '0',  PRIMARY KEY  (id),  KEY replace_id (t2_id)) ENGINE=MyISAM;
INSERT INTO t1 VALUES ("1",8264,2506),("2",8299,2517),("3",8301,2518),("4",8302,2519),("5",8303,2520),("6",8304,2521),("7",8305,2522);
CREATE TABLE t2 ( id int(11) NOT NULL auto_increment,  PRIMARY KEY  (id)) ENGINE=MyISAM;
INSERT INTO t2 VALUES (2517), (2518), (2519), (2520), (2521), (2522);
select * from t1, t2 WHERE t1.t2_id = t2.id and t1.t2_id > 0   order by t1.id   LIMIT 0, 5;
drop table t1,t2;

#
# outer join, impossible on condition, where, and usable key for range
#
create table t1 (id1 int NOT NULL);
create table t2 (id2 int NOT NULL);
create table t3 (id3 int NOT NULL);
create table t4 (id4 int NOT NULL, id44 int NOT NULL, KEY (id4));

insert into t1 values (1);
insert into t1 values (2);
insert into t2 values (1);
insert into t4 values (1,1);

explain select * from t1 left join t2 on id1 = id2 left join t3 on id1 = id3
left join t4 on id3 = id4 where id2 = 1 or id4 = 1;
select * from t1 left join t2 on id1 = id2 left join t3 on id1 = id3
left join t4 on id3 = id4 where id2 = 1 or id4 = 1;

drop table t1,t2,t3,t4;
#
# Bug #2298
#

create table t1(s varchar(10) not null);
create table t2(s varchar(10) not null primary key);
create table t3(s varchar(10) not null primary key);
insert into t1 values ('one\t'), ('two\t');
insert into t2 values ('one\r'), ('two\t');
insert into t3 values ('one '), ('two\t');
select * from t1 where s = 'one';
select * from t2 where s = 'one';
select * from t3 where s = 'one';
select * from t1,t2 where t1.s = t2.s;
select * from t2,t3 where t2.s = t3.s;
drop table t1, t2, t3;

#
# Bug #3759
# Both queries should produce identical plans and results.
#
create table t1 (a integer,  b integer, index(a), index(b));
create table t2 (c integer,  d integer, index(c), index(d));
insert into t1 values (1,2), (2,2), (3,2), (4,2);
insert into t2 values (1,3), (2,3), (3,4), (4,4);
explain select * from t1 left join t2 on a=c where d in (4);
select * from t1 left join t2 on a=c where d in (4);
explain select * from t1 left join t2 on a=c where d = 4;
select * from t1 left join t2 on a=c where d = 4;
drop table t1, t2;

#
# Covering index is mentioned in EXPLAIN output for const tables (bug #5333)
#

CREATE TABLE t1 (
  i int(11) NOT NULL default '0',
  c char(10) NOT NULL default '',
  PRIMARY KEY  (i),
  UNIQUE KEY c (c)
) ENGINE=MyISAM;

INSERT INTO t1 VALUES (1,'a');
INSERT INTO t1 VALUES (2,'b');
INSERT INTO t1 VALUES (3,'c');

EXPLAIN SELECT i FROM t1 WHERE i=1;

DROP TABLE t1;

#
# Test case for bug 7520: a wrong cost of the index for a BLOB field
#

CREATE TABLE t1 ( a BLOB, INDEX (a(20)) );
CREATE TABLE t2 ( a BLOB, INDEX (a(20)) );

INSERT INTO t1 VALUES ('one'),('two'),('three'),('four'),('five');
INSERT INTO t2 VALUES ('one'),('two'),('three'),('four'),('five');

EXPLAIN SELECT * FROM t1 LEFT JOIN t2 USE INDEX (a) ON t1.a=t2.a;
EXPLAIN SELECT * FROM t1 LEFT JOIN t2 FORCE INDEX (a) ON t1.a=t2.a;

DROP TABLE t1, t2;

#
# Test case for bug 7098: substitution of a constant for a string field 
#

CREATE TABLE t1 ( city char(30) );
INSERT INTO t1 VALUES ('London');
INSERT INTO t1 VALUES ('Paris');

SELECT * FROM t1 WHERE city='London';
SELECT * FROM t1 WHERE city='london';
EXPLAIN SELECT * FROM t1 WHERE city='London' AND city='london';
SELECT * FROM t1 WHERE city='London' AND city='london';
EXPLAIN SELECT * FROM t1 WHERE city LIKE '%london%' AND city='London';
SELECT * FROM t1 WHERE city LIKE '%london%' AND city='London';

DROP TABLE t1;

#
# Bug#7425 inconsistent sort order on unsigned columns result of substraction
#

create table t1 (a int(11) unsigned, b int(11) unsigned);
insert into t1 values (1,0), (1,1), (1,2);
select a-b  from t1 order by 1;
select a-b , (a-b < 0)  from t1 order by 1;
select a-b as d, (a-b >= 0), b from t1 group by b having d >= 0;
select cast((a - b) as unsigned) from t1 order by 1;
drop table t1;


#
# Bug#8733 server accepts malformed query (multiply mentioned distinct)
#
create table t1 (a int(11));
select all all * from t1;
select distinct distinct * from t1;
--error 1221
select all distinct * from t1;
--error 1221
select distinct all * from t1;
drop table t1;

#
# Test for BUG#10095
#
CREATE TABLE t1 (
  kunde_intern_id int(10) unsigned NOT NULL default '0',
  kunde_id int(10) unsigned NOT NULL default '0',
  FK_firma_id int(10) unsigned NOT NULL default '0',
  aktuell enum('Ja','Nein') NOT NULL default 'Ja',
  vorname varchar(128) NOT NULL default '',
  nachname varchar(128) NOT NULL default '',
  geloescht enum('Ja','Nein') NOT NULL default 'Nein',
  firma varchar(128) NOT NULL default ''
);

INSERT INTO t1 VALUES 
  (3964,3051,1,'Ja','Vorname1','1Nachname','Nein','Print Schau XXXX'),
  (3965,3051111,1,'Ja','Vorname1111','1111Nachname','Nein','Print Schau XXXX');


SELECT kunde_id ,FK_firma_id ,aktuell, vorname, nachname, geloescht FROM t1
  WHERE
   (
      (
         ( '' != '' AND firma LIKE CONCAT('%', '', '%'))
         OR
         (vorname LIKE CONCAT('%', 'Vorname1', '%') AND 
          nachname LIKE CONCAT('%', '1Nachname', '%') AND 
          'Vorname1' != '' AND 'xxxx' != '')
      )
      AND
      (
        aktuell = 'Ja' AND geloescht = 'Nein' AND FK_firma_id = 2
      )
   )
 ;

SELECT kunde_id ,FK_firma_id ,aktuell, vorname, nachname,
geloescht FROM t1
  WHERE
   (
     (
       aktuell = 'Ja' AND geloescht = 'Nein' AND FK_firma_id = 2
     )
     AND
     (
         ( '' != '' AND firma LIKE CONCAT('%', '', '%')  )
         OR
         (  vorname LIKE CONCAT('%', 'Vorname1', '%') AND
nachname LIKE CONCAT('%', '1Nachname', '%') AND 'Vorname1' != '' AND
'xxxx' != '')
     )
   )
 ;

SELECT COUNT(*) FROM t1 WHERE 
( 0 OR (vorname LIKE '%Vorname1%' AND nachname LIKE '%1Nachname%' AND 1)) 
AND FK_firma_id = 2;

drop table t1;

#
#
# Test for Bug#8009, SELECT failed on bigint unsigned when using HEX
#

CREATE TABLE t1 (b BIGINT(20) UNSIGNED NOT NULL, PRIMARY KEY (b));
INSERT INTO t1 VALUES (0x8000000000000000);
SELECT b FROM t1 WHERE b=0x8000000000000000;
DROP TABLE t1;

#
# IN with outer join condition (BUG#9393)
#
CREATE TABLE `t1` ( `gid` int(11) default NULL, `uid` int(11) default NULL);

CREATE TABLE `t2` ( `ident` int(11) default NULL, `level` char(16) default NULL);
INSERT INTO `t2` VALUES (0,'READ');

CREATE TABLE `t3` ( `id` int(11) default NULL, `name` char(16) default NULL);
INSERT INTO `t3` VALUES (1,'fs');

select * from t3 left join t1 on t3.id = t1.uid, t2 where t2.ident in (0, t1.gid, t3.id, 0);

drop table t1,t2,t3;

# Test for BUG#11700
CREATE TABLE t1 (
  acct_id int(11) NOT NULL default '0',
  profile_id smallint(6) default NULL,
  UNIQUE KEY t1$acct_id (acct_id),
  KEY t1$profile_id (profile_id)
);
INSERT INTO t1 VALUES (132,17),(133,18);

CREATE TABLE t2 (
  profile_id smallint(6) default NULL,
  queue_id int(11) default NULL,
  seq int(11) default NULL,
  KEY t2$queue_id (queue_id)
);
INSERT INTO t2 VALUES (17,31,4),(17,30,3),(17,36,2),(17,37,1);

CREATE TABLE t3 (
  id int(11) NOT NULL default '0',
  qtype int(11) default NULL,
  seq int(11) default NULL,
  warn_lvl int(11) default NULL,
  crit_lvl int(11) default NULL,
  rr1 tinyint(4) NOT NULL default '0',
  rr2 int(11) default NULL,
  default_queue tinyint(4) NOT NULL default '0',
  KEY t3$qtype (qtype),
  KEY t3$id (id)
);

INSERT INTO t3 VALUES (30,1,29,NULL,NULL,0,NULL,0),(31,1,28,NULL,NULL,0,NULL,0),
  (36,1,34,NULL,NULL,0,NULL,0),(37,1,35,NULL,NULL,0,121,0);

SELECT COUNT(*) FROM t1 a STRAIGHT_JOIN t2 pq STRAIGHT_JOIN t3 q 
WHERE 
  (pq.profile_id = a.profile_id) AND (a.acct_id = 132) AND 
  (pq.queue_id = q.id) AND (q.rr1 <> 1);

drop table t1,t2,t3;

#
# Bug #11482 Wrongly applied optimization was erroneously rejecting valid
#            rows 
create table t1 (f1 int);
insert into t1 values (1),(NULL);
create table t2 (f2 int, f3 int, f4 int);
create index idx1 on t2 (f4);
insert into t2 values (1,2,3),(2,4,6);
select A.f2 from t1 left join t2 A on A.f2 = f1 where A.f3=(select min(f3)
from  t2 C where A.f4 = C.f4) or A.f3 IS NULL; 
drop table t1,t2;

#
# Bug #11521 Negative integer keys incorrectly substituted for 0 during
#            range analysis.

create table t2 (a tinyint unsigned);
create index t2i on t2(a);
insert into t2 values (0), (254), (255);
explain select * from t2 where a > -1;
select * from t2 where a > -1;
drop table t2;

#
# Bug #11745: SELECT ... FROM DUAL with WHERE condition
#

CREATE TABLE t1 (a int, b int, c int);
INSERT INTO t1
  SELECT 50, 3, 3 FROM DUAL
    WHERE NOT EXISTS
      (SELECT * FROM t1 WHERE a = 50 AND b = 3);
SELECT * FROM t1;
INSERT INTO t1
  SELECT 50, 3, 3 FROM DUAL
    WHERE NOT EXISTS
      (SELECT * FROM t1 WHERE a = 50 AND b = 3);
select found_rows();
SELECT * FROM t1;
select count(*) from t1;
select found_rows();
select count(*) from t1 limit 2,3;
select found_rows();
select SQL_CALC_FOUND_ROWS count(*) from t1 limit 2,3;
select found_rows();

DROP TABLE t1;

#
# Bug 7672 Unknown column error in order clause
#
CREATE TABLE t1 (a INT, b INT);
(SELECT a, b AS c FROM t1) ORDER BY c+1;
(SELECT a, b AS c FROM t1) ORDER BY b+1;
SELECT a, b AS c FROM t1 ORDER BY c+1;
SELECT a, b AS c FROM t1 ORDER BY b+1;
drop table t1;

#
# Bug #13356 assertion failed in resolve_const_item()
#
create table t1(f1 int, f2 int);
create table t2(f3 int);
select f1 from t1,t2 where f1=f2 and (f1,f2) = ((1,1));
select f1 from t1,t2 where f1=f2 and (f1,NULL) = ((1,1));
select f1 from t1,t2 where f1=f2 and (f1,f2) = ((1,NULL));
insert into t1 values(1,1),(2,null);
insert into t2 values(2);
select * from t1,t2 where f1=f3 and (f1,f2) = (2,null);
select * from t1,t2 where f1=f3 and (f1,f2) <=> (2,null);
drop table t1,t2; 

#
# Bug #13535
#
create table t1 (f1 int not null auto_increment primary key, f2 varchar(10));
create table t11 like t1;
insert into t1 values(1,""),(2,"");
--replace_column 7 X 8 X 9 X 10 X 11 X 12 X 13 X 14 X
show table status like 't1%';
select 123 as a from t1 where f1 is null;
drop table t1,t11;

#
# Bug #3874 (function in GROUP and LEFT JOIN)
#

CREATE TABLE t1 ( a INT NOT NULL, b INT NOT NULL, UNIQUE idx (a,b) );
INSERT INTO t1 VALUES (1,1),(1,2),(1,3),(1,4);
CREATE TABLE t2 ( a INT NOT NULL, b INT NOT NULL, e INT );
INSERT INTO t2 VALUES ( 1,10,1), (1,10,2), (1,11,1), (1,11,2), (1,2,1), (1,2,2),(1,2,3);
SELECT t2.a, t2.b, IF(t1.b IS NULL,'',e) AS c, COUNT(*) AS d FROM t2 LEFT JOIN
t1 ON t2.a = t1.a AND t2.b = t1.b GROUP BY a, b, c;
SELECT t2.a, t2.b, IF(t1.b IS NULL,'',e) AS c, COUNT(*) AS d FROM t2 LEFT JOIN
t1 ON t2.a = t1.a AND t2.b = t1.b GROUP BY t1.a, t1.b, c;
SELECT t2.a, t2.b, IF(t1.b IS NULL,'',e) AS c, COUNT(*) AS d FROM t2 LEFT JOIN
t1 ON t2.a = t1.a AND t2.b = t1.b GROUP BY t2.a, t2.b, c;
SELECT t2.a, t2.b, IF(t1.b IS NULL,'',e) AS c, COUNT(*) AS d FROM t2,t1
WHERE t2.a = t1.a AND t2.b = t1.b GROUP BY a, b, c;
DROP TABLE IF EXISTS t1, t2;

#
# Bug #13855 select distinct with group by caused server crash
#
create table t1 (f1 int primary key, f2 int);
create table t2 (f3 int, f4 int, primary key(f3,f4));
insert into t1 values (1,1);
insert into t2 values (1,1),(1,2);
select distinct count(f2) >0 from t1 left join t2 on f1=f3 group by f1;
drop table t1,t2;

#
# Bug #14482 Server crash when subselecting from the same table
#
create table t1 (f1 int,f2 int);
insert into t1 values(1,1);
create table t2 (f3 int, f4 int, primary key(f3,f4));
insert into t2 values(1,1);
select * from t1 where f1 in (select f3 from t2 where (f3,f4)= (select f3,f4 from t2)); 
drop table t1,t2;

#
# Bug #4981: 4.x and 5.x produce non-optimal execution path, 3.23 regression test failure
#
CREATE TABLE t1(a int, b int, c int, KEY b(b), KEY c(c));
insert into t1 values (1,0,0),(2,0,0);
CREATE TABLE t2 (a int, b varchar(2), c varchar(2), PRIMARY KEY(a));
insert into t2 values (1,'',''), (2,'','');
CREATE TABLE t3 (a int, b int, PRIMARY KEY (a,b), KEY a (a), KEY b (b));
insert into t3 values (1,1),(1,2);
# must have "range checked" for t2
explain select straight_join DISTINCT t2.a,t2.b, t1.c from t1, t3, t2 
 where (t1.c=t2.a or (t1.c=t3.a and t2.a=t3.b)) and t1.b=556476786 and 
       t2.b like '%%' order by t2.b limit 0,1;
DROP TABLE t1,t2,t3;

#
# Bug #17873: confusing error message when IGNORE INDEX refers a column name
#

CREATE TABLE t1 (a int, INDEX idx(a));
INSERT INTO t1 VALUES (2), (3), (1);

EXPLAIN SELECT * FROM t1 IGNORE INDEX (idx);
--error 1176
EXPLAIN SELECT * FROM t1 IGNORE INDEX (a);
--error 1176
EXPLAIN SELECT * FROM t1 FORCE INDEX (a);

DROP TABLE t1;

#
# Bug #18759 "Incorrect string to numeric conversion"
#
# This test is here so that the behavior will not be changed to 4.1
# and not to 5.0 either. In 4.1 and 5.0 sending an integer as a string
# will be converted internally to real (double) value and it is not
# as accurate as bigint (longlong) for integers. Thus the results may
# vary. In 5.1 internally it is decimal, which is a string type and
# will be more accurate. Due to rather big changes needed to fix this
# in 4.1 or 5.0 it is not desired to do it in the stable versions.
#
# This test is here only to make sure that behavior is not changed in
# 4.1 and 5.0
#
CREATE TABLE t1 (i BIGINT UNSIGNED NOT NULL);
INSERT INTO t1 VALUES (10);
SELECT i='1e+01',i=1e+01, i in (1e+01,1e+01), i in ('1e+01','1e+01') FROM t1;
DROP TABLE t1;

#
# Bug #21019: First result of SELECT COUNT(*) different than consecutive runs
#
CREATE TABLE t1 (a int, b int);
INSERT INTO t1 VALUES (1,1), (2,1), (4,10);

CREATE TABLE t2 (a int PRIMARY KEY, b int, KEY b (b));
INSERT INTO t2 VALUES (1,NULL), (2,10);
ALTER TABLE t1 ENABLE KEYS;

EXPLAIN SELECT STRAIGHT_JOIN SQL_NO_CACHE COUNT(*) FROM t2, t1 WHERE t1.b = t2.b OR t2.b IS NULL;
SELECT STRAIGHT_JOIN SQL_NO_CACHE * FROM t2, t1 WHERE t1.b = t2.b OR t2.b IS NULL;
EXPLAIN SELECT STRAIGHT_JOIN SQL_NO_CACHE COUNT(*) FROM t2, t1 WHERE t1.b = t2.b OR t2.b IS NULL;
SELECT STRAIGHT_JOIN SQL_NO_CACHE * FROM t2, t1 WHERE t1.b = t2.b OR t2.b IS NULL;
DROP TABLE IF EXISTS t1,t2;
#
# Bug #20954 "avg(keyval) retuns 0.38 but max(keyval) returns an empty set"
#
--disable_ps_protocol
CREATE TABLE t1 (key1 float default NULL, UNIQUE KEY key1 (key1));
CREATE TABLE t2 (key2 float default NULL, UNIQUE KEY key2 (key2));
INSERT INTO t1 VALUES (0.3762),(0.3845),(0.6158),(0.7941);
INSERT INTO t2 VALUES (1.3762),(1.3845),(1.6158),(1.7941);

explain select max(key1) from t1 where key1 <= 0.6158;
explain select max(key2) from t2 where key2 <= 1.6158;
explain select min(key1) from t1 where key1 >= 0.3762;
explain select min(key2) from t2 where key2 >= 1.3762;
explain select max(key1), min(key2) from t1, t2
where key1 <= 0.6158 and key2 >= 1.3762;
explain select max(key1) from t1 where key1 <= 0.6158 and rand() + 0.5 >= 0.5;
explain select min(key1) from t1 where key1 >= 0.3762 and rand() + 0.5 >= 0.5;

select max(key1) from t1 where key1 <= 0.6158;
select max(key2) from t2 where key2 <= 1.6158;
select min(key1) from t1 where key1 >= 0.3762;
select min(key2) from t2 where key2 >= 1.3762;
select max(key1), min(key2) from t1, t2
where key1 <= 0.6158 and key2 >= 1.3762;
select max(key1) from t1 where key1 <= 0.6158 and rand() + 0.5 >= 0.5;
select min(key1) from t1 where key1 >= 0.3762 and rand() + 0.5 >= 0.5;

DROP TABLE t1,t2;
--enable_ps_protocol

# End of 4.1 tests

#
# Test for bug #6474
#

CREATE TABLE t1 ( 
K2C4 varchar(4) character set latin1 collate latin1_bin NOT NULL default '', 
K4N4 varchar(4) character set latin1 collate latin1_bin NOT NULL default '0000', 
F2I4 int(11) NOT NULL default '0' 
) ENGINE=MyISAM DEFAULT CHARSET=latin1;

INSERT INTO t1 VALUES 
('W%RT', '0100',  1), 
('W-RT', '0100', 1), 
('WART', '0100', 1), 
('WART', '0200', 1), 
('WERT', '0100', 2), 
('WORT','0200', 2), 
('WT', '0100', 2), 
('W_RT', '0100', 2), 
('WaRT', '0100', 3), 
('WART', '0300', 3), 
('WRT' , '0400', 3), 
('WURM', '0500', 3), 
('W%T', '0600', 4), 
('WA%T', '0700', 4), 
('WA_T', '0800', 4);

SELECT K2C4, K4N4, F2I4 FROM t1
  WHERE  K2C4 = 'WART' AND 
        (F2I4 = 2 AND K2C4 = 'WART' OR (F2I4 = 2 OR K4N4 = '0200'));
SELECT K2C4, K4N4, F2I4 FROM t1
  WHERE  K2C4 = 'WART' AND (K2C4 = 'WART' OR K4N4 = '0200');
DROP TABLE t1;

#
# Bug#8670
#
create table t1 (a int, b int);
create table t2 like t1;
select t1.a from (t1 inner join t2 on t1.a=t2.a) where t2.a=1;
select t1.a from ((t1 inner join t2 on t1.a=t2.a)) where t2.a=1;
select x.a, y.a, z.a from ( (t1 x inner join t2 y on x.a=y.a) inner join t2 z on y.a=z.a) WHERE x.a=1;
drop table t1,t2;

#
# Bug#9820
#

create table t1 (s1 varchar(5));
insert into t1 values ('Wall');
select min(s1) from t1 group by s1 with rollup;
drop table t1;

#
# Bug#9799
#

create table t1 (s1 int) engine=myisam;
insert into t1 values (0);
select avg(distinct s1) from t1 group by s1 with rollup;
drop table t1;

#
# Bug#9800
#

create table t1 (s1 int);
insert into t1 values (null),(1);
select distinct avg(s1) as x from t1 group by s1 with rollup;
drop table t1;


#
# Test for bug #10084: STRAIGHT_JOIN with ON expression 
#

CREATE TABLE t1 (a int);
CREATE TABLE t2 (a int);
INSERT INTO t1 VALUES (1), (2), (3), (4), (5);
INSERT INTO t2 VALUES (2), (4), (6);

SELECT t1.a FROM t1 STRAIGHT_JOIN t2 ON t1.a=t2.a;

EXPLAIN SELECT t1.a FROM t1 STRAIGHT_JOIN t2 ON t1.a=t2.a;
EXPLAIN SELECT t1.a FROM t1 INNER JOIN t2 ON t1.a=t2.a;

DROP TABLE t1,t2;

#
# Bug #10650
#

select x'10' + 0, X'10' + 0, b'10' + 0, B'10' + 0;

#
# Bug #11398 Bug in field_conv() results in wrong result of join with index
#
create table t1 (f1 varchar(6) default NULL, f2 int(6) primary key not null);
create table t2 (f3 varchar(5) not null, f4 varchar(5) not null, UNIQUE KEY UKEY (f3,f4));
insert into t1 values (" 2", 2);
insert into t2 values (" 2", " one "),(" 2", " two ");
select * from t1 left join t2 on f1 = f3;
drop table t1,t2;

#
# Bug #6558 Views: CREATE VIEW fails with JOIN ... USING
#

create table t1 (empnum smallint, grp int);
create table t2 (empnum int, name char(5));
insert into t1 values(1,1);
insert into t2 values(1,'bob');
create view v1 as select * from t2 inner join t1 using (empnum);
select * from v1;
drop table t1,t2;
drop view v1;

#
# Bug #10646 Columns included in the join between two tables are ambigious
# in the select
#

create table t1 (pk int primary key, b int);
create table t2 (pk int primary key, c int);
select pk from t1 inner join t2 using (pk);
drop table t1,t2;

#
# Bug #10972 Natural join of view and underlying table gives wrong result
#

create table t1 (s1 int, s2 char(5), s3 decimal(10));
create view v1 as select s1, s2, 'x' as s3 from t1;
select * from t1 natural join v1;
insert into t1 values (1,'x',5);
select * from t1 natural join v1;
drop table t1;
drop view v1;

#
# Bug #6276 A SELECT that does a NATURAL OUTER JOIN without common
#           columns crashes server because of empty ON condition
#

create table t1(a1 int);
create table t2(a2 int);
insert into t1 values(1),(2);
insert into t2 values(1),(2);
create view v2 (c) as select a1 from t1;

select * from t1 natural left join t2;
select * from t1 natural right join t2;

select * from v2 natural left join t2;
select * from v2 natural right join t2;

drop table t1, t2;
drop view v2;


#
# Bug #4789 Incosistent results of more than 2-way natural joins due to
#           incorrect transformation to join ... on.
#

create table t1 (a int(10), t1_val int(10));
create table t2 (b int(10), t2_val int(10));
create table t3 (a int(10), b int(10));
insert into t1 values (1,1),(2,2);
insert into t2 values (1,1),(2,2),(3,3);
insert into t3 values (1,1),(2,1),(3,1),(4,1);
# the following two queries must return the same result
select * from t1 natural join t2 natural join t3;
select * from t1 natural join t3 natural join t2;
drop table t1, t2, t3;


#
# Bug #12841: Server crash on DO IFNULL(NULL,NULL)
#
# (testing returning of int, decimal, real, string)
DO IFNULL(NULL, NULL);
SELECT CAST(IFNULL(NULL, NULL) AS DECIMAL);
SELECT ABS(IFNULL(NULL, NULL));
SELECT IFNULL(NULL, NULL);

#
# BUG #12595 (ESCAPE must be exactly one)
#
SET @OLD_SQL_MODE12595=@@SQL_MODE, @@SQL_MODE='';
SHOW LOCAL VARIABLES LIKE 'SQL_MODE';

CREATE TABLE BUG_12595(a varchar(100));
INSERT INTO BUG_12595 VALUES ('hakan%'), ('hakank'), ("ha%an");
SELECT * FROM BUG_12595 WHERE a LIKE 'hakan\%';
SELECT * FROM BUG_12595 WHERE a LIKE 'hakan*%' ESCAPE '*';
-- error 1210
SELECT * FROM BUG_12595 WHERE a LIKE 'hakan**%' ESCAPE '**';
# this should work when sql_mode is not NO_BACKSLASH_ESCAPES
SELECT * FROM BUG_12595 WHERE a LIKE 'hakan%' ESCAPE '';
SELECT * FROM BUG_12595 WHERE a LIKE 'hakan\%' ESCAPE '';
SELECT * FROM BUG_12595 WHERE a LIKE 'ha\%an' ESCAPE 0x5c;
SELECT * FROM BUG_12595 WHERE a LIKE 'ha%%an' ESCAPE '%';
SELECT * FROM BUG_12595 WHERE a LIKE 'ha\%an' ESCAPE '\\';
SELECT * FROM BUG_12595 WHERE a LIKE 'ha|%an' ESCAPE '|';

SET @@SQL_MODE='NO_BACKSLASH_ESCAPES';
SHOW LOCAL VARIABLES LIKE 'SQL_MODE';
SELECT * FROM BUG_12595 WHERE a LIKE 'hakan\%';
SELECT * FROM BUG_12595 WHERE a LIKE 'hakan*%' ESCAPE '*';
-- error 1210
SELECT * FROM BUG_12595 WHERE a LIKE 'hakan**%' ESCAPE '**';
-- error 1210
SELECT * FROM BUG_12595 WHERE a LIKE 'hakan\%' ESCAPE '\\';
#this gives an error when NO_BACKSLASH_ESCAPES is set
-- error 1210
SELECT * FROM BUG_12595 WHERE a LIKE 'hakan%' ESCAPE '';
SELECT * FROM BUG_12595 WHERE a LIKE 'ha\%an' ESCAPE 0x5c;
SELECT * FROM BUG_12595 WHERE a LIKE 'ha|%an' ESCAPE '|';
-- error 1210
SELECT * FROM BUG_12595 WHERE a LIKE 'hakan\n%' ESCAPE '\n';

SET @@SQL_MODE=@OLD_SQL_MODE12595;
DROP TABLE BUG_12595;

#
# Bug #6495 Illogical requirement for column qualification in NATURAL join
#

create table t1 (a char(1));
create table t2 (a char(1));
insert into t1 values ('a'),('b'),('c');
insert into t2 values ('b'),('c'),('d');
select a from t1 natural join t2;
select * from t1 natural join t2 where a = 'b';
drop table t1, t2;

#
# Bug #12977 Compare table names with qualifying field tables only
# for base tables, search all nested join operands of natural joins.
#

CREATE TABLE t1 (`id` TINYINT);
CREATE TABLE t2 (`id` TINYINT);
CREATE TABLE t3 (`id` TINYINT);
INSERT INTO t1 VALUES (1),(2),(3);
INSERT INTO t2 VALUES (2);
INSERT INTO t3 VALUES (3);
-- error 1052
SELECT t1.id,t3.id FROM t1 JOIN t2 ON (t2.id=t1.id) LEFT JOIN t3 USING (id);
-- error 1052
SELECT t1.id,t3.id FROM t1 JOIN t2 ON (t2.notacolumn=t1.id) LEFT JOIN t3 USING (id);
-- error 1052
SELECT id,t3.id FROM t1 JOIN t2 ON (t2.id=t1.id) LEFT JOIN t3 USING (id);
-- error 1052
SELECT id,t3.id FROM (t1 JOIN t2 ON (t2.id=t1.id)) LEFT JOIN t3 USING (id);

drop table t1, t2, t3;

#
# Bug #13067 JOIN xxx USING is case sensitive
#

create table t1 (a int(10),b int(10));
create table t2 (a int(10),b int(10));
insert into t1 values (1,10),(2,20),(3,30);
insert into t2 values (1,10);
# both queries should produce the same result
select * from t1 inner join t2 using (A);
select * from t1 inner join t2 using (a);
drop table t1, t2;

#
# Bug #12943 Incorrect nesting of [INNER| CROSS] JOIN due to unspecified
#            associativity in the parser.
#

create table t1 (a int, c int);
create table t2 (b int);
create table t3 (b int, a int);
create table t4 (c int);
insert into t1 values (1,1);
insert into t2 values (1);
insert into t3 values (1,1);
insert into t4 values (1);

select * from t1 join t2 join t3 on (t2.b = t3.b and t1.a = t3.a);
# Notice that ',' has lower priority than 'join', thus we have that:
# t1, t2 join t3 <==> t1, (t2 join t3).
-- error 1054
select * from t1, t2 join t3 on (t2.b = t3.b and t1.a = t3.a);
select * from t1 join t2 join t3 join t4 on (t1.a = t4.c and t2.b = t4.c);
select * from t1 join t2 join t4 using (c);
drop table t1, t2, t3, t4;

#
# Bug #12291 Table wasn't reinited for index scan after sequential scan 
#
create table t1(x int, y int);
create table t2(x int, y int);
create table t3(x int, primary key(x));
insert into t1 values (1, 1), (2, 1), (3, 1), (4, 3), (5, 6), (6, 6);
insert into t2 values (1, 1), (2, 1), (3, 3), (4, 6), (5, 6);
insert into t3 values (1), (2), (3), (4), (5);
select t1.x, t3.x from t1, t2, t3  where t1.x = t2.x and t3.x >= t1.y and t3.x <= t2.y;
drop table t1,t2,t3;

#
# Bug #13127 LEFT JOIN against a VIEW returns NULL instead of correct value
#

create table t1 (id char(16) not null default '', primary key  (id));
insert into t1 values ('100'),('101'),('102');
create table t2 (id char(16) default null);
insert into t2 values (1);
create view v1 as select t1.id from t1;
create view v2 as select t2.id from t2;
create view v3 as select (t1.id+2) as id from t1 natural left join t2;

# all queries must return the same result
select t1.id from t1 left join v2 using (id);
select t1.id from v2 right join t1 using (id);
select t1.id from t1 left join v3 using (id);
select * from t1 left join v2 using (id);
select * from v2 right join t1 using (id);
select * from t1 left join v3 using (id);

select v1.id from v1 left join v2 using (id);
select v1.id from v2 right join v1 using (id);
select v1.id from v1 left join v3 using (id);
select * from v1 left join v2 using (id);
select * from v2 right join v1 using (id);
select * from v1 left join v3 using (id);

drop table t1, t2;
drop view v1, v2, v3;

#
# Bug #13597 Column in ON condition not resolved if references a table in
# nested right join.
#

create table t1 (id int(11) not null default '0');
insert into t1 values (123),(191),(192);
create table t2 (id char(16) character set utf8 not null);
insert into t2 values ('58013'),('58014'),('58015'),('58016');
create table t3 (a_id int(11) not null, b_id char(16) character set utf8);
insert into t3 values (123,null),(123,null),(123,null),(123,null),(123,null),(123,'58013');

-- both queries are equivalent
select count(*)
from t1 inner join (t3 left join t2 on t2.id = t3.b_id) on t1.id = t3.a_id;

select count(*)
from t1 inner join (t2 right join t3 on t2.id = t3.b_id) on t1.id = t3.a_id;

drop table t1,t2,t3;

#
# Bug #13832 Incorrect parse order of join productions due to unspecified
# operator priorities results in incorrect join tree.
#

create table t1 (a int);
create table t2 (b int);
create table t3 (c int);
select * from t1 join t2 join t3 on (t1.a=t3.c);
select * from t1 join t2 left join t3 on (t1.a=t3.c);
select * from t1 join t2 right join t3 on (t1.a=t3.c);
select * from t1 join t2 straight_join t3 on (t1.a=t3.c);
drop table t1, t2 ,t3;

#
# Bug #14093 Query takes a lot of time when date format is not valid
# fix optimizes execution. so here we just check that returned set is
# correct.
create table t1(f1 int, f2 date);
insert into t1 values(1,'2005-01-01'),(2,'2005-09-01'),(3,'2005-09-30'),
  (4,'2005-10-01'),(5,'2005-12-30');
# should return all records
select * from t1 where f2 >= 0;
select * from t1 where f2 >= '0000-00-00';
# should return 4,5
select * from t1 where f2 >= '2005-09-31';
select * from t1 where f2 >= '2005-09-3a';
# should return 1,2,3
select * from t1 where f2 <= '2005-09-31';
select * from t1 where f2 <= '2005-09-3a';
drop table t1;

#
# Bug ##14662  	ORDER BY on column of a view, with an alias of the same
# column causes ambiguous
#

create table t1 (f1 int, f2 int);
insert into t1 values (1, 30), (2, 20), (3, 10);
create algorithm=merge view v1 as select f1, f2 from t1;
create algorithm=merge view v2 (f2, f1) as select f1, f2 from t1;
create algorithm=merge view v3 as select t1.f1 as f2, t1.f2 as f1 from t1;
select t1.f1 as x1, f1 from t1 order by t1.f1;
select v1.f1 as x1, f1 from v1 order by v1.f1;
select v2.f1 as x1, f1 from v2 order by v2.f1;
select v3.f1 as x1, f1 from v3 order by v3.f1;
select f1, f2, v1.f1 as x1 from v1 order by v1.f1;
select f1, f2, v2.f1 as x1 from v2 order by v2.f1;
select f1, f2, v3.f1 as x1 from v3 order by v3.f1;
drop table t1;
drop view v1, v2, v3;

#
# Bug #15106: lost equality predicate of the form field=const in a join query
#

CREATE TABLE t1(key_a int4 NOT NULL, optimus varchar(32), PRIMARY KEY(key_a));
CREATE TABLE t2(key_a int4 NOT NULL, prime varchar(32), PRIMARY KEY(key_a));
CREATE table t3(key_a int4 NOT NULL, key_b int4 NOT NULL, foo varchar(32),
                PRIMARY KEY(key_a,key_b));

INSERT INTO t1 VALUES (0,'');
INSERT INTO t1 VALUES (1,'i');
INSERT INTO t1 VALUES (2,'j');
INSERT INTO t1 VALUES (3,'k');

INSERT INTO t2 VALUES (1,'r');
INSERT INTO t2 VALUES (2,'s');
INSERT INTO t2 VALUES (3,'t');

INSERT INTO t3 VALUES (1,5,'x');
INSERT INTO t3 VALUES (1,6,'y');
INSERT INTO t3 VALUES (2,5,'xx');
INSERT INTO t3 VALUES (2,6,'yy');
INSERT INTO t3 VALUES (2,7,'zz');
INSERT INTO t3 VALUES (3,5,'xxx');

SELECT t2.key_a,foo 
  FROM t1 INNER JOIN t2 ON t1.key_a = t2.key_a
          INNER JOIN t3 ON t1.key_a = t3.key_a
    WHERE t2.key_a=2 and key_b=5;
EXPLAIN SELECT t2.key_a,foo 
  FROM t1 INNER JOIN t2 ON t1.key_a = t2.key_a
          INNER JOIN t3 ON t1.key_a = t3.key_a
    WHERE t2.key_a=2 and key_b=5;

SELECT t2.key_a,foo 
  FROM t1 INNER JOIN t2 ON t2.key_a = t1.key_a
          INNER JOIN t3 ON t1.key_a = t3.key_a
    WHERE t2.key_a=2 and key_b=5;
EXPLAIN SELECT t2.key_a,foo 
  FROM t1 INNER JOIN t2 ON t2.key_a = t1.key_a
          INNER JOIN t3 ON t1.key_a = t3.key_a
    WHERE t2.key_a=2 and key_b=5;

DROP TABLE t1,t2,t3;

#
# Bug#15347 Wrong result of subselect when records cache and set functions
#           are involved
#
create  table t1 (f1 int);
insert into t1 values(1),(2);
create table t2 (f2 int, f3 int, key(f2));
insert into t2 values(1,1),(2,2);
create table t3 (f4 int not null);
insert into t3 values (2),(2),(2);
select f1,(select count(*) from t2,t3 where f2=f1 and f3=f4) as count from t1;
drop table t1,t2,t3;

#
# Bug #15633 Evaluation of Item_equal for non-const table caused wrong
#            select result
#
create table t1 (f1 int unique);
create table t2 (f2 int unique);
create table t3 (f3 int unique);
insert into t1 values(1),(2);
insert into t2 values(1),(2);
insert into t3 values(1),(NULL);
select * from t3 where f3 is null;
select t2.f2 from t1 left join t2 on f1=f2 join t3 on f1=f3 where f1=1;
drop table t1,t2,t3;

#
# Bug#15268 Unchecked null value caused server crash
#
create table t1(f1 char, f2 char not null);
insert into t1 values(null,'a');
create table t2 (f2 char not null);
insert into t2 values('b');
select * from t1 left join t2 on f1=t2.f2 where t1.f2='a';
drop table t1,t2;

#
# Bug#15538 unchecked table absense caused server crash.
#
--error 1064
select * from (select * left join t on f1=f2) tt;

#
# Bug #16504: re-evaluation of Item_equal object after reading const table
#

CREATE TABLE t1 (sku int PRIMARY KEY, pr int);
CREATE TABLE t2 (sku int PRIMARY KEY, sppr int, name varchar(255));

INSERT INTO t1 VALUES
  (10, 10), (20, 10), (30, 20), (40, 30), (50, 10), (60, 10);

INSERT INTO t2 VALUES 
  (10, 10, 'aaa'), (20, 10, 'bbb'), (30, 10, 'ccc'), (40, 20, 'ddd'),
  (50, 10, 'eee'), (60, 20, 'fff'), (70, 20, 'ggg'), (80, 30, 'hhh');

SELECT t2.sku, t2.sppr, t2.name, t1.sku, t1.pr
  FROM t2, t1 WHERE t2.sku=20 AND (t2.sku=t1.sku OR t2.sppr=t1.sku);
EXPLAIN
SELECT t2.sku, t2.sppr, t2.name, t1.sku, t1.pr
  FROM t2, t1 WHERE t2.sku=20 AND (t2.sku=t1.sku OR t2.sppr=t1.sku);


DROP TABLE t1,t2;

#
# Bug#18712: Truncation problem (needs just documenting and test
# cases to prevent fixing this accidently. It is intended behaviour)
#

CREATE TABLE t1 (i TINYINT UNSIGNED NOT NULL);
INSERT t1 SET i = 0;
UPDATE t1 SET i = -1;
SELECT * FROM t1;
UPDATE t1 SET i = CAST(i - 1 AS SIGNED);
SELECT * FROM t1;
UPDATE t1 SET i = i - 1;
SELECT * FROM t1;
DROP TABLE t1;

# BUG#17379

create table t1 (a int);
insert into t1 values (0),(1),(2),(3),(4),(5),(6),(7),(8),(9);
create table t2 (a int, b int, c int, e int, primary key(a,b,c));
insert into t2 select A.a, B.a, C.a, C.a from t1 A, t1 B, t1 C;
analyze table t2;
select 'In next EXPLAIN, B.rows must be exactly 10:' Z;

explain select * from t2 A, t2 B where A.a=5 and A.b=5 and A.C<5
          and B.a=5 and B.b=A.e and (B.b =1 or B.b = 3 or B.b=5);
drop table t1, t2;

#
#Bug #18940: selection of optimal execution plan caused by equality
#            propagation (the bug was fixed by the patch for bug #17379)

CREATE TABLE t1 (a int PRIMARY KEY, b int, INDEX(b));
INSERT INTO t1 VALUES (1, 3), (9,4), (7,5), (4,5), (6,2),
                      (3,1), (5,1), (8,9), (2,2), (0,9);

CREATE TABLE t2 (c int, d int, f int, INDEX(c,f));
INSERT INTO t2 VALUES
 (1,0,0), (1,0,1), (2,0,0), (2,0,1), (3,0,0), (4,0,1),
 (5,0,0), (5,0,1), (6,0,0), (0,0,1), (7,0,0), (7,0,1),
 (0,0,0), (0,0,1), (8,0,0), (8,0,1), (9,0,0), (9,0,1);

EXPLAIN
SELECT a, c, d, f FROM t1,t2 WHERE a=c AND b BETWEEN 4 AND 6;
EXPLAIN
SELECT a, c, d, f FROM t1,t2 WHERE a=c AND b BETWEEN 4 AND 6 AND a > 0;

DROP TABLE t1, t2;

#
# Bug #18895: BIT values cause joins to fail
#
create table t1 (
    a int unsigned    not null auto_increment primary key,
    b bit             not null,
    c bit             not null
);

create table t2 (
    a int unsigned    not null auto_increment primary key,
    b bit             not null,
    c int unsigned    not null,
    d varchar(50)
);

insert into t1 (b,c) values (0,1), (0,1);
insert into t2 (b,c) values (0,1);

-- Row 1 should succeed.  Row 2 should fail.  Both fail.
select t1.a, t1.b + 0, t1.c + 0, t2.a, t2.b + 0, t2.c, t2.d
from t1 left outer join t2 on t1.a = t2.c and t2.b <> 1
where t1.b <> 1 order by t1.a;

drop table t1,t2;

#
# Bug #20569: Garbage in DECIMAL results from some mathematical functions
#
SELECT 0.9888889889 * 1.011111411911;

#
# Bug #10977: No warning issued if a column name is truncated
#
prepare stmt from 'select 1 as " a "';
execute stmt;

#
# Bug #21390: wrong estimate of rows after elimination of const tables
#

CREATE TABLE t1 (a int NOT NULL PRIMARY KEY, b int NOT NULL);
INSERT INTO t1 VALUES (1,1), (2,2), (3,3), (4,4);

CREATE TABLE t2 (c int NOT NULL, INDEX idx(c));
INSERT INTO t2 VALUES
  (1), (1), (1), (1), (1), (1), (1), (1),
  (2), (2), (2), (2),
  (3), (3),
  (4);

EXPLAIN SELECT b FROM t1, t2 WHERE b=c AND a=1;
EXPLAIN SELECT b FROM t1, t2 WHERE b=c AND a=4;

DROP TABLE t1, t2;

#
# No matches for a join after substitution of a const table
#

CREATE TABLE t1 (id int NOT NULL PRIMARY KEY, a int);
INSERT INTO t1 VALUES (1,2), (2,NULL), (3,2);

CREATE TABLE t2 (b int, c INT, INDEX idx1(b));
INSERT INTO t2 VALUES (2,1), (3,2);

CREATE TABLE t3 (d int,  e int, INDEX idx1(d));
INSERT INTO t3 VALUES (2,10), (2,20), (1,30), (2,40), (2,50);

EXPLAIN
SELECT * FROM t1 LEFT JOIN t2 ON t2.b=t1.a INNER JOIN t3 ON t3.d=t1.id
  WHERE t1.id=2;
SELECT * FROM t1 LEFT JOIN t2 ON t2.b=t1.a INNER JOIN t3 ON t3.d=t1.id
  WHERE t1.id=2;

DROP TABLE t1,t2,t3;

<<<<<<< HEAD
#
# Bug#20503: Server crash due to the ORDER clause isn't taken into account
#            while space allocation
#
create table t1 (c1 varchar(1), c2 int, c3 int, c4 int, c5 int, c6 int,
c7 int, c8 int, c9 int, fulltext key (`c1`));
select distinct match (`c1`) against ('z') , c2, c3, c4,c5, c6,c7, c8 
  from t1 where c9=1 order by c2, c2;
drop table t1;
# Bug #22735: no equality propagation for BETWEEN and IN with STRING arguments
#

CREATE TABLE t1 (pk varchar(10) PRIMARY KEY, fk varchar(16));
CREATE TABLE t2 (pk varchar(16) PRIMARY KEY, fk varchar(10));

INSERT INTO t1 VALUES
  ('d','dddd'), ('i','iii'), ('a','aa'), ('b','bb'), ('g','gg'), 
  ('e','eee'), ('c','cccc'), ('h','hhh'), ('j','jjj'), ('f','fff');
INSERT INTO t2 VALUES
  ('jjj', 'j'), ('cc','c'), ('ccc','c'), ('aaa', 'a'), ('jjjj','j'),
  ('hhh','h'), ('gg','g'), ('fff','f'), ('ee','e'), ('ffff','f'),
  ('bbb','b'), ('ff','f'), ('cccc','c'), ('dddd','d'), ('jj','j'),
  ('aaaa','a'), ('bb','b'), ('eeee','e'), ('aa','a'), ('hh','h');

EXPLAIN SELECT t2.* 
  FROM t1 JOIN t2 ON t2.fk=t1.pk
    WHERE t2.fk < 'c' AND t2.pk=t1.fk;
EXPLAIN SELECT t2.* 
  FROM t1 JOIN t2 ON t2.fk=t1.pk 
    WHERE t2.fk BETWEEN 'a' AND 'b' AND t2.pk=t1.fk;
EXPLAIN SELECT t2.* 
  FROM t1 JOIN t2 ON t2.fk=t1.pk 
    WHERE t2.fk IN ('a','b') AND t2.pk=t1.fk;
=======
DROP TABLE t1,t2,t3;

#
# Bug #22367: Optimizer uses ref join type instead of eq_ref for simple 
#               join on strings
#
CREATE TABLE t1 (a int, b varchar(20) NOT NULL, PRIMARY KEY(a));
CREATE TABLE t2 (a int, b varchar(20) NOT NULL,
                 PRIMARY KEY (a), UNIQUE KEY (b));
INSERT INTO t1 VALUES (1,'a'),(2,'b'),(3,'c');
INSERT INTO t2 VALUES (1,'a'),(2,'b'),(3,'c');

EXPLAIN SELECT t1.a FROM t1 LEFT JOIN t2 ON t2.b=t1.b WHERE t1.a=3;
>>>>>>> fabcd518

DROP TABLE t1,t2;<|MERGE_RESOLUTION|>--- conflicted
+++ resolved
@@ -2998,7 +2998,6 @@
 
 DROP TABLE t1,t2,t3;
 
-<<<<<<< HEAD
 #
 # Bug#20503: Server crash due to the ORDER clause isn't taken into account
 #            while space allocation
@@ -3032,8 +3031,8 @@
 EXPLAIN SELECT t2.* 
   FROM t1 JOIN t2 ON t2.fk=t1.pk 
     WHERE t2.fk IN ('a','b') AND t2.pk=t1.fk;
-=======
-DROP TABLE t1,t2,t3;
+
+DROP TABLE t1,t2;
 
 #
 # Bug #22367: Optimizer uses ref join type instead of eq_ref for simple 
@@ -3046,6 +3045,5 @@
 INSERT INTO t2 VALUES (1,'a'),(2,'b'),(3,'c');
 
 EXPLAIN SELECT t1.a FROM t1 LEFT JOIN t2 ON t2.b=t1.b WHERE t1.a=3;
->>>>>>> fabcd518
 
 DROP TABLE t1,t2;