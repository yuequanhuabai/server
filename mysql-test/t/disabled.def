##############################################################################
#
#  List the test cases that are to be disabled temporarily.
#
#  Separate the test case name and the comment with ':'.
#
#    <testcasename> : BUG#<xxxx> <date disabled> <disabler> <comment>
#
#  Do not use any TAB characters for whitespace.
#
##############################################################################
events_bugs              : BUG#17619 2006-02-21 andrey  Race conditions
events_stress            : BUG#17619 2006-02-21 andrey  Race conditions
events                   : BUG#17619 2006-02-21 andrey  Race conditions
events_scheduling        : BUG#18958 2006-04-13 andrey  Test case unstable
events_logs_tests        : BUG#18953 2006-04-12 kent    Test is randomly failing
ndb_autodiscover         : BUG#18952 2006-02-16 jmiller Needs to be fixed w.r.t binlog
ndb_autodiscover2        : BUG#18952 2006-02-16 jmiller Needs to be fixed w.r.t binlog
ndb_cache2               : BUG#18597 2006-03-28 brian simultaneous drop table and ndb statistics update triggers node failure
ndb_cache_multi2         : BUG#18597 2006-04-10 kent  simultaneous drop table and ndb statistics update triggers node failure
partition_03ndb          : BUG#16385 2006-03-24 mikael Partitions: crash when updating a range partitioned NDB table
ps_7ndb                  : BUG#18950 2006-02-16 jmiller create table like does not obtain LOCK_open
rpl_ndb_2innodb          : BUG#19227 2006-04-20 pekka pk delete apparently not replicated
rpl_ndb_2myisam          : BUG#19227 2006-04-20 pekka pk delete apparently not replicated
rpl_ndb_auto_inc         : BUG#17086 2006-02-16 jmiller CR: auto_increment_increment and auto_increment_offset produce duplicate key er
rpl_ndb_dd_partitions    : BUG#19259 2006-04-21 rpl_ndb_dd_partitions fails on solaris
rpl_ndb_ddl              : BUG#18946 result file needs update + test needs to checked
rpl_ndb_innodb2ndb       : BUG#17400 2006-04-19 tomas Cluster Replication: delete & update of rows in table without pk fails on slave.
rpl_ndb_log              : BUG#18947 2006-03-21 tomas CRBR: order in binlog of create table and insert (on different table) not determ
rpl_ndb_myisam2ndb       : BUG#17400 2006-04-19 tomas Cluster Replication: delete & update of rows in table without pk fails on slave.
rpl_switch_stm_row_mixed : BUG#18590 2006-03-28 brian
rpl_row_blob_innodb      : BUG#18980 2006-04-10 kent    Test fails randomly
rpl_row_func003		 : BUG#19074 2006-13-04 andrei  test failed
rpl_row_inexist_tbl      : BUG#18948 2006-03-09 mats    Disabled since patch makes this test wait forever
rpl_sp                   : BUG#16456 2006-02-16 jmiller
<<<<<<< HEAD
rpl_until                : BUG#15886 2006-02-16 jmiller Unstable test case
=======
sp-goto                  : BUG#18949 2006-02-16 jmiller GOTO is currently is disabled - will be fixed in the future
>>>>>>> d1620466
mysqldump                : BUG#18078 2006-03-10 lars
udf                      : BUG#18564 2006-03-27 ian     (Permission by Brian)

# the below testcase have been reworked to avoid the bug, test contains comment, keep bug open
#ndb_binlog_ddl_multi     : BUG#18976 2006-04-10 kent    CRBR: multiple binlog, second binlog may miss schema log events<|MERGE_RESOLUTION|>--- conflicted
+++ resolved
@@ -33,11 +33,6 @@
 rpl_row_func003		 : BUG#19074 2006-13-04 andrei  test failed
 rpl_row_inexist_tbl      : BUG#18948 2006-03-09 mats    Disabled since patch makes this test wait forever
 rpl_sp                   : BUG#16456 2006-02-16 jmiller
-<<<<<<< HEAD
-rpl_until                : BUG#15886 2006-02-16 jmiller Unstable test case
-=======
-sp-goto                  : BUG#18949 2006-02-16 jmiller GOTO is currently is disabled - will be fixed in the future
->>>>>>> d1620466
 mysqldump                : BUG#18078 2006-03-10 lars
 udf                      : BUG#18564 2006-03-27 ian     (Permission by Brian)
 
