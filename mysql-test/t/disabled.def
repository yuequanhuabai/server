--- conflicted
+++ resolved
@@ -12,13 +12,10 @@
 
 sp-goto         : GOTO is currently is disabled - will be fixed in the future
 kill            : Unstable test case, bug#9712
-<<<<<<< HEAD
 ndb_cache2      : Bug #15004
 ndb_cache_multi2: Bug #15004
 func_group      : Bug #15448
 func_math       : Bug #15448
 group_min_max   : Bug #15448 
 mysqlslap       : Bug #15483
-=======
-subselect       : Bug#15706
->>>>>>> 32f9246a
+subselect       : Bug #15706