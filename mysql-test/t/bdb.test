-- source include/have_bdb.inc

#
# Small basic test with ignore
#

--disable_warnings
drop table if exists t1,t2,t3,t4,t5,t6,t7,t8;
--enable_warnings
create table t1 (id int unsigned not null auto_increment, code tinyint unsigned not null, name char(20) not null, primary key (id), key (code), unique (name)) engine=bdb;

insert into t1 (code, name) values (1, 'Tim'), (1, 'Monty'), (2, 'David'), (2, 'Erik'), (3, 'Sasha'), (3, 'Jeremy'), (4, 'Matt');
select id, code, name from t1 order by id;

update ignore t1 set id = 8, name = 'Sinisa' where id < 3;
select id, code, name from t1 order by id;
update ignore t1 set id = id + 10, name = 'Ralph' where id < 4;
select id, code, name from t1 order by id;

drop table t1;

#
# A bit bigger test
#

CREATE TABLE t1 (
  id int(11) NOT NULL auto_increment,
  parent_id int(11) DEFAULT '0' NOT NULL,
  level tinyint(4) DEFAULT '0' NOT NULL,
  PRIMARY KEY (id),
  KEY parent_id (parent_id),
  KEY level (level)
) engine=bdb;
INSERT INTO t1 VALUES (1,0,0),(3,1,1),(4,1,1),(8,2,2),(9,2,2),(17,3,2),(22,4,2),(24,4,2),(28,5,2),(29,5,2),(30,5,2),(31,6,2),(32,6,2),(33,6,2),(203,7,2),(202,7,2),(20,3,2),(157,0,0),(193,5,2),(40,7,2),(2,1,1),(15,2,2),(6,1,1),(34,6,2),(35,6,2),(16,3,2),(7,1,1),(36,7,2),(18,3,2),(26,5,2),(27,5,2),(183,4,2),(38,7,2),(25,5,2),(37,7,2),(21,4,2),(19,3,2),(5,1,1),(179,5,2);
update t1 set parent_id=parent_id+100;
select * from t1 where parent_id=102;
update t1 set id=id+1000;
-- error 1062
update t1 set id=1024 where id=1009; 
select * from t1;
update ignore t1 set id=id+1; # This will change all rows
select * from t1;
update ignore t1 set id=1023 where id=1010;
select * from t1 where parent_id=102 order by parent_id,id;
# Here and below the differences in result are caused by difference in 
# floating point calculations performed in BDB handler. 
--replace_result 5 X 6 X
explain select level from t1 where level=1;
--replace_result 5 X 6 X
explain select level,id from t1 where level=1;
--replace_result 5 X 6 X
explain select level,id,parent_id from t1 where level=1;
select level,id from t1 where level=1;
select level,id,parent_id from t1 where level=1;
optimize table t1;
show keys from t1;
drop table t1;

#
# Test replace
#

CREATE TABLE t1 (
  gesuchnr int(11) DEFAULT '0' NOT NULL,
  benutzer_id int(11) DEFAULT '0' NOT NULL,
  PRIMARY KEY (gesuchnr,benutzer_id)
) engine=BDB;

replace into t1 (gesuchnr,benutzer_id) values (2,1);
replace into t1 (gesuchnr,benutzer_id) values (1,1);
replace into t1 (gesuchnr,benutzer_id) values (1,1);
select * from t1;
drop table t1;

# test for bug in replace with secondary key
create table t1 (id int not null primary key, x int not null, key (x)) engine=bdb;
insert into t1 (id, x) values (1, 1);
replace into t1 (id, x) values (1, 2);
select * from t1;
drop table t1;

#
# test delete using hidden_primary_key
#

create table t1 (a int) engine=bdb;
insert into t1 values (1), (2);
optimize table t1;
delete from t1 where a = 1;
select * from t1;
check table t1;
drop table t1;

create table t1 (a int,b varchar(20)) engine=bdb;
insert into t1 values (1,""), (2,"testing");
delete from t1 where a = 1;
select * from t1;
create index skr on t1 (a);
insert into t1 values (3,""), (4,"testing");
analyze table t1;
show keys from t1;
drop table t1;

# Test of reading on secondary key with may be null

create table t1 (a int,b varchar(20),key(a)) engine=bdb;
insert into t1 values (1,""), (2,"testing");
select * from t1 where a = 1;
drop table t1;

#
# Test auto_increment on sub key
#

create table t1 (a char(10) not null, b int not null auto_increment, primary key(a,b)) engine=BDB;
insert into t1 values ("a",1),("b",2),("a",2),("c",1);
insert into t1 values ("a",NULL),("b",NULL),("c",NULL),("e",NULL);
insert into t1 (a) values ("a"),("b"),("c"),("d");
insert into t1 (a) values ('k'),('d');
insert into t1 (a) values ("a");
insert into t1 values ("d",last_insert_id());
select * from t1;
flush tables;
select count(*) from t1;
drop table t1;

#
# Test rollback
#

create table t1 (n int not null primary key) engine=bdb;
set autocommit=0;
insert into t1 values (4);
rollback;
select n, "after rollback" from t1;
insert into t1 values (4);
commit;
select n, "after commit" from t1;
commit;
insert into t1 values (5);
-- error 1062
insert into t1 values (4);
commit;
select n, "after commit" from t1;
set autocommit=1;
insert into t1 values (6);
-- error 1062
insert into t1 values (4);
select n from t1;
# nop
rollback;
drop table t1;

#
# Testing transactions
#

create table t1 ( id int NOT NULL PRIMARY KEY, nom varchar(64)) engine=BDB;
begin;
insert into t1 values(1,'hamdouni');
select id as afterbegin_id,nom as afterbegin_nom from t1;
rollback;
select id as afterrollback_id,nom as afterrollback_nom from t1;
set autocommit=0;
insert into t1 values(2,'mysql');
select id as afterautocommit0_id,nom as afterautocommit0_nom from t1;
rollback;
select id as afterrollback_id,nom as afterrollback_nom from t1;
set autocommit=1;
drop table t1;

#
# Simple not autocommit test
# 

CREATE TABLE t1 (id char(8) not null primary key, val int not null) engine=bdb;
insert into t1 values ('pippo', 12);
-- error 1062
insert into t1 values ('pippo', 12); # Gives error
delete from t1;
delete from t1 where id = 'pippo';
select * from t1;

insert into t1 values ('pippo', 12);
set autocommit=0;
delete from t1;
rollback;
select * from t1;
delete from t1;
commit;
select * from t1;
drop table t1;
set autocommit=1;

#
# The following simple tests failed at some point
#

CREATE TABLE t1 (ID INTEGER NOT NULL PRIMARY KEY, NAME VARCHAR(64)) ENGINE=BDB;
INSERT INTO t1 VALUES (1, 'Jochen');
select * from t1;
drop table t1;

CREATE TABLE t1 ( _userid VARCHAR(60) NOT NULL PRIMARY KEY) ENGINE=BDB;
set autocommit=0;
INSERT INTO t1  SET _userid='marc@anyware.co.uk';
COMMIT;
SELECT * FROM t1;
SELECT _userid FROM t1 WHERE _userid='marc@anyware.co.uk';
drop table t1;
set autocommit=1;

#
# Test when reading on part of unique key
#
CREATE TABLE t1 (
  user_id int(10) DEFAULT '0' NOT NULL,
  name varchar(100),
  phone varchar(100),
  ref_email varchar(100) DEFAULT '' NOT NULL,
  detail varchar(200),
  PRIMARY KEY (user_id,ref_email)
)engine=bdb;

INSERT INTO t1 VALUES (10292,'sanjeev','29153373','sansh777@hotmail.com','xxx'),(10292,'shirish','2333604','shirish@yahoo.com','ddsds'),(10292,'sonali','323232','sonali@bolly.com','filmstar');
select * from t1 where user_id=10292;
INSERT INTO t1 VALUES (10291,'sanjeev','29153373','sansh777@hotmail.com','xxx'),(10293,'shirish','2333604','shirish@yahoo.com','ddsds');
select * from t1 where user_id=10292;
select * from t1 where user_id>=10292;
select * from t1 where user_id>10292;
select * from t1 where user_id<10292;
drop table t1;

#
# Test that keys are created in right order
#

CREATE TABLE t1 (a int not null, b int not null,c int not null,
key(a),primary key(a,b), unique(c),key(a),unique(b));
show index from t1;
drop table t1;

#
# Test of ALTER TABLE and BDB tables
#

create table t1 (col1 int not null, col2 char(4) not null, primary key(col1));
alter table t1 engine=BDB;
insert into t1 values ('1','1'),('5','2'),('2','3'),('3','4'),('4','4');
select * from t1;
update t1 set col2='7' where col1='4';
select * from t1;
alter table t1 add co3 int not null;
select * from t1;
update t1 set col2='9' where col1='2';
select * from t1;
drop table t1;

#
# INSERT INTO BDB tables
#

create table t1 (a int not null , b int, primary key (a)) engine = BDB;
create table t2 (a int not null , b int, primary key (a)) engine = myisam;
insert into t1 VALUES (1,3) , (2,3), (3,3);
select * from t1;
insert into t2 select * from t1;
select * from t2;
delete from t1 where b = 3;
select * from t1;
insert into t1 select * from t2;
select * from t1;
select * from t2;
drop table t1,t2;

#
# Search on unique key
#

CREATE TABLE t1 (
  id int(11) NOT NULL auto_increment,
  ggid varchar(32) binary DEFAULT '' NOT NULL,
  email varchar(64) DEFAULT '' NOT NULL,
  passwd varchar(32) binary DEFAULT '' NOT NULL,
  PRIMARY KEY (id),
  UNIQUE ggid (ggid)
) ENGINE=BDB;

insert into t1 (ggid,passwd) values ('test1','xxx');
insert into t1 (ggid,passwd) values ('test2','yyy');
-- error 1062
insert into t1 (ggid,passwd) values ('test2','this will fail');
-- error 1062
insert into t1 (ggid,id) values ('this will fail',1);

select * from t1 where ggid='test1';
select * from t1 where passwd='xxx';
select * from t1 where id=2;

replace into t1 (ggid,id) values ('this will work',1);
replace into t1 (ggid,passwd) values ('test2','this will work');
-- error 1062
update t1 set id=100,ggid='test2' where id=1;
select * from t1;
select * from t1 where id=1;
select * from t1 where id=999;
drop table t1;

#
# ORDER BY on not primary key
#

CREATE TABLE t1 (
  user_name varchar(12),
  password text,
  subscribed char(1),
  user_id int(11) DEFAULT '0' NOT NULL,
  quota bigint(20),
  weight double,
  access_date date,
  access_time time,
  approved datetime,
  dummy_primary_key int(11) NOT NULL auto_increment,
  PRIMARY KEY (dummy_primary_key)
) ENGINE=BDB;
INSERT INTO t1 VALUES ('user_0','somepassword','N',0,0,0,'2000-09-07','23:06:59','2000-09-07 23:06:59',1);
INSERT INTO t1 VALUES ('user_1','somepassword','Y',1,1,1,'2000-09-07','23:06:59','2000-09-07 23:06:59',2);
INSERT INTO t1 VALUES ('user_2','somepassword','N',2,2,1.4142135623731,'2000-09-07','23:06:59','2000-09-07 23:06:59',3);
INSERT INTO t1 VALUES ('user_3','somepassword','Y',3,3,1.7320508075689,'2000-09-07','23:06:59','2000-09-07 23:06:59',4);
INSERT INTO t1 VALUES ('user_4','somepassword','N',4,4,2,'2000-09-07','23:06:59','2000-09-07 23:06:59',5);
select  user_name, password , subscribed, user_id, quota, weight, access_date, access_time, approved, dummy_primary_key from t1 order by user_name;
drop table t1;

#
# Testing of tables without primary keys
#

CREATE TABLE t1 (
  id int(11) NOT NULL auto_increment,
  parent_id int(11) DEFAULT '0' NOT NULL,
  level tinyint(4) DEFAULT '0' NOT NULL,
  KEY (id),
  KEY parent_id (parent_id),
  KEY level (level)
) engine=bdb;
INSERT INTO t1 VALUES (1,0,0),(3,1,1),(4,1,1),(8,2,2),(9,2,2),(17,3,2),(22,4,2),(24,4,2),(28,5,2),(29,5,2),(30,5,2),(31,6,2),(32,6,2),(33,6,2),(203,7,2),(202,7,2),(20,3,2),(157,0,0),(193,5,2),(40,7,2),(2,1,1),(15,2,2),(6,1,1),(34,6,2),(35,6,2),(16,3,2),(7,1,1),(36,7,2),(18,3,2),(26,5,2),(27,5,2),(183,4,2),(38,7,2),(25,5,2),(37,7,2),(21,4,2),(19,3,2),(5,1,1);
INSERT INTO t1 values (179,5,2);
update t1 set parent_id=parent_id+100;
select * from t1 where parent_id=102;
update t1 set id=id+1000;
update t1 set id=1024 where id=1009; 
select * from t1;
update ignore t1 set id=id+1; # This will change all rows
select * from t1;
update ignore t1 set id=1023 where id=1010;
select * from t1 where parent_id=102;
--replace_result 5 X 6 X
explain select level from t1 where level=1;
select level,id from t1 where level=1;
select level,id,parent_id from t1 where level=1;
select level,id from t1 where level=1 order by id;
delete from t1 where level=1;
select * from t1;
drop table t1;

#
# Test of index only reads
#
CREATE TABLE t1 (
   sca_code char(6) NOT NULL,
   cat_code char(6) NOT NULL,
   sca_desc varchar(50),
   lan_code char(2) NOT NULL,
   sca_pic varchar(100),
   sca_sdesc varchar(50),
   sca_sch_desc varchar(16),
   PRIMARY KEY (sca_code, cat_code, lan_code),
   INDEX sca_pic (sca_pic)
) engine = bdb ;

INSERT INTO t1 ( sca_code, cat_code, sca_desc, lan_code, sca_pic, sca_sdesc, sca_sch_desc) VALUES ( 'PD', 'J', 'PENDANT', 'EN', NULL, NULL, 'PENDANT'),( 'RI', 'J', 'RING', 'EN', NULL, NULL, 'RING'),( 'QQ', 'N', 'RING', 'EN', 'not null', NULL, 'RING');
select count(*) from t1 where sca_code = 'PD';
select count(*) from t1 where sca_code <= 'PD';
select count(*) from t1 where sca_pic is null;
alter table t1 drop index sca_pic, add index sca_pic (cat_code, sca_pic);
select count(*) from t1 where sca_code='PD' and sca_pic is null;
select count(*) from t1 where cat_code='E';

alter table t1 drop index sca_pic, add index (sca_pic, cat_code);
select count(*) from t1 where sca_code='PD' and sca_pic is null;
select count(*) from t1 where sca_pic >= 'n';
select sca_pic from t1 where sca_pic is null;
update t1 set sca_pic="test" where sca_pic is null;
delete from t1 where sca_code='pd';
drop table t1;

#
# Test of opening table twice and timestamps
#
set @a:=now();
CREATE TABLE t1 (a int not null, b timestamp not null, primary key (a)) engine=bdb;
insert into t1 (a) values(1),(2),(3);
select t1.a from t1 natural join t1 as t2 where t1.b >= @a order by t1.a;
select a from t1 natural join t1 as t2 where b >= @a order by a;
update t1 set a=5 where a=1;
select a from t1;
drop table t1;

#
# Test flushing of berkeley DB logs
#
flush logs;

#
# Test key on blob with null values
#
create table t1 (b blob, i int, key (b(100)), key (i), key (i, b(20))) engine=bdb;
insert into t1 values ('this is a blob', 1), (null, -1), (null, null),("",1),("",2),("",3);
select b from t1 where b = 'this is a blob';
select * from t1 where b like 't%';
select b, i from t1 where b is not null;
select * from t1 where b is null and i > 0;
select * from t1 where i is NULL;
update t1 set b='updated' where i=1;
select * from t1;
drop table t1;

#
# Test with variable length primary key
#
create table t1 (a varchar(100) not null, primary key(a), b int not null) engine=bdb;
insert into t1 values("hello",1),("world",2);
select * from t1 order by b desc;
optimize table t1;
show keys from t1;
drop table t1;

#
# Test of bug in create index with NULL columns
#
create table t1 (i int, j int )ENGINE=BDB;
insert into t1 values (1,2);
select * from t1 where i=1 and j=2;
create index ax1 on t1 (i,j);
select * from t1 where i=1 and j=2;
drop table t1;

#
# Test of with CONST tables and TEXT columns
# This gave a wrong result because the row information was freed too early
#

create table t1
(
	branch_id	int		auto_increment	primary key,
	branch_name	varchar(255)	not null,
	branch_active	int		not null 	default 1,

	unique  branch_name(branch_name),
	index	branch_active(branch_active)
) engine=bdb;
create table t2
(
	target_id	int		auto_increment	primary key,
	target_name	varchar(255)	not null,
	target_active	int		not null 	default 1,

	unique	target_name(target_name),
	index	target_active(target_active)
) engine=bdb;
create table t3
(
	platform_id	int		auto_increment	primary key,
	platform_name	varchar(255)	not null,
	platform_active	int		not null 	default 1,

	unique	platform_name(platform_name),
	index	platform_active(platform_active)
) engine=bdb;
create table t4
(
	product_id	int		auto_increment	primary key,
	product_name	varchar(255)	not null,
	version_file	varchar(255)	not null,
	product_active	int		not null 	default 1,

	unique	product_name(product_name),
	index	product_active(product_active)
) engine=bdb;
create table t5
(
	product_file_id		int		auto_increment	primary key,
	product_id		int		not null,
	file_name		varchar(255)	not null,
	/* cvs module used to find the file version */
	module_name		varchar(255)	not null,
	/* flag whether the file is still included in the product */
	file_included		int		not null	default 1,

	unique	product_file(product_id,file_name),
	index	file_included(file_included)
) engine=bdb;
create table t6
(
	file_platform_id	int		auto_increment	primary key,
	product_file_id		int		not null,
	platform_id		int		not null,
	branch_id		int		not null,
	/* filename in the build system */
	build_filename		varchar(255)	not null,
	/* default filename in the build archive */
	archive_filename	varchar(255)	not null,

	unique  file_platform(product_file_id,platform_id,branch_id)
) engine=bdb;
create table t8
(
	archive_id	int		auto_increment	primary key,
	branch_id	int		not null,
	target_id	int		not null,
	platform_id	int		not null,
	product_id	int		not null,
	status_id	int		not null	default 1,

	unique  archive(branch_id,target_id,platform_id,product_id),
	index	status_id(status_id)
) engine=bdb;
create table t7
(
	build_id	int		auto_increment	primary key,
	branch_id	int		not null,
	target_id	int		not null,
	build_number	int		not null,
	build_date	date		not null,
	/* build system tag, e.g. 'rmanight-022301-1779' */
	build_tag	varchar(255)	not null,	
	/* path relative to the build archive root, e.g. 'current' */
	build_path	text		not null,	

	unique  build(branch_id,target_id,build_number)
) engine=bdb;

insert into t1 (branch_name)
values ('RealMedia');
insert into t1 (branch_name)
values ('RP8REV');
insert into t1 (branch_name)
values ('SERVER_8_0_GOLD');

insert into t2 (target_name)
values ('rmanight');
insert into t2 (target_name)
values ('playerall');
insert into t2 (target_name)
values ('servproxyall');

insert into t3 (platform_name)
values ('linux-2.0-libc6-i386');
insert into t3 (platform_name)
values ('win32-i386');

insert into t4 (product_name, version_file)
values ('realserver', 'servinst');
insert into t4 (product_name, version_file)
values ('realproxy', 'prxyinst');
insert into t4 (product_name, version_file)
values ('realplayer', 'playinst');
insert into t4 (product_name, version_file)
values ('plusplayer', 'plusinst');

create temporary table tmp1
        select branch_id, target_id, platform_id, product_id
        from t1, t2, t3, t4 ;
create temporary table tmp2 
        select tmp1.branch_id, tmp1.target_id, tmp1.platform_id, tmp1.product_id 
        from tmp1 left join t8 
        using (branch_id,target_id,platform_id,product_id) 
        where t8.archive_id is null ;
insert into t8 
        (branch_id, target_id, platform_id, product_id, status_id)
        select branch_id, target_id, platform_id, product_id, 1
        from tmp2 ;
drop table tmp1 ;
drop table tmp2 ;

insert into t5 (product_id, file_name, module_name)
values (1, 'servinst', 'server');

insert into t5 (product_id, file_name, module_name)
values (2, 'prxyinst', 'server');

insert into t5 (product_id, file_name, module_name)
values (3, 'playinst', 'rpapp');

insert into t5 (product_id, file_name, module_name)
values (4, 'plusinst', 'rpapp');

insert into t6 
(product_file_id,platform_id,branch_id,build_filename,archive_filename)
values (1, 2, 3, 'servinst.exe', 'win32-servinst.exe');

insert into t6 
(product_file_id,platform_id,branch_id,build_filename,archive_filename)
values (1, 1, 3, 'v80_linux-2.0-libc6-i386_servinst.bin', 'linux2-servinst.exe');

insert into t6 
(product_file_id,platform_id,branch_id,build_filename,archive_filename)
values (3, 2, 2, 'playinst.exe', 'win32-playinst.exe');

insert into t6 
(product_file_id,platform_id,branch_id,build_filename,archive_filename)
values (4, 2, 2, 'playinst.exe', 'win32-playinst.exe');

insert into t7 
(branch_id,target_id,build_number,build_tag,build_date,build_path)
values (2, 2, 1071, 'playerall-022101-1071', '2001-02-21', 'current');

insert into t7 
(branch_id,target_id,build_number,build_tag,build_date,build_path)
values (2, 2, 1072, 'playerall-022201-1072', '2001-02-22', 'current');

insert into t7 
(branch_id,target_id,build_number,build_tag,build_date,build_path)
values (3, 3, 388, 'servproxyall-022201-388', '2001-02-22', 'current');

insert into t7 
(branch_id,target_id,build_number,build_tag,build_date,build_path)
values (3, 3, 389, 'servproxyall-022301-389', '2001-02-23', 'current');

insert into t7 
(branch_id,target_id,build_number,build_tag,build_date,build_path)
values (4, 4, 100, 'foo target-010101-100', '2001-01-01', 'current');

update t8
set status_id=2
where branch_id=2 and target_id=2 and platform_id=2 and product_id=1;

select t7.build_path
from 
    t1, 
    t7, 
    t2, 
    t3, 
    t4,
    t5, 
    t6
where 
    t7.branch_id = t1.branch_id and 
    t7.target_id = t2.target_id and 
    t5.product_id = t4.product_id and
    t6.product_file_id = t5.product_file_id and
    t6.platform_id = t3.platform_id and
    t6.branch_id = t6.branch_id and
    t7.build_id = 1 and
    t4.product_id = 3 and
    t5.file_name = 'playinst' and
    t3.platform_id = 2;

drop table t1, t2, t3, t4, t5, t6, t7, t8;

#
# Test with blob + tinyint key
#

CREATE TABLE t1 (
  a tinytext NOT NULL,
  b tinyint(3) unsigned NOT NULL default '0',
  PRIMARY KEY (a(32),b)
) ENGINE=BDB;
INSERT INTO t1 VALUES ('a',1),('a',2);
SELECT * FROM t1 WHERE a='a' AND b=2;
SELECT * FROM t1 WHERE a='a' AND b in (2);
SELECT * FROM t1 WHERE a='a' AND b in (1,2);
drop table t1;

#
# Test min-max optimization
#

CREATE TABLE t1 (
  a int3 unsigned NOT NULL,
  b int1 unsigned NOT NULL,
  UNIQUE (a, b)
) ENGINE = BDB;
 
INSERT INTO t1 VALUES (1, 1);
SELECT MIN(B),MAX(b) FROM t1 WHERE t1.a = 1;
drop table t1;

#
# Test problem with BDB and lock tables with duplicate write.
#

create table t1 (id int NOT NULL,id2 int NOT NULL,id3 int NOT NULL,dummy1 char(30),primary key (id,id2),index index_id3 (id3)) engine=bdb;
insert into t1 values (0,0,0,'ABCDEFGHIJ'),(2,2,2,'BCDEFGHIJK'),(1,1,1,'CDEFGHIJKL');
LOCK TABLES t1 WRITE;
--error 1062
insert into t1 values (99,1,2,'D'),(1,1,2,'D');
select id from t1;
select id from t1;
UNLOCK TABLES;
DROP TABLE t1;

create table t1 (id int NOT NULL,id2 int NOT NULL,id3 int NOT NULL,dummy1 char(30),primary key (id,id2),index index_id3 (id3)) engine=bdb;
insert into t1 values (0,0,0,'ABCDEFGHIJ'),(2,2,2,'BCDEFGHIJK'),(1,1,1,'CDEFGHIJKL');
LOCK TABLES t1 WRITE;
begin;
--error 1062
insert into t1 values (99,1,2,'D'),(1,1,2,'D');
select id from t1;
insert ignore into t1 values (100,1,2,'D'),(1,1,99,'D');
commit;
select id,id3 from t1;
UNLOCK TABLES;
DROP TABLE t1;

#
# Test with empty tables (crashed with lock error)
#

CREATE TABLE t1 (SYAIN_NO char(5) NOT NULL default '', KINMU_DATE char(6) NOT NULL default '', PRIMARY KEY  (SYAIN_NO,KINMU_DATE)) ENGINE=BerkeleyDB;
CREATE TABLE t2 ( SYAIN_NO char(5) NOT NULL default '',STR_DATE char(8) NOT NULL default '',PRIMARY KEY  (SYAIN_NO,STR_DATE) ) ENGINE=BerkeleyDB;
select T1.KINMU_DATE from t1 T1 ,t2 T2 where  T1.SYAIN_NO = '12345' and T1.KINMU_DATE = '200106' and T2.SYAIN_NO = T1.SYAIN_NO;
select T1.KINMU_DATE from t1 T1 ,t2 T2 where  T1.SYAIN_NO = '12345' and T1.KINMU_DATE = '200106' and T2.SYAIN_NO = T1.SYAIN_NO;
DROP TABLE t1,t2;

#
# Test problem with joining table to itself on a multi-part unique key
#

create table t1 (a int(11) not null, b int(11) not null, unique (a,b)) engine=bdb;
insert into t1 values (1,1), (1,2);
select * from t1 where a = 1;
select t1.*, t2.* from t1, t1 t2 where t1.a = t2.a and t2.a = 1;
select * from t1 where a = 1;
drop table t1;

#
# This caused a deadlock in BDB internal locks
#

create table t1 (id int NOT NULL,id2 int NOT NULL,id3 int NOT NULL,dummy1 char(30),primary key (id,id2),index index_id3 (id3)) engine=bdb;
insert into t1 values (0,0,0,'ABCDEFGHIJ');
create table t2 (id int NOT NULL,primary key (id)) engine=bdb;
LOCK TABLES t1 WRITE, t2 WRITE;
insert into t2 values(1);
SELECT t1.* FROM t1 WHERE id IN (1);
SELECT t1.* FROM t2 left outer join t1 on (t1.id=t2.id);
delete from t1 where id3 >= 0 and id3 <= 0;
drop table t1,t2;

#
# Test problems with NULL
#

CREATE TABLE t1 (i varchar(48) NOT NULL default '', p varchar(255) default NULL,s varchar(48) NOT NULL default '', PRIMARY KEY  (i), UNIQUE(p,s)) ENGINE=BDB;
INSERT INTO t1 VALUES ('00000000-e6c4ddeaa6-003b8-83458387','programs/xxxxxxxx.wmv','00000000-e6c4ddeb32-003bc-83458387');
SELECT * FROM t1 WHERE p='programs/xxxxxxxx.wmv';
drop table t1;

#
# Test problem which gave error 'Can't find record in 't1''
#

CREATE TABLE t1 ( STR_DATE varchar(8) NOT NULL default '',INFO_NOTE varchar(200) default NULL,PRIMARY KEY  (STR_DATE) ) ENGINE=BerkeleyDB;
select INFO_NOTE from t1 where STR_DATE = '20010610';
select INFO_NOTE from t1 where STR_DATE < '20010610';
select INFO_NOTE from t1 where STR_DATE > '20010610';
drop table t1;

#
# Test problem with multi table delete which quickly shows up with bdb tables.
#

create table t1 (a int not null, b int, primary key (a)) engine =bdb;
create table t2 (a int not null, b int, primary key (a)) engine =bdb;
insert into t1 values (2, 3),(1, 7),(10, 7);
insert into t2 values (2, 3),(1, 7),(10, 7);
select * from t1;
select * from t2;
delete t1, t2 from t1, t2 where t1.a = t2.a;
select * from t1;
select * from t2;
select * from t2;
drop table t1,t2;

#
# The bug #971
#

create table t1  (x int not null, index(x)) engine=bdb;
insert into t1 values (1), (2), (3), (4), (5), (6), (7), (8), (9), (10);
select * from t1 where x <= 10 and x >= 7;
select * from t1 where x <= 10 and x >= 7 order by x;
select * from t1 where x <= 10 and x >= 7 order by x desc;
select * from t1 where x <= 8 and x >= 5 order by x desc;
select * from t1 where x < 8 and x > 5 order by x desc;
drop table t1;

#
# Test of multi-table-updates (bug #1980).
#

create table t1 ( c char(8) not null ) engine=bdb;
insert into t1 values ('0'),('1'),('2'),('3'),('4'),('5'),('6'),('7'),('8'),('9');
insert into t1 values ('A'),('B'),('C'),('D'),('E'),('F');

alter table t1 add b char(8) not null;
alter table t1 add a char(8) not null;
alter table t1 add primary key (a,b,c);
update t1 set a=c, b=c;

create table t2 (c char(8) not null, b char(8) not null, a char(8) not null, primary key(a,b,c)) engine=bdb;
insert into t2 select * from t1;

delete t1,t2 from t2,t1 where t1.a<'B' and t2.b=t1.b;
drop table t1,t2;

#
# Test index only read (Bug #2509)
#
create table t1 (a char(10), key(a), b int not null, key(b)) engine=bdb;
insert into t1 values ('a',1),('A',2);
explain select a from t1;
select a from t1;
explain select b from t1;
select b from t1;
alter table t1 modify a char(10) binary;
explain select a from t1;
select a from t1;
drop table t1;

#
# bug#2686 - index_merge select on BerkeleyDB table with varchar PK crashes
#

create table t1(
  pk1 text not null, pk2 text not null, pk3 char(4),
  key1 int, key2 int,
  primary key(pk1(4), pk2(4), pk3), key(key1), key(key2)
) engine=bdb;
insert into t1 values (concat('aaa-', repeat('A', 4000)),
  concat('eee-', repeat('e', 4000)), 'a++a', 1, 1);
insert into t1 values (concat('bbb-', repeat('B', 4000)),
  concat('ggg-', repeat('G', 4000)), 'b++b', 1, 1);
select substring(pk1, 1, 4), substring(pk1, 4001),
       substring(pk2, 1, 4), substring(pk2, 4001), pk3, key1, key2
       from t1 force index(key1, key2) where key1 < 3 or key2 < 3;
drop table t1;

#
# bug#2688 - Wrong index_merge query results for BDB table with
# variable length primary key
#

create table t1 (
  pk1 varchar(8) not null default '',
  pk2 varchar(4) not null default '',
  key1 int(11) default null,
  key2 int(11) default null,
  primary key  (pk1,pk2),
  key key1 (key1),
  key key2 (key2)) engine=bdb;
insert into t1 values ('','empt',2,2),  ('a','a--a',2,2),
  ('bb','b--b',2,2),  ('ccc','c--c',2,2),  ('dddd','d--d',2,2);
select * from t1 force index(key1, key2) where key1 < 3 or key2 < 3;
drop table t1;


#
# Bug #4000: problem with active cursor.
#

set autocommit=0;
create table t1(b varchar(30)) engine=bdb;
insert into t1 values ('one');
commit;
select b FROM t1 outer_table where
exists (select 'two' from t1 where 'two' = outer_table.b);
drop table t1;
set autocommit=1;

#
# Bug #4089: subselect and open cursor.
#

create table t1(a int primary key, b varchar(30)) engine=bdb;
insert into t1 values (1,'one'), (2,'two'), (3,'three'), (4,'four');
create table t2 like t1;
insert t2 select * from t1;
select a from t1 where a in (select a from t2);
delete from t2;
insert into t2 (a, b)
  select a, b from t1 where (a, b) in (select a, b from t1);
select * from t2;
drop table t1, t2;

#
# Bug #4304: TRUNCATE <table of type BDB> , wrong result
#

create table t1 (a int, b varchar(30), primary key(a)) engine = bdb;
insert into t1 values (1,'one');
commit;
truncate t1;
select * from t1;
drop table t1;

#
# Check that BDB works fine with a string which is
# longer than 255 bytes for multibyte characters.
#
SET NAMES utf8;
create table t1 (a varchar(255) character set utf8) engine=bdb;
set @a:= convert(repeat(_latin1 0xFF, 255) using utf8);
insert into t1 values (@a);
select a, length(a), char_length(a) from t1;
drop table t1;
SET NAMES latin1;

#
# Bug #5832 SELECT doesn't return records in some cases
#
CREATE TABLE t1 (
    id       int unsigned NOT NULL auto_increment,
    list_id  smallint unsigned NOT NULL,
    term     TEXT NOT NULL,
    PRIMARY KEY(id),
    INDEX(list_id, term(4))
) ENGINE=BDB CHARSET=utf8;
INSERT INTO t1 SET list_id = 1, term = "letterc";
INSERT INTO t1 SET list_id = 1, term = "letterb";
INSERT INTO t1 SET list_id = 1, term = "lettera";
INSERT INTO t1 SET list_id = 1, term = "letterd";
SELECT id FROM t1 WHERE (list_id = 1) AND (term = "letterc");
SELECT id FROM t1 WHERE (list_id = 1) AND (term = "letterb");
SELECT id FROM t1 WHERE (list_id = 1) AND (term = "lettera");
SELECT id FROM t1 WHERE (list_id = 1) AND (term = "letterd");
DROP TABLE t1;

#
# Bug #15536: Crash when DELETE with subquery using BDB tables
#
create table t1 (a int, key(a)) engine=bdb;
create table t2 (b int, key(b)) engine=bdb;
insert into t1 values (1),(1),(2),(3),(4);
insert into t2 values (1),(5),(6),(7);
delete from t1 where (a in (select b from t2));
select count(*) from t1;
# INSERT also blows up
--error 1242
insert into t1 set a=(select b from t2);
select count(*) from t1;
# UPDATE also blows up
update t1 set a = a + 1 where (a in (select b from t2));
select count(*) from t1;
drop table t1, t2;

--echo End of 4.1 tests

#
# alter temp table
#
create temporary table t1 (a int, primary key(a)) engine=bdb;
select * from t1;
alter table t1 add b int;
select * from t1;
drop table t1;


#
# Test varchar
#

let $default=`select @@storage_engine`;
set storage_engine=bdb;
source include/varchar.inc;

#
# Some errors/warnings on create
#

--replace_result 1024 MAX_KEY_LENGTH 3072 MAX_KEY_LENGTH
create table t1 (v varchar(65530), key(v));
drop table if exists t1;
create table t1 (v varchar(65536));
show create table t1;
drop table t1;
create table t1 (v varchar(65530) character set utf8);
show create table t1;
drop table t1;

# End varchar test
eval set storage_engine=$default;

#
<<<<<<< HEAD
# Test that we can create a large key
#
create table t1 (a varchar(255) character set utf8,
                 b varchar(255) character set utf8,
                 c varchar(255) character set utf8,
                 d varchar(255) character set utf8,
                 key (a,b,c,d)) engine=bdb;
drop table t1;
--error ER_TOO_LONG_KEY
create table t1 (a varchar(255) character set utf8,
                 b varchar(255) character set utf8,
                 c varchar(255) character set utf8,
                 d varchar(255) character set utf8,
                 e varchar(255) character set utf8,
                 key (a,b,c,d,e)) engine=bdb;

--echo End of 5.0 tests
=======
# Bug #14212: Server crash after COMMIT + ALTER TABLE
#
set autocommit=0;
create table t1 (a int) engine=bdb;
commit;
alter table t1 add primary key(a);
drop table t1;

# End of 5.0 tests
>>>>>>> 2232e7b2
<|MERGE_RESOLUTION|>--- conflicted
+++ resolved
@@ -994,7 +994,6 @@
 eval set storage_engine=$default;
 
 #
-<<<<<<< HEAD
 # Test that we can create a large key
 #
 create table t1 (a varchar(255) character set utf8,
@@ -1011,8 +1010,7 @@
                  e varchar(255) character set utf8,
                  key (a,b,c,d,e)) engine=bdb;
 
---echo End of 5.0 tests
-=======
+#
 # Bug #14212: Server crash after COMMIT + ALTER TABLE
 #
 set autocommit=0;
@@ -1021,5 +1019,4 @@
 alter table t1 add primary key(a);
 drop table t1;
 
-# End of 5.0 tests
->>>>>>> 2232e7b2
+--echo End of 5.0 tests