--- conflicted
+++ resolved
@@ -2701,7 +2701,6 @@
 DROP TABLE t1,t2,t3,t4,t5;
 
 --echo #
-<<<<<<< HEAD
 --echo # Bug #670380: hash join for non-binary collation
 --echo #
 
@@ -2846,8 +2845,8 @@
 SET SESSION join_cache_level = DEFAULT;
 
 DROP TABLE t1,t2;
-  
-=======
+
+--echo #
 --echo # Backported testcase for: Bug #45092: join buffer contains two blob columns one of which is
 --echo #   used in the key employed to access the joined table
 --echo #
@@ -2873,6 +2872,5 @@
 
 DROP TABLE t1,t2;
 
->>>>>>> 942eae87
 # this must be the last command in the file
 set @@optimizer_switch=@save_optimizer_switch;