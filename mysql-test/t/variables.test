--- conflicted
+++ resolved
@@ -400,6 +400,22 @@
 
 
 #
+# Bug #9613: @@have_innodb
+#
+
+--replace_column 1 #
+select @@have_innodb;
+
+#
+# Bug #13334: query_prealloc_size default less than minimum
+#
+set @test = @@query_prealloc_size;
+set @@query_prealloc_size = @test;
+select @@query_prealloc_size = @test;
+
+# End of 4.1 tests
+
+#
 # Bug#6282 Packet error with SELECT INTO
 # 
 
@@ -429,14 +445,6 @@
 select @@max_heap_table_size > 0;
 
 #
-# Bug #9613: @@have_innodb
-#
-
---replace_column 1 #
-select @@have_innodb;
-
-#
-<<<<<<< HEAD
 # Bug #11775 Variable character_set_system does not exist (sometimes)
 #
 select @@character_set_system;
@@ -444,12 +452,5 @@
 set global character_set_system = latin1;
 --error 1238
 set @@global.version_compile_os='234';
-=======
-# Bug #13334: query_prealloc_size default less than minimum
-#
-set @test = @@query_prealloc_size;
-set @@query_prealloc_size = @test;
-select @@query_prealloc_size = @test;
-
-# End of 4.1 tests
->>>>>>> 746251a4
+
+# End of 5.0 tests