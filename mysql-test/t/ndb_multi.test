--- conflicted
+++ resolved
@@ -40,11 +40,8 @@
 # Currently a retry is required remotely
 --error 1412
 select * from t1;
-<<<<<<< HEAD
 show warnings;
-=======
 flush table t1;
->>>>>>> 4f0f49bb
 select * from t1;
 
 # Connect to server2 and use the tables from there
