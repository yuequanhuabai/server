--- conflicted
+++ resolved
@@ -646,7 +646,12 @@
 
 drop table t1, t2;
 
-<<<<<<< HEAD
+#
+# Bug #15316 SET value having comma not correctly handled
+#
+--error 1105
+create table t1(a set("a,b","c,d") not null);
+
 # End of 4.1 tests
 
 #
@@ -669,13 +674,4 @@
 insert into t1 values('aaa');
 drop table t1;
 
-# End of 5.0 tests
-=======
-#
-# Bug #15316 SET value having comma not correctly handled
-#
---error 1105
-create table t1(a set("a,b","c,d") not null);
-
-# End of 4.1 tests
->>>>>>> c819b62b
+# End of 5.0 tests