-- source include/not_embedded.inc

# Save the initial number of concurrent sessions
--source include/count_sessions.inc

--disable_warnings
drop table if exists t1,t2;
--enable_warnings

# Test to see if select will get the lock ahead of low priority update

connect (locker,localhost,root,,);
connect (reader,localhost,root,,);
connect (writer,localhost,root,,);

connection locker;
create table t1(n int);
insert into t1 values (1);
lock tables t1 write;
connection writer;
send
update low_priority t1 set n = 4;
connection reader;
# Sleep a bit till the update of connection writer is in work and hangs
let $wait_timeout= 5;
let $show_statement= SHOW PROCESSLIST;
let $field= State;
let $condition= = 'Locked';
--source include/wait_show_condition.inc
send
select n from t1;
connection locker;
# Sleep a bit till the select of connection reader is in work and hangs
# Here we cannot use include/wait_show_condition.inc because this routine
# cannot count the number of 'Locked' sessions or access two columns within
# the same query_get_value call.
--sleep 3
unlock tables;
connection writer;
reap;
connection reader;
reap;
drop table t1;

connection locker;
create table t1(n int);
insert into t1 values (1);
lock tables t1 read;
connection writer;
send
update low_priority t1 set n = 4;
connection reader;
# Sleep a bit till the update of connection writer is in work and hangs
let $wait_timeout= 5;
let $show_statement= SHOW PROCESSLIST;
let $field= State;
let $condition= = 'Locked';
--source include/wait_show_condition.inc
#
send
select n from t1;
connection locker;
# Sleep a bit till the select of connection reader is in work and hangs
# Here we cannot use include/wait_show_condition.inc.
--sleep 3
#
unlock tables;
connection writer;
reap;
connection reader;
reap;
drop table t1;

#
# Test problem when using locks with multi-updates
# It should not block when multi-update is reading on a read-locked table
#

connection locker;
create table t1 (a int, b int);
create table t2 (c int, d int);
insert into t1 values(1,1);
insert into t1 values(2,2);
insert into t2 values(1,2);
lock table t1 read;
connection writer;
<<<<<<< HEAD
# mleich: IMHO the "send is not necessary because the update should not block.
#         But it will save some runtime in case we block because of an error.
=======
>>>>>>> 5eb0b481
send
update t1,t2 set c=a where b=d;
connection reader;
# Sleep a bit till the update of connection writer is finished
# Here we cannot use include/wait_show_condition.inc.
--sleep 3
#
select c from t2;
connection writer;
reap;
connection locker;
drop table t1;
drop table t2;

#
# Test problem when using locks on many tables and dropping a table that
# is to-be-locked by another thread
#

connection locker;
create table t1 (a int);
create table t2 (a int);
lock table t1 write, t2 write;
connection reader;
send
insert t1 select * from t2;
connection locker;
# Sleep a bit till the insert of connection reader is in work and hangs
let $wait_timeout= 5;
let $show_statement= SHOW PROCESSLIST;
let $field= State;
let $condition= = 'Locked';
--source include/wait_show_condition.inc
drop table t2;
connection reader;
--error ER_NO_SUCH_TABLE
reap;
connection locker;
drop table t1;

# End of 4.1 tests

#
# Bug#9998 MySQL client hangs on USE "database"
#
create table t1(a int);
lock tables t1 write;
connection reader;
show columns from t1;
connection locker;
unlock tables;
drop table t1;

#
# Bug#19815 CREATE/RENAME/DROP DATABASE can deadlock on a global read lock
#
connect (con1,localhost,root,,);
connect (con2,localhost,root,,);
#
connection con1;
CREATE DATABASE mysqltest_1;
FLUSH TABLES WITH READ LOCK;
#
# With bug in place: acquire LOCK_mysql_create_table and
# wait in wait_if_global_read_lock().
connection con2;
send
DROP DATABASE mysqltest_1;
#
# With bug in place: try to acquire LOCK_mysql_create_table...
# When fixed: Reject dropping db because of the read lock.
connection con1;
# Wait a bit so that the session con2 is in state "Waiting for release of readlock"
let $wait_timeout= 5;
let $show_statement= SHOW PROCESSLIST;
let $field= State;
let $condition= = 'Waiting for release of readlock';
--source include/wait_show_condition.inc
--error ER_CANT_UPDATE_WITH_READLOCK
DROP DATABASE mysqltest_1;
UNLOCK TABLES;
#
connection con2;
reap;
#
connection default;
disconnect con1;
disconnect con2;
# This must have been dropped by connection 2 already,
# which waited until the global read lock was released.
--error ER_DB_DROP_EXISTS
DROP DATABASE mysqltest_1;


#
# Bug#16986 Deadlock condition with MyISAM tables
#

# Need a matching user in mysql.user for multi-table select
--source include/add_anonymous_users.inc

connection locker;
USE mysql;
LOCK TABLES columns_priv WRITE, db WRITE, host WRITE, user WRITE;
FLUSH TABLES;


connection reader;
USE mysql;
# Note:  This must be a multi-table select, otherwise the deadlock will not occur
send
SELECT user.Select_priv FROM user, db WHERE user.user = db.user LIMIT 1;
#
connection locker;
# Sleep a bit till the select of connection reader is in work and hangs
let $wait_timeout= 5;
let $show_statement= SHOW PROCESSLIST;
let $field= State;
let $condition= = 'Locked';
--source include/wait_show_condition.inc
# Make test case independent from earlier grants.
--replace_result "Table is already up to date" "OK"
OPTIMIZE TABLES columns_priv, db, host, user;
UNLOCK TABLES;
#
connection reader;
reap;
USE test;
#
connection locker;
use test;
#
connection default;
#
# Test if CREATE TABLE with LOCK TABLE deadlocks.
#
connection writer;
CREATE TABLE t1 (c1 int);
LOCK TABLE t1 WRITE;
#
# This waits until t1 is unlocked.
connection locker;
send
FLUSH TABLES WITH READ LOCK;
#
# This must not block.
connection writer;
# Sleep a bit till the flush of connection locker is in work and hangs
let $wait_timeout= 5;
let $show_statement= SHOW PROCESSLIST;
let $field= State;
let $condition= = 'Flushing tables';
--source include/wait_show_condition.inc
CREATE TABLE t2 (c1 int);
UNLOCK TABLES;
#
# This awakes now.
connection locker;
reap;
UNLOCK TABLES;
#
connection default;
DROP TABLE t1, t2;
#
# Test if CREATE TABLE SELECT with LOCK TABLE deadlocks.
#
connection writer;
CREATE TABLE t1 (c1 int);
LOCK TABLE t1 WRITE;
#
# This waits until t1 is unlocked.
connection locker;
send
FLUSH TABLES WITH READ LOCK;
#
# This must not block.
connection writer;
# Sleep a bit till the flush of connection locker is in work and hangs
let $wait_timeout= 5;
let $show_statement= SHOW PROCESSLIST;
let $field= State;
let $condition= = 'Flushing tables';
--source include/wait_show_condition.inc
--error ER_TABLE_NOT_LOCKED
CREATE TABLE t2 AS SELECT * FROM t1;
UNLOCK TABLES;
#
# This awakes now.
connection locker;
reap;
UNLOCK TABLES;
#
connection default;
DROP TABLE t1;

--source include/delete_anonymous_users.inc


#
# Bug#17264 MySQL Server freeze
#
connection locker;
# Disable warnings to allow test to run also without InnoDB
--disable_warnings
create table t1 (f1 int(12) unsigned not null auto_increment, primary key(f1)) engine=innodb;
--enable_warnings
lock tables t1 write;
connection writer;
# mleich: I have doubts if the next sleep is really necessary
#         Therefore I set it to comment but don't remove it
#         in case it hat to be enabled again.
# --sleep 2
delimiter //;
send
alter table t1 auto_increment=0; alter table t1 auto_increment=0; alter table t1 auto_increment=0; alter table t1 auto_increment=0; alter table t1 auto_increment=0; //
delimiter ;//
connection reader;
# Wait till connection writer is blocked
let $wait_timeout= 5;
let $show_statement= SHOW PROCESSLIST;
let $field= State;
let $condition= = 'Locked';
--source include/wait_show_condition.inc
delimiter //;
send
alter table t1 auto_increment=0; alter table t1 auto_increment=0; alter table t1 auto_increment=0; alter table t1 auto_increment=0; alter table t1 auto_increment=0; //
delimiter ;//
connection locker;
# Wait till connection reader is blocked
# Here we cannot use include/wait_show_condition.inc.
--sleep 3
unlock tables;
connection writer;
reap;
connection reader;
reap;
connection locker;
drop table t1;

#
# Bug#31479 Bad lock interaction if CREATE TABLE LIKE is killed
#

--disable_warnings
drop table if exists t1;
--enable_warnings
create table t1 (a int);
--echo connection: locker
connection locker;
lock tables t1 read;
--echo connection: writer
connection writer;
let $ID= `select connection_id()`;
send create table t2 like t1;
--echo connection: default
connection default;
let $show_type= open tables where in_use=2 and name_locked=1;
let $show_pattern= '%t1%2%1';
--source include/wait_show_pattern.inc
--echo kill query
disable_query_log;
eval kill query $ID;
enable_query_log;
connection writer;
--error ER_QUERY_INTERRUPTED
--reap
connection locker;
unlock tables;
connection default;
drop table t1;

<<<<<<< HEAD
#
# Bug#38691 segfault/abort in ``UPDATE ...JOIN'' while
#           ``FLUSH TABLES WITH READ LOCK''
#

--connection default
CREATE TABLE t1 (
  a int(11) unsigned default NULL,
  b varchar(255) default NULL,
  UNIQUE KEY a (a),
  KEY b (b)
);

INSERT INTO t1 VALUES (1, 1), (2, 2), (3, 3);
CREATE TABLE t2 SELECT * FROM t1;
CREATE TABLE t3 SELECT * FROM t1;

--echo # test altering of columns that multiupdate doesn't use

--echo # normal mode

--disable_query_log
let $i = 100;
while ($i) {
--dec $i

--connection writer
  send UPDATE t2 INNER JOIN (t1 JOIN t3 USING(a)) USING(a)
         SET a = NULL WHERE t1.b <> t2.b;

--connection locker
  ALTER TABLE t2 ADD COLUMN (c INT);
  ALTER TABLE t2 DROP COLUMN c;

--connection writer
--reap
}

--echo # PS mode

--connection writer
PREPARE stmt FROM 'UPDATE t2 INNER JOIN (t1 JOIN t3 USING(a)) USING(a)
                     SET a = NULL WHERE t1.b <> t2.b';

let $i = 100;
while ($i) {
--dec $i

--connection writer
--send EXECUTE stmt

--connection locker
  ALTER TABLE t2 ADD COLUMN (c INT);
  ALTER TABLE t2 DROP COLUMN c;

--connection writer
--reap
}
--enable_query_log


--echo # test altering of columns that multiupdate uses

--echo # normal mode

--connection default

--disable_query_log
let $i = 100;
while ($i) {
  dec $i;

--connection locker
--error 0,ER_DUP_FIELDNAME
  ALTER TABLE t2 ADD COLUMN a int(11) unsigned default NULL;
  UPDATE t2 SET a=b;

--connection writer
--send UPDATE t2 INNER JOIN (t1 JOIN t3 USING(a)) USING(a) SET a = NULL WHERE t1.b <> t2.b

--connection locker
--error 0,ER_CANT_DROP_FIELD_OR_KEY
  ALTER TABLE t2 DROP COLUMN a;

--connection writer
--error 0,ER_BAD_FIELD_ERROR
--reap
}
--enable_query_log

--echo # PS mode

--disable_query_log
let $i = 100;
while ($i) {
  dec $i;

--connection locker
--error 0,ER_DUP_FIELDNAME
  ALTER TABLE t2 ADD COLUMN a int(11) unsigned default NULL;
  UPDATE t2 SET a=b;

--connection writer
  PREPARE stmt FROM 'UPDATE t2 INNER JOIN (t1 JOIN t3 USING(a)) USING(a) SET a = NULL WHERE t1.b <> t2.b';
--send EXECUTE stmt

--connection locker
--error 0,ER_CANT_DROP_FIELD_OR_KEY
  ALTER TABLE t2 DROP COLUMN a;

--connection writer
--error 0,ER_BAD_FIELD_ERROR
--reap

}
--enable_query_log
--connection default
DROP TABLE t1, t2, t3;


#
# Bug#38499: flush tables and multitable table update with derived table cause
#            crash
#

CREATE TABLE t1( a INT, b INT );
INSERT INTO t1 VALUES (1, 1), (2, 2), (3, 3), (4, 4);

--echo # 1. test regular tables
--echo # 1.1. test altering of columns that multiupdate doesn't use
--echo # 1.1.1. normal mode
=======
>>>>>>> 5eb0b481

# Close connections used in many subtests
--disconnect reader
--disconnect locker
--disconnect writer

<<<<<<< HEAD
--connection writer
  send UPDATE t1, (SELECT 1 FROM t1 t1i) d SET a = 0 WHERE 1=0;

--connection locker
  ALTER TABLE t1 ADD COLUMN (c INT);
  ALTER TABLE t1 DROP COLUMN c;

--connection writer
--reap
}

--echo # 1.1.2. PS mode

--connection writer
PREPARE stmt FROM 'UPDATE t1, (SELECT 1 FROM t1 t1i) d SET a = 0 WHERE 1=0';

let $i = 100;
while ($i) {
--dec $i

--connection writer
--send EXECUTE stmt

--connection locker
  ALTER TABLE t1 ADD COLUMN (c INT);
  ALTER TABLE t1 DROP COLUMN c;

--connection writer
--reap
}
--enable_query_log

--echo # 1.2. test altering of columns that multiupdate uses
--echo # 1.2.1. normal mode

--connection default

--disable_query_log
let $i = 100;
while ($i) {
  dec $i;

--connection locker
--error 0,ER_DUP_FIELDNAME
  ALTER TABLE t1 ADD COLUMN a int(11) unsigned default NULL;
  UPDATE t1 SET a=b;

--connection writer
--send UPDATE t1, (SELECT 1 FROM t1 t1i) d SET a = 0 WHERE 1=0;

--connection locker
--error 0,ER_CANT_DROP_FIELD_OR_KEY
  ALTER TABLE t1 DROP COLUMN a;

--connection writer
--error 0,ER_BAD_FIELD_ERROR # unknown column error
--reap
}
--enable_query_log

--echo # 1.2.2. PS mode

--disable_query_log
let $i = 100;
while ($i) {
  dec $i;

--connection locker
--error 0,ER_DUP_FIELDNAME
  ALTER TABLE t1 ADD COLUMN a INT;
  UPDATE t1 SET a=b;

--connection writer
  PREPARE stmt FROM 'UPDATE t1, (SELECT 1 FROM t1 t1i) d SET a = 0 WHERE 1=0';
--send EXECUTE stmt

--connection locker
--error 0,ER_CANT_DROP_FIELD_OR_KEY
  ALTER TABLE t1 DROP COLUMN a;

--connection writer
--error 0,ER_BAD_FIELD_ERROR # Unknown column 'a' in 'field list'
--reap
}
--enable_query_log
--connection default
ALTER TABLE t1 ADD COLUMN a INT;

--echo # 2. test UNIONs
--echo # 2.1. test altering of columns that multiupdate doesn't use
--echo # 2.1.1. normal mode

--disable_query_log
let $i = 100;
while ($i) {
--dec $i

--connection writer
  send UPDATE t1, ((SELECT 1 FROM t1 t1i) UNION (SELECT 2 FROM t1 t1ii)) e SET a = 0 WHERE 1=0;

--connection locker
  ALTER TABLE t1 ADD COLUMN (c INT);
  ALTER TABLE t1 DROP COLUMN c;

--connection writer
--reap
}

--echo # 2.1.2. PS mode

--connection writer
PREPARE stmt FROM 'UPDATE t1, ((SELECT 1 FROM t1 t1i) UNION (SELECT 2 FROM t1 t1ii)) e SET a = 0 WHERE 1=0';

let $i = 100;
while ($i) {
--dec $i

--connection writer
--send EXECUTE stmt

--connection locker
  ALTER TABLE t1 ADD COLUMN (c INT);
  ALTER TABLE t1 DROP COLUMN c;

--connection writer
--reap
}
--enable_query_log

--echo # 2.2. test altering of columns that multiupdate uses
--echo # 2.2.1. normal mode

--connection default

--disable_query_log
let $i = 100;
while ($i) {
  dec $i;

--connection locker
--error 0,ER_DUP_FIELDNAME
  ALTER TABLE t1 ADD COLUMN a int(11) unsigned default NULL;
  UPDATE t1 SET a=b;

--connection writer
--send UPDATE t1, ((SELECT 1 FROM t1 t1i) UNION (SELECT 2 FROM t1 t1ii)) e SET a = 0 WHERE 1=0;

--connection locker
--error 0,ER_CANT_DROP_FIELD_OR_KEY
  ALTER TABLE t1 DROP COLUMN a;

--connection writer
--error 0,ER_BAD_FIELD_ERROR # Unknown column 'a' in 'field list'
--reap
}
--enable_query_log

--echo # 2.2.2. PS mode

--disable_query_log
let $i = 100;
while ($i) {
  dec $i;

--connection locker
--error 0,ER_DUP_FIELDNAME
  ALTER TABLE t1 ADD COLUMN a INT;
  UPDATE t1 SET a=b;

--connection writer
  PREPARE stmt FROM 'UPDATE t1, ((SELECT 1 FROM t1 t1i) UNION (SELECT 2 FROM t1 t1ii)) e SET a = 0 WHERE 1=0';
--send EXECUTE stmt

--connection locker
--error 0,ER_CANT_DROP_FIELD_OR_KEY
  ALTER TABLE t1 DROP COLUMN a;

--connection writer
--error 0,ER_BAD_FIELD_ERROR # Unknown column 'a' in 'field list'
--reap
}
--enable_query_log
--connection default
DROP TABLE t1;


# Close connections used in many subtests
--disconnect reader
--disconnect locker
--disconnect writer

# End of 5.0 tests

=======
# End of 5.0 tests

>>>>>>> 5eb0b481
# Wait till all disconnects are completed
--source include/wait_until_count_sessions.inc
<|MERGE_RESOLUTION|>--- conflicted
+++ resolved
@@ -84,11 +84,6 @@
 insert into t2 values(1,2);
 lock table t1 read;
 connection writer;
-<<<<<<< HEAD
-# mleich: IMHO the "send is not necessary because the update should not block.
-#         But it will save some runtime in case we block because of an error.
-=======
->>>>>>> 5eb0b481
 send
 update t1,t2 set c=a where b=d;
 connection reader;
@@ -360,7 +355,6 @@
 connection default;
 drop table t1;
 
-<<<<<<< HEAD
 #
 # Bug#38691 segfault/abort in ``UPDATE ...JOIN'' while
 #           ``FLUSH TABLES WITH READ LOCK''
@@ -492,211 +486,204 @@
 --echo # 1. test regular tables
 --echo # 1.1. test altering of columns that multiupdate doesn't use
 --echo # 1.1.1. normal mode
-=======
->>>>>>> 5eb0b481
+
+--disable_query_log
+let $i = 100;
+while ($i) {
+--dec $i
+
+--connection writer
+  send UPDATE t1, (SELECT 1 FROM t1 t1i) d SET a = 0 WHERE 1=0;
+
+--connection locker
+  ALTER TABLE t1 ADD COLUMN (c INT);
+  ALTER TABLE t1 DROP COLUMN c;
+
+--connection writer
+--reap
+}
+
+--echo # 1.1.2. PS mode
+
+--connection writer
+PREPARE stmt FROM 'UPDATE t1, (SELECT 1 FROM t1 t1i) d SET a = 0 WHERE 1=0';
+
+let $i = 100;
+while ($i) {
+--dec $i
+
+--connection writer
+--send EXECUTE stmt
+
+--connection locker
+  ALTER TABLE t1 ADD COLUMN (c INT);
+  ALTER TABLE t1 DROP COLUMN c;
+
+--connection writer
+--reap
+}
+--enable_query_log
+
+--echo # 1.2. test altering of columns that multiupdate uses
+--echo # 1.2.1. normal mode
+
+--connection default
+
+--disable_query_log
+let $i = 100;
+while ($i) {
+  dec $i;
+
+--connection locker
+--error 0,ER_DUP_FIELDNAME
+  ALTER TABLE t1 ADD COLUMN a int(11) unsigned default NULL;
+  UPDATE t1 SET a=b;
+
+--connection writer
+--send UPDATE t1, (SELECT 1 FROM t1 t1i) d SET a = 0 WHERE 1=0;
+
+--connection locker
+--error 0,ER_CANT_DROP_FIELD_OR_KEY
+  ALTER TABLE t1 DROP COLUMN a;
+
+--connection writer
+--error 0,ER_BAD_FIELD_ERROR # unknown column error
+--reap
+}
+--enable_query_log
+
+--echo # 1.2.2. PS mode
+
+--disable_query_log
+let $i = 100;
+while ($i) {
+  dec $i;
+
+--connection locker
+--error 0,ER_DUP_FIELDNAME
+  ALTER TABLE t1 ADD COLUMN a INT;
+  UPDATE t1 SET a=b;
+
+--connection writer
+  PREPARE stmt FROM 'UPDATE t1, (SELECT 1 FROM t1 t1i) d SET a = 0 WHERE 1=0';
+--send EXECUTE stmt
+
+--connection locker
+--error 0,ER_CANT_DROP_FIELD_OR_KEY
+  ALTER TABLE t1 DROP COLUMN a;
+
+--connection writer
+--error 0,ER_BAD_FIELD_ERROR # Unknown column 'a' in 'field list'
+--reap
+}
+--enable_query_log
+--connection default
+ALTER TABLE t1 ADD COLUMN a INT;
+
+--echo # 2. test UNIONs
+--echo # 2.1. test altering of columns that multiupdate doesn't use
+--echo # 2.1.1. normal mode
+
+--disable_query_log
+let $i = 100;
+while ($i) {
+--dec $i
+
+--connection writer
+  send UPDATE t1, ((SELECT 1 FROM t1 t1i) UNION (SELECT 2 FROM t1 t1ii)) e SET a = 0 WHERE 1=0;
+
+--connection locker
+  ALTER TABLE t1 ADD COLUMN (c INT);
+  ALTER TABLE t1 DROP COLUMN c;
+
+--connection writer
+--reap
+}
+
+--echo # 2.1.2. PS mode
+
+--connection writer
+PREPARE stmt FROM 'UPDATE t1, ((SELECT 1 FROM t1 t1i) UNION (SELECT 2 FROM t1 t1ii)) e SET a = 0 WHERE 1=0';
+
+let $i = 100;
+while ($i) {
+--dec $i
+
+--connection writer
+--send EXECUTE stmt
+
+--connection locker
+  ALTER TABLE t1 ADD COLUMN (c INT);
+  ALTER TABLE t1 DROP COLUMN c;
+
+--connection writer
+--reap
+}
+--enable_query_log
+
+--echo # 2.2. test altering of columns that multiupdate uses
+--echo # 2.2.1. normal mode
+
+--connection default
+
+--disable_query_log
+let $i = 100;
+while ($i) {
+  dec $i;
+
+--connection locker
+--error 0,ER_DUP_FIELDNAME
+  ALTER TABLE t1 ADD COLUMN a int(11) unsigned default NULL;
+  UPDATE t1 SET a=b;
+
+--connection writer
+--send UPDATE t1, ((SELECT 1 FROM t1 t1i) UNION (SELECT 2 FROM t1 t1ii)) e SET a = 0 WHERE 1=0;
+
+--connection locker
+--error 0,ER_CANT_DROP_FIELD_OR_KEY
+  ALTER TABLE t1 DROP COLUMN a;
+
+--connection writer
+--error 0,ER_BAD_FIELD_ERROR # Unknown column 'a' in 'field list'
+--reap
+}
+--enable_query_log
+
+--echo # 2.2.2. PS mode
+
+--disable_query_log
+let $i = 100;
+while ($i) {
+  dec $i;
+
+--connection locker
+--error 0,ER_DUP_FIELDNAME
+  ALTER TABLE t1 ADD COLUMN a INT;
+  UPDATE t1 SET a=b;
+
+--connection writer
+  PREPARE stmt FROM 'UPDATE t1, ((SELECT 1 FROM t1 t1i) UNION (SELECT 2 FROM t1 t1ii)) e SET a = 0 WHERE 1=0';
+--send EXECUTE stmt
+
+--connection locker
+--error 0,ER_CANT_DROP_FIELD_OR_KEY
+  ALTER TABLE t1 DROP COLUMN a;
+
+--connection writer
+--error 0,ER_BAD_FIELD_ERROR # Unknown column 'a' in 'field list'
+--reap
+}
+--enable_query_log
+--connection default
+DROP TABLE t1;
+
 
 # Close connections used in many subtests
 --disconnect reader
 --disconnect locker
 --disconnect writer
 
-<<<<<<< HEAD
---connection writer
-  send UPDATE t1, (SELECT 1 FROM t1 t1i) d SET a = 0 WHERE 1=0;
-
---connection locker
-  ALTER TABLE t1 ADD COLUMN (c INT);
-  ALTER TABLE t1 DROP COLUMN c;
-
---connection writer
---reap
-}
-
---echo # 1.1.2. PS mode
-
---connection writer
-PREPARE stmt FROM 'UPDATE t1, (SELECT 1 FROM t1 t1i) d SET a = 0 WHERE 1=0';
-
-let $i = 100;
-while ($i) {
---dec $i
-
---connection writer
---send EXECUTE stmt
-
---connection locker
-  ALTER TABLE t1 ADD COLUMN (c INT);
-  ALTER TABLE t1 DROP COLUMN c;
-
---connection writer
---reap
-}
---enable_query_log
-
---echo # 1.2. test altering of columns that multiupdate uses
---echo # 1.2.1. normal mode
-
---connection default
-
---disable_query_log
-let $i = 100;
-while ($i) {
-  dec $i;
-
---connection locker
---error 0,ER_DUP_FIELDNAME
-  ALTER TABLE t1 ADD COLUMN a int(11) unsigned default NULL;
-  UPDATE t1 SET a=b;
-
---connection writer
---send UPDATE t1, (SELECT 1 FROM t1 t1i) d SET a = 0 WHERE 1=0;
-
---connection locker
---error 0,ER_CANT_DROP_FIELD_OR_KEY
-  ALTER TABLE t1 DROP COLUMN a;
-
---connection writer
---error 0,ER_BAD_FIELD_ERROR # unknown column error
---reap
-}
---enable_query_log
-
---echo # 1.2.2. PS mode
-
---disable_query_log
-let $i = 100;
-while ($i) {
-  dec $i;
-
---connection locker
---error 0,ER_DUP_FIELDNAME
-  ALTER TABLE t1 ADD COLUMN a INT;
-  UPDATE t1 SET a=b;
-
---connection writer
-  PREPARE stmt FROM 'UPDATE t1, (SELECT 1 FROM t1 t1i) d SET a = 0 WHERE 1=0';
---send EXECUTE stmt
-
---connection locker
---error 0,ER_CANT_DROP_FIELD_OR_KEY
-  ALTER TABLE t1 DROP COLUMN a;
-
---connection writer
---error 0,ER_BAD_FIELD_ERROR # Unknown column 'a' in 'field list'
---reap
-}
---enable_query_log
---connection default
-ALTER TABLE t1 ADD COLUMN a INT;
-
---echo # 2. test UNIONs
---echo # 2.1. test altering of columns that multiupdate doesn't use
---echo # 2.1.1. normal mode
-
---disable_query_log
-let $i = 100;
-while ($i) {
---dec $i
-
---connection writer
-  send UPDATE t1, ((SELECT 1 FROM t1 t1i) UNION (SELECT 2 FROM t1 t1ii)) e SET a = 0 WHERE 1=0;
-
---connection locker
-  ALTER TABLE t1 ADD COLUMN (c INT);
-  ALTER TABLE t1 DROP COLUMN c;
-
---connection writer
---reap
-}
-
---echo # 2.1.2. PS mode
-
---connection writer
-PREPARE stmt FROM 'UPDATE t1, ((SELECT 1 FROM t1 t1i) UNION (SELECT 2 FROM t1 t1ii)) e SET a = 0 WHERE 1=0';
-
-let $i = 100;
-while ($i) {
---dec $i
-
---connection writer
---send EXECUTE stmt
-
---connection locker
-  ALTER TABLE t1 ADD COLUMN (c INT);
-  ALTER TABLE t1 DROP COLUMN c;
-
---connection writer
---reap
-}
---enable_query_log
-
---echo # 2.2. test altering of columns that multiupdate uses
---echo # 2.2.1. normal mode
-
---connection default
-
---disable_query_log
-let $i = 100;
-while ($i) {
-  dec $i;
-
---connection locker
---error 0,ER_DUP_FIELDNAME
-  ALTER TABLE t1 ADD COLUMN a int(11) unsigned default NULL;
-  UPDATE t1 SET a=b;
-
---connection writer
---send UPDATE t1, ((SELECT 1 FROM t1 t1i) UNION (SELECT 2 FROM t1 t1ii)) e SET a = 0 WHERE 1=0;
-
---connection locker
---error 0,ER_CANT_DROP_FIELD_OR_KEY
-  ALTER TABLE t1 DROP COLUMN a;
-
---connection writer
---error 0,ER_BAD_FIELD_ERROR # Unknown column 'a' in 'field list'
---reap
-}
---enable_query_log
-
---echo # 2.2.2. PS mode
-
---disable_query_log
-let $i = 100;
-while ($i) {
-  dec $i;
-
---connection locker
---error 0,ER_DUP_FIELDNAME
-  ALTER TABLE t1 ADD COLUMN a INT;
-  UPDATE t1 SET a=b;
-
---connection writer
-  PREPARE stmt FROM 'UPDATE t1, ((SELECT 1 FROM t1 t1i) UNION (SELECT 2 FROM t1 t1ii)) e SET a = 0 WHERE 1=0';
---send EXECUTE stmt
-
---connection locker
---error 0,ER_CANT_DROP_FIELD_OR_KEY
-  ALTER TABLE t1 DROP COLUMN a;
-
---connection writer
---error 0,ER_BAD_FIELD_ERROR # Unknown column 'a' in 'field list'
---reap
-}
---enable_query_log
---connection default
-DROP TABLE t1;
-
-
-# Close connections used in many subtests
---disconnect reader
---disconnect locker
---disconnect writer
-
 # End of 5.0 tests
 
-=======
-# End of 5.0 tests
-
->>>>>>> 5eb0b481
 # Wait till all disconnects are completed
 --source include/wait_until_count_sessions.inc
