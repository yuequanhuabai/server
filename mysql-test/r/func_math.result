drop table if exists t1;
select floor(5.5),floor(-5.5);
floor(5.5)	floor(-5.5)
5	-6
explain extended select floor(5.5),floor(-5.5);
id	select_type	table	type	possible_keys	key	key_len	ref	rows	filtered	Extra
1	SIMPLE	NULL	NULL	NULL	NULL	NULL	NULL	NULL	NULL	No tables used
Warnings:
Note	1003	select floor(5.5) AS `floor(5.5)`,floor(-(5.5)) AS `floor(-5.5)`
select ceiling(5.5),ceiling(-5.5);
ceiling(5.5)	ceiling(-5.5)
6	-5
explain extended select ceiling(5.5),ceiling(-5.5);
id	select_type	table	type	possible_keys	key	key_len	ref	rows	filtered	Extra
1	SIMPLE	NULL	NULL	NULL	NULL	NULL	NULL	NULL	NULL	No tables used
Warnings:
Note	1003	select ceiling(5.5) AS `ceiling(5.5)`,ceiling(-(5.5)) AS `ceiling(-5.5)`
select truncate(52.64,1),truncate(52.64,2),truncate(52.64,-1),truncate(52.64,-2), truncate(-52.64,1),truncate(-52.64,-1);
truncate(52.64,1)	truncate(52.64,2)	truncate(52.64,-1)	truncate(52.64,-2)	truncate(-52.64,1)	truncate(-52.64,-1)
52.6	52.64	50	0	-52.6	-50
explain extended select truncate(52.64,1),truncate(52.64,2),truncate(52.64,-1),truncate(52.64,-2), truncate(-52.64,1),truncate(-52.64,-1);
id	select_type	table	type	possible_keys	key	key_len	ref	rows	filtered	Extra
1	SIMPLE	NULL	NULL	NULL	NULL	NULL	NULL	NULL	NULL	No tables used
Warnings:
Note	1003	select truncate(52.64,1) AS `truncate(52.64,1)`,truncate(52.64,2) AS `truncate(52.64,2)`,truncate(52.64,-(1)) AS `truncate(52.64,-1)`,truncate(52.64,-(2)) AS `truncate(52.64,-2)`,truncate(-(52.64),1) AS `truncate(-52.64,1)`,truncate(-(52.64),-(1)) AS `truncate(-52.64,-1)`
select round(5.5),round(-5.5);
round(5.5)	round(-5.5)
6	-6
explain extended select round(5.5),round(-5.5);
id	select_type	table	type	possible_keys	key	key_len	ref	rows	filtered	Extra
1	SIMPLE	NULL	NULL	NULL	NULL	NULL	NULL	NULL	NULL	No tables used
Warnings:
Note	1003	select round(5.5,0) AS `round(5.5)`,round(-(5.5),0) AS `round(-5.5)`
select round(5.64,1),round(5.64,2),round(5.64,-1),round(5.64,-2);
round(5.64,1)	round(5.64,2)	round(5.64,-1)	round(5.64,-2)
5.6	5.64	10	0
select abs(-10), sign(-5), sign(5), sign(0);
abs(-10)	sign(-5)	sign(5)	sign(0)
10	-1	1	0
explain extended select abs(-10), sign(-5), sign(5), sign(0);
id	select_type	table	type	possible_keys	key	key_len	ref	rows	filtered	Extra
1	SIMPLE	NULL	NULL	NULL	NULL	NULL	NULL	NULL	NULL	No tables used
Warnings:
Note	1003	select abs(-(10)) AS `abs(-10)`,sign(-(5)) AS `sign(-5)`,sign(5) AS `sign(5)`,sign(0) AS `sign(0)`
select log(exp(10)),exp(log(sqrt(10))*2),log(-1),log(NULL),log(1,1),log(3,9),log(-1,2),log(NULL,2);
log(exp(10))	exp(log(sqrt(10))*2)	log(-1)	log(NULL)	log(1,1)	log(3,9)	log(-1,2)	log(NULL,2)
10	10.000000000000002	NULL	NULL	NULL	2	NULL	NULL
explain extended select log(exp(10)),exp(log(sqrt(10))*2),log(-1),log(NULL),log(1,1),log(3,9),log(-1,2),log(NULL,2);
id	select_type	table	type	possible_keys	key	key_len	ref	rows	filtered	Extra
1	SIMPLE	NULL	NULL	NULL	NULL	NULL	NULL	NULL	NULL	No tables used
Warnings:
Note	1003	select log(exp(10)) AS `log(exp(10))`,exp((log(sqrt(10)) * 2)) AS `exp(log(sqrt(10))*2)`,log(-(1)) AS `log(-1)`,log(NULL) AS `log(NULL)`,log(1,1) AS `log(1,1)`,log(3,9) AS `log(3,9)`,log(-(1),2) AS `log(-1,2)`,log(NULL,2) AS `log(NULL,2)`
select ln(exp(10)),exp(ln(sqrt(10))*2),ln(-1),ln(0),ln(NULL);
ln(exp(10))	exp(ln(sqrt(10))*2)	ln(-1)	ln(0)	ln(NULL)
10	10.000000000000002	NULL	NULL	NULL
explain extended select ln(exp(10)),exp(ln(sqrt(10))*2),ln(-1),ln(0),ln(NULL);
id	select_type	table	type	possible_keys	key	key_len	ref	rows	filtered	Extra
1	SIMPLE	NULL	NULL	NULL	NULL	NULL	NULL	NULL	NULL	No tables used
Warnings:
Note	1003	select ln(exp(10)) AS `ln(exp(10))`,exp((ln(sqrt(10)) * 2)) AS `exp(ln(sqrt(10))*2)`,ln(-(1)) AS `ln(-1)`,ln(0) AS `ln(0)`,ln(NULL) AS `ln(NULL)`
select log2(8),log2(15),log2(-2),log2(0),log2(NULL);
log2(8)	log2(15)	log2(-2)	log2(0)	log2(NULL)
3	3.9068905956085187	NULL	NULL	NULL
explain extended select log2(8),log2(15),log2(-2),log2(0),log2(NULL);
id	select_type	table	type	possible_keys	key	key_len	ref	rows	filtered	Extra
1	SIMPLE	NULL	NULL	NULL	NULL	NULL	NULL	NULL	NULL	No tables used
Warnings:
Note	1003	select log2(8) AS `log2(8)`,log2(15) AS `log2(15)`,log2(-(2)) AS `log2(-2)`,log2(0) AS `log2(0)`,log2(NULL) AS `log2(NULL)`
select log10(100),log10(18),log10(-4),log10(0),log10(NULL);
log10(100)	log10(18)	log10(-4)	log10(0)	log10(NULL)
2	1.255272505103306	NULL	NULL	NULL
explain extended select log10(100),log10(18),log10(-4),log10(0),log10(NULL);
id	select_type	table	type	possible_keys	key	key_len	ref	rows	filtered	Extra
1	SIMPLE	NULL	NULL	NULL	NULL	NULL	NULL	NULL	NULL	No tables used
Warnings:
Note	1003	select log10(100) AS `log10(100)`,log10(18) AS `log10(18)`,log10(-(4)) AS `log10(-4)`,log10(0) AS `log10(0)`,log10(NULL) AS `log10(NULL)`
select pow(10,log10(10)),power(2,4);
pow(10,log10(10))	power(2,4)
10	16
explain extended select pow(10,log10(10)),power(2,4);
id	select_type	table	type	possible_keys	key	key_len	ref	rows	filtered	Extra
1	SIMPLE	NULL	NULL	NULL	NULL	NULL	NULL	NULL	NULL	No tables used
Warnings:
Note	1003	select pow(10,log10(10)) AS `pow(10,log10(10))`,pow(2,4) AS `power(2,4)`
set @@rand_seed1=10000000,@@rand_seed2=1000000;
select rand(999999),rand();
rand(999999)	rand()
0.014231365187309091	0.028870999839968048
explain extended select rand(999999),rand();
id	select_type	table	type	possible_keys	key	key_len	ref	rows	filtered	Extra
1	SIMPLE	NULL	NULL	NULL	NULL	NULL	NULL	NULL	NULL	No tables used
Warnings:
Note	1003	select rand(999999) AS `rand(999999)`,rand() AS `rand()`
select pi(),format(sin(pi()/2),6),format(cos(pi()/2),6),format(abs(tan(pi())),6),format(cot(1),6),format(asin(1),6),format(acos(0),6),format(atan(1),6);
pi()	format(sin(pi()/2),6)	format(cos(pi()/2),6)	format(abs(tan(pi())),6)	format(cot(1),6)	format(asin(1),6)	format(acos(0),6)	format(atan(1),6)
3.141593	1.000000	0.000000	0.000000	0.642093	1.570796	1.570796	0.785398
explain extended select pi(),format(sin(pi()/2),6),format(cos(pi()/2),6),format(abs(tan(pi())),6),format(cot(1),6),format(asin(1),6),format(acos(0),6),format(atan(1),6);
id	select_type	table	type	possible_keys	key	key_len	ref	rows	filtered	Extra
1	SIMPLE	NULL	NULL	NULL	NULL	NULL	NULL	NULL	NULL	No tables used
Warnings:
Note	1003	select pi() AS `pi()`,format(sin((pi() / 2)),6) AS `format(sin(pi()/2),6)`,format(cos((pi() / 2)),6) AS `format(cos(pi()/2),6)`,format(abs(tan(pi())),6) AS `format(abs(tan(pi())),6)`,format(cot(1),6) AS `format(cot(1),6)`,format(asin(1),6) AS `format(asin(1),6)`,format(acos(0),6) AS `format(acos(0),6)`,format(atan(1),6) AS `format(atan(1),6)`
select degrees(pi()),radians(360);
degrees(pi())	radians(360)
180	6.283185307179586
select format(atan(-2, 2), 6);
format(atan(-2, 2), 6)
-0.785398
select format(atan(pi(), 0), 6);
format(atan(pi(), 0), 6)
1.570796
select format(atan2(-2, 2), 6);
format(atan2(-2, 2), 6)
-0.785398
select format(atan2(pi(), 0), 6);
format(atan2(pi(), 0), 6)
1.570796
SELECT ACOS(1.0);
ACOS(1.0)
0
SELECT ASIN(1.0);
ASIN(1.0)
1.5707963267948966
SELECT ACOS(0.2*5.0);
ACOS(0.2*5.0)
0
SELECT ACOS(0.5*2.0);
ACOS(0.5*2.0)
0
SELECT ASIN(0.8+0.2);
ASIN(0.8+0.2)
1.5707963267948966
SELECT ASIN(1.2-0.2);
ASIN(1.2-0.2)
1.5707963267948966
select format(4.55, 1), format(4.551, 1);
format(4.55, 1)	format(4.551, 1)
4.6	4.6
explain extended select degrees(pi()),radians(360);
id	select_type	table	type	possible_keys	key	key_len	ref	rows	filtered	Extra
1	SIMPLE	NULL	NULL	NULL	NULL	NULL	NULL	NULL	NULL	No tables used
Warnings:
Note	1003	select degrees(pi()) AS `degrees(pi())`,radians(360) AS `radians(360)`
select rand(rand);
ERROR 42S22: Unknown column 'rand' in 'field list'
create table t1 (col1 int, col2 decimal(60,30));
insert into t1 values(1,1234567890.12345);
select format(col2,7) from t1;
format(col2,7)
1,234,567,890.1234500
select format(col2,8) from t1;
format(col2,8)
1,234,567,890.12345000
insert into t1 values(7,1234567890123456.12345);
select format(col2,6) from t1 where col1=7;
format(col2,6)
1,234,567,890,123,456.123450
drop table t1;
select ceil(0.09);
ceil(0.09)
1
select ceil(0.000000000000000009);
ceil(0.000000000000000009)
1
create table t1 select round(1, 6);
show create table t1;
Table	Create Table
t1	CREATE TABLE `t1` (
  `round(1, 6)` int(1) NOT NULL DEFAULT '0'
) ENGINE=MyISAM DEFAULT CHARSET=latin1
select * from t1;
round(1, 6)
1
drop table t1;
select abs(-2) * -2;
abs(-2) * -2
-4
CREATE TABLE t1 (a INT);
INSERT INTO t1 VALUES (1),(1),(1),(2);
SELECT CAST(RAND(2) * 1000 AS UNSIGNED), CAST(RAND(a) * 1000 AS UNSIGNED) 
FROM t1;
CAST(RAND(2) * 1000 AS UNSIGNED)	CAST(RAND(a) * 1000 AS UNSIGNED)
656	405
122	405
645	405
858	656
SELECT CAST(RAND(2) * 1000 AS UNSIGNED), CAST(RAND(a) * 1000 AS UNSIGNED) 
FROM t1 WHERE a = 1;
CAST(RAND(2) * 1000 AS UNSIGNED)	CAST(RAND(a) * 1000 AS UNSIGNED)
656	405
122	405
645	405
INSERT INTO t1 VALUES (3);
SELECT CAST(RAND(2) * 1000 AS UNSIGNED), CAST(RAND(a) * 1000 AS UNSIGNED) 
FROM t1;
CAST(RAND(2) * 1000 AS UNSIGNED)	CAST(RAND(a) * 1000 AS UNSIGNED)
656	405
122	405
645	405
858	656
354	906
SELECT CAST(RAND(2) * 1000 AS UNSIGNED), CAST(RAND(a) * 1000 AS UNSIGNED) 
FROM t1 WHERE a = 1;
CAST(RAND(2) * 1000 AS UNSIGNED)	CAST(RAND(a) * 1000 AS UNSIGNED)
656	405
122	405
645	405
PREPARE stmt FROM 
"SELECT CAST(RAND(2) * 1000 AS UNSIGNED), CAST(RAND(?) * 1000 AS UNSIGNED)
    FROM t1 WHERE a = 1";
set @var=2;
EXECUTE stmt USING @var;
CAST(RAND(2) * 1000 AS UNSIGNED)	CAST(RAND(?) * 1000 AS UNSIGNED)
656	656
122	122
645	645
DROP TABLE t1;
create table t1 (a varchar(90), ts datetime not null, index (a)) engine=innodb default charset=utf8;
insert into t1 values ('http://www.foo.com/', now());
select a from t1 where a='http://www.foo.com/' order by abs(timediff(ts, 0));
a
http://www.foo.com/
drop table t1;
set sql_mode='traditional';
select ln(-1);
ln(-1)
NULL
Warnings:
Warning	1365	Division by 0
select log10(-1);
log10(-1)
NULL
Warnings:
Warning	1365	Division by 0
select log2(-1);
log2(-1)
NULL
Warnings:
Warning	1365	Division by 0
select log(2,-1);
log(2,-1)
NULL
Warnings:
Warning	1365	Division by 0
select log(-2,1);
log(-2,1)
NULL
Warnings:
Warning	1365	Division by 0
set sql_mode='';
select round(111,-10);
round(111,-10)
0
select round(-5000111000111000155,-1);
round(-5000111000111000155,-1)
-5000111000111000160
select round(15000111000111000155,-1);
round(15000111000111000155,-1)
15000111000111000160
select truncate(-5000111000111000155,-1);
truncate(-5000111000111000155,-1)
-5000111000111000150
select truncate(15000111000111000155,-1);
truncate(15000111000111000155,-1)
15000111000111000150
set names utf8;
create table t1
(f1 varchar(32) not null,
f2 smallint(5) unsigned not null,
f3 int(10) unsigned not null default '0')
engine=myisam default charset=utf8;
insert into t1 values ('zombie',0,0),('gold',1,10000),('silver',2,10000);
create table t2
(f1 int(10) unsigned not null,
f2 int(10) unsigned not null,
f3 smallint(5) unsigned not null)
engine=myisam default charset=utf8;
insert into t2 values (16777216,16787215,1),(33554432,33564431,2);
select format(t2.f2-t2.f1+1,0) from t1,t2
where t1.f2 = t2.f3 order by t1.f1;
format(t2.f2-t2.f1+1,0)
10,000
10,000
drop table t1, t2;
set names default;
select cast(-2 as unsigned), 18446744073709551614, -2;
cast(-2 as unsigned)	18446744073709551614	-2
18446744073709551614	18446744073709551614	-2
Warnings:
Note	1105	Cast to unsigned converted negative integer to it's positive complement
select abs(cast(-2 as unsigned)), abs(18446744073709551614), abs(-2);
abs(cast(-2 as unsigned))	abs(18446744073709551614)	abs(-2)
18446744073709551614	18446744073709551614	2
Warnings:
Note	1105	Cast to unsigned converted negative integer to it's positive complement
select ceiling(cast(-2 as unsigned)), ceiling(18446744073709551614), ceiling(-2);
ceiling(cast(-2 as unsigned))	ceiling(18446744073709551614)	ceiling(-2)
18446744073709551614	18446744073709551614	-2
Warnings:
Note	1105	Cast to unsigned converted negative integer to it's positive complement
select floor(cast(-2 as unsigned)), floor(18446744073709551614), floor(-2);
floor(cast(-2 as unsigned))	floor(18446744073709551614)	floor(-2)
18446744073709551614	18446744073709551614	-2
Warnings:
Note	1105	Cast to unsigned converted negative integer to it's positive complement
select format(cast(-2 as unsigned), 2), format(18446744073709551614, 2), format(-2, 2);
format(cast(-2 as unsigned), 2)	format(18446744073709551614, 2)	format(-2, 2)
18,446,744,073,709,551,614.00	18,446,744,073,709,551,614.00	-2.00
Warnings:
Note	1105	Cast to unsigned converted negative integer to it's positive complement
select sqrt(cast(-2 as unsigned)), sqrt(18446744073709551614), sqrt(-2);
sqrt(cast(-2 as unsigned))	sqrt(18446744073709551614)	sqrt(-2)
4294967296	4294967296	NULL
Warnings:
Note	1105	Cast to unsigned converted negative integer to it's positive complement
select round(cast(-2 as unsigned), 1), round(18446744073709551614, 1), round(-2, 1);
round(cast(-2 as unsigned), 1)	round(18446744073709551614, 1)	round(-2, 1)
18446744073709551614	18446744073709551614	-2
Warnings:
Note	1105	Cast to unsigned converted negative integer to it's positive complement
select round(4, cast(-2 as unsigned)), round(4, 18446744073709551614), round(4, -2);
round(4, cast(-2 as unsigned))	round(4, 18446744073709551614)	round(4, -2)
4	4	0
Warnings:
Note	1105	Cast to unsigned converted negative integer to it's positive complement
Note	1105	Cast to unsigned converted negative integer to it's positive complement
select truncate(cast(-2 as unsigned), 1), truncate(18446744073709551614, 1), truncate(-2, 1);
truncate(cast(-2 as unsigned), 1)	truncate(18446744073709551614, 1)	truncate(-2, 1)
18446744073709551614	18446744073709551614	-2
Warnings:
Note	1105	Cast to unsigned converted negative integer to it's positive complement
select truncate(4, cast(-2 as unsigned)), truncate(4, 18446744073709551614), truncate(4, -2);
truncate(4, cast(-2 as unsigned))	truncate(4, 18446744073709551614)	truncate(4, -2)
4	4	0
Warnings:
Note	1105	Cast to unsigned converted negative integer to it's positive complement
Note	1105	Cast to unsigned converted negative integer to it's positive complement
select round(10000000000000000000, -19), truncate(10000000000000000000, -19);
round(10000000000000000000, -19)	truncate(10000000000000000000, -19)
10000000000000000000	10000000000000000000
select round(1e0, -309), truncate(1e0, -309);
round(1e0, -309)	truncate(1e0, -309)
0	0
select round(1e1,308), truncate(1e1, 308);
round(1e1,308)	truncate(1e1, 308)
10	10
select round(1e1, 2147483648), truncate(1e1, 2147483648);
round(1e1, 2147483648)	truncate(1e1, 2147483648)
10	10
select round(1.1e1, 4294967295), truncate(1.1e1, 4294967295);
round(1.1e1, 4294967295)	truncate(1.1e1, 4294967295)
11	11
select round(1.12e1, 4294967296), truncate(1.12e1, 4294967296);
round(1.12e1, 4294967296)	truncate(1.12e1, 4294967296)
11.2	11.2
select round(1.5, 2147483640), truncate(1.5, 2147483640);
round(1.5, 2147483640)	truncate(1.5, 2147483640)
1.500000000000000000000000000000	1.500000000000000000000000000000
select round(1.5, -2147483649), round(1.5, 2147483648);
round(1.5, -2147483649)	round(1.5, 2147483648)
0	1.500000000000000000000000000000
select truncate(1.5, -2147483649), truncate(1.5, 2147483648);
truncate(1.5, -2147483649)	truncate(1.5, 2147483648)
0	1.500000000000000000000000000000
select round(1.5, -4294967296), round(1.5, 4294967296);
round(1.5, -4294967296)	round(1.5, 4294967296)
0	1.500000000000000000000000000000
select truncate(1.5, -4294967296), truncate(1.5, 4294967296);
truncate(1.5, -4294967296)	truncate(1.5, 4294967296)
0	1.500000000000000000000000000000
select round(1.5, -9223372036854775808), round(1.5, 9223372036854775808);
round(1.5, -9223372036854775808)	round(1.5, 9223372036854775808)
0	1.500000000000000000000000000000
select truncate(1.5, -9223372036854775808), truncate(1.5, 9223372036854775808);
truncate(1.5, -9223372036854775808)	truncate(1.5, 9223372036854775808)
0	1.500000000000000000000000000000
select round(1.5, 18446744073709551615), truncate(1.5, 18446744073709551615);
round(1.5, 18446744073709551615)	truncate(1.5, 18446744073709551615)
1.500000000000000000000000000000	1.500000000000000000000000000000
select round(18446744073709551614, -1), truncate(18446744073709551614, -1);
round(18446744073709551614, -1)	truncate(18446744073709551614, -1)
18446744073709551610	18446744073709551610
select round(4, -4294967200), truncate(4, -4294967200);
round(4, -4294967200)	truncate(4, -4294967200)
0	0
select mod(cast(-2 as unsigned), 3), mod(18446744073709551614, 3), mod(-2, 3);
mod(cast(-2 as unsigned), 3)	mod(18446744073709551614, 3)	mod(-2, 3)
2	2	-2
Warnings:
Note	1105	Cast to unsigned converted negative integer to it's positive complement
select mod(5, cast(-2 as unsigned)), mod(5, 18446744073709551614), mod(5, -2);
mod(5, cast(-2 as unsigned))	mod(5, 18446744073709551614)	mod(5, -2)
5	5	1
Warnings:
Note	1105	Cast to unsigned converted negative integer to it's positive complement
select pow(cast(-2 as unsigned), 5), pow(18446744073709551614, 5), pow(-2, 5);
pow(cast(-2 as unsigned), 5)	pow(18446744073709551614, 5)	pow(-2, 5)
2.13598703592091e96	2.13598703592091e96	-32
Warnings:
Note	1105	Cast to unsigned converted negative integer to it's positive complement
CREATE TABLE t1 (a timestamp, b varchar(20), c bit(1));
INSERT INTO t1 VALUES('1998-09-23', 'str1', 1), ('2003-03-25', 'str2', 0);
SELECT a DIV 900 y FROM t1 GROUP BY y;
y
22201025555
22255916666
SELECT DISTINCT a DIV 900 y FROM t1;
y
22201025555
22255916666
SELECT b DIV 900 y FROM t1 GROUP BY y;
y
0
Warnings:
Warning	1918	Encountered illegal value '' when converting to DECIMAL
Warning	1292	Truncated incorrect DECIMAL value: 'str1'
Warning	1918	Encountered illegal value '' when converting to DECIMAL
Warning	1292	Truncated incorrect DECIMAL value: 'str2'
SELECT c DIV 900 y FROM t1 GROUP BY y;
y
0
DROP TABLE t1;
CREATE TABLE t1(a LONGBLOB);
INSERT INTO t1 VALUES('1'),('2'),('3');
SELECT DISTINCT (a DIV 254576881) FROM t1;
(a DIV 254576881)
0
SELECT (a DIV 254576881) FROM t1 UNION ALL 
SELECT (a DIV 254576881) FROM t1;
(a DIV 254576881)
0
0
0
0
0
0
DROP TABLE t1;
CREATE TABLE t1(a SET('a','b','c'));
INSERT INTO t1 VALUES ('a');
SELECT a DIV 2 FROM t1 UNION SELECT a DIV 2 FROM t1;
a DIV 2
0
DROP TABLE t1;
CREATE TABLE t1 (a DOUBLE);
INSERT INTO t1 VALUES (-1.1), (1.1),
(-1.5), (1.5),
(-1.9), (1.9),
(-2.1), (2.1),
(-2.5), (2.5),
(-2.9), (2.9),
# Check numbers with absolute values > 2^53 - 1 
# (see comments for MAX_EXACT_INTEGER)
(-1e16 - 0.5), (1e16 + 0.5),
(-1e16 - 1.5), (1e16 + 1.5);
SELECT a, ROUND(a) FROM t1;
a	ROUND(a)
-1.1	-1
1.1	1
-1.5	-2
1.5	2
-1.9	-2
1.9	2
-2.1	-2
2.1	2
-2.5	-2
2.5	2
-2.9	-3
2.9	3
-1e16	-10000000000000000
1e16	10000000000000000
-1.0000000000000002e16	-10000000000000002
1.0000000000000002e16	10000000000000002
DROP TABLE t1;
CREATE TABLE t1(f1 LONGTEXT) engine=myisam;
INSERT INTO t1 VALUES ('a');
SELECT 1 FROM (SELECT ROUND(f1) AS a FROM t1) AS s WHERE a LIKE 'a';
1
SELECT 1 FROM (SELECT ROUND(f1, f1) AS a FROM t1) AS s WHERE a LIKE 'a';
1
DROP TABLE t1;
End of 5.0 tests
SELECT 1e308 + 1e308;
ERROR 22003: DOUBLE value is out of range in '(1e308 + 1e308)'
SELECT -1e308 - 1e308;
ERROR 22003: DOUBLE value is out of range in '(-(1e308) - 1e308)'
SELECT 1e300 * 1e300;
ERROR 22003: DOUBLE value is out of range in '(1e300 * 1e300)'
SELECT 1e300 / 1e-300;
ERROR 22003: DOUBLE value is out of range in '(1e300 / 1e-300)'
SELECT EXP(750);
ERROR 22003: DOUBLE value is out of range in 'exp(750)'
SELECT POW(10, 309);
ERROR 22003: DOUBLE value is out of range in 'pow(10,309)'
#
# Bug #44768: SIGFPE crash when selecting rand from a view
#             containing null
#
CREATE OR REPLACE VIEW v1 AS SELECT NULL AS a;
SELECT RAND(a) FROM v1;
RAND(a)
0.15522042769493574
DROP VIEW v1;
SELECT RAND(a) FROM (SELECT NULL AS a) b;
RAND(a)
0.15522042769493574
CREATE TABLE t1 (i INT);
INSERT INTO t1 VALUES (NULL);
SELECT RAND(i) FROM t1;
RAND(i)
0.15522042769493574
DROP TABLE t1;
#
# Bug#57477 SIGFPE when dividing a huge number a negative number
#
SELECT -9999999999999999991 DIV -1;
ERROR 22003: BIGINT value is out of range in '(-(9999999999999999991) DIV -(1))'
SELECT -9223372036854775808 DIV -1;
ERROR 22003: BIGINT value is out of range in '(-(9223372036854775808) DIV -(1))'
SELECT -9223372036854775808 MOD -1;
-9223372036854775808 MOD -1
0
SELECT -9223372036854775808999 MOD -1;
-9223372036854775808999 MOD -1
0
select 123456789012345678901234567890.123456789012345678901234567890 div 1 as x;
ERROR 22003: BIGINT value is out of range in '(123456789012345678901234567890.123456789012345678901234567890 DIV 1)'
select "123456789012345678901234567890.123456789012345678901234567890" div 1 as x;
ERROR 22003: BIGINT value is out of range in '('123456789012345678901234567890.123456789012345678901234567890' DIV 1)'
SHOW WARNINGS;
Level	Code	Message
Warning	1916	Got overflow when converting '123456789012345678901234567890' to INT. Value truncated.
Error	1690	BIGINT value is out of range in '('123456789012345678901234567890.123456789012345678901234567890' DIV 1)'
#
# Bug#57810 case/when/then : Assertion failed: length || !scale
#
SELECT CASE(('')) WHEN (CONVERT(1, CHAR(1))) THEN (('' / 1)) END;
CASE(('')) WHEN (CONVERT(1, CHAR(1))) THEN (('' / 1)) END
NULL
CREATE TABLE t1 SELECT CAST((CASE(('')) WHEN (CONVERT(1, CHAR(1))) THEN (('' / 1)) END) AS CHAR) as C;
SHOW CREATE TABLE t1;
Table	Create Table
t1	CREATE TABLE `t1` (
  `C` varchar(23) DEFAULT NULL
) ENGINE=MyISAM DEFAULT CHARSET=latin1
DROP TABLE t1;
#
# Bug#11764994  57900: CREATE TABLE .. SELECT ASSERTS SCALE >= 0 && PRECISION > 0 && SCALE <= PR
#
CREATE TABLE t1 SELECT CEIL(LINESTRINGFROMWKB(1) DIV NULL);
DROP TABLE t1;
CREATE TABLE t1 SELECT FLOOR(LINESTRINGFROMWKB(1) DIV NULL);
DROP TABLE t1;
#
# Bug#11765923  58937: MANY VALGRIND ERRORS AFTER GROUPING BY RESULT OF DECIMAL COLUMN FUNCTION
#
CREATE TABLE t1(f1 DECIMAL(22,1));
INSERT INTO t1 VALUES (0),(1);
SELECT ROUND(f1, f1) FROM t1;
ROUND(f1, f1)
0.0
1.0
SELECT ROUND(f1, f1) FROM t1 GROUP BY 1;
ROUND(f1, f1)
0.0
1.0
DROP TABLE t1;
#
# Bug#11764671  57533: UNINITIALISED VALUES IN COPY_AND_CONVERT (SQL_STRING.CC) WITH CERTAIN CHA
#
SELECT ROUND(LEAST(15, -4939092, 0.2704), STDDEV('a'));
ROUND(LEAST(15, -4939092, 0.2704), STDDEV('a'))
-4939092.0000
Warnings:
Warning	1292	Truncated incorrect DOUBLE value: 'a'
#
# Bug#12392636  ASSERTION FAILED: SCALE >= 0 && PRECISION > 0 && SCALE <= PRECISION
#
SELECT SUM(DISTINCT (TRUNCATE((.1), NULL)));
SUM(DISTINCT (TRUNCATE((.1), NULL)))
NULL
End of 5.1 tests
#
# Bug #8433: Overflow must be an error
#
SELECT 1e308 + 1e308;
ERROR 22003: DOUBLE value is out of range in '(1e308 + 1e308)'
SELECT -1e308 - 1e308;
ERROR 22003: DOUBLE value is out of range in '(-(1e308) - 1e308)'
SELECT 1e300 * 1e300;
ERROR 22003: DOUBLE value is out of range in '(1e300 * 1e300)'
SELECT 1e300 / 1e-300;
ERROR 22003: DOUBLE value is out of range in '(1e300 / 1e-300)'
SELECT EXP(750);
ERROR 22003: DOUBLE value is out of range in 'exp(750)'
SELECT POW(10, 309);
ERROR 22003: DOUBLE value is out of range in 'pow(10,309)'
SELECT COT(0);
ERROR 22003: DOUBLE value is out of range in 'cot(0)'
SELECT DEGREES(1e307);
ERROR 22003: DOUBLE value is out of range in 'degrees(1e307)'
SELECT 9223372036854775808 + 9223372036854775808;
ERROR 22003: BIGINT UNSIGNED value is out of range in '(9223372036854775808 + 9223372036854775808)'
SELECT 18446744073709551615 + 1;
ERROR 22003: BIGINT UNSIGNED value is out of range in '(18446744073709551615 + 1)'
SELECT 1 + 18446744073709551615;
ERROR 22003: BIGINT UNSIGNED value is out of range in '(1 + 18446744073709551615)'
SELECT -2 + CAST(1 AS UNSIGNED);
ERROR 22003: BIGINT UNSIGNED value is out of range in '(-(2) + cast(1 as unsigned))'
SELECT CAST(1 AS UNSIGNED) + -2;
ERROR 22003: BIGINT UNSIGNED value is out of range in '(cast(1 as unsigned) + -(2))'
SELECT -9223372036854775808 + -9223372036854775808;
ERROR 22003: BIGINT value is out of range in '(-(9223372036854775808) + -(9223372036854775808))'
SELECT 9223372036854775807 + 9223372036854775807;
ERROR 22003: BIGINT value is out of range in '(9223372036854775807 + 9223372036854775807)'
SELECT CAST(0 AS UNSIGNED) - 9223372036854775809;
ERROR 22003: BIGINT UNSIGNED value is out of range in '(cast(0 as unsigned) - 9223372036854775809)'
SELECT 9223372036854775808 - 9223372036854775809;
ERROR 22003: BIGINT UNSIGNED value is out of range in '(9223372036854775808 - 9223372036854775809)'
SELECT CAST(1 AS UNSIGNED) - 2;
ERROR 22003: BIGINT UNSIGNED value is out of range in '(cast(1 as unsigned) - 2)'
SELECT 18446744073709551615 - (-1);
ERROR 22003: BIGINT UNSIGNED value is out of range in '(18446744073709551615 - -(1))'
SELECT -1 - 9223372036854775808;
ERROR 22003: BIGINT UNSIGNED value is out of range in '(-(1) - 9223372036854775808)'
SELECT -1 - CAST(1 AS UNSIGNED);
ERROR 22003: BIGINT UNSIGNED value is out of range in '(-(1) - cast(1 as unsigned))'
SELECT -9223372036854775808 - 1;
ERROR 22003: BIGINT value is out of range in '(-(9223372036854775808) - 1)'
SELECT 9223372036854775807 - -9223372036854775808;
ERROR 22003: BIGINT value is out of range in '(9223372036854775807 - -(9223372036854775808))'
set SQL_MODE='NO_UNSIGNED_SUBTRACTION';
SELECT 18446744073709551615 - 1;
ERROR 22003: BIGINT value is out of range in '(18446744073709551615 - 1)'
SELECT 18446744073709551615 - CAST(1 AS UNSIGNED);
ERROR 22003: BIGINT value is out of range in '(18446744073709551615 - cast(1 as unsigned))'
SELECT 18446744073709551614 - (-1);
ERROR 22003: BIGINT value is out of range in '(18446744073709551614 - -(1))'
SELECT 9223372036854775807 - -1;
ERROR 22003: BIGINT value is out of range in '(9223372036854775807 - -(1))'
set SQL_MODE=default;
SELECT 4294967296 * 4294967296;
ERROR 22003: BIGINT value is out of range in '(4294967296 * 4294967296)'
SELECT 9223372036854775808 * 2;
ERROR 22003: BIGINT UNSIGNED value is out of range in '(9223372036854775808 * 2)'
SELECT 9223372036854775808 * 2;
ERROR 22003: BIGINT UNSIGNED value is out of range in '(9223372036854775808 * 2)'
SELECT 7158278827 * 3221225472;
ERROR 22003: BIGINT value is out of range in '(7158278827 * 3221225472)'
SELECT 9223372036854775807 * (-2);
ERROR 22003: BIGINT value is out of range in '(9223372036854775807 * -(2))'
SELECT CAST(1 as UNSIGNED) * (-1);
ERROR 22003: BIGINT UNSIGNED value is out of range in '(cast(1 as unsigned) * -(1))'
SELECT 9223372036854775807 * 2;
ERROR 22003: BIGINT value is out of range in '(9223372036854775807 * 2)'
SELECT ABS(-9223372036854775808);
ERROR 22003: BIGINT value is out of range in 'abs(-(9223372036854775808))'
SELECT -9223372036854775808 DIV -1;
ERROR 22003: BIGINT value is out of range in '(-(9223372036854775808) DIV -(1))'
SELECT 18446744073709551615 DIV -1;
ERROR 22003: BIGINT UNSIGNED value is out of range in '(18446744073709551615 DIV -(1))'
CREATE TABLE t1(a BIGINT, b BIGINT UNSIGNED);
INSERT INTO t1 VALUES(-9223372036854775808, 9223372036854775809);
SELECT -a FROM t1;
<<<<<<< HEAD
ERROR 22003: BIGINT value is out of range in '-(-9223372036854775808)'
SELECT -b FROM t1;
ERROR 22003: BIGINT value is out of range in '-(9223372036854775809)'
=======
ERROR 22003: BIGINT value is out of range in '-(`test`.`t1`.`a`)'
SELECT -b FROM t1;
ERROR 22003: BIGINT value is out of range in '-(`test`.`t1`.`b`)'
>>>>>>> e7061f7e
DROP TABLE t1;
SET @a:=999999999999999999999999999999999999999999999999999999999999999999999999999999999;
SELECT @a + @a;
ERROR 22003: DECIMAL value is out of range in '((@`a`) + (@`a`))'
SELECT @a * @a;
ERROR 22003: DECIMAL value is out of range in '((@`a`) * (@`a`))'
SELECT -@a - @a;
ERROR 22003: DECIMAL value is out of range in '(-((@`a`)) - (@`a`))'
SELECT @a / 0.5;
ERROR 22003: DECIMAL value is out of range in '((@`a`) / 0.5)'
SELECT COT(1/0);
COT(1/0)
NULL
SELECT -1 + 9223372036854775808;
-1 + 9223372036854775808
9223372036854775807
SELECT 2 DIV -2;
2 DIV -2
-1
SELECT -(1 DIV 0);
-(1 DIV 0)
NULL
SELECT -9223372036854775808 MOD -1;
-9223372036854775808 MOD -1
0
#
# Bug #57209 valgrind + Assertion failed: dst > buf 
#
SELECT floor(log10(format(concat_ws(5445796E25, 5306463, 30837), -358821)))
as foo;
foo
2
#
# Bug #58137 char(0) column cause:
#            my_gcvt: Assertion `width > 0 && to != ((void *)0)' failed
#
CREATE TABLE t1(a char(0));
INSERT INTO t1 (SELECT -pi());
Warnings:
Warning	1265	Data truncated for column 'a' at row 1
DROP TABLE t1;
#
# Bug #59241 invalid memory read
#            in do_div_mod with doubly assigned variables
#
SELECT ((@a:=@b:=1.0) div (@b:=@a:=get_format(datetime, 'usa')));
((@a:=@b:=1.0) div (@b:=@a:=get_format(datetime, 'usa')))
NULL
Warnings:
Warning	1918	Encountered illegal value '' when converting to DECIMAL
#
# Bug #59498 div function broken in mysql-trunk
#
SELECT 1 div null;
1 div null
NULL
#
# Bug #11792200 - DIVIDING LARGE NUMBERS CAUSES STACK CORRUPTIONS
#
select (1.175494351E-37 div 1.7976931348623157E+308);
(1.175494351E-37 div 1.7976931348623157E+308)
0
Warnings:
Warning	1916	Got overflow when converting '' to DECIMAL. Value truncated.
#
# Bug#12537160 ASSERTION FAILED:
# STOP0 <= &TO->BUF[TO->LEN] WITH LARGE NUMBER.
#
select 999999999999999999999999999999999999999999999999999999999999999999999999999999999 % 0.1 as foo;
foo
0.0
select 999999999999999999999999999999999999999999999999999999999999999999999999999999999 % 0.0 as foo;
foo
NULL
#
# Bug#12711164 - 61676:
# RESULT OF DIV WITH DECIMAL AND INTEGER DOES NOT MAKE SENSE 
#
select 5 div 2;
5 div 2
2
select 5.0 div 2.0;
5.0 div 2.0
2
select 5.0 div 2;
5.0 div 2
2
select 5 div 2.0;
5 div 2.0
2
select 5.9 div 2, 1.23456789e3 DIV 2, 1.23456789e9 DIV 2, 1.23456789e19 DIV 2;
5.9 div 2	1.23456789e3 DIV 2	1.23456789e9 DIV 2	1.23456789e19 DIV 2
2	617	617283945	6172839450000000000<|MERGE_RESOLUTION|>--- conflicted
+++ resolved
@@ -660,15 +660,9 @@
 CREATE TABLE t1(a BIGINT, b BIGINT UNSIGNED);
 INSERT INTO t1 VALUES(-9223372036854775808, 9223372036854775809);
 SELECT -a FROM t1;
-<<<<<<< HEAD
-ERROR 22003: BIGINT value is out of range in '-(-9223372036854775808)'
-SELECT -b FROM t1;
-ERROR 22003: BIGINT value is out of range in '-(9223372036854775809)'
-=======
 ERROR 22003: BIGINT value is out of range in '-(`test`.`t1`.`a`)'
 SELECT -b FROM t1;
 ERROR 22003: BIGINT value is out of range in '-(`test`.`t1`.`b`)'
->>>>>>> e7061f7e
 DROP TABLE t1;
 SET @a:=999999999999999999999999999999999999999999999999999999999999999999999999999999999;
 SELECT @a + @a;
