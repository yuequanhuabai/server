drop table if exists t1,t2;
set @my_binlog_cache_size         =@@global.binlog_cache_size;
set @my_connect_timeout           =@@global.connect_timeout;
set @my_delayed_insert_timeout    =@@global.delayed_insert_timeout;
set @my_delayed_queue_size        =@@global.delayed_queue_size;
set @my_flush                     =@@global.flush;
set @my_flush_time                =@@global.flush_time;
set @my_key_buffer_size           =@@global.key_buffer_size;
set @my_max_binlog_cache_size     =@@global.max_binlog_cache_size;
set @my_max_binlog_size           =@@global.max_binlog_size;
set @my_max_connect_errors        =@@global.max_connect_errors;
set @my_max_delayed_threads       =@@global.max_delayed_threads;
set @my_max_heap_table_size       =@@global.max_heap_table_size;
set @my_max_insert_delayed_threads=@@global.max_insert_delayed_threads;
set @my_max_join_size             =@@global.max_join_size;
set @my_max_user_connections      =@@global.max_user_connections;
set @my_max_write_lock_count      =@@global.max_write_lock_count;
set @my_myisam_data_pointer_size  =@@global.myisam_data_pointer_size;
set @my_net_buffer_length         =@@global.net_buffer_length;
set @my_net_write_timeout         =@@global.net_write_timeout;
set @my_net_read_timeout          =@@global.net_read_timeout;
set @my_query_cache_limit         =@@global.query_cache_limit;
set @my_query_cache_type          =@@global.query_cache_type;
set @my_rpl_recovery_rank         =@@global.rpl_recovery_rank;
set @my_server_id                 =@@global.server_id;
set @my_slow_launch_time          =@@global.slow_launch_time;
set @my_storage_engine            =@@global.storage_engine;
set @my_thread_cache_size         =@@global.thread_cache_size;
set @`test`=1;
select @test, @`test`, @TEST, @`TEST`, @"teSt";
@test	@`test`	@TEST	@`TEST`	@"teSt"
1	1	1	1	1
set @TEST=2;
select @test, @`test`, @TEST, @`TEST`, @"teSt";
@test	@`test`	@TEST	@`TEST`	@"teSt"
2	2	2	2	2
set @"tEST"=3;
select @test, @`test`, @TEST, @`TEST`, @"teSt";
@test	@`test`	@TEST	@`TEST`	@"teSt"
3	3	3	3	3
set @`TeST`=4;
select @test, @`test`, @TEST, @`TEST`, @"teSt";
@test	@`test`	@TEST	@`TEST`	@"teSt"
4	4	4	4	4
select @`teST`:=5;
@`teST`:=5
5
select @test, @`test`, @TEST, @`TEST`, @"teSt";
@test	@`test`	@TEST	@`TEST`	@"teSt"
5	5	5	5	5
set @select=2,@t5=1.23456;
select @`select`,@not_used;
@`select`	@not_used
2	NULL
set @test_int=10,@test_double=1e-10,@test_string="abcdeghi",@test_string2="abcdefghij",@select=NULL;
select @test_int,@test_double,@test_string,@test_string2,@select;
@test_int	@test_double	@test_string	@test_string2	@select
10	1e-10	abcdeghi	abcdefghij	NULL
set @test_int="hello",@test_double="hello",@test_string="hello",@test_string2="hello";
select @test_int,@test_double,@test_string,@test_string2;
@test_int	@test_double	@test_string	@test_string2
hello	hello	hello	hello
set @test_int="hellohello",@test_double="hellohello",@test_string="hellohello",@test_string2="hellohello";
select @test_int,@test_double,@test_string,@test_string2;
@test_int	@test_double	@test_string	@test_string2
hellohello	hellohello	hellohello	hellohello
set @test_int=null,@test_double=null,@test_string=null,@test_string2=null;
select @test_int,@test_double,@test_string,@test_string2;
@test_int	@test_double	@test_string	@test_string2
NULL	NULL	NULL	NULL
select @t1:=(@t2:=1)+@t3:=4,@t1,@t2,@t3;
@t1:=(@t2:=1)+@t3:=4	@t1	@t2	@t3
5	5	1	4
explain extended select @t1:=(@t2:=1)+@t3:=4,@t1,@t2,@t3;
id	select_type	table	type	possible_keys	key	key_len	ref	rows	Extra
1	SIMPLE	NULL	NULL	NULL	NULL	NULL	NULL	NULL	No tables used
Warnings:
Note	1003	select (@t1:=((@t2:=1) + (@t3:=4))) AS `@t1:=(@t2:=1)+@t3:=4`,(@t1) AS `@t1`,(@t2) AS `@t2`,(@t3) AS `@t3`
select @t5;
@t5
1.23456
CREATE TABLE t1 (c_id INT(4) NOT NULL, c_name CHAR(20), c_country CHAR(3), PRIMARY KEY(c_id));
INSERT INTO t1 VALUES (1,'Bozo','USA'),(2,'Ronald','USA'),(3,'Kinko','IRE'),(4,'Mr. Floppy','GB');
SELECT @min_cid:=min(c_id), @max_cid:=max(c_id) from t1;
@min_cid:=min(c_id)	@max_cid:=max(c_id)
1	4
SELECT * FROM t1 WHERE c_id=@min_cid OR c_id=@max_cid;
c_id	c_name	c_country
1	Bozo	USA
4	Mr. Floppy	GB
SELECT * FROM t1 WHERE c_id=@min_cid OR c_id=@max_cid OR c_id=666;
c_id	c_name	c_country
1	Bozo	USA
4	Mr. Floppy	GB
ALTER TABLE t1 DROP PRIMARY KEY;
select * from t1 where c_id=@min_cid OR c_id=@max_cid;
c_id	c_name	c_country
1	Bozo	USA
4	Mr. Floppy	GB
drop table t1;
set GLOBAL max_join_size=10;
set max_join_size=100;
show variables like 'max_join_size';
Variable_name	Value
max_join_size	100
show global variables like 'max_join_size';
Variable_name	Value
max_join_size	10
set GLOBAL max_join_size=2000;
show global variables like 'max_join_size';
Variable_name	Value
max_join_size	2000
set max_join_size=DEFAULT;
show variables like 'max_join_size';
Variable_name	Value
max_join_size	2000
set GLOBAL max_join_size=DEFAULT;
show global variables like 'max_join_size';
Variable_name	Value
max_join_size	HA_POS_ERROR
set @@max_join_size=1000, @@global.max_join_size=2000;
select @@local.max_join_size, @@global.max_join_size;
@@local.max_join_size	@@global.max_join_size
1000	2000
select @@identity,  length(@@version)>0;
@@identity	length(@@version)>0
0	1
select @@VERSION=version();
@@VERSION=version()
1
select last_insert_id(345);
last_insert_id(345)
345
explain extended select last_insert_id(345);
id	select_type	table	type	possible_keys	key	key_len	ref	rows	Extra
1	SIMPLE	NULL	NULL	NULL	NULL	NULL	NULL	NULL	No tables used
Warnings:
Note	1003	select last_insert_id(345) AS `last_insert_id(345)`
select @@IDENTITY,last_insert_id(), @@identity;
@@IDENTITY	last_insert_id()	@@identity
345	345	345
explain extended select @@IDENTITY,last_insert_id(), @@identity;
id	select_type	table	type	possible_keys	key	key_len	ref	rows	Extra
1	SIMPLE	NULL	NULL	NULL	NULL	NULL	NULL	NULL	No tables used
Warnings:
Note	1003	select 345 AS `@@IDENTITY`,last_insert_id() AS `last_insert_id()`,345 AS `@@identity`
set big_tables=OFF, big_tables=ON, big_tables=0, big_tables=1, big_tables="OFF", big_tables="ON";
set global concurrent_insert=2;
show variables like 'concurrent_insert';
Variable_name	Value
concurrent_insert	2
set global concurrent_insert=1;
show variables like 'concurrent_insert';
Variable_name	Value
concurrent_insert	1
set global concurrent_insert=0;
show variables like 'concurrent_insert';
Variable_name	Value
concurrent_insert	0
set global concurrent_insert=DEFAULT;
select @@concurrent_insert;
@@concurrent_insert
1
set global timed_mutexes=ON;
show variables like 'timed_mutexes';
Variable_name	Value
timed_mutexes	ON
set global timed_mutexes=0;
show variables like 'timed_mutexes';
Variable_name	Value
timed_mutexes	OFF
set storage_engine=MYISAM, storage_engine="HEAP", global storage_engine="MERGE";
show local variables like 'storage_engine';
Variable_name	Value
storage_engine	MEMORY
show global variables like 'storage_engine';
Variable_name	Value
storage_engine	MRG_MYISAM
set GLOBAL query_cache_size=100000;
set GLOBAL myisam_max_sort_file_size=2000000;
show global variables like 'myisam_max_sort_file_size';
Variable_name	Value
myisam_max_sort_file_size	1048576
set GLOBAL myisam_max_sort_file_size=default;
show variables like 'myisam_max_sort_file_size';
Variable_name	Value
myisam_max_sort_file_size	FILE_SIZE
set global net_retry_count=10, session net_retry_count=10;
set global net_buffer_length=1024, net_write_timeout=200, net_read_timeout=300;
set session net_buffer_length=2048, net_write_timeout=500, net_read_timeout=600;
show global variables like 'net_%';
Variable_name	Value
net_buffer_length	1024
net_read_timeout	300
net_retry_count	10
net_write_timeout	200
show session variables like 'net_%';
Variable_name	Value
net_buffer_length	2048
net_read_timeout	600
net_retry_count	10
net_write_timeout	500
set session net_buffer_length=8000, global net_read_timeout=900, net_write_timeout=1000;
show global variables like 'net_%';
Variable_name	Value
net_buffer_length	1024
net_read_timeout	900
net_retry_count	10
net_write_timeout	1000
show session variables like 'net_%';
Variable_name	Value
net_buffer_length	7168
net_read_timeout	600
net_retry_count	10
net_write_timeout	500
set net_buffer_length=1;
show variables like 'net_buffer_length';
Variable_name	Value
net_buffer_length	1024
set net_buffer_length=2000000000;
show variables like 'net_buffer_length';
Variable_name	Value
net_buffer_length	1048576
set character set cp1251_koi8;
show variables like "character_set_client";
Variable_name	Value
character_set_client	cp1251
select @@timestamp>0;
@@timestamp>0
1
set @@rand_seed1=10000000,@@rand_seed2=1000000;
select ROUND(RAND(),5);
ROUND(RAND(),5)
0.02887
show variables like '%alloc%';
Variable_name	Value
query_alloc_block_size	8192
query_prealloc_size	8192
range_alloc_block_size	2048
transaction_alloc_block_size	8192
transaction_prealloc_size	4096
set @@range_alloc_block_size=1024*16;
set @@query_alloc_block_size=1024*17+2;
set @@query_prealloc_size=1024*18;
set @@transaction_alloc_block_size=1024*20-1;
set @@transaction_prealloc_size=1024*21-1;
select @@query_alloc_block_size;
@@query_alloc_block_size
17408
show variables like '%alloc%';
Variable_name	Value
query_alloc_block_size	17408
query_prealloc_size	18432
range_alloc_block_size	16384
transaction_alloc_block_size	19456
transaction_prealloc_size	20480
set @@range_alloc_block_size=default;
set @@query_alloc_block_size=default, @@query_prealloc_size=default;
set transaction_alloc_block_size=default, @@transaction_prealloc_size=default;
show variables like '%alloc%';
Variable_name	Value
query_alloc_block_size	8192
query_prealloc_size	8192
range_alloc_block_size	2048
transaction_alloc_block_size	8192
transaction_prealloc_size	4096
SELECT @@version LIKE 'non-existent';
@@version LIKE 'non-existent'
0
SELECT @@version_compile_os LIKE 'non-existent';
@@version_compile_os LIKE 'non-existent'
0
set big_tables=OFFF;
ERROR 42000: Variable 'big_tables' can't be set to the value of 'OFFF'
set big_tables="OFFF";
ERROR 42000: Variable 'big_tables' can't be set to the value of 'OFFF'
set unknown_variable=1;
ERROR HY000: Unknown system variable 'unknown_variable'
set max_join_size="hello";
ERROR 42000: Incorrect argument type to variable 'max_join_size'
set storage_engine=UNKNOWN_TABLE_TYPE;
ERROR 42000: Unknown table engine 'UNKNOWN_TABLE_TYPE'
set storage_engine=MERGE, big_tables=2;
ERROR 42000: Variable 'big_tables' can't be set to the value of '2'
show local variables like 'storage_engine';
Variable_name	Value
storage_engine	MEMORY
set SESSION query_cache_size=10000;
ERROR HY000: Variable 'query_cache_size' is a GLOBAL variable and should be set with SET GLOBAL
set GLOBAL storage_engine=DEFAULT;
ERROR 42000: Variable 'storage_engine' doesn't have a default value
set character_set_client=UNKNOWN_CHARACTER_SET;
ERROR 42000: Unknown character set: 'UNKNOWN_CHARACTER_SET'
set collation_connection=UNKNOWN_COLLATION;
ERROR HY000: Unknown collation: 'UNKNOWN_COLLATION'
set character_set_client=NULL;
ERROR 42000: Variable 'character_set_client' can't be set to the value of 'NULL'
set collation_connection=NULL;
ERROR 42000: Variable 'collation_connection' can't be set to the value of 'NULL'
set global autocommit=1;
ERROR HY000: Variable 'autocommit' is a SESSION variable and can't be used with SET GLOBAL
select @@global.timestamp;
ERROR HY000: Variable 'timestamp' is a SESSION variable
set @@version='';
ERROR HY000: Variable 'version' is a read only variable
set @@concurrent_insert=1;
ERROR HY000: Variable 'concurrent_insert' is a GLOBAL variable and should be set with SET GLOBAL
set @@global.sql_auto_is_null=1;
ERROR HY000: Variable 'sql_auto_is_null' is a SESSION variable and can't be used with SET GLOBAL
select @@global.sql_auto_is_null;
ERROR HY000: Variable 'sql_auto_is_null' is a SESSION variable
set myisam_max_sort_file_size=100;
ERROR HY000: Variable 'myisam_max_sort_file_size' is a GLOBAL variable and should be set with SET GLOBAL
set @@SQL_WARNINGS=NULL;
ERROR 42000: Variable 'sql_warnings' can't be set to the value of 'NULL'
set autocommit=1;
set big_tables=1;
select @@autocommit, @@big_tables;
@@autocommit	@@big_tables
1	1
set global binlog_cache_size=100;
set bulk_insert_buffer_size=100;
set character set cp1251_koi8;
set character set default;
set @@global.concurrent_insert=1;
set global connect_timeout=100;
select @@delay_key_write;
@@delay_key_write
ON
set global delay_key_write="OFF";
select @@delay_key_write;
@@delay_key_write
OFF
set global delay_key_write=ALL;
select @@delay_key_write;
@@delay_key_write
ALL
set global delay_key_write=1;
select @@delay_key_write;
@@delay_key_write
ON
set global delayed_insert_limit=100;
set global delayed_insert_timeout=100;
set global delayed_queue_size=100;
set global flush=1;
set global flush_time=100;
set insert_id=1;
set interactive_timeout=100;
set join_buffer_size=100;
set last_insert_id=1;
set global local_infile=1;
set long_query_time=100;
set low_priority_updates=1;
set max_allowed_packet=100;
set global max_binlog_cache_size=100;
set global max_binlog_size=100;
set global max_connect_errors=100;
set global max_connections=100;
set global max_delayed_threads=100;
set max_heap_table_size=100;
set max_join_size=100;
set max_sort_length=100;
set max_tmp_tables=100;
set global max_user_connections=100;
select @@max_user_connections;
@@max_user_connections
100
set global max_write_lock_count=100;
set myisam_sort_buffer_size=100;
set net_buffer_length=100;
set net_read_timeout=100;
set net_write_timeout=100;
set global query_cache_limit=100;
set global query_cache_size=100;
set global query_cache_type=demand;
set read_buffer_size=100;
set read_rnd_buffer_size=100;
set global rpl_recovery_rank=100;
set global server_id=100;
set global slow_launch_time=100;
set sort_buffer_size=100;
set @@max_sp_recursion_depth=10;
select @@max_sp_recursion_depth;
@@max_sp_recursion_depth
10
set @@max_sp_recursion_depth=0;
select @@max_sp_recursion_depth;
@@max_sp_recursion_depth
0
set sql_auto_is_null=1;
select @@sql_auto_is_null;
@@sql_auto_is_null
1
set @@sql_auto_is_null=0;
select @@sql_auto_is_null;
@@sql_auto_is_null
0
set sql_big_selects=1;
set sql_big_tables=1;
set sql_buffer_result=1;
set sql_log_bin=1;
set sql_log_off=1;
set sql_log_update=1;
Warnings:
Note	1315	The update log is deprecated and replaced by the binary log; SET SQL_LOG_UPDATE has been ignored
set sql_low_priority_updates=1;
set sql_max_join_size=200;
select @@sql_max_join_size,@@max_join_size;
@@sql_max_join_size	@@max_join_size
200	200
set sql_quote_show_create=1;
set sql_safe_updates=1;
set sql_select_limit=1;
set sql_select_limit=default;
set sql_warnings=1;
set global table_cache=100;
set storage_engine=myisam;
set global thread_cache_size=100;
set timestamp=1, timestamp=default;
set tmp_table_size=100;
set tx_isolation="READ-COMMITTED";
set wait_timeout=100;
set log_warnings=1;
select @@session.insert_id;
@@session.insert_id
1
set @save_insert_id=@@session.insert_id;
set session insert_id=20;
select @@session.insert_id;
@@session.insert_id
20
set session last_insert_id=100;
select @@session.insert_id;
@@session.insert_id
20
select @@session.last_insert_id;
@@session.last_insert_id
100
select @@session.insert_id;
@@session.insert_id
20
set @@session.insert_id=@save_insert_id;
select @@session.insert_id;
@@session.insert_id
1
create table t1 (a int not null auto_increment, primary key(a));
create table t2 (a int not null auto_increment, primary key(a));
insert into t1 values(null),(null),(null);
insert into t2 values(null),(null),(null);
set global key_buffer_size=100000;
select @@key_buffer_size;
@@key_buffer_size
98304
select * from t1 where a=2;
a
2
select * from t2 where a=3;
a
3
check table t1,t2;
Table	Op	Msg_type	Msg_text
test.t1	check	status	OK
test.t2	check	status	OK
select max(a) +1, max(a) +2 into @xx,@yy from t1;
drop table t1,t2;
select @@xxxxxxxxxx;
ERROR HY000: Unknown system variable 'xxxxxxxxxx'
select 1;
1
1
select @@session.key_buffer_size;
ERROR HY000: Variable 'key_buffer_size' is a GLOBAL variable
set ft_boolean_syntax = @@init_connect;
ERROR HY000: Variable 'ft_boolean_syntax' is a GLOBAL variable and should be set with SET GLOBAL
set global ft_boolean_syntax = @@init_connect;
ERROR 42000: Variable 'ft_boolean_syntax' can't be set to the value of ''
set init_connect = NULL;
ERROR HY000: Variable 'init_connect' is a GLOBAL variable and should be set with SET GLOBAL
set global init_connect = NULL;
set ft_boolean_syntax = @@init_connect;
ERROR HY000: Variable 'ft_boolean_syntax' is a GLOBAL variable and should be set with SET GLOBAL
set global ft_boolean_syntax = @@init_connect;
ERROR 42000: Variable 'ft_boolean_syntax' can't be set to the value of ''
set global myisam_max_sort_file_size=4294967296;
show global variables like 'myisam_max_sort_file_size';
Variable_name	Value
myisam_max_sort_file_size	MAX_FILE_SIZE
set global myisam_max_sort_file_size=default;
select @@global.max_user_connections,@@local.max_join_size;
@@global.max_user_connections	@@local.max_join_size
100	200
set @svc=@@global.max_user_connections, @svj=@@local.max_join_size;
select @@global.max_user_connections,@@local.max_join_size;
@@global.max_user_connections	@@local.max_join_size
100	200
set @@global.max_user_connections=111,@@local.max_join_size=222;
select @@global.max_user_connections,@@local.max_join_size;
@@global.max_user_connections	@@local.max_join_size
111	222
set @@global.max_user_connections=@@local.max_join_size,@@local.max_join_size=@@global.max_user_connections;
select @@global.max_user_connections,@@local.max_join_size;
@@global.max_user_connections	@@local.max_join_size
222	111
set @@global.max_user_connections=@svc, @@local.max_join_size=@svj;
select @@global.max_user_connections,@@local.max_join_size;
@@global.max_user_connections	@@local.max_join_size
100	200
set @a=1, @b=2;
set @a=@b, @b=@a;
select @a, @b;
@a	@b
2	1
set @@global.global.key_buffer_size= 1;
ERROR 42000: You have an error in your SQL syntax; check the manual that corresponds to your MySQL server version for the right syntax to use near 'key_buffer_size= 1' at line 1
set GLOBAL global.key_buffer_size= 1;
ERROR 42000: You have an error in your SQL syntax; check the manual that corresponds to your MySQL server version for the right syntax to use near 'key_buffer_size= 1' at line 1
SELECT @@global.global.key_buffer_size;
ERROR 42000: You have an error in your SQL syntax; check the manual that corresponds to your MySQL server version for the right syntax to use near 'key_buffer_size' at line 1
SELECT @@global.session.key_buffer_size;
ERROR 42000: You have an error in your SQL syntax; check the manual that corresponds to your MySQL server version for the right syntax to use near 'key_buffer_size' at line 1
SELECT @@global.local.key_buffer_size;
ERROR 42000: You have an error in your SQL syntax; check the manual that corresponds to your MySQL server version for the right syntax to use near 'key_buffer_size' at line 1
set @tstlw = @@log_warnings;
show global variables like 'log_warnings';
Variable_name	Value
log_warnings	1
set global log_warnings = 0;
show global variables like 'log_warnings';
Variable_name	Value
log_warnings	0
set global log_warnings = 42;
show global variables like 'log_warnings';
Variable_name	Value
log_warnings	42
set global log_warnings = @tstlw;
show global variables like 'log_warnings';
Variable_name	Value
log_warnings	1
create table t1 (
c1 tinyint,
c2 smallint,
c3 mediumint,
c4 int,
c5 bigint);
show create table t1;
Table	Create Table
t1	CREATE TABLE `t1` (
  `c1` tinyint(4) default NULL,
  `c2` smallint(6) default NULL,
  `c3` mediumint(9) default NULL,
  `c4` int(11) default NULL,
  `c5` bigint(20) default NULL
) ENGINE=MyISAM DEFAULT CHARSET=latin1
drop table t1;
set @arg00= 8, @arg01= 8.8, @arg02= 'a string', @arg03= 0.2e0;
create table t1 as select @arg00 as c1, @arg01 as c2, @arg02 as c3, @arg03 as c4;
show create table t1;
Table	Create Table
t1	CREATE TABLE `t1` (
  `c1` bigint(20) default NULL,
  `c2` decimal(65,30) default NULL,
  `c3` longtext,
  `c4` double default NULL
) ENGINE=MyISAM DEFAULT CHARSET=latin1
drop table t1;
SET GLOBAL MYISAM_DATA_POINTER_SIZE= 7;
SHOW VARIABLES LIKE 'MYISAM_DATA_POINTER_SIZE';
Variable_name	Value
myisam_data_pointer_size	7
SET GLOBAL table_cache=-1;
SHOW VARIABLES LIKE 'table_cache';
Variable_name	Value
table_cache	1
SET GLOBAL table_cache=DEFAULT;
set character_set_results=NULL;
select ifnull(@@character_set_results,"really null");
ifnull(@@character_set_results,"really null")
really null
set names latin1;
select @@have_innodb;
@@have_innodb
#
*** Various tests with LC_TIME_NAMES
*** LC_TIME_NAMES: testing case insensitivity
set @@lc_time_names='ru_ru';
select @@lc_time_names;
@@lc_time_names
ru_RU
*** LC_TIME_NAMES: testing with a user variable
set @lc='JA_JP';
set @@lc_time_names=@lc;
select @@lc_time_names;
@@lc_time_names
ja_JP
*** LC_TIME_NAMES: testing with string expressions
set lc_time_names=concat('de','_','DE');
select @@lc_time_names;
@@lc_time_names
de_DE
set lc_time_names=concat('de','+','DE');
ERROR HY000: Unknown locale: 'de+DE'
select @@lc_time_names;
@@lc_time_names
de_DE
LC_TIME_NAMES: testing with numeric expressions
set @@lc_time_names=1+2;
select @@lc_time_names;
@@lc_time_names
sv_SE
set @@lc_time_names=1/0;
ERROR 42000: Incorrect argument type to variable 'lc_time_names'
select @@lc_time_names;
@@lc_time_names
sv_SE
set lc_time_names=en_US;
LC_TIME_NAMES: testing NULL and a negative number:
set lc_time_names=NULL;
ERROR 42000: Variable 'lc_time_names' can't be set to the value of 'NULL'
set lc_time_names=-1;
ERROR HY000: Unknown locale: '-1'
select @@lc_time_names;
@@lc_time_names
en_US
LC_TIME_NAMES: testing locale with the last ID:
set lc_time_names=108;
select @@lc_time_names;
@@lc_time_names
zh_HK
LC_TIME_NAMES: testing a number beyond the valid ID range:
set lc_time_names=109;
ERROR HY000: Unknown locale: '109'
select @@lc_time_names;
@@lc_time_names
zh_HK
LC_TIME_NAMES: testing that 0 is en_US:
set lc_time_names=0;
select @@lc_time_names;
@@lc_time_names
en_US
select @@global.lc_time_names, @@lc_time_names;
@@global.lc_time_names	@@lc_time_names
en_US	en_US
set @@global.lc_time_names=fr_FR;
select @@global.lc_time_names, @@lc_time_names;
@@global.lc_time_names	@@lc_time_names
fr_FR	en_US
New connection
select @@global.lc_time_names, @@lc_time_names;
@@global.lc_time_names	@@lc_time_names
fr_FR	fr_FR
set @@lc_time_names=ru_RU;
select @@global.lc_time_names, @@lc_time_names;
@@global.lc_time_names	@@lc_time_names
fr_FR	ru_RU
Returnung to default connection
select @@global.lc_time_names, @@lc_time_names;
@@global.lc_time_names	@@lc_time_names
fr_FR	en_US
set lc_time_names=default;
select @@global.lc_time_names, @@lc_time_names;
@@global.lc_time_names	@@lc_time_names
fr_FR	fr_FR
set @@global.lc_time_names=default;
select @@global.lc_time_names, @@lc_time_names;
@@global.lc_time_names	@@lc_time_names
en_US	fr_FR
set @@lc_time_names=default;
select @@global.lc_time_names, @@lc_time_names;
@@global.lc_time_names	@@lc_time_names
en_US	en_US
set @test = @@query_prealloc_size;
set @@query_prealloc_size = @test;
select @@query_prealloc_size = @test;
@@query_prealloc_size = @test
1
<<<<<<< HEAD
create table t1 (a int);
select a into @x from t1;
Warnings:
Warning	1329	No data - zero rows fetched, selected, or processed
show warnings;
Level	Code	Message
Warning	1329	No data - zero rows fetched, selected, or processed
drop table t1;
set @@warning_count=1;
ERROR HY000: Variable 'warning_count' is a read only variable
set @@global.error_count=1;
ERROR HY000: Variable 'error_count' is a read only variable
set @@max_heap_table_size= 4294967296;
select @@max_heap_table_size > 0;
@@max_heap_table_size > 0
1
set global max_heap_table_size= 4294967296;
select @@max_heap_table_size > 0;
@@max_heap_table_size > 0
1
set @@max_heap_table_size= 4294967296;
select @@max_heap_table_size > 0;
@@max_heap_table_size > 0
1
select @@character_set_system;
@@character_set_system
utf8
set global character_set_system = latin1;
ERROR HY000: Variable 'character_set_system' is a read only variable
set @@global.version_compile_os='234';
ERROR HY000: Variable 'version_compile_os' is a read only variable
set character_set_filesystem=latin1;
select @@character_set_filesystem;
@@character_set_filesystem
latin1
set @@global.character_set_filesystem=latin2;
set character_set_filesystem=latin1;
select @@character_set_filesystem;
@@character_set_filesystem
latin1
set @@global.character_set_filesystem=latin2;
set character_set_filesystem=default;
select @@character_set_filesystem;
@@character_set_filesystem
latin2
set @@global.character_set_filesystem=default;
select @@global.character_set_filesystem;
@@global.character_set_filesystem
binary
set @old_sql_big_selects = @@sql_big_selects;
set @@sql_big_selects = 1;
show variables like 'sql_big_selects';
Variable_name	Value
sql_big_selects	ON
set @@sql_big_selects = @old_sql_big_selects;
set @@sql_notes = 0, @@sql_warnings = 0;
show variables like 'sql_notes';
Variable_name	Value
sql_notes	OFF
show variables like 'sql_warnings';
Variable_name	Value
sql_warnings	OFF
set @@sql_notes = 1, @@sql_warnings = 1;
show variables like 'sql_notes';
Variable_name	Value
sql_notes	ON
show variables like 'sql_warnings';
Variable_name	Value
sql_warnings	ON
select @@system_time_zone;
@@system_time_zone
#
select @@version, @@version_comment, @@version_compile_machine,
@@version_compile_os;
@@version	@@version_comment	@@version_compile_machine	@@version_compile_os
#	#	#	#
select @@basedir, @@datadir, @@tmpdir;
@@basedir	@@datadir	@@tmpdir
#	#	#
show variables like 'basedir';
Variable_name	Value
basedir	#
show variables like 'datadir';
Variable_name	Value
datadir	#
show variables like 'tmpdir';
Variable_name	Value
tmpdir	#
select @@ssl_ca, @@ssl_capath, @@ssl_cert, @@ssl_cipher, @@ssl_key;
@@ssl_ca	@@ssl_capath	@@ssl_cert	@@ssl_cipher	@@ssl_key
#	#	#	#	#
show variables like 'ssl%';
Variable_name	Value
ssl_ca	#
ssl_capath	#
ssl_cert	#
ssl_cipher	#
ssl_key	#
select @@log_queries_not_using_indexes;
@@log_queries_not_using_indexes
0
show variables like 'log_queries_not_using_indexes';
Variable_name	Value
log_queries_not_using_indexes	OFF
select @@"";
ERROR 42000: You have an error in your SQL syntax; check the manual that corresponds to your MySQL server version for the right syntax to use near '""' at line 1
select @@&;
ERROR 42000: You have an error in your SQL syntax; check the manual that corresponds to your MySQL server version for the right syntax to use near '&' at line 1
select @@@;
ERROR 42000: You have an error in your SQL syntax; check the manual that corresponds to your MySQL server version for the right syntax to use near '@' at line 1
select @@hostname;
@@hostname
#
set @@hostname= "anothername";
ERROR HY000: Variable 'hostname' is a read only variable
show variables like 'hostname';
Variable_name	Value
hostname	#
End of 5.0 tests
set global binlog_cache_size         =@my_binlog_cache_size;
set global connect_timeout           =@my_connect_timeout;
set global delayed_insert_timeout    =@my_delayed_insert_timeout;
set global delayed_queue_size        =@my_delayed_queue_size;
set global flush                     =@my_flush;
set global flush_time                =@my_flush_time;
set global key_buffer_size           =@my_key_buffer_size;
set global max_binlog_cache_size     =default;
set global max_binlog_size           =@my_max_binlog_size;
set global max_connect_errors        =@my_max_connect_errors;
set global max_delayed_threads       =@my_max_delayed_threads;
set global max_heap_table_size       =@my_max_heap_table_size;
set global max_insert_delayed_threads=@my_max_insert_delayed_threads;
set global max_join_size             =@my_max_join_size;
set global max_user_connections      =@my_max_user_connections;
set global max_write_lock_count      =@my_max_write_lock_count;
set global myisam_data_pointer_size  =@my_myisam_data_pointer_size;
set global net_buffer_length         =@my_net_buffer_length;
set global net_write_timeout         =@my_net_write_timeout;
set global net_read_timeout          =@my_net_read_timeout;
set global query_cache_limit         =@my_query_cache_limit;
set global query_cache_type          =@my_query_cache_type;
set global rpl_recovery_rank         =@my_rpl_recovery_rank;
set global server_id                 =@my_server_id;
set global slow_launch_time          =@my_slow_launch_time;
set global storage_engine            =@my_storage_engine;
set global thread_cache_size         =@my_thread_cache_size;
=======
set global sql_mode=repeat('a',80);
ERROR 42000: Variable 'sql_mode' can't be set to the value of 'aaaaaaaaaaaaaaaaaaaaaaaaaaaaaaaaaaaaaaaaaaaaaaaaaaaaaaaaaaaaaaaa'
End of 4.1 tests
>>>>>>> 52162bd3
<|MERGE_RESOLUTION|>--- conflicted
+++ resolved
@@ -673,7 +673,9 @@
 select @@query_prealloc_size = @test;
 @@query_prealloc_size = @test
 1
-<<<<<<< HEAD
+set global sql_mode=repeat('a',80);
+ERROR 42000: Variable 'sql_mode' can't be set to the value of 'aaaaaaaaaaaaaaaaaaaaaaaaaaaaaaaaaaaaaaaaaaaaaaaaaaaaaaaaaaaaaaaa'
+End of 4.1 tests
 create table t1 (a int);
 select a into @x from t1;
 Warnings:
@@ -819,9 +821,4 @@
 set global server_id                 =@my_server_id;
 set global slow_launch_time          =@my_slow_launch_time;
 set global storage_engine            =@my_storage_engine;
-set global thread_cache_size         =@my_thread_cache_size;
-=======
-set global sql_mode=repeat('a',80);
-ERROR 42000: Variable 'sql_mode' can't be set to the value of 'aaaaaaaaaaaaaaaaaaaaaaaaaaaaaaaaaaaaaaaaaaaaaaaaaaaaaaaaaaaaaaaa'
-End of 4.1 tests
->>>>>>> 52162bd3
+set global thread_cache_size         =@my_thread_cache_size;