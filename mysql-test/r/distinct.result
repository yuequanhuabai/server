drop table if exists t1,t2,t3;
CREATE TABLE t1 (id int,facility char(20));
CREATE TABLE t2 (facility char(20));
INSERT INTO t1 VALUES (NULL,NULL);
INSERT INTO t1 VALUES (-1,'');
INSERT INTO t1 VALUES (0,'');
INSERT INTO t1 VALUES (1,'/L');
INSERT INTO t1 VALUES (2,'A01');
INSERT INTO t1 VALUES (3,'ANC');
INSERT INTO t1 VALUES (4,'F01');
INSERT INTO t1 VALUES (5,'FBX');
INSERT INTO t1 VALUES (6,'MT');
INSERT INTO t1 VALUES (7,'P');
INSERT INTO t1 VALUES (8,'RV');
INSERT INTO t1 VALUES (9,'SRV');
INSERT INTO t1 VALUES (10,'VMT');
INSERT INTO t2 SELECT DISTINCT FACILITY FROM t1;
select id from t1 group by id;
id
NULL
-1
0
1
2
3
4
5
6
7
8
9
10
select * from t1 order by id;
id	facility
NULL	NULL
-1	
0	
1	/L
2	A01
3	ANC
4	F01
5	FBX
6	MT
7	P
8	RV
9	SRV
10	VMT
select id-5,facility from t1 order by "id-5";
id-5	facility
NULL	NULL
-6	
-5	
-4	/L
-3	A01
-2	ANC
-1	F01
0	FBX
1	MT
2	P
3	RV
4	SRV
5	VMT
select id,concat(facility) from t1 group by id ;
id	concat(facility)
NULL	NULL
-1	
0	
1	/L
2	A01
3	ANC
4	F01
5	FBX
6	MT
7	P
8	RV
9	SRV
10	VMT
select id+0 as a,max(id),concat(facility) as b from t1 group by a order by b desc,a;
a	max(id)	b
10	10	VMT
9	9	SRV
8	8	RV
7	7	P
6	6	MT
5	5	FBX
4	4	F01
3	3	ANC
2	2	A01
1	1	/L
-1	-1	
0	0	
NULL	NULL	NULL
select id >= 0 and id <= 5 as grp,count(*) from t1 group by grp;
grp	count(*)
NULL	1
0	6
1	6
SELECT DISTINCT FACILITY FROM t1;
FACILITY
NULL

/L
A01
ANC
F01
FBX
MT
P
RV
SRV
VMT
SELECT FACILITY FROM t2;
FACILITY
NULL

/L
A01
ANC
F01
FBX
MT
P
RV
SRV
VMT
SELECT count(*) from t1,t2 where t1.facility=t2.facility;
count(*)
12
select count(facility) from t1;
count(facility)
12
select count(*) from t1;
count(*)
13
select count(*) from t1 where facility IS NULL;
count(*)
1
select count(*) from t1 where facility = NULL;
count(*)
0
select count(*) from t1 where facility IS NOT NULL;
count(*)
12
select count(*) from t1 where id IS NULL;
count(*)
1
select count(*) from t1 where id IS NOT NULL;
count(*)
12
drop table t1,t2;
CREATE TABLE t1 (UserId int(11) DEFAULT '0' NOT NULL);
INSERT INTO t1 VALUES (20);
INSERT INTO t1 VALUES (27);
SELECT UserId FROM t1 WHERE Userid=22;
UserId
SELECT UserId FROM t1 WHERE UserId=22 group by Userid;
UserId
SELECT DISTINCT UserId FROM t1 WHERE UserId=22 group by Userid;
UserId
SELECT DISTINCT UserId FROM t1 WHERE UserId=22;
UserId
drop table t1;
CREATE TABLE t1 (a int(10) unsigned not null primary key,b int(10) unsigned);
INSERT INTO t1 VALUES (1,1),(2,1),(3,1),(4,1);
CREATE TABLE t2 (a int(10) unsigned not null, key (A));
INSERT INTO t2 VALUES (1),(2);
CREATE TABLE t3 (a int(10) unsigned, key(A), b text);
INSERT INTO t3 VALUES (1,'1'),(2,'2');
SELECT DISTINCT t3.b FROM t3,t2,t1 WHERE t3.a=t1.b AND t1.a=t2.a;
b
1
INSERT INTO t2 values (1),(2),(3);
INSERT INTO t3 VALUES (1,'1'),(2,'2'),(1,'1'),(2,'2');
explain SELECT distinct t3.a FROM t3,t2,t1 WHERE t3.a=t1.b AND t1.a=t2.a;
id	select_type	table	type	possible_keys	key	key_len	ref	rows	Extra
1	SIMPLE	t1	ALL	PRIMARY	NULL	NULL	NULL	4	Using temporary
1	SIMPLE	t3	ref	a	a	5	test.t1.b	2	Using where; Using index
1	SIMPLE	t2	index	a	a	4	NULL	4	Using where; Using index; Distinct
SELECT distinct t3.a FROM t3,t2,t1 WHERE t3.a=t1.b AND t1.a=t2.a;
a
1
create temporary table t4 select * from t3;
insert into t3 select * from t4;
insert into t4 select * from t3;
insert into t3 select * from t4;
insert into t4 select * from t3;
insert into t3 select * from t4;
insert into t4 select * from t3;
insert into t3 select * from t4;
explain select distinct t1.a from t1,t3 where t1.a=t3.a;
id	select_type	table	type	possible_keys	key	key_len	ref	rows	Extra
1	SIMPLE	t1	index	PRIMARY	PRIMARY	4	NULL	4	Using index; Using temporary
1	SIMPLE	t3	ref	a	a	5	test.t1.a	11	Using where; Using index; Distinct
select distinct t1.a from t1,t3 where t1.a=t3.a;
a
1
2
select distinct 1 from t1,t3 where t1.a=t3.a;
1
1
explain SELECT distinct t1.a from t1;
id	select_type	table	type	possible_keys	key	key_len	ref	rows	Extra
1	SIMPLE	t1	index	NULL	PRIMARY	4	NULL	4	Using index
explain SELECT distinct t1.a from t1 order by a desc;
id	select_type	table	type	possible_keys	key	key_len	ref	rows	Extra
1	SIMPLE	t1	index	NULL	PRIMARY	4	NULL	4	Using index
explain SELECT t1.a from t1 group by a order by a desc;
id	select_type	table	type	possible_keys	key	key_len	ref	rows	Extra
1	SIMPLE	t1	index	NULL	PRIMARY	4	NULL	4	Using index
explain SELECT distinct t1.a from t1 order by a desc limit 1;
id	select_type	table	type	possible_keys	key	key_len	ref	rows	Extra
1	SIMPLE	t1	index	NULL	PRIMARY	4	NULL	4	Using index
explain SELECT distinct a from t3 order by a desc limit 2;
id	select_type	table	type	possible_keys	key	key_len	ref	rows	Extra
1	SIMPLE	t3	index	NULL	a	5	NULL	10	Using index
explain SELECT distinct a,b from t3 order by a+1;
id	select_type	table	type	possible_keys	key	key_len	ref	rows	Extra
1	SIMPLE	t3	ALL	NULL	NULL	NULL	NULL	204	Using temporary; Using filesort
explain SELECT distinct a,b from t3 order by a limit 10;
id	select_type	table	type	possible_keys	key	key_len	ref	rows	Extra
1	SIMPLE	t3	index	NULL	a	5	NULL	204	Using temporary
explain SELECT a,b from t3 group by a,b order by a+1;
id	select_type	table	type	possible_keys	key	key_len	ref	rows	Extra
1	SIMPLE	t3	ALL	NULL	NULL	NULL	NULL	204	Using temporary; Using filesort
drop table t1,t2,t3,t4;
CREATE TABLE t1 (name varchar(255));
INSERT INTO t1 VALUES ('aa'),('ab'),('ac'),('ad'),('ae');
SELECT DISTINCT * FROM t1 LIMIT 2;
name
aa
ab
SELECT DISTINCT name FROM t1 LIMIT 2;
name
aa
ab
SELECT DISTINCT 1 FROM t1 LIMIT 2;
1
1
drop table t1;
CREATE TABLE t1 (
ID int(11) NOT NULL auto_increment,
NAME varchar(75) DEFAULT '' NOT NULL,
LINK_ID int(11) DEFAULT '0' NOT NULL,
PRIMARY KEY (ID),
KEY NAME (NAME),
KEY LINK_ID (LINK_ID)
);
INSERT INTO t1 (ID, NAME, LINK_ID) VALUES (1,'Mike',0),(2,'Jack',0),(3,'Bill',0);
CREATE TABLE t2 (
ID int(11) NOT NULL auto_increment,
NAME varchar(150) DEFAULT '' NOT NULL,
PRIMARY KEY (ID),
KEY NAME (NAME)
);
SELECT DISTINCT
t2.id AS key_link_id,
t2.name AS link
FROM t1
LEFT JOIN t2 ON t1.link_id=t2.id
GROUP BY t1.id
ORDER BY link;
key_link_id	link
NULL	NULL
drop table t1,t2;
create table t1 (
id		int not null,
name	tinytext not null,
unique	(id)
);
create table t2 (
id		int not null,
idx		int not null,
unique	(id, idx)
);
create table t3 (
id		int not null,
idx		int not null,
unique	(id, idx)
);
insert into t1 values (1,'yes'), (2,'no');
insert into t2 values (1,1);
insert into t3 values (1,1);
EXPLAIN
SELECT DISTINCT
t1.id
from
t1
straight_join
t2
straight_join
t3
straight_join
t1 as j_lj_t2 left join t2 as t2_lj
on j_lj_t2.id=t2_lj.id
straight_join
t1 as j_lj_t3 left join t3 as t3_lj
on j_lj_t3.id=t3_lj.id
WHERE
((t1.id=j_lj_t2.id AND t2_lj.id IS NULL) OR (t1.id=t2.id AND t2.idx=2))
AND ((t1.id=j_lj_t3.id AND t3_lj.id IS NULL) OR (t1.id=t3.id AND t3.idx=2));
id	select_type	table	type	possible_keys	key	key_len	ref	rows	Extra
1	SIMPLE	t1	index	id	id	4	NULL	2	Using index; Using temporary
1	SIMPLE	t2	index	id	id	8	NULL	1	Using index; Distinct
1	SIMPLE	t3	index	id	id	8	NULL	1	Using index; Distinct
1	SIMPLE	j_lj_t2	index	id	id	4	NULL	2	Using where; Using index; Distinct
1	SIMPLE	t2_lj	ref	id	id	4	test.j_lj_t2.id	1	Using where; Using index; Distinct
1	SIMPLE	j_lj_t3	index	id	id	4	NULL	2	Using where; Using index; Distinct
1	SIMPLE	t3_lj	ref	id	id	4	test.j_lj_t3.id	1	Using where; Using index; Distinct
SELECT DISTINCT
t1.id
from
t1
straight_join
t2
straight_join
t3
straight_join
t1 as j_lj_t2 left join t2 as t2_lj
on j_lj_t2.id=t2_lj.id
straight_join
t1 as j_lj_t3 left join t3 as t3_lj
on j_lj_t3.id=t3_lj.id
WHERE
((t1.id=j_lj_t2.id AND t2_lj.id IS NULL) OR (t1.id=t2.id AND t2.idx=2))
AND ((t1.id=j_lj_t3.id AND t3_lj.id IS NULL) OR (t1.id=t3.id AND t3.idx=2));
id
2
drop table t1,t2,t3;
create table t1 (a int not null, b int not null, t time);
insert into t1 values (1,1,"00:06:15"),(1,2,"00:06:15"),(1,2,"00:30:15"),(1,3,"00:06:15"),(1,3,"00:30:15");
select a,sec_to_time(sum(time_to_sec(t))) from t1 group by a,b;
a	sec_to_time(sum(time_to_sec(t)))
1	00:06:15
1	00:36:30
1	00:36:30
select distinct a,sec_to_time(sum(time_to_sec(t))) from t1 group by a,b;
a	sec_to_time(sum(time_to_sec(t)))
1	00:06:15
1	00:36:30
create table t2 (a int not null primary key, b int);
insert into t2 values (1,1),(2,2),(3,3);
select t1.a,sec_to_time(sum(time_to_sec(t))) from t1 left join t2 on (t1.b=t2.a) group by t1.a,t2.b;
a	sec_to_time(sum(time_to_sec(t)))
1	00:06:15
1	00:36:30
1	00:36:30
select distinct t1.a,sec_to_time(sum(time_to_sec(t))) from t1 left join t2 on (t1.b=t2.a) group by t1.a,t2.b;
a	sec_to_time(sum(time_to_sec(t)))
1	00:06:15
1	00:36:30
drop table t1,t2;
create table t1 (a int not null,b char(5), c text);
insert into t1 (a) values (1),(2),(3),(4),(1),(2),(3),(4);
select distinct a from t1 group by b,a having a > 2 order by a desc;
a
4
3
select distinct a,c from t1 group by b,c,a having a > 2 order by a desc;
a	c
4	NULL
3	NULL
drop table t1;
create table t1 (a char(1), key(a)) engine=myisam;
insert into t1 values('1'),('1');
select * from t1 where a >= '1';
a
1
1
select distinct a from t1 order by a desc;
a
1
select distinct a from t1 where a >= '1' order by a desc;
a
1
drop table t1;
CREATE TABLE t1 (email varchar(50), infoID BIGINT, dateentered DATETIME);
CREATE TABLE t2 (infoID BIGINT, shipcode varchar(10));
INSERT INTO t1 (email, infoID, dateentered) VALUES
('test1@testdomain.com', 1, '2002-07-30 22:56:38'),
('test1@testdomain.com', 1, '2002-07-27 22:58:16'),
('test2@testdomain.com', 1, '2002-06-19 15:22:19'),
('test2@testdomain.com', 2, '2002-06-18 14:23:47'),
('test3@testdomain.com', 1, '2002-05-19 22:17:32');
INSERT INTO t2(infoID, shipcode) VALUES
(1, 'Z001'),
(2, 'R002');
SELECT DISTINCTROW email, shipcode FROM t1, t2 WHERE t1.infoID=t2.infoID;
email	shipcode
test1@testdomain.com	Z001
test2@testdomain.com	Z001
test2@testdomain.com	R002
test3@testdomain.com	Z001
SELECT DISTINCTROW email FROM t1 ORDER BY dateentered DESC;
email
test1@testdomain.com
test2@testdomain.com
test3@testdomain.com
SELECT DISTINCTROW email, shipcode FROM t1, t2 WHERE t1.infoID=t2.infoID ORDER BY dateentered DESC;
email	shipcode
test1@testdomain.com	Z001
test2@testdomain.com	Z001
test2@testdomain.com	R002
test3@testdomain.com	Z001
drop table t1,t2;
CREATE TABLE t1 (privatemessageid int(10) unsigned NOT NULL auto_increment,  folderid smallint(6) NOT NULL default '0',  userid int(10) unsigned NOT NULL default '0',  touserid int(10) unsigned NOT NULL default '0',  fromuserid int(10) unsigned NOT NULL default '0',  title varchar(250) NOT NULL default '',  message mediumtext NOT NULL,  dateline int(10) unsigned NOT NULL default '0',  showsignature smallint(6) NOT NULL default '0',  iconid smallint(5) unsigned NOT NULL default '0',  messageread smallint(6) NOT NULL default '0',  readtime int(10) unsigned NOT NULL default '0',  receipt smallint(6) unsigned NOT NULL default '0',  deleteprompt smallint(6) unsigned NOT NULL default '0',  multiplerecipients smallint(6) unsigned NOT NULL default '0',  PRIMARY KEY  (privatemessageid),  KEY userid (userid)) ENGINE=MyISAM;
INSERT INTO t1 VALUES (128,0,33,33,8,':D','',996121863,1,0,2,996122850,2,0,0);
CREATE TABLE t2 (userid int(10) unsigned NOT NULL auto_increment,  usergroupid smallint(5) unsigned NOT NULL default '0',  username varchar(50) NOT NULL default '',  password varchar(50) NOT NULL default '',  email varchar(50) NOT NULL default '',  styleid smallint(5) unsigned NOT NULL default '0',  parentemail varchar(50) NOT NULL default '',  coppauser smallint(6) NOT NULL default '0',  homepage varchar(100) NOT NULL default '',  icq varchar(20) NOT NULL default '',  aim varchar(20) NOT NULL default '',  yahoo varchar(20) NOT NULL default '',  signature mediumtext NOT NULL,  adminemail smallint(6) NOT NULL default '0',  showemail smallint(6) NOT NULL default '0',  invisible smallint(6) NOT NULL default '0',  usertitle varchar(250) NOT NULL default '',  customtitle smallint(6) NOT NULL default '0',  joindate int(10) unsigned NOT NULL default '0',  cookieuser smallint(6) NOT NULL default '0',  daysprune smallint(6) NOT NULL default '0',  lastvisit int(10) unsigned NOT NULL default '0',  lastactivity int(10) unsigned NOT NULL default '0',  lastpost int(10) unsigned NOT NULL default '0',  posts smallint(5) unsigned NOT NULL default '0',  timezoneoffset varchar(4) NOT NULL default '',  emailnotification smallint(6) NOT NULL default '0',  buddylist mediumtext NOT NULL,  ignorelist mediumtext NOT NULL,  pmfolders mediumtext NOT NULL,  receivepm smallint(6) NOT NULL default '0',  emailonpm smallint(6) NOT NULL default '0',  pmpopup smallint(6) NOT NULL default '0',  avatarid smallint(6) NOT NULL default '0',  avatarrevision int(6) unsigned NOT NULL default '0',  options smallint(6) NOT NULL default '15',  birthday date NOT NULL default '0000-00-00',  maxposts smallint(6) NOT NULL default '-1',  startofweek smallint(6) NOT NULL default '1',  ipaddress varchar(20) NOT NULL default '',  referrerid int(10) unsigned NOT NULL default '0',  nosessionhash smallint(6) NOT NULL default '0',  autorefresh smallint(6) NOT NULL default '-1',  messagepopup tinyint(2) NOT NULL default '0',  inforum smallint(5) unsigned NOT NULL default '0',  ratenum smallint(5) unsigned NOT NULL default '0',  ratetotal smallint(5) unsigned NOT NULL default '0',  allowrate smallint(5) unsigned NOT NULL default '1',  PRIMARY KEY  (userid),  KEY usergroupid (usergroupid),  KEY username (username),  KEY inforum (inforum)) ENGINE=MyISAM;
INSERT INTO t2 VALUES (33,6,'Kevin','0','kevin@stileproject.com',1,'',0,'http://www.stileproject.com','','','','',1,1,0,'Administrator',0,996120694,1,-1,1030996168,1031027028,1030599436,36,'-6',0,'','','',1,0,1,0,0,15,'0000-00-00',-1,1,'64.0.0.0',0,1,-1,0,0,4,19,1);
SELECT DISTINCT t1.*, t2.* FROM t1 LEFT JOIN t2 ON (t2.userid = t1.touserid);
privatemessageid	folderid	userid	touserid	fromuserid	title	message	dateline	showsignature	iconid	messageread	readtime	receipt	deleteprompt	multiplerecipients	userid	usergroupid	username	password	email	styleid	parentemail	coppauser	homepage	icq	aim	yahoo	signature	adminemail	showemail	invisible	usertitle	customtitle	joindate	cookieuser	daysprune	lastvisit	lastactivity	lastpost	posts	timezoneoffset	emailnotification	buddylist	ignorelist	pmfolders	receivepm	emailonpm	pmpopup	avatarid	avatarrevision	options	birthday	maxposts	startofweek	ipaddress	referrerid	nosessionhash	autorefresh	messagepopup	inforum	ratenum	ratetotal	allowrate
128	0	33	33	8	:D		996121863	1	0	2	996122850	2	0	0	33	6	Kevin	0	kevin@stileproject.com	1		0	http://www.stileproject.com					1	1	0	Administrator	0	996120694	1	-1	1030996168	1031027028	1030599436	36	-6	0				1	0	1	0	0	15	0000-00-00	-1	1	64.0.0.0	0	1	-1	0	0	4	19	1
DROP TABLE t1,t2;
CREATE TABLE t1 (a int primary key, b int, c int);
INSERT t1 VALUES (1,2,3);
CREATE TABLE t2 (a int primary key, b int, c int);
INSERT t2 VALUES (3,4,5);
SELECT DISTINCT t1.a, t2.b FROM t1, t2 WHERE t1.a=1 ORDER BY t2.c;
a	b
1	4
DROP TABLE t1,t2;
CREATE table t1 (  `id` int(11) NOT NULL auto_increment,  `name` varchar(50) NOT NULL default '',  PRIMARY KEY  (`id`)) ENGINE=MyISAM AUTO_INCREMENT=3 ;
INSERT INTO t1 VALUES (1, 'aaaaa');
INSERT INTO t1 VALUES (3, 'aaaaa');
INSERT INTO t1 VALUES (2, 'eeeeeee');
select distinct left(name,1) as name from t1;
name
a
e
drop  table t1;
CREATE TABLE t1 (
ID int(11) NOT NULL auto_increment,
NAME varchar(75) DEFAULT '' NOT NULL,
LINK_ID int(11) DEFAULT '0' NOT NULL,
PRIMARY KEY (ID),
KEY NAME (NAME),
KEY LINK_ID (LINK_ID)
);
INSERT INTO t1 (ID, NAME, LINK_ID) VALUES (1,'Mike',0);
INSERT INTO t1 (ID, NAME, LINK_ID) VALUES (2,'Jack',0);
INSERT INTO t1 (ID, NAME, LINK_ID) VALUES (3,'Bill',0);
CREATE TABLE t2 (
ID int(11) NOT NULL auto_increment,
NAME varchar(150) DEFAULT '' NOT NULL,
PRIMARY KEY (ID),
KEY NAME (NAME)
);
SELECT DISTINCT
t2.id AS key_link_id,
t2.name AS link
FROM t1
LEFT JOIN t2 ON t1.link_id=t2.id
GROUP BY t1.id
ORDER BY link;
key_link_id	link
NULL	NULL
drop table t1,t2;
CREATE TABLE t1 (
html varchar(5) default NULL,
rin int(11) default '0',
rout int(11) default '0'
) ENGINE=MyISAM;
INSERT INTO t1 VALUES ('1',1,0);
SELECT DISTINCT html,SUM(rout)/(SUM(rin)+1) as 'prod' FROM t1 GROUP BY rin;
html	prod
1	0.0000
drop table t1;
CREATE TABLE t1 (a int);
INSERT INTO t1 VALUES (1),(2),(3),(4),(5);
SELECT DISTINCT a, 1 FROM t1;
a	1
1	1
2	1
3	1
4	1
5	1
SELECT DISTINCT 1, a FROM t1;
1	a
1	1
1	2
1	3
1	4
1	5
CREATE TABLE t2 (a int, b int);
INSERT INTO t2 VALUES (1,1),(2,2),(2,3),(2,4),(3,5);
SELECT DISTINCT a, b, 2 FROM t2;
a	b	2
1	1	2
2	2	2
2	3	2
2	4	2
3	5	2
SELECT DISTINCT 2, a, b FROM t2;
2	a	b
2	1	1
2	2	2
2	2	3
2	2	4
2	3	5
SELECT DISTINCT a, 2, b FROM t2;
a	2	b
1	2	1
2	2	2
2	2	3
2	2	4
3	2	5
DROP TABLE t1,t2;
<<<<<<< HEAD
create table t1 (id int, dsc varchar(50));
insert into t1 values (1, "line number one"), (2, "line number two"), (3, "line number three");
select distinct id, IFNULL(dsc, '-') from t1;
id	IFNULL(dsc, '-')
1	line number one
2	line number two
3	line number three
drop table t1;
CREATE TABLE t1 (
ID int(11) NOT NULL auto_increment,
x varchar(20) default NULL,
y decimal(10,0) default NULL,
PRIMARY KEY  (ID),
KEY (y)
) ENGINE=MyISAM DEFAULT CHARSET=latin1;
INSERT INTO t1 VALUES
(1,'ba','-1'),
(2,'ba','1150'),
(306,'ba','-1'),
(307,'ba','1150'),
(611,'ba','-1'),
(612,'ba','1150');
select count(distinct x,y) from t1;
count(distinct x,y)
2
select count(distinct concat(x,y)) from t1;
count(distinct concat(x,y))
2
drop table t1;
CREATE TABLE t1 (a INT, b INT, PRIMARY KEY (a,b));
INSERT INTO t1 VALUES (1, 101);
INSERT INTO t1 SELECT a + 1, a + 101 FROM t1;
INSERT INTO t1 SELECT a + 2, a + 102 FROM t1;
INSERT INTO t1 SELECT a + 4, a + 104 FROM t1;
INSERT INTO t1 SELECT a + 8, a + 108 FROM t1;
EXPLAIN SELECT DISTINCT a,a FROM t1 WHERE b < 12 ORDER BY a;
id	select_type	table	type	possible_keys	key	key_len	ref	rows	Extra
1	SIMPLE	t1	index	NULL	PRIMARY	8	NULL	16	Using where; Using index
SELECT DISTINCT a,a FROM t1 WHERE b < 12 ORDER BY a;
a	a
DROP TABLE t1;
=======
CREATE TABLE t1(a INT PRIMARY KEY, b INT);
INSERT INTO t1 VALUES (1,1), (2,1), (3,1);
EXPLAIN SELECT DISTINCT a FROM t1;
id	select_type	table	type	possible_keys	key	key_len	ref	rows	Extra
1	SIMPLE	t1	index	NULL	PRIMARY	4	NULL	3	Using index
EXPLAIN SELECT DISTINCT a,b FROM t1;
id	select_type	table	type	possible_keys	key	key_len	ref	rows	Extra
1	SIMPLE	t1	ALL	NULL	NULL	NULL	NULL	3	
EXPLAIN SELECT DISTINCT t1_1.a, t1_1.b FROM t1 t1_1, t1 t1_2;
id	select_type	table	type	possible_keys	key	key_len	ref	rows	Extra
1	SIMPLE	t1_1	ALL	NULL	NULL	NULL	NULL	3	Using temporary
1	SIMPLE	t1_2	index	NULL	PRIMARY	4	NULL	3	Using index; Distinct
EXPLAIN SELECT DISTINCT t1_1.a, t1_1.b FROM t1 t1_1, t1 t1_2
WHERE t1_1.a = t1_2.a;
id	select_type	table	type	possible_keys	key	key_len	ref	rows	Extra
1	SIMPLE	t1_1	ALL	PRIMARY	NULL	NULL	NULL	3	Using temporary
1	SIMPLE	t1_2	eq_ref	PRIMARY	PRIMARY	4	test.t1_1.a	1	Using index; Distinct
EXPLAIN SELECT a FROM t1 GROUP BY a;
id	select_type	table	type	possible_keys	key	key_len	ref	rows	Extra
1	SIMPLE	t1	index	NULL	PRIMARY	4	NULL	3	Using index
EXPLAIN SELECT a,b FROM t1 GROUP BY a,b;
id	select_type	table	type	possible_keys	key	key_len	ref	rows	Extra
1	SIMPLE	t1	ALL	NULL	NULL	NULL	NULL	3	
EXPLAIN SELECT DISTINCT a,b FROM t1 GROUP BY a,b;
id	select_type	table	type	possible_keys	key	key_len	ref	rows	Extra
1	SIMPLE	t1	ALL	NULL	NULL	NULL	NULL	3	
CREATE TABLE t2(a INT, b INT, c INT, d INT, PRIMARY KEY (a,b));
INSERT INTO t2 VALUES (1,1,1,50), (1,2,3,40), (2,1,3,4);
EXPLAIN SELECT DISTINCT a FROM t2;
id	select_type	table	type	possible_keys	key	key_len	ref	rows	Extra
1	SIMPLE	t2	index	NULL	PRIMARY	8	NULL	3	Using index
EXPLAIN SELECT DISTINCT a,a FROM t2;
id	select_type	table	type	possible_keys	key	key_len	ref	rows	Extra
1	SIMPLE	t2	index	NULL	PRIMARY	8	NULL	3	Using index; Using temporary
EXPLAIN SELECT DISTINCT b,a FROM t2;
id	select_type	table	type	possible_keys	key	key_len	ref	rows	Extra
1	SIMPLE	t2	index	NULL	PRIMARY	8	NULL	3	Using index
EXPLAIN SELECT DISTINCT a,c FROM t2;
id	select_type	table	type	possible_keys	key	key_len	ref	rows	Extra
1	SIMPLE	t2	ALL	NULL	NULL	NULL	NULL	3	Using temporary
EXPLAIN SELECT DISTINCT c,a,b FROM t2;
id	select_type	table	type	possible_keys	key	key_len	ref	rows	Extra
1	SIMPLE	t2	ALL	NULL	NULL	NULL	NULL	3	
EXPLAIN SELECT DISTINCT a,b,d FROM t2 GROUP BY c,b,d;
id	select_type	table	type	possible_keys	key	key_len	ref	rows	Extra
1	SIMPLE	t2	ALL	NULL	NULL	NULL	NULL	3	Using temporary; Using filesort
CREATE UNIQUE INDEX c_b_unq ON t2 (c,b);
EXPLAIN SELECT DISTINCT a,b,d FROM t2 GROUP BY c,b,d;
id	select_type	table	type	possible_keys	key	key_len	ref	rows	Extra
1	SIMPLE	t2	ALL	NULL	NULL	NULL	NULL	3	
DROP TABLE t1,t2;
>>>>>>> 340df8c8
<|MERGE_RESOLUTION|>--- conflicted
+++ resolved
@@ -504,7 +504,57 @@
 2	2	4
 3	2	5
 DROP TABLE t1,t2;
-<<<<<<< HEAD
+CREATE TABLE t1(a INT PRIMARY KEY, b INT);
+INSERT INTO t1 VALUES (1,1), (2,1), (3,1);
+EXPLAIN SELECT DISTINCT a FROM t1;
+id	select_type	table	type	possible_keys	key	key_len	ref	rows	Extra
+1	SIMPLE	t1	index	NULL	PRIMARY	4	NULL	3	Using index
+EXPLAIN SELECT DISTINCT a,b FROM t1;
+id	select_type	table	type	possible_keys	key	key_len	ref	rows	Extra
+1	SIMPLE	t1	ALL	NULL	NULL	NULL	NULL	3	
+EXPLAIN SELECT DISTINCT t1_1.a, t1_1.b FROM t1 t1_1, t1 t1_2;
+id	select_type	table	type	possible_keys	key	key_len	ref	rows	Extra
+1	SIMPLE	t1_1	ALL	NULL	NULL	NULL	NULL	3	Using temporary
+1	SIMPLE	t1_2	index	NULL	PRIMARY	4	NULL	3	Using index; Distinct
+EXPLAIN SELECT DISTINCT t1_1.a, t1_1.b FROM t1 t1_1, t1 t1_2
+WHERE t1_1.a = t1_2.a;
+id	select_type	table	type	possible_keys	key	key_len	ref	rows	Extra
+1	SIMPLE	t1_1	ALL	PRIMARY	NULL	NULL	NULL	3	Using temporary
+1	SIMPLE	t1_2	eq_ref	PRIMARY	PRIMARY	4	test.t1_1.a	1	Using index; Distinct
+EXPLAIN SELECT a FROM t1 GROUP BY a;
+id	select_type	table	type	possible_keys	key	key_len	ref	rows	Extra
+1	SIMPLE	t1	index	NULL	PRIMARY	4	NULL	3	Using index
+EXPLAIN SELECT a,b FROM t1 GROUP BY a,b;
+id	select_type	table	type	possible_keys	key	key_len	ref	rows	Extra
+1	SIMPLE	t1	ALL	NULL	NULL	NULL	NULL	3	
+EXPLAIN SELECT DISTINCT a,b FROM t1 GROUP BY a,b;
+id	select_type	table	type	possible_keys	key	key_len	ref	rows	Extra
+1	SIMPLE	t1	ALL	NULL	NULL	NULL	NULL	3	
+CREATE TABLE t2(a INT, b INT, c INT, d INT, PRIMARY KEY (a,b));
+INSERT INTO t2 VALUES (1,1,1,50), (1,2,3,40), (2,1,3,4);
+EXPLAIN SELECT DISTINCT a FROM t2;
+id	select_type	table	type	possible_keys	key	key_len	ref	rows	Extra
+1	SIMPLE	t2	index	NULL	PRIMARY	8	NULL	3	Using index
+EXPLAIN SELECT DISTINCT a,a FROM t2;
+id	select_type	table	type	possible_keys	key	key_len	ref	rows	Extra
+1	SIMPLE	t2	index	NULL	PRIMARY	8	NULL	3	Using index; Using temporary
+EXPLAIN SELECT DISTINCT b,a FROM t2;
+id	select_type	table	type	possible_keys	key	key_len	ref	rows	Extra
+1	SIMPLE	t2	index	NULL	PRIMARY	8	NULL	3	Using index
+EXPLAIN SELECT DISTINCT a,c FROM t2;
+id	select_type	table	type	possible_keys	key	key_len	ref	rows	Extra
+1	SIMPLE	t2	ALL	NULL	NULL	NULL	NULL	3	Using temporary
+EXPLAIN SELECT DISTINCT c,a,b FROM t2;
+id	select_type	table	type	possible_keys	key	key_len	ref	rows	Extra
+1	SIMPLE	t2	ALL	NULL	NULL	NULL	NULL	3	
+EXPLAIN SELECT DISTINCT a,b,d FROM t2 GROUP BY c,b,d;
+id	select_type	table	type	possible_keys	key	key_len	ref	rows	Extra
+1	SIMPLE	t2	ALL	NULL	NULL	NULL	NULL	3	Using temporary; Using filesort
+CREATE UNIQUE INDEX c_b_unq ON t2 (c,b);
+EXPLAIN SELECT DISTINCT a,b,d FROM t2 GROUP BY c,b,d;
+id	select_type	table	type	possible_keys	key	key_len	ref	rows	Extra
+1	SIMPLE	t2	ALL	NULL	NULL	NULL	NULL	3	
+DROP TABLE t1,t2;
 create table t1 (id int, dsc varchar(50));
 insert into t1 values (1, "line number one"), (2, "line number two"), (3, "line number three");
 select distinct id, IFNULL(dsc, '-') from t1;
@@ -545,57 +595,4 @@
 1	SIMPLE	t1	index	NULL	PRIMARY	8	NULL	16	Using where; Using index
 SELECT DISTINCT a,a FROM t1 WHERE b < 12 ORDER BY a;
 a	a
-DROP TABLE t1;
-=======
-CREATE TABLE t1(a INT PRIMARY KEY, b INT);
-INSERT INTO t1 VALUES (1,1), (2,1), (3,1);
-EXPLAIN SELECT DISTINCT a FROM t1;
-id	select_type	table	type	possible_keys	key	key_len	ref	rows	Extra
-1	SIMPLE	t1	index	NULL	PRIMARY	4	NULL	3	Using index
-EXPLAIN SELECT DISTINCT a,b FROM t1;
-id	select_type	table	type	possible_keys	key	key_len	ref	rows	Extra
-1	SIMPLE	t1	ALL	NULL	NULL	NULL	NULL	3	
-EXPLAIN SELECT DISTINCT t1_1.a, t1_1.b FROM t1 t1_1, t1 t1_2;
-id	select_type	table	type	possible_keys	key	key_len	ref	rows	Extra
-1	SIMPLE	t1_1	ALL	NULL	NULL	NULL	NULL	3	Using temporary
-1	SIMPLE	t1_2	index	NULL	PRIMARY	4	NULL	3	Using index; Distinct
-EXPLAIN SELECT DISTINCT t1_1.a, t1_1.b FROM t1 t1_1, t1 t1_2
-WHERE t1_1.a = t1_2.a;
-id	select_type	table	type	possible_keys	key	key_len	ref	rows	Extra
-1	SIMPLE	t1_1	ALL	PRIMARY	NULL	NULL	NULL	3	Using temporary
-1	SIMPLE	t1_2	eq_ref	PRIMARY	PRIMARY	4	test.t1_1.a	1	Using index; Distinct
-EXPLAIN SELECT a FROM t1 GROUP BY a;
-id	select_type	table	type	possible_keys	key	key_len	ref	rows	Extra
-1	SIMPLE	t1	index	NULL	PRIMARY	4	NULL	3	Using index
-EXPLAIN SELECT a,b FROM t1 GROUP BY a,b;
-id	select_type	table	type	possible_keys	key	key_len	ref	rows	Extra
-1	SIMPLE	t1	ALL	NULL	NULL	NULL	NULL	3	
-EXPLAIN SELECT DISTINCT a,b FROM t1 GROUP BY a,b;
-id	select_type	table	type	possible_keys	key	key_len	ref	rows	Extra
-1	SIMPLE	t1	ALL	NULL	NULL	NULL	NULL	3	
-CREATE TABLE t2(a INT, b INT, c INT, d INT, PRIMARY KEY (a,b));
-INSERT INTO t2 VALUES (1,1,1,50), (1,2,3,40), (2,1,3,4);
-EXPLAIN SELECT DISTINCT a FROM t2;
-id	select_type	table	type	possible_keys	key	key_len	ref	rows	Extra
-1	SIMPLE	t2	index	NULL	PRIMARY	8	NULL	3	Using index
-EXPLAIN SELECT DISTINCT a,a FROM t2;
-id	select_type	table	type	possible_keys	key	key_len	ref	rows	Extra
-1	SIMPLE	t2	index	NULL	PRIMARY	8	NULL	3	Using index; Using temporary
-EXPLAIN SELECT DISTINCT b,a FROM t2;
-id	select_type	table	type	possible_keys	key	key_len	ref	rows	Extra
-1	SIMPLE	t2	index	NULL	PRIMARY	8	NULL	3	Using index
-EXPLAIN SELECT DISTINCT a,c FROM t2;
-id	select_type	table	type	possible_keys	key	key_len	ref	rows	Extra
-1	SIMPLE	t2	ALL	NULL	NULL	NULL	NULL	3	Using temporary
-EXPLAIN SELECT DISTINCT c,a,b FROM t2;
-id	select_type	table	type	possible_keys	key	key_len	ref	rows	Extra
-1	SIMPLE	t2	ALL	NULL	NULL	NULL	NULL	3	
-EXPLAIN SELECT DISTINCT a,b,d FROM t2 GROUP BY c,b,d;
-id	select_type	table	type	possible_keys	key	key_len	ref	rows	Extra
-1	SIMPLE	t2	ALL	NULL	NULL	NULL	NULL	3	Using temporary; Using filesort
-CREATE UNIQUE INDEX c_b_unq ON t2 (c,b);
-EXPLAIN SELECT DISTINCT a,b,d FROM t2 GROUP BY c,b,d;
-id	select_type	table	type	possible_keys	key	key_len	ref	rows	Extra
-1	SIMPLE	t2	ALL	NULL	NULL	NULL	NULL	3	
-DROP TABLE t1,t2;
->>>>>>> 340df8c8
+DROP TABLE t1;