SET DEBUG_SYNC = 'dispatch_command_before_set_time WAIT_FOR do_set_time';
SELECT 1;
SET DEBUG_SYNC = 'fill_schema_processlist_after_unow SIGNAL do_set_time WAIT_FOR fill_schema_proceed';
SELECT ID, TIME,TIME_MS FROM INFORMATION_SCHEMA.PROCESSLIST WHERE CONCAT(":", ID, ":") = ":TID:";
1
1
SET DEBUG_SYNC = 'now SIGNAL fill_schema_proceed';
ID	TIME	TIME_MS
TID	0	0.000
set debug_sync='reset';
SET debug_dbug="+d,sleep_inject_query_done_debug_sync";
select sleep(5);
sleep(5)
0
SET DEBUG_SYNC = 'now WAIT_FOR query_done';
select command, time < 5 from information_schema.processlist where id != connection_id();
command	time < 5
Sleep	1
set debug_sync='reset';
<<<<<<< HEAD
#
# 10.1 tests
#
#
# MDEV-7807 information_schema.processlist truncates queries with binary strings
#
SET NAMES utf8;
SELECT INFO, INFO_BINARY, 'xxx😎yyy' AS utf8mb4_string FROM INFORMATION_SCHEMA.PROCESSLIST WHERE INFO LIKE '%xxx%yyy%';
INFO	SELECT INFO, INFO_BINARY, 'xxx????yyy' AS utf8mb4_string FROM INFORMATION_SCHEMA.PROCESSLIST WHERE INFO LIKE '%xxx%yyy%'
INFO_BINARY	SELECT INFO, INFO_BINARY, 'xxx😎yyy' AS utf8mb4_string FROM INFORMATION_SCHEMA.PROCESSLIST WHERE INFO LIKE '%xxx%yyy%'
utf8mb4_string	xxx😎yyy
Warnings:
Level	Warning
Code	1366
Message	Incorrect string value: '\xF0\x9F\x98\x8Eyy...' for column 'INFO' at row 1
#
# End of 10.1 tests
#
=======
End of 5.5 tests
>>>>>>> 719ac0ad
<|MERGE_RESOLUTION|>--- conflicted
+++ resolved
@@ -17,7 +17,7 @@
 command	time < 5
 Sleep	1
 set debug_sync='reset';
-<<<<<<< HEAD
+End of 5.5 tests
 #
 # 10.1 tests
 #
@@ -35,7 +35,4 @@
 Message	Incorrect string value: '\xF0\x9F\x98\x8Eyy...' for column 'INFO' at row 1
 #
 # End of 10.1 tests
-#
-=======
-End of 5.5 tests
->>>>>>> 719ac0ad
+#