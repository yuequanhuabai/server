--- conflicted
+++ resolved
@@ -476,7 +476,10 @@
 insert into t2 values(1,null);
 delete t2, t1 from t2 left join t1 on (t2.aclid=t1.aclid) where t2.refid='1';
 drop table t1, t2;
-<<<<<<< HEAD
+create table t1(a int);
+create table t2(a int);
+delete from t1,t2 using t1,t2 where t1.a=(select a from t1);
+ERROR HY000: You can't specify target table 't1' for update in FROM clause
 create table t1 ( c char(8) not null ) engine=innodb;
 insert into t1 values ('0'),('1'),('2'),('3'),('4'),('5'),('6'),('7'),('8'),('9');
 insert into t1 values ('A'),('B'),('C'),('D'),('E'),('F');
@@ -519,10 +522,4 @@
 20
 30
 drop view v1;
-=======
-create table t1(a int);
-create table t2(a int);
-delete from t1,t2 using t1,t2 where t1.a=(select a from t1);
-ERROR HY000: You can't specify target table 't1' for update in FROM clause
->>>>>>> ae331d61
 drop table t1, t2;