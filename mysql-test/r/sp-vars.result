--- conflicted
+++ resolved
@@ -690,20 +690,12 @@
 CALL p1(NOW());
 Table	Create Table
 t1	CREATE TABLE "t1" (
-<<<<<<< HEAD
-  "x" varbinary(19) DEFAULT NULL
-=======
   "x" datetime default NULL
->>>>>>> a2d84899
 )
 CALL p1('test');
 Table	Create Table
 t1	CREATE TABLE "t1" (
-<<<<<<< HEAD
-  "x" varbinary(19) DEFAULT NULL
-=======
   "x" datetime default NULL
->>>>>>> a2d84899
 )
 Warnings:
 Warning	1264	Out of range value for column 'x' at row 1
