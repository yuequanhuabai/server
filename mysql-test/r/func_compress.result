--- conflicted
+++ resolved
@@ -79,7 +79,16 @@
 NULL	NULL
 a	1
 drop table t1;
-<<<<<<< HEAD
+create table t1(a blob);
+insert into t1 values ('0'), (NULL), ('0');
+select compress(a), compress(a) from t1;
+select compress(a) is null from t1;
+compress(a) is null
+0
+1
+0
+drop table t1;
+End of 4.1 tests
 create table t1 (a varchar(32) not null);
 insert into t1 values ('foo');
 explain select * from t1 where uncompress(a) is null;
@@ -107,16 +116,4 @@
 Error	1259	ZLIB: Input data corrupted
 Error	1259	ZLIB: Input data corrupted
 drop table t1;
-End of 5.0 tests
-=======
-create table t1(a blob);
-insert into t1 values ('0'), (NULL), ('0');
-select compress(a), compress(a) from t1;
-select compress(a) is null from t1;
-compress(a) is null
-0
-1
-0
-drop table t1;
-End of 4.1 tests
->>>>>>> 60a21d16
+End of 5.0 tests