/* Copyright (C) 2000-2006 MySQL AB

   This program is free software; you can redistribute it and/or modify
   it under the terms of the GNU General Public License as published by
   the Free Software Foundation; version 2 of the License.

   This program is distributed in the hope that it will be useful,
   but WITHOUT ANY WARRANTY; without even the implied warranty of
   MERCHANTABILITY or FITNESS FOR A PARTICULAR PURPOSE.  See the
   GNU General Public License for more details.

   You should have received a copy of the GNU General Public License
   along with this program; if not, write to the Free Software
   Foundation, Inc., 59 Temple Place, Suite 330, Boston, MA  02111-1307  USA */

#include "slave.h" // for tables_ok(), rpl_filter

#define SELECT_ACL	(1L << 0)
#define INSERT_ACL	(1L << 1)
#define UPDATE_ACL	(1L << 2)
#define DELETE_ACL	(1L << 3)
#define CREATE_ACL	(1L << 4)
#define DROP_ACL	(1L << 5)
#define RELOAD_ACL	(1L << 6)
#define SHUTDOWN_ACL	(1L << 7)
#define PROCESS_ACL	(1L << 8)
#define FILE_ACL	(1L << 9)
#define GRANT_ACL	(1L << 10)
#define REFERENCES_ACL	(1L << 11)
#define INDEX_ACL	(1L << 12)
#define ALTER_ACL	(1L << 13)
#define SHOW_DB_ACL	(1L << 14)
#define SUPER_ACL	(1L << 15)
#define CREATE_TMP_ACL	(1L << 16)
#define LOCK_TABLES_ACL	(1L << 17)
#define EXECUTE_ACL	(1L << 18)
#define REPL_SLAVE_ACL	(1L << 19)
#define REPL_CLIENT_ACL	(1L << 20)
#define CREATE_VIEW_ACL	(1L << 21)
#define SHOW_VIEW_ACL	(1L << 22)
#define CREATE_PROC_ACL	(1L << 23)
#define ALTER_PROC_ACL  (1L << 24)
#define CREATE_USER_ACL (1L << 25)
#define EVENT_ACL       (1L << 26)
#define TRIGGER_ACL     (1L << 27)
/*
  don't forget to update
  1. static struct show_privileges_st sys_privileges[]
  2. static const char *command_array[] and static uint command_lengths[]
<<<<<<< HEAD
  3. mysql_create_system_tables.sh, mysql_fix_privilege_tables.sql
     and mysql-test/lib/init_db.sql
=======
  3. mysql_system_tables.sql and mysql_system_tables_fix.sql
>>>>>>> 1a405e8a
  4. acl_init() or whatever - to define behaviour for old privilege tables
  5. sql_yacc.yy - for GRANT/REVOKE to work
*/
#define EXTRA_ACL	(1L << 29)
#define NO_ACCESS	(1L << 30)
#define DB_ACLS \
(UPDATE_ACL | SELECT_ACL | INSERT_ACL | DELETE_ACL | CREATE_ACL | DROP_ACL | \
 GRANT_ACL | REFERENCES_ACL | INDEX_ACL | ALTER_ACL | CREATE_TMP_ACL | \
 LOCK_TABLES_ACL | EXECUTE_ACL | CREATE_VIEW_ACL | SHOW_VIEW_ACL | \
 CREATE_PROC_ACL | ALTER_PROC_ACL | EVENT_ACL | TRIGGER_ACL)

#define TABLE_ACLS \
(SELECT_ACL | INSERT_ACL | UPDATE_ACL | DELETE_ACL | CREATE_ACL | DROP_ACL | \
 GRANT_ACL | REFERENCES_ACL | INDEX_ACL | ALTER_ACL | CREATE_VIEW_ACL | \
 SHOW_VIEW_ACL | TRIGGER_ACL)

#define COL_ACLS \
(SELECT_ACL | INSERT_ACL | UPDATE_ACL | REFERENCES_ACL)

#define PROC_ACLS \
(ALTER_PROC_ACL | EXECUTE_ACL | GRANT_ACL)

#define SHOW_PROC_ACLS \
(ALTER_PROC_ACL | EXECUTE_ACL | CREATE_PROC_ACL)

#define GLOBAL_ACLS \
(SELECT_ACL | INSERT_ACL | UPDATE_ACL | DELETE_ACL | CREATE_ACL | DROP_ACL | \
 RELOAD_ACL | SHUTDOWN_ACL | PROCESS_ACL | FILE_ACL | GRANT_ACL | \
 REFERENCES_ACL | INDEX_ACL | ALTER_ACL | SHOW_DB_ACL | SUPER_ACL | \
 CREATE_TMP_ACL | LOCK_TABLES_ACL | REPL_SLAVE_ACL | REPL_CLIENT_ACL | \
 EXECUTE_ACL | CREATE_VIEW_ACL | SHOW_VIEW_ACL | CREATE_PROC_ACL | \
 ALTER_PROC_ACL | CREATE_USER_ACL | EVENT_ACL | TRIGGER_ACL)

#define DEFAULT_CREATE_PROC_ACLS \
(ALTER_PROC_ACL | EXECUTE_ACL)

/*
  Defines to change the above bits to how things are stored in tables
  This is needed as the 'host' and 'db' table is missing a few privileges
*/

/* Privileges that needs to be reallocated (in continous chunks) */
#define DB_CHUNK0 (SELECT_ACL | INSERT_ACL | UPDATE_ACL | DELETE_ACL | \
                   CREATE_ACL | DROP_ACL)
#define DB_CHUNK1 (GRANT_ACL | REFERENCES_ACL | INDEX_ACL | ALTER_ACL)
#define DB_CHUNK2 (CREATE_TMP_ACL | LOCK_TABLES_ACL)
#define DB_CHUNK3 (CREATE_VIEW_ACL | SHOW_VIEW_ACL | \
		   CREATE_PROC_ACL | ALTER_PROC_ACL )
#define DB_CHUNK4 (EXECUTE_ACL)
#define DB_CHUNK5 (EVENT_ACL | TRIGGER_ACL)

#define fix_rights_for_db(A)  (((A)       & DB_CHUNK0) | \
			      (((A) << 4) & DB_CHUNK1) | \
			      (((A) << 6) & DB_CHUNK2) | \
			      (((A) << 9) & DB_CHUNK3) | \
			      (((A) << 2) & DB_CHUNK4))| \
                              (((A) << 9) & DB_CHUNK5)
#define get_rights_for_db(A)  (((A) & DB_CHUNK0)       | \
			      (((A) & DB_CHUNK1) >> 4) | \
			      (((A) & DB_CHUNK2) >> 6) | \
			      (((A) & DB_CHUNK3) >> 9) | \
			      (((A) & DB_CHUNK4) >> 2))| \
                              (((A) & DB_CHUNK5) >> 9)
#define TBL_CHUNK0 DB_CHUNK0
#define TBL_CHUNK1 DB_CHUNK1
#define TBL_CHUNK2 (CREATE_VIEW_ACL | SHOW_VIEW_ACL)
#define TBL_CHUNK3 TRIGGER_ACL
#define fix_rights_for_table(A) (((A)        & TBL_CHUNK0) | \
                                (((A) <<  4) & TBL_CHUNK1) | \
                                (((A) << 11) & TBL_CHUNK2) | \
                                (((A) << 15) & TBL_CHUNK3))
#define get_rights_for_table(A) (((A) & TBL_CHUNK0)        | \
                                (((A) & TBL_CHUNK1) >>  4) | \
                                (((A) & TBL_CHUNK2) >> 11) | \
                                (((A) & TBL_CHUNK3) >> 15))
#define fix_rights_for_column(A) (((A) & 7) | (((A) & ~7) << 8))
#define get_rights_for_column(A) (((A) & 7) | ((A) >> 8))
#define fix_rights_for_procedure(A) ((((A) << 18) & EXECUTE_ACL) | \
				     (((A) << 23) & ALTER_PROC_ACL) | \
				     (((A) << 8) & GRANT_ACL))
#define get_rights_for_procedure(A) ((((A) & EXECUTE_ACL) >> 18) |  \
				     (((A) & ALTER_PROC_ACL) >> 23) | \
				     (((A) & GRANT_ACL) >> 8))

enum mysql_db_table_field
{
  MYSQL_DB_FIELD_HOST = 0,
  MYSQL_DB_FIELD_DB,
  MYSQL_DB_FIELD_USER,
  MYSQL_DB_FIELD_SELECT_PRIV,
  MYSQL_DB_FIELD_INSERT_PRIV,
  MYSQL_DB_FIELD_UPDATE_PRIV,
  MYSQL_DB_FIELD_DELETE_PRIV,
  MYSQL_DB_FIELD_CREATE_PRIV,
  MYSQL_DB_FIELD_DROP_PRIV,
  MYSQL_DB_FIELD_GRANT_PRIV,
  MYSQL_DB_FIELD_REFERENCES_PRIV,
  MYSQL_DB_FIELD_INDEX_PRIV,
  MYSQL_DB_FIELD_ALTER_PRIV,
  MYSQL_DB_FIELD_CREATE_TMP_TABLE_PRIV,
  MYSQL_DB_FIELD_LOCK_TABLES_PRIV,
  MYSQL_DB_FIELD_CREATE_VIEW_PRIV,
  MYSQL_DB_FIELD_SHOW_VIEW_PRIV,
  MYSQL_DB_FIELD_CREATE_ROUTINE_PRIV,
  MYSQL_DB_FIELD_ALTER_ROUTINE_PRIV,
  MYSQL_DB_FIELD_EXECUTE_PRIV,
  MYSQL_DB_FIELD_EVENT_PRIV,
  MYSQL_DB_FIELD_TRIGGER_PRIV,
  MYSQL_DB_FIELD_COUNT
};

extern TABLE_FIELD_W_TYPE mysql_db_table_fields[];
extern time_t mysql_db_table_last_check;

/* Classes */

struct acl_host_and_ip
{
  char *hostname;
  long ip,ip_mask;                      // Used with masked ip:s
};


class ACL_ACCESS {
public:
  ulong sort;
  ulong access;
};


/* ACL_HOST is used if no host is specified */

class ACL_HOST :public ACL_ACCESS
{
public:
  acl_host_and_ip host;
  char *db;
};


class ACL_USER :public ACL_ACCESS
{
public:
  acl_host_and_ip host;
  uint hostname_length;
  USER_RESOURCES user_resource;
  char *user;
  uint8 salt[SCRAMBLE_LENGTH+1];       // scrambled password in binary form
  uint8 salt_len;        // 0 - no password, 4 - 3.20, 8 - 3.23, 20 - 4.1.1 
  enum SSL_type ssl_type;
  const char *ssl_cipher, *x509_issuer, *x509_subject;
};


class ACL_DB :public ACL_ACCESS
{
public:
  acl_host_and_ip host;
  char *user,*db;
};

/* prototypes */

bool hostname_requires_resolving(const char *hostname);
my_bool  acl_init(bool dont_read_acl_tables);
my_bool acl_reload(THD *thd);
void acl_free(bool end=0);
ulong acl_get(const char *host, const char *ip,
	      const char *user, const char *db, my_bool db_is_pattern);
int acl_getroot(THD *thd, USER_RESOURCES *mqh, const char *passwd,
                uint passwd_len);
bool acl_getroot_no_password(Security_context *sctx, char *user, char *host,
                             char *ip, char *db);
bool acl_check_host(const char *host, const char *ip);
bool check_change_password(THD *thd, const char *host, const char *user,
                           char *password, uint password_len);
bool change_password(THD *thd, const char *host, const char *user,
		     char *password);
bool mysql_grant(THD *thd, const char *db, List <LEX_USER> &user_list,
                 ulong rights, bool revoke);
bool mysql_table_grant(THD *thd, TABLE_LIST *table, List <LEX_USER> &user_list,
                       List <LEX_COLUMN> &column_list, ulong rights,
                       bool revoke);
bool mysql_routine_grant(THD *thd, TABLE_LIST *table, bool is_proc,
			 List <LEX_USER> &user_list, ulong rights,
			 bool revoke, bool no_error);
my_bool grant_init();
void grant_free(void);
my_bool grant_reload(THD *thd);
bool check_grant(THD *thd, ulong want_access, TABLE_LIST *tables,
		 uint show_command, uint number, bool dont_print_error);
bool check_grant_column (THD *thd, GRANT_INFO *grant,
			 const char *db_name, const char *table_name,
			 const char *name, uint length, Security_context *sctx);
bool check_column_grant_in_table_ref(THD *thd, TABLE_LIST * table_ref,
                                     const char *name, uint length);
bool check_grant_all_columns(THD *thd, ulong want_access, GRANT_INFO *grant,
                             const char* db_name, const char *table_name,
                             Field_iterator *fields);
bool check_grant_routine(THD *thd, ulong want_access,
			 TABLE_LIST *procs, bool is_proc, bool no_error);
bool check_grant_db(THD *thd,const char *db);
ulong get_table_grant(THD *thd, TABLE_LIST *table);
ulong get_column_grant(THD *thd, GRANT_INFO *grant,
                       const char *db_name, const char *table_name,
                       const char *field_name);
bool mysql_show_grants(THD *thd, LEX_USER *user);
void get_privilege_desc(char *to, uint max_length, ulong access);
void get_mqh(const char *user, const char *host, USER_CONN *uc);
bool mysql_create_user(THD *thd, List <LEX_USER> &list);
bool mysql_drop_user(THD *thd, List <LEX_USER> &list);
bool mysql_rename_user(THD *thd, List <LEX_USER> &list);
bool mysql_revoke_all(THD *thd, List <LEX_USER> &list);
void fill_effective_table_privileges(THD *thd, GRANT_INFO *grant,
                                     const char *db, const char *table);
bool sp_revoke_privileges(THD *thd, const char *sp_db, const char *sp_name,
                          bool is_proc);
bool sp_grant_privileges(THD *thd, const char *sp_db, const char *sp_name,
                         bool is_proc);
bool check_routine_level_acl(THD *thd, const char *db, const char *name,
                             bool is_proc);
bool is_acl_user(const char *host, const char *user);
#ifdef NO_EMBEDDED_ACCESS_CHECKS
#define check_grant(A,B,C,D,E,F) 0
#define check_grant_db(A,B) 0
#endif<|MERGE_RESOLUTION|>--- conflicted
+++ resolved
@@ -47,12 +47,7 @@
   don't forget to update
   1. static struct show_privileges_st sys_privileges[]
   2. static const char *command_array[] and static uint command_lengths[]
-<<<<<<< HEAD
-  3. mysql_create_system_tables.sh, mysql_fix_privilege_tables.sql
-     and mysql-test/lib/init_db.sql
-=======
   3. mysql_system_tables.sql and mysql_system_tables_fix.sql
->>>>>>> 1a405e8a
   4. acl_init() or whatever - to define behaviour for old privilege tables
   5. sql_yacc.yy - for GRANT/REVOKE to work
 */
