/* Copyright (C) 2000-2003 MySQL AB

   This program is free software; you can redistribute it and/or modify
   it under the terms of the GNU General Public License as published by
   the Free Software Foundation; version 2 of the License.

   This program is distributed in the hope that it will be useful,
   but WITHOUT ANY WARRANTY; without even the implied warranty of
   MERCHANTABILITY or FITNESS FOR A PARTICULAR PURPOSE.  See the
   GNU General Public License for more details.

   You should have received a copy of the GNU General Public License
   along with this program; if not, write to the Free Software
   Foundation, Inc., 59 Temple Place, Suite 330, Boston, MA  02111-1307  USA */

/**
  @file

  @details
  Mostly this file is used in the server. But a little part of it is used in
  mysqlbinlog too (definition of SELECT_DISTINCT and others).
  The consequence is that 90% of the file is wrapped in \#ifndef MYSQL_CLIENT,
  except the part which must be in the server and in the client.
*/

#ifndef MYSQL_PRIV_H
#define MYSQL_PRIV_H

#ifndef MYSQL_CLIENT

#include <my_global.h>
#include <mysql_version.h>
#include <mysql_embed.h>
#include <my_sys.h>
#include <my_time.h>
#include <m_string.h>
#include <hash.h>
#include <signal.h>
#include <thr_lock.h>
#include <my_base.h>			/* Needed by field.h */
#include <queues.h>
#include "sql_bitmap.h"
#include "sql_array.h"
#include "sql_plugin.h"
#include "scheduler.h"

/* TODO convert all these three maps to Bitmap classes */
typedef ulonglong table_map;          /* Used for table bits in join */
#if MAX_INDEXES <= 64
typedef Bitmap<64>  key_map;          /* Used for finding keys */
#else
typedef Bitmap<((MAX_INDEXES+7)/8*8)> key_map; /* Used for finding keys */
#endif
typedef ulong nesting_map;  /* Used for flags of nesting constructs */
/*
  Used to identify NESTED_JOIN structures within a join (applicable only to
  structures that have not been simplified away and embed more the one
  element)
*/
typedef ulonglong nested_join_map;

/* query_id */
typedef ulonglong query_id_t;
extern query_id_t global_query_id;

/* increment query_id and return it.  */
inline query_id_t next_query_id() { return global_query_id++; }

/* useful constants */
extern const key_map key_map_empty;
extern key_map key_map_full;          /* Should be threaded as const */
extern const char *primary_key_name;

#include "mysql_com.h"
#include <violite.h>
#include "unireg.h"

void init_sql_alloc(MEM_ROOT *root, uint block_size, uint pre_alloc_size);
void *sql_alloc(size_t);
void *sql_calloc(size_t);
char *sql_strdup(const char *str);
char *sql_strmake(const char *str, size_t len);
void *sql_memdup(const void * ptr, size_t size);
void sql_element_free(void *ptr);
char *sql_strmake_with_convert(const char *str, size_t arg_length,
			       CHARSET_INFO *from_cs,
			       size_t max_res_length,
			       CHARSET_INFO *to_cs, size_t *result_length);
uint kill_one_thread(THD *thd, ulong id, bool only_kill_query);
void sql_kill(THD *thd, ulong id, bool only_kill_query);
bool net_request_file(NET* net, const char* fname);
char* query_table_status(THD *thd,const char *db,const char *table_name);

#define x_free(A)	{ my_free((uchar*) (A),MYF(MY_WME | MY_FAE | MY_ALLOW_ZERO_PTR)); }
#define safeFree(x)	{ if(x) { my_free((uchar*) x,MYF(0)); x = NULL; } }
#define PREV_BITS(type,A)	((type) (((type) 1 << (A)) -1))
#define all_bits_set(A,B) ((A) & (B) != (B))

#define WARN_DEPRECATED(Thd,Ver,Old,New)                                             \
  do {                                                                               \
    DBUG_ASSERT(strncmp(Ver, MYSQL_SERVER_VERSION, sizeof(Ver)-1) > 0);              \
    if (((uchar*)Thd) != NULL)                                                         \
      push_warning_printf(((THD *)Thd), MYSQL_ERROR::WARN_LEVEL_WARN,                \
                        ER_WARN_DEPRECATED_SYNTAX, ER(ER_WARN_DEPRECATED_SYNTAX_WITH_VER), \
                        (Old), (Ver), (New));                                        \
    else                                                                             \
      sql_print_warning("The syntax '%s' is deprecated and will be removed "         \
                        "in MySQL %s. Please use %s instead.", (Old), (Ver), (New)); \
  } while(0)

extern CHARSET_INFO *system_charset_info, *files_charset_info ;
extern CHARSET_INFO *national_charset_info, *table_alias_charset;


enum Derivation
{
  DERIVATION_IGNORABLE= 5,
  DERIVATION_COERCIBLE= 4,
  DERIVATION_SYSCONST= 3,
  DERIVATION_IMPLICIT= 2,
  DERIVATION_NONE= 1,
  DERIVATION_EXPLICIT= 0
};


typedef struct my_locale_st
{
  uint  number;
  const char *name;
  const char *description;
  const bool is_ascii;
  TYPELIB *month_names;
  TYPELIB *ab_month_names;
  TYPELIB *day_names;
  TYPELIB *ab_day_names;
#ifdef __cplusplus 
  my_locale_st(uint number_par,
               const char *name_par, const char *descr_par, bool is_ascii_par,
               TYPELIB *month_names_par, TYPELIB *ab_month_names_par,
               TYPELIB *day_names_par, TYPELIB *ab_day_names_par) : 
    number(number_par),
    name(name_par), description(descr_par), is_ascii(is_ascii_par),
    month_names(month_names_par), ab_month_names(ab_month_names_par),
    day_names(day_names_par), ab_day_names(ab_day_names_par)
  {}
#endif
} MY_LOCALE;

extern MY_LOCALE my_locale_en_US;
extern MY_LOCALE *my_locales[];
extern MY_LOCALE *my_default_lc_time_names;

MY_LOCALE *my_locale_by_name(const char *name);
MY_LOCALE *my_locale_by_number(uint number);

/*************************************************************************/

/**
 Object_creation_ctx -- interface for creation context of database objects
 (views, stored routines, events, triggers). Creation context -- is a set
 of attributes, that should be fixed at the creation time and then be used
 each time the object is parsed or executed.
*/

class Object_creation_ctx
{
public:
  Object_creation_ctx *set_n_backup(THD *thd);

  void restore_env(THD *thd, Object_creation_ctx *backup_ctx);

protected:
  Object_creation_ctx() {}
  virtual Object_creation_ctx *create_backup_ctx(THD *thd) const = 0;

  virtual void change_env(THD *thd) const = 0;

public:
  virtual ~Object_creation_ctx()
  { }
};

/*************************************************************************/

/**
 Default_object_creation_ctx -- default implementation of
 Object_creation_ctx.
*/

class Default_object_creation_ctx : public Object_creation_ctx
{
public:
  CHARSET_INFO *get_client_cs()
  {
    return m_client_cs;
  }

  CHARSET_INFO *get_connection_cl()
  {
    return m_connection_cl;
  }

protected:
  Default_object_creation_ctx(THD *thd);

  Default_object_creation_ctx(CHARSET_INFO *client_cs,
                              CHARSET_INFO *connection_cl);

protected:
  virtual Object_creation_ctx *create_backup_ctx(THD *thd) const;

  virtual void change_env(THD *thd) const;

protected:
  /**
    client_cs stores the value of character_set_client session variable.
    The only character set attribute is used.

    Client character set is included into query context, because we save
    query in the original character set, which is client character set. So,
    in order to parse the query properly we have to switch client character
    set on parsing.
  */
  CHARSET_INFO *m_client_cs;

  /**
    connection_cl stores the value of collation_connection session
    variable. Both character set and collation attributes are used.

    Connection collation is included into query context, becase it defines
    the character set and collation of text literals in internal
    representation of query (item-objects).
  */
  CHARSET_INFO *m_connection_cl;
};

/***************************************************************************
  Configuration parameters
****************************************************************************/

#define ACL_CACHE_SIZE		256
#define MAX_PASSWORD_LENGTH	32
#define HOST_CACHE_SIZE		128
#define MAX_ACCEPT_RETRY	10	// Test accept this many times
#define MAX_FIELDS_BEFORE_HASH	32
#define USER_VARS_HASH_SIZE     16
#define TABLE_OPEN_CACHE_MIN    64
#define TABLE_OPEN_CACHE_DEFAULT 64

/* 
 Value of 9236 discovered through binary search 2006-09-26 on Ubuntu Dapper
 Drake, libc6 2.3.6-0ubuntu2, Linux kernel 2.6.15-27-686, on x86.  (Added 
 100 bytes as reasonable buffer against growth and other environments'
 requirements.)

 Feel free to raise this by the smallest amount you can to get the
 "execution_constants" test to pass.
 */
#define STACK_MIN_SIZE          12000   ///< Abort if less stack during eval.

#define STACK_MIN_SIZE_FOR_OPEN 1024*80
#define STACK_BUFF_ALLOC        352     ///< For stack overrun checks
#ifndef MYSQLD_NET_RETRY_COUNT
#define MYSQLD_NET_RETRY_COUNT  10	///< Abort read after this many int.
#endif
#define TEMP_POOL_SIZE          128

#define QUERY_ALLOC_BLOCK_SIZE		8192
#define QUERY_ALLOC_PREALLOC_SIZE   	8192
#define TRANS_ALLOC_BLOCK_SIZE		4096
#define TRANS_ALLOC_PREALLOC_SIZE	4096
#define RANGE_ALLOC_BLOCK_SIZE		4096
#define ACL_ALLOC_BLOCK_SIZE		1024
#define UDF_ALLOC_BLOCK_SIZE		1024
#define TABLE_ALLOC_BLOCK_SIZE		1024
#define BDB_LOG_ALLOC_BLOCK_SIZE	1024
#define WARN_ALLOC_BLOCK_SIZE		2048
#define WARN_ALLOC_PREALLOC_SIZE	1024
#define PROFILE_ALLOC_BLOCK_SIZE  2048
#define PROFILE_ALLOC_PREALLOC_SIZE 1024

/*
  The following parameters is to decide when to use an extra cache to
  optimise seeks when reading a big table in sorted order
*/
#define MIN_FILE_LENGTH_TO_USE_ROW_CACHE (10L*1024*1024)
#define MIN_ROWS_TO_USE_TABLE_CACHE	 100
#define MIN_ROWS_TO_USE_BULK_INSERT	 100

/**
  The following is used to decide if MySQL should use table scanning
  instead of reading with keys.  The number says how many evaluation of the
  WHERE clause is comparable to reading one extra row from a table.
*/
#define TIME_FOR_COMPARE   5	// 5 compares == one read

/**
  Number of comparisons of table rowids equivalent to reading one row from a 
  table.
*/
#define TIME_FOR_COMPARE_ROWID  (TIME_FOR_COMPARE*2)

/*
  For sequential disk seeks the cost formula is:
    DISK_SEEK_BASE_COST + DISK_SEEK_PROP_COST * #blocks_to_skip  
  
  The cost of average seek 
    DISK_SEEK_BASE_COST + DISK_SEEK_PROP_COST*BLOCKS_IN_AVG_SEEK =1.0.
*/
#define DISK_SEEK_BASE_COST ((double)0.5)

#define BLOCKS_IN_AVG_SEEK  128

#define DISK_SEEK_PROP_COST ((double)0.5/BLOCKS_IN_AVG_SEEK)


/**
  Number of rows in a reference table when refereed through a not unique key.
  This value is only used when we don't know anything about the key
  distribution.
*/
#define MATCHING_ROWS_IN_OTHER_TABLE 10

/** Don't pack string keys shorter than this (if PACK_KEYS=1 isn't used). */
#define KEY_DEFAULT_PACK_LENGTH 8

/** Characters shown for the command in 'show processlist'. */
#define PROCESS_LIST_WIDTH 100
/* Characters shown for the command in 'information_schema.processlist' */
#define PROCESS_LIST_INFO_WIDTH 65535

#define PRECISION_FOR_DOUBLE 53
#define PRECISION_FOR_FLOAT  24

/*
  Default time to wait before aborting a new client connection
  that does not respond to "initial server greeting" timely
*/
#define CONNECT_TIMEOUT		10

/* The following can also be changed from the command line */
#define DEFAULT_CONCURRENCY	10
#define DELAYED_LIMIT		100		/**< pause after xxx inserts */
#define DELAYED_QUEUE_SIZE	1000
#define DELAYED_WAIT_TIMEOUT	5*60		/**< Wait for delayed insert */
#define FLUSH_TIME		0		/**< Don't flush tables */
#define MAX_CONNECT_ERRORS	10		///< errors before disabling host

#ifdef __NETWARE__
#define IF_NETWARE(A,B) A
#else
#define IF_NETWARE(A,B) B
#endif

#if defined(__WIN__)
#undef	FLUSH_TIME
#define FLUSH_TIME	1800			/**< Flush every half hour */

#define INTERRUPT_PRIOR -2
#define CONNECT_PRIOR	-1
#define WAIT_PRIOR	0
#define QUERY_PRIOR	2
#else
#define INTERRUPT_PRIOR 10
#define CONNECT_PRIOR	9
#define WAIT_PRIOR	8
#define QUERY_PRIOR	6
#endif /* __WIN92__ */

	/* Bits from testflag */
#define TEST_PRINT_CACHED_TABLES 1
#define TEST_NO_KEY_GROUP	 2
#define TEST_MIT_THREAD		4
#define TEST_BLOCKING		8
#define TEST_KEEP_TMP_TABLES	16
<<<<<<< HEAD
#define TEST_READCHECK		64	/**< Force use of readcheck */
=======
#define TEST_READCHECK		64	/* Force use of readcheck */
>>>>>>> 4e3e5464
#define TEST_NO_EXTRA		128
#define TEST_CORE_ON_SIGNAL	256	/**< Give core if signal */
#define TEST_NO_STACKTRACE	512
#define TEST_SIGINT		1024	/**< Allow sigint on threads */
#define TEST_SYNCHRONIZATION    2048    /**< get server to do sleep in
                                           some places */
#endif

/*
   This is included in the server and in the client.
   Options for select set by the yacc parser (stored in lex->options).

   XXX:
   log_event.h defines OPTIONS_WRITTEN_TO_BIN_LOG to specify what THD
   options list are written into binlog. These options can NOT change their
   values, or it will break replication between version.

   context is encoded as following:
   SELECT - SELECT_LEX_NODE::options
   THD    - THD::options
   intern - neither. used only as
            func(..., select_node->options | thd->options | OPTION_XXX, ...)

   TODO: separate three contexts above, move them to separate bitfields.
*/

#define SELECT_DISTINCT         (ULL(1) << 0)     // SELECT, user
#define SELECT_STRAIGHT_JOIN    (ULL(1) << 1)     // SELECT, user
#define SELECT_DESCRIBE         (ULL(1) << 2)     // SELECT, user
#define SELECT_SMALL_RESULT     (ULL(1) << 3)     // SELECT, user
#define SELECT_BIG_RESULT       (ULL(1) << 4)     // SELECT, user
#define OPTION_FOUND_ROWS       (ULL(1) << 5)     // SELECT, user
#define OPTION_TO_QUERY_CACHE   (ULL(1) << 6)     // SELECT, user
#define SELECT_NO_JOIN_CACHE    (ULL(1) << 7)     // intern
#define OPTION_BIG_TABLES       (ULL(1) << 8)     // THD, user
#define OPTION_BIG_SELECTS      (ULL(1) << 9)     // THD, user
#define OPTION_LOG_OFF          (ULL(1) << 10)    // THD, user
#define OPTION_QUOTE_SHOW_CREATE (ULL(1) << 11)   // THD, user, unused
#define TMP_TABLE_ALL_COLUMNS   (ULL(1) << 12)    // SELECT, intern
#define OPTION_WARNINGS         (ULL(1) << 13)    // THD, user
#define OPTION_AUTO_IS_NULL     (ULL(1) << 14)    // THD, user, binlog
#define OPTION_FOUND_COMMENT    (ULL(1) << 15)    // SELECT, intern, parser
#define OPTION_SAFE_UPDATES     (ULL(1) << 16)    // THD, user
#define OPTION_BUFFER_RESULT    (ULL(1) << 17)    // SELECT, user
#define OPTION_BIN_LOG          (ULL(1) << 18)    // THD, user
#define OPTION_NOT_AUTOCOMMIT   (ULL(1) << 19)    // THD, user
#define OPTION_BEGIN            (ULL(1) << 20)    // THD, intern
#define OPTION_TABLE_LOCK       (ULL(1) << 21)    // THD, intern
#define OPTION_QUICK            (ULL(1) << 22)    // SELECT (for DELETE)
#define OPTION_KEEP_LOG         (ULL(1) << 23)    // THD, user

/* The following is used to detect a conflict with DISTINCT */
#define SELECT_ALL              (ULL(1) << 24)    // SELECT, user, parser

/** The following can be set when importing tables in a 'wrong order'
   to suppress foreign key checks */
#define OPTION_NO_FOREIGN_KEY_CHECKS    (ULL(1) << 26) // THD, user, binlog
/** The following speeds up inserts to InnoDB tables by suppressing unique
   key checks in some cases */
#define OPTION_RELAXED_UNIQUE_CHECKS    (ULL(1) << 27) // THD, user, binlog
#define SELECT_NO_UNLOCK                (ULL(1) << 28) // SELECT, intern
#define OPTION_SCHEMA_TABLE             (ULL(1) << 29) // SELECT, intern
/** Flag set if setup_tables already done */
#define OPTION_SETUP_TABLES_DONE        (ULL(1) << 30) // intern
/** If not set then the thread will ignore all warnings with level notes. */
#define OPTION_SQL_NOTES                (ULL(1) << 31) // THD, user
/**
  Force the used temporary table to be a MyISAM table (because we will use
  fulltext functions when reading from it.
*/
#define TMP_TABLE_FORCE_MYISAM          (ULL(1) << 32)
#define OPTION_PROFILING                (ULL(1) << 33)



/**
  Maximum length of time zone name that we support
  (Time zone name is char(64) in db). mysqlbinlog needs it.
*/
#define MAX_TIME_ZONE_NAME_LENGTH       (NAME_LEN + 1)

/* The rest of the file is included in the server only */
#ifndef MYSQL_CLIENT

/* Bits for different SQL modes modes (including ANSI mode) */
#define MODE_REAL_AS_FLOAT              1
#define MODE_PIPES_AS_CONCAT            2
#define MODE_ANSI_QUOTES                4
#define MODE_IGNORE_SPACE		8
#define MODE_NOT_USED			16
#define MODE_ONLY_FULL_GROUP_BY		32
#define MODE_NO_UNSIGNED_SUBTRACTION	64
#define MODE_NO_DIR_IN_CREATE		128
#define MODE_POSTGRESQL			256
#define MODE_ORACLE			512
#define MODE_MSSQL			1024
#define MODE_DB2			2048
#define MODE_MAXDB			4096
#define MODE_NO_KEY_OPTIONS             8192
#define MODE_NO_TABLE_OPTIONS           16384
#define MODE_NO_FIELD_OPTIONS           32768
#define MODE_MYSQL323                   65536L
#define MODE_MYSQL40                    (MODE_MYSQL323*2)
#define MODE_ANSI	                (MODE_MYSQL40*2)
#define MODE_NO_AUTO_VALUE_ON_ZERO      (MODE_ANSI*2)
#define MODE_NO_BACKSLASH_ESCAPES       (MODE_NO_AUTO_VALUE_ON_ZERO*2)
#define MODE_STRICT_TRANS_TABLES	(MODE_NO_BACKSLASH_ESCAPES*2)
#define MODE_STRICT_ALL_TABLES		(MODE_STRICT_TRANS_TABLES*2)
#define MODE_NO_ZERO_IN_DATE		(MODE_STRICT_ALL_TABLES*2)
#define MODE_NO_ZERO_DATE		(MODE_NO_ZERO_IN_DATE*2)
#define MODE_INVALID_DATES		(MODE_NO_ZERO_DATE*2)
#define MODE_ERROR_FOR_DIVISION_BY_ZERO (MODE_INVALID_DATES*2)
#define MODE_TRADITIONAL		(MODE_ERROR_FOR_DIVISION_BY_ZERO*2)
#define MODE_NO_AUTO_CREATE_USER	(MODE_TRADITIONAL*2)
#define MODE_HIGH_NOT_PRECEDENCE	(MODE_NO_AUTO_CREATE_USER*2)
#define MODE_NO_ENGINE_SUBSTITUTION     (MODE_HIGH_NOT_PRECEDENCE*2)
#define MODE_PAD_CHAR_TO_FULL_LENGTH    (ULL(1) << 31)

/*
  Replication uses 8 bytes to store SQL_MODE in the binary log. The day you
  use strictly more than 64 bits by adding one more define above, you should
  contact the replication team because the replication code should then be
  updated (to store more bytes on disk).

  NOTE: When adding new SQL_MODE types, make sure to also add them to
  the scripts used for creating the MySQL system tables
  in scripts/mysql_system_tables.sql and scripts/mysql_system_tables_fix.sql

*/

#define RAID_BLOCK_SIZE 1024

#define MY_CHARSET_BIN_MB_MAXLEN 1

// uncachable cause
#define UNCACHEABLE_DEPENDENT   1
#define UNCACHEABLE_RAND        2
#define UNCACHEABLE_SIDEEFFECT	4
/// forcing to save JOIN for explain
#define UNCACHEABLE_EXPLAIN     8
/** Don't evaluate subqueries in prepare even if they're not correlated */
#define UNCACHEABLE_PREPARE    16
/* For uncorrelated SELECT in an UNION with some correlated SELECTs */
#define UNCACHEABLE_UNITED     32

/* Used to check GROUP BY list in the MODE_ONLY_FULL_GROUP_BY mode */
#define UNDEF_POS (-1)
#ifdef EXTRA_DEBUG
/**
  Sync points allow us to force the server to reach a certain line of code
  and block there until the client tells the server it is ok to go on.
  The client tells the server to block with SELECT GET_LOCK()
  and unblocks it with SELECT RELEASE_LOCK(). Used for debugging difficult
  concurrency problems
*/
#define DBUG_SYNC_POINT(lock_name,lock_timeout) \
 debug_sync_point(lock_name,lock_timeout)
void debug_sync_point(const char* lock_name, uint lock_timeout);
#else
#define DBUG_SYNC_POINT(lock_name,lock_timeout)
#endif /* EXTRA_DEBUG */

/* BINLOG_DUMP options */

#define BINLOG_DUMP_NON_BLOCK   1

/* sql_show.cc:show_log_files() */
#define SHOW_LOG_STATUS_FREE "FREE"
#define SHOW_LOG_STATUS_INUSE "IN USE"

struct TABLE_LIST;
class String;
void view_store_options(THD *thd, TABLE_LIST *table, String *buff);

/* Options to add_table_to_list() */
#define TL_OPTION_UPDATING	1
#define TL_OPTION_FORCE_INDEX	2
#define TL_OPTION_IGNORE_LEAVES 4
#define TL_OPTION_ALIAS         8

/* Some portable defines */

#define portable_sizeof_char_ptr 8

#define tmp_file_prefix "#sql"			/**< Prefix for tmp tables */
#define tmp_file_prefix_length 4

/* Flags for calc_week() function.  */
#define WEEK_MONDAY_FIRST    1
#define WEEK_YEAR            2
#define WEEK_FIRST_WEEKDAY   4

#define STRING_BUFFER_USUAL_SIZE 80

/*
  Some defines for exit codes for ::is_equal class functions.
*/
#define IS_EQUAL_NO 0
#define IS_EQUAL_YES 1
#define IS_EQUAL_PACK_LENGTH 2

enum enum_parsing_place
{
  NO_MATTER,
  IN_HAVING,
  SELECT_LIST,
  IN_WHERE,
  IN_ON
};

struct st_table;

#define thd_proc_info(thd, msg)  set_thd_proc_info(thd, msg, __func__, __FILE__, __LINE__)
class THD;

enum enum_check_fields
{
  CHECK_FIELD_IGNORE,
  CHECK_FIELD_WARN,
  CHECK_FIELD_ERROR_FOR_NULL
};
<<<<<<< HEAD
=======
                                  
/* Struct to handle simple linked lists */
>>>>>>> 4e3e5464

                                  
/** Struct to handle simple linked lists. */
typedef struct st_sql_list {
  uint elements;
  uchar *first;
  uchar **next;

  st_sql_list() {}                              /* Remove gcc warning */
  inline void empty()
  {
    elements=0;
    first=0;
    next= &first;
  }
  inline void link_in_list(uchar *element,uchar **next_ptr)
  {
    elements++;
    (*next)=element;
    next= next_ptr;
    *next=0;
  }
  inline void save_and_clear(struct st_sql_list *save)
  {
    *save= *this;
    empty();
  }
  inline void push_front(struct st_sql_list *save)
  {
    *save->next= first;				/* link current list last */
    first= save->first;
    elements+= save->elements;
  }
  inline void push_back(struct st_sql_list *save)
  {
    if (save->first)
    {
      *next= save->first;
      next= save->next;
      elements+= save->elements;
    }
  }
} SQL_LIST;


extern pthread_key(THD*, THR_THD);
inline THD *_current_thd(void)
{
  return my_pthread_getspecific_ptr(THD*,THR_THD);
}
#define current_thd _current_thd()

<<<<<<< HEAD
/** 
  The meat of thd_proc_info(THD*, char*), a macro that packs the last
  three calling-info parameters. 
*/
extern "C"
const char *set_thd_proc_info(THD *thd, const char *info, 
                              const char *calling_func, 
                              const char *calling_file, 
                              const unsigned int calling_line);
=======
>>>>>>> 4e3e5464

/*
  External variables
*/
extern ulong server_id, concurrency;


typedef my_bool (*qc_engine_callback)(THD *thd, char *table_key,
                                      uint key_length,
                                      ulonglong *engine_data);
#include "sql_string.h"
#include "sql_list.h"
#include "sql_map.h"
#include "my_decimal.h"
#include "handler.h"
#include "parse_file.h"
#include "table.h"
#include "sql_error.h"
#include "field.h"				/* Field definitions */
#include "protocol.h"
#include "sql_udf.h"
<<<<<<< HEAD
#include "sql_profile.h"
=======
>>>>>>> 4e3e5464
#include "sql_partition.h"

class user_var_entry;
class Security_context;
enum enum_var_type
{
  OPT_DEFAULT= 0, OPT_SESSION, OPT_GLOBAL
};
class sys_var;
#ifdef MYSQL_SERVER
class Comp_creator;
typedef Comp_creator* (*chooser_compare_func_creator)(bool invert);
#endif
#include "item.h"
extern my_decimal decimal_zero;

/* sql_parse.cc */
void free_items(Item *item);
void cleanup_items(Item *item);
class THD;
void close_thread_tables(THD *thd);

#ifndef NO_EMBEDDED_ACCESS_CHECKS
bool check_one_table_access(THD *thd, ulong privilege, TABLE_LIST *tables);
bool check_single_table_access(THD *thd, ulong privilege,
			   TABLE_LIST *tables, bool no_errors);
bool check_routine_access(THD *thd,ulong want_access,char *db,char *name,
			  bool is_proc, bool no_errors);
bool check_some_access(THD *thd, ulong want_access, TABLE_LIST *table);
bool check_some_routine_access(THD *thd, const char *db, const char *name, bool is_proc);
#else
inline bool check_one_table_access(THD *thd, ulong privilege, TABLE_LIST *tables)
{ return false; }
inline bool check_single_table_access(THD *thd, ulong privilege,
			   TABLE_LIST *tables, bool no_errors)
{ return false; }
inline bool check_routine_access(THD *thd,ulong want_access,char *db,
                                 char *name, bool is_proc, bool no_errors)
{ return false; }
inline bool check_some_access(THD *thd, ulong want_access, TABLE_LIST *table)
{ return false; }
inline bool check_merge_table_access(THD *thd, char *db, TABLE_LIST *table_list)
{ return false; }
inline bool check_some_routine_access(THD *thd, const char *db,
                                      const char *name, bool is_proc)
{ return false; }
#endif /*NO_EMBEDDED_ACCESS_CHECKS*/

bool multi_update_precheck(THD *thd, TABLE_LIST *tables);
bool multi_delete_precheck(THD *thd, TABLE_LIST *tables);
bool mysql_multi_update_prepare(THD *thd);
bool mysql_multi_delete_prepare(THD *thd);
bool mysql_insert_select_prepare(THD *thd);
bool update_precheck(THD *thd, TABLE_LIST *tables);
bool delete_precheck(THD *thd, TABLE_LIST *tables);
bool insert_precheck(THD *thd, TABLE_LIST *tables);
bool create_table_precheck(THD *thd, TABLE_LIST *tables,
                           TABLE_LIST *create_table);
int append_query_string(CHARSET_INFO *csinfo,
                        String const *from, String *to);

void get_default_definer(THD *thd, LEX_USER *definer);
LEX_USER *create_default_definer(THD *thd);
LEX_USER *create_definer(THD *thd, LEX_STRING *user_name, LEX_STRING *host_name);
LEX_USER *get_current_user(THD *thd, LEX_USER *user);
bool check_string_byte_length(LEX_STRING *str, const char *err_msg,
                              uint max_byte_length);
bool check_string_char_length(LEX_STRING *str, const char *err_msg,
                              uint max_char_length, CHARSET_INFO *cs,
                              bool no_error);

bool parse_sql(THD *thd,
               class Lex_input_stream *lip,
               class Object_creation_ctx *creation_ctx);

enum enum_mysql_completiontype {
  ROLLBACK_RELEASE=-2, ROLLBACK=1,  ROLLBACK_AND_CHAIN=7,
  COMMIT_RELEASE=-1,   COMMIT=0,    COMMIT_AND_CHAIN=6
};

bool begin_trans(THD *thd);
bool end_active_trans(THD *thd);
int end_trans(THD *thd, enum enum_mysql_completiontype completion);

Item *negate_expression(THD *thd, Item *expr);

/* log.cc */
int vprint_msg_to_log(enum loglevel level, const char *format, va_list args);
void sql_print_error(const char *format, ...) ATTRIBUTE_FORMAT(printf, 1, 2);
void sql_print_warning(const char *format, ...) ATTRIBUTE_FORMAT(printf, 1, 2);
void sql_print_information(const char *format, ...)
  ATTRIBUTE_FORMAT(printf, 1, 2);
typedef void (*sql_print_message_func)(const char *format, ...)
  ATTRIBUTE_FORMAT(printf, 1, 2);
extern sql_print_message_func sql_print_message_handlers[];

int error_log_print(enum loglevel level, const char *format,
                    va_list args);

bool slow_log_print(THD *thd, const char *query, uint query_length,
                    ulonglong current_utime);

bool general_log_print(THD *thd, enum enum_server_command command,
                       const char *format,...);

bool general_log_write(THD *thd, enum enum_server_command command,
                       const char *query, uint query_length);

#include "sql_class.h"
#include "sql_acl.h"
#include "tztime.h"
#ifdef MYSQL_SERVER
#include "sql_servers.h"
#include "opt_range.h"

#ifdef HAVE_QUERY_CACHE
struct Query_cache_query_flags
{
  unsigned int client_long_flag:1;
  unsigned int client_protocol_41:1;
  unsigned int result_in_binary_protocol:1;
  unsigned int more_results_exists:1;
  unsigned int pkt_nr;
  uint character_set_client_num;
  uint character_set_results_num;
  uint collation_connection_num;
  ha_rows limit;
  Time_zone *time_zone;
  ulong sql_mode;
  ulong max_sort_length;
  ulong group_concat_max_len;
  ulong default_week_format;
  ulong div_precision_increment;
  MY_LOCALE *lc_time_names;
};
#define QUERY_CACHE_FLAGS_SIZE sizeof(Query_cache_query_flags)
#include "sql_cache.h"
#define query_cache_store_query(A, B) query_cache.store_query(A, B)
#define query_cache_destroy() query_cache.destroy()
#define query_cache_result_size_limit(A) query_cache.result_size_limit(A)
#define query_cache_init() query_cache.init()
#define query_cache_resize(A) query_cache.resize(A)
#define query_cache_set_min_res_unit(A) query_cache.set_min_res_unit(A)
#define query_cache_invalidate3(A, B, C) query_cache.invalidate(A, B, C)
#define query_cache_invalidate1(A) query_cache.invalidate(A)
#define query_cache_send_result_to_client(A, B, C) \
  query_cache.send_result_to_client(A, B, C)
#define query_cache_invalidate_by_MyISAM_filename_ref \
  &query_cache_invalidate_by_MyISAM_filename
/* note the "maybe": it's a read without mutex */
#define query_cache_maybe_disabled(T)                                 \
  (T->variables.query_cache_type == 0 || query_cache.query_cache_size == 0)
#define query_cache_is_cacheable_query(L) \
  (((L)->sql_command == SQLCOM_SELECT) && (L)->safe_to_cache_query)
#else
#define QUERY_CACHE_FLAGS_SIZE 0
#define query_cache_store_query(A, B)
#define query_cache_destroy()
#define query_cache_result_size_limit(A)
#define query_cache_init()
#define query_cache_resize(A)
#define query_cache_set_min_res_unit(A)
#define query_cache_invalidate3(A, B, C)
#define query_cache_invalidate1(A)
#define query_cache_send_result_to_client(A, B, C) 0
#define query_cache_invalidate_by_MyISAM_filename_ref NULL

#define query_cache_abort(A)
#define query_cache_end_of_result(A)
#define query_cache_invalidate_by_MyISAM_filename_ref NULL
#define query_cache_maybe_disabled(T) 1
#define query_cache_is_cacheable_query(L) 0
#endif /*HAVE_QUERY_CACHE*/

/*
  Error injector Macros to enable easy testing of recovery after failures
  in various error cases.
*/
#ifndef ERROR_INJECT_SUPPORT

#define ERROR_INJECT(x) 0
#define ERROR_INJECT_ACTION(x,action) 0
#define ERROR_INJECT_CRASH(x) 0
#define ERROR_INJECT_VALUE(x) 0
#define ERROR_INJECT_VALUE_ACTION(x,action) 0
#define ERROR_INJECT_VALUE_CRASH(x) 0
#define SET_ERROR_INJECT_VALUE(x)

#else

inline bool check_and_unset_keyword(const char *dbug_str)
{
  const char *extra_str= "-d,";
  char total_str[200];
  if (_db_strict_keyword_ (dbug_str))
  {
    strxmov(total_str, extra_str, dbug_str, NullS);
    DBUG_SET(total_str);
    return 1;
  }
  return 0;
}


inline bool
check_and_unset_inject_value(int value)
{
  THD *thd= current_thd;
  if (thd->error_inject_value == (uint)value)
  {
    thd->error_inject_value= 0;
    return 1;
  }
  return 0;
}

/*
  ERROR INJECT MODULE:
  --------------------
  These macros are used to insert macros from the application code.
  The event that activates those error injections can be activated
  from SQL by using:
  SET SESSION dbug=+d,code;

  After the error has been injected, the macros will automatically
  remove the debug code, thus similar to using:
  SET SESSION dbug=-d,code
  from SQL.

  ERROR_INJECT_CRASH will inject a crash of the MySQL Server if code
  is set when macro is called. ERROR_INJECT_CRASH can be used in
  if-statements, it will always return FALSE unless of course it
  crashes in which case it doesn't return at all.

  ERROR_INJECT_ACTION will inject the action specified in the action
  parameter of the macro, before performing the action the code will
  be removed such that no more events occur. ERROR_INJECT_ACTION
  can also be used in if-statements and always returns FALSE.
  ERROR_INJECT can be used in a normal if-statement, where the action
  part is performed in the if-block. The macro returns TRUE if the
  error was activated and otherwise returns FALSE. If activated the
  code is removed.

  Sometimes it is necessary to perform error inject actions as a serie
  of events. In this case one can use one variable on the THD object.
  Thus one sets this value by using e.g. SET_ERROR_INJECT_VALUE(100).
  Then one can later test for it by using ERROR_INJECT_CRASH_VALUE,
  ERROR_INJECT_ACTION_VALUE and ERROR_INJECT_VALUE. This have the same
  behaviour as the above described macros except that they use the
  error inject value instead of a code used by DBUG macros.
*/
#define SET_ERROR_INJECT_VALUE(x) \
  current_thd->error_inject_value= (x)
#define ERROR_INJECT_CRASH(code) \
  DBUG_EVALUATE_IF(code, (abort(), 0), 0)
#define ERROR_INJECT_ACTION(code, action) \
  (check_and_unset_keyword(code) ? ((action), 0) : 0)
#define ERROR_INJECT(code) \
  check_and_unset_keyword(code)
#define ERROR_INJECT_VALUE(value) \
  check_and_unset_inject_value(value)
#define ERROR_INJECT_VALUE_ACTION(value,action) \
  (check_and_unset_inject_value(value) ? (action) : 0)
#define ERROR_INJECT_VALUE_CRASH(value) \
  ERROR_INJECT_VALUE_ACTION(value, (abort(), 0))

#endif

void write_bin_log(THD *thd, bool clear_error,
                   char const *query, ulong query_length);

/* sql_connect.cc */
int check_user(THD *thd, enum enum_server_command command, 
	       const char *passwd, uint passwd_len, const char *db,
	       bool check_count);
pthread_handler_t handle_one_connection(void *arg);
bool init_new_connection_handler_thread();
void reset_mqh(LEX_USER *lu, bool get_them);
bool check_mqh(THD *thd, uint check_command);
void time_out_user_resource_limits(THD *thd, USER_CONN *uc);
void decrease_user_connections(USER_CONN *uc);
void thd_init_client_charset(THD *thd, uint cs_number);
bool setup_connection_thread_globals(THD *thd);
bool login_connection(THD *thd);
void end_connection(THD *thd);

bool mysql_create_db(THD *thd, char *db, HA_CREATE_INFO *create, bool silent);
bool mysql_alter_db(THD *thd, const char *db, HA_CREATE_INFO *create);
bool mysql_rm_db(THD *thd,char *db,bool if_exists, bool silent);
bool mysql_upgrade_db(THD *thd, LEX_STRING *old_db);
void mysql_binlog_send(THD* thd, char* log_ident, my_off_t pos, ushort flags);
void mysql_client_binlog_statement(THD *thd);
bool mysql_rm_table(THD *thd,TABLE_LIST *tables, my_bool if_exists,
                    my_bool drop_temporary);
int mysql_rm_table_part2(THD *thd, TABLE_LIST *tables, bool if_exists,
                         bool drop_temporary, bool drop_view, bool log_query);
bool quick_rm_table(handlerton *base,const char *db,
                    const char *table_name, uint flags);
void close_cached_table(THD *thd, TABLE *table);
bool mysql_rename_tables(THD *thd, TABLE_LIST *table_list, bool silent);
bool do_rename(THD *thd, TABLE_LIST *ren_table, char *new_db,
                      char *new_table_name, char *new_table_alias,
                      bool skip_error);

bool mysql_change_db(THD *thd, const LEX_STRING *new_db_name,
                     bool force_switch);

bool mysql_opt_change_db(THD *thd,
                         const LEX_STRING *new_db_name,
                         LEX_STRING *saved_db_name,
                         bool force_switch,
                         bool *cur_db_changed);

void mysql_parse(THD *thd, const char *inBuf, uint length,
                 const char ** semicolon);

bool mysql_test_parse_for_slave(THD *thd,char *inBuf,uint length);
bool is_update_query(enum enum_sql_command command);
bool is_log_table_write_query(enum enum_sql_command command);
bool alloc_query(THD *thd, const char *packet, uint packet_length);
void mysql_init_select(LEX *lex);
void mysql_reset_thd_for_next_command(THD *thd);
bool mysql_new_select(LEX *lex, bool move_down);
void create_select_for_variable(const char *var_name);
void mysql_init_multi_delete(LEX *lex);
bool multi_delete_set_locks_and_link_aux_tables(LEX *lex);
void init_max_user_conn(void);
void init_update_queries(void);
void free_max_user_conn(void);
pthread_handler_t handle_bootstrap(void *arg);
bool mysql_execute_command(THD *thd);
bool do_command(THD *thd);
bool dispatch_command(enum enum_server_command command, THD *thd,
		      char* packet, uint packet_length);
void log_slow_statement(THD *thd);
bool check_dup(const char *db, const char *name, TABLE_LIST *tables);
bool compare_record(TABLE *table);
bool append_file_to_dir(THD *thd, const char **filename_ptr, 
                        const char *table_name);
void wait_while_table_is_used(THD *thd, TABLE *table,
                              enum ha_extra_function function);
bool table_cache_init(void);
void table_cache_free(void);
bool table_def_init(void);
void table_def_free(void);
void assign_new_table_id(TABLE_SHARE *share);
uint cached_open_tables(void);
uint cached_table_definitions(void);
void kill_mysql(void);
void close_connection(THD *thd, uint errcode, bool lock);
bool reload_acl_and_cache(THD *thd, ulong options, TABLE_LIST *tables, 
                          bool *write_to_binlog);
#ifndef NO_EMBEDDED_ACCESS_CHECKS
bool check_access(THD *thd, ulong access, const char *db, ulong *save_priv,
		  bool no_grant, bool no_errors, bool schema_db);
bool check_table_access(THD *thd, ulong want_access, TABLE_LIST *tables,
			uint number, bool no_errors);
bool check_global_access(THD *thd, ulong want_access);
#else
inline bool check_access(THD *thd, ulong access, const char *db,
                         ulong *save_priv, bool no_grant, bool no_errors,
                         bool schema_db)
{
  if (save_priv)
    *save_priv= GLOBAL_ACLS;
  return false;
}
inline bool check_table_access(THD *thd, ulong want_access, TABLE_LIST *tables,
<<<<<<< HEAD
			bool no_errors)
=======
			uint number, bool no_errors)
>>>>>>> 4e3e5464
{ return false; }
inline bool check_global_access(THD *thd, ulong want_access)
{ return false; }
#endif /*NO_EMBEDDED_ACCESS_CHECKS*/

/*
  Support routine for SQL parser on partitioning syntax
*/
my_bool is_partition_management(LEX *lex);
/*
  General routine to change field->ptr of a NULL-terminated array of Field
  objects. Useful when needed to call val_int, val_str or similar and the
  field data is not in table->record[0] but in some other structure.
  set_key_field_ptr changes all fields of an index using a key_info object.
  All methods presume that there is at least one field to change.
*/

void set_field_ptr(Field **ptr, const uchar *new_buf, const uchar *old_buf);
void set_key_field_ptr(KEY *key_info, const uchar *new_buf,
                       const uchar *old_buf);

bool mysql_backup_table(THD* thd, TABLE_LIST* table_list);
bool mysql_restore_table(THD* thd, TABLE_LIST* table_list);

bool mysql_checksum_table(THD* thd, TABLE_LIST* table_list,
                          HA_CHECK_OPT* check_opt);
bool mysql_check_table(THD* thd, TABLE_LIST* table_list,
                       HA_CHECK_OPT* check_opt);
bool mysql_repair_table(THD* thd, TABLE_LIST* table_list,
                        HA_CHECK_OPT* check_opt);
bool mysql_analyze_table(THD* thd, TABLE_LIST* table_list,
                         HA_CHECK_OPT* check_opt);
bool mysql_optimize_table(THD* thd, TABLE_LIST* table_list,
                          HA_CHECK_OPT* check_opt);
bool mysql_assign_to_keycache(THD* thd, TABLE_LIST* table_list,
                              LEX_STRING *key_cache_name);
bool mysql_preload_keys(THD* thd, TABLE_LIST* table_list);
int reassign_keycache_tables(THD* thd, KEY_CACHE *src_cache,
                             KEY_CACHE *dst_cache);
TABLE *create_virtual_tmp_table(THD *thd, List<Create_field> &field_list);

bool mysql_xa_recover(THD *thd);

bool check_simple_select();
int mysql_alter_tablespace(THD* thd, st_alter_tablespace *ts_info);

SORT_FIELD * make_unireg_sortorder(ORDER *order, uint *length,
                                  SORT_FIELD *sortorder);
int setup_order(THD *thd, Item **ref_pointer_array, TABLE_LIST *tables,
		List<Item> &fields, List <Item> &all_fields, ORDER *order);
int setup_group(THD *thd, Item **ref_pointer_array, TABLE_LIST *tables,
		List<Item> &fields, List<Item> &all_fields, ORDER *order,
		bool *hidden_group_fields);
bool fix_inner_refs(THD *thd, List<Item> &all_fields, SELECT_LEX *select,
                   Item **ref_pointer_array);

bool handle_select(THD *thd, LEX *lex, select_result *result,
                   ulong setup_tables_done_option);
bool mysql_select(THD *thd, Item ***rref_pointer_array,
                  TABLE_LIST *tables, uint wild_num,  List<Item> &list,
                  COND *conds, uint og_num, ORDER *order, ORDER *group,
                  Item *having, ORDER *proc_param, ulonglong select_type, 
                  select_result *result, SELECT_LEX_UNIT *unit, 
                  SELECT_LEX *select_lex);
void free_underlaid_joins(THD *thd, SELECT_LEX *select);
bool mysql_explain_union(THD *thd, SELECT_LEX_UNIT *unit,
                         select_result *result);
int mysql_explain_select(THD *thd, SELECT_LEX *sl, char const *type,
			 select_result *result);
bool mysql_union(THD *thd, LEX *lex, select_result *result,
                 SELECT_LEX_UNIT *unit, ulong setup_tables_done_option);
bool mysql_handle_derived(LEX *lex, bool (*processor)(THD *thd,
                                                      LEX *lex,
                                                      TABLE_LIST *table));
bool mysql_derived_prepare(THD *thd, LEX *lex, TABLE_LIST *t);
bool mysql_derived_filling(THD *thd, LEX *lex, TABLE_LIST *t);
Field *create_tmp_field(THD *thd, TABLE *table,Item *item, Item::Type type,
			Item ***copy_func, Field **from_field,
                        Field **def_field,
			bool group, bool modify_item,
			bool table_cant_handle_bit_fields,
                        bool make_copy_field,
                        uint convert_blob_length);
void sp_prepare_create_field(THD *thd, Create_field *sql_field);
int prepare_create_field(Create_field *sql_field, 
			 uint *blob_columns, 
			 int *timestamps, int *timestamps_with_niladic,
			 longlong table_flags);
bool mysql_create_table(THD *thd,const char *db, const char *table_name,
                        HA_CREATE_INFO *create_info,
                        Alter_info *alter_info,
                        bool tmp_table, uint select_field_count);
bool mysql_create_table_no_lock(THD *thd, const char *db,
                                const char *table_name,
                                HA_CREATE_INFO *create_info,
                                Alter_info *alter_info,
                                bool tmp_table, uint select_field_count);

bool mysql_alter_table(THD *thd, char *new_db, char *new_name,
                       HA_CREATE_INFO *create_info,
                       TABLE_LIST *table_list,
                       Alter_info *alter_info,
                       uint order_num, ORDER *order, bool ignore);
bool mysql_recreate_table(THD *thd, TABLE_LIST *table_list);
bool mysql_create_like_table(THD *thd, TABLE_LIST *table,
                             TABLE_LIST *src_table,
                             HA_CREATE_INFO *create_info);
bool mysql_rename_table(handlerton *base, const char *old_db,
                        const char * old_name, const char *new_db,
                        const char * new_name, uint flags);
bool mysql_prepare_update(THD *thd, TABLE_LIST *table_list,
                          Item **conds, uint order_num, ORDER *order);
int mysql_update(THD *thd,TABLE_LIST *tables,List<Item> &fields,
		 List<Item> &values,COND *conds,
		 uint order_num, ORDER *order, ha_rows limit,
		 enum enum_duplicates handle_duplicates, bool ignore);
bool mysql_multi_update(THD *thd, TABLE_LIST *table_list,
                        List<Item> *fields, List<Item> *values,
                        COND *conds, ulonglong options,
                        enum enum_duplicates handle_duplicates, bool ignore,
                        SELECT_LEX_UNIT *unit, SELECT_LEX *select_lex);
bool mysql_prepare_insert(THD *thd, TABLE_LIST *table_list, TABLE *table,
                          List<Item> &fields, List_item *values,
                          List<Item> &update_fields,
                          List<Item> &update_values, enum_duplicates duplic,
                          COND **where, bool select_insert,
                          bool check_fields, bool abort_on_warning);
bool mysql_insert(THD *thd,TABLE_LIST *table,List<Item> &fields,
                  List<List_item> &values, List<Item> &update_fields,
                  List<Item> &update_values, enum_duplicates flag,
                  bool ignore);
int check_that_all_fields_are_given_values(THD *thd, TABLE *entry,
                                           TABLE_LIST *table_list);
void prepare_triggers_for_insert_stmt(TABLE *table);
bool mysql_prepare_delete(THD *thd, TABLE_LIST *table_list, Item **conds);
bool mysql_delete(THD *thd, TABLE_LIST *table_list, COND *conds,
                  SQL_LIST *order, ha_rows rows, ulonglong options,
                  bool reset_auto_increment);
bool mysql_truncate(THD *thd, TABLE_LIST *table_list, bool dont_send_ok);
bool mysql_create_or_drop_trigger(THD *thd, TABLE_LIST *tables, bool create);
uint create_table_def_key(THD *thd, char *key, TABLE_LIST *table_list,
                          bool tmp_table);
TABLE_SHARE *get_table_share(THD *thd, TABLE_LIST *table_list, char *key,
                             uint key_length, uint db_flags, int *error);
void release_table_share(TABLE_SHARE *share, enum release_type type);
TABLE_SHARE *get_cached_table_share(const char *db, const char *table_name);
TABLE *open_ltable(THD *thd, TABLE_LIST *table_list, thr_lock_type update,
                   uint lock_flags);
TABLE *open_table(THD *thd, TABLE_LIST *table_list, MEM_ROOT* mem,
		  bool *refresh, uint flags);
bool name_lock_locked_table(THD *thd, TABLE_LIST *tables);
bool reopen_name_locked_table(THD* thd, TABLE_LIST* table_list, bool link_in);
TABLE *table_cache_insert_placeholder(THD *thd, const char *key,
                                      uint key_length);
bool lock_table_name_if_not_cached(THD *thd, const char *db,
                                   const char *table_name, TABLE **table);
TABLE *find_locked_table(THD *thd, const char *db,const char *table_name);
void detach_merge_children(TABLE *table, bool clear_refs);
bool fix_merge_after_open(TABLE_LIST *old_child_list, TABLE_LIST **old_last,
                          TABLE_LIST *new_child_list, TABLE_LIST **new_last);
bool reopen_table(TABLE *table);
bool reopen_tables(THD *thd,bool get_locks,bool in_refresh);
void close_data_files_and_morph_locks(THD *thd, const char *db,
                                      const char *table_name);
void close_handle_and_leave_table_as_lock(TABLE *table);
bool wait_for_tables(THD *thd);
bool table_is_used(TABLE *table, bool wait_for_name_lock);
TABLE *drop_locked_tables(THD *thd,const char *db, const char *table_name);
void abort_locked_tables(THD *thd,const char *db, const char *table_name);
void execute_init_command(THD *thd, sys_var_str *init_command_var,
			  rw_lock_t *var_mutex);
extern Field *not_found_field;
extern Field *view_ref_found;

enum find_item_error_report_type {REPORT_ALL_ERRORS, REPORT_EXCEPT_NOT_FOUND,
				  IGNORE_ERRORS, REPORT_EXCEPT_NON_UNIQUE,
                                  IGNORE_EXCEPT_NON_UNIQUE};
Field *
find_field_in_tables(THD *thd, Item_ident *item,
                     TABLE_LIST *first_table, TABLE_LIST *last_table,
                     Item **ref, find_item_error_report_type report_error,
                     bool check_privileges, bool register_tree_change);
Field *
find_field_in_table_ref(THD *thd, TABLE_LIST *table_list,
                        const char *name, uint length,
                        const char *item_name, const char *db_name,
                        const char *table_name, Item **ref,
                        bool check_privileges, bool allow_rowid,
                        uint *cached_field_index_ptr,
                        bool register_tree_change, TABLE_LIST **actual_table);
Field *
find_field_in_table(THD *thd, TABLE *table, const char *name, uint length,
                    bool allow_rowid, uint *cached_field_index_ptr);
Field *
find_field_in_table_sef(TABLE *table, const char *name);

#endif /* MYSQL_SERVER */

#ifdef HAVE_OPENSSL
#include <openssl/des.h>
struct st_des_keyblock
{
  DES_cblock key1, key2, key3;
};
struct st_des_keyschedule
{
  DES_key_schedule ks1, ks2, ks3;
};
extern char *des_key_file;
extern struct st_des_keyschedule des_keyschedule[10];
extern uint des_default_key;
extern pthread_mutex_t LOCK_des_key_file;
bool load_des_key_file(const char *file_name);
#endif /* HAVE_OPENSSL */

#ifdef MYSQL_SERVER
/* sql_do.cc */
bool mysql_do(THD *thd, List<Item> &values);

/* sql_analyse.h */
bool append_escaped(String *to_str, String *from_str);

/* sql_show.cc */
bool mysqld_show_open_tables(THD *thd,const char *wild);
bool mysqld_show_logs(THD *thd);
void append_identifier(THD *thd, String *packet, const char *name,
		       uint length);
#endif /* MYSQL_SERVER */
#if defined MYSQL_SERVER || defined INNODB_COMPATIBILITY_HOOKS
int get_quote_char_for_identifier(THD *thd, const char *name, uint length);
#endif /* MYSQL_SERVER || INNODB_COMPATIBILITY_HOOKS */
#ifdef MYSQL_SERVER
void mysqld_list_fields(THD *thd,TABLE_LIST *table, const char *wild);
int mysqld_dump_create_info(THD *thd, TABLE_LIST *table_list, int fd);
bool mysqld_show_create(THD *thd, TABLE_LIST *table_list);
bool mysqld_show_create_db(THD *thd, char *dbname, HA_CREATE_INFO *create);

void mysqld_list_processes(THD *thd,const char *user,bool verbose);
int mysqld_show_status(THD *thd);
int mysqld_show_variables(THD *thd,const char *wild);
bool mysqld_show_storage_engines(THD *thd);
bool mysqld_show_authors(THD *thd);
bool mysqld_show_contributors(THD *thd);
bool mysqld_show_privileges(THD *thd);
bool mysqld_show_column_types(THD *thd);
bool mysqld_help (THD *thd, const char *text);
void calc_sum_of_all_status(STATUS_VAR *to);

void append_definer(THD *thd, String *buffer, const LEX_STRING *definer_user,
                    const LEX_STRING *definer_host);

int add_status_vars(SHOW_VAR *list);
void remove_status_vars(SHOW_VAR *list);
void init_status_vars();
void free_status_vars();
void reset_status_vars();

/* information schema */
extern LEX_STRING INFORMATION_SCHEMA_NAME;
/* log tables */
extern LEX_STRING MYSQL_SCHEMA_NAME;
extern LEX_STRING GENERAL_LOG_NAME;
extern LEX_STRING SLOW_LOG_NAME;

extern const LEX_STRING partition_keywords[];
ST_SCHEMA_TABLE *find_schema_table(THD *thd, const char* table_name);
ST_SCHEMA_TABLE *get_schema_table(enum enum_schema_tables schema_table_idx);
int prepare_schema_table(THD *thd, LEX *lex, Table_ident *table_ident,
                         enum enum_schema_tables schema_table_idx);
int make_schema_select(THD *thd,  SELECT_LEX *sel,
                       enum enum_schema_tables schema_table_idx);
int mysql_schema_table(THD *thd, LEX *lex, TABLE_LIST *table_list);
int fill_schema_user_privileges(THD *thd, TABLE_LIST *tables, COND *cond);
int fill_schema_schema_privileges(THD *thd, TABLE_LIST *tables, COND *cond);
int fill_schema_table_privileges(THD *thd, TABLE_LIST *tables, COND *cond);
int fill_schema_column_privileges(THD *thd, TABLE_LIST *tables, COND *cond);
bool get_schema_tables_result(JOIN *join,
                              enum enum_schema_table_state executed_place);
enum enum_schema_tables get_schema_table_idx(ST_SCHEMA_TABLE *schema_table);

#define is_schema_db(X) \
  !my_strcasecmp(system_charset_info, INFORMATION_SCHEMA_NAME.str, (X))

/* sql_prepare.cc */

void mysql_stmt_prepare(THD *thd, const char *packet, uint packet_length);
void mysql_stmt_execute(THD *thd, char *packet, uint packet_length);
void mysql_stmt_close(THD *thd, char *packet);
void mysql_sql_stmt_prepare(THD *thd);
void mysql_sql_stmt_execute(THD *thd);
void mysql_sql_stmt_close(THD *thd);
void mysql_stmt_fetch(THD *thd, char *packet, uint packet_length);
void mysql_stmt_reset(THD *thd, char *packet);
void mysql_stmt_get_longdata(THD *thd, char *pos, ulong packet_length);
void reinit_stmt_before_use(THD *thd, LEX *lex);

/* sql_handler.cc */
bool mysql_ha_open(THD *thd, TABLE_LIST *tables, bool reopen);
bool mysql_ha_close(THD *thd, TABLE_LIST *tables);
bool mysql_ha_read(THD *, TABLE_LIST *,enum enum_ha_read_modes,char *,
                   List<Item> *,enum ha_rkey_function,Item *,ha_rows,ha_rows);
void mysql_ha_flush(THD *thd);
void mysql_ha_rm_tables(THD *thd, TABLE_LIST *tables, bool is_locked);
void mysql_ha_cleanup(THD *thd);

/* sql_base.cc */
#define TMP_TABLE_KEY_EXTRA 8
void set_item_name(Item *item,char *pos,uint length);
bool add_field_to_list(THD *thd, LEX_STRING *field_name, enum enum_field_types type,
		       char *length, char *decimal,
		       uint type_modifier,
		       Item *default_value, Item *on_update_value,
		       LEX_STRING *comment,
		       char *change, List<String> *interval_list,
		       CHARSET_INFO *cs,
		       uint uint_geom_type);
Create_field * new_create_field(THD *thd, char *field_name, enum_field_types type,
				char *length, char *decimals,
				uint type_modifier, 
				Item *default_value, Item *on_update_value,
				LEX_STRING *comment, char *change, 
				List<String> *interval_list, CHARSET_INFO *cs,
				uint uint_geom_type);
void store_position_for_column(const char *name);
bool add_to_list(THD *thd, SQL_LIST &list,Item *group,bool asc);
bool push_new_name_resolution_context(THD *thd,
                                      TABLE_LIST *left_op,
                                      TABLE_LIST *right_op);
void add_join_on(TABLE_LIST *b,Item *expr);
void add_join_natural(TABLE_LIST *a,TABLE_LIST *b,List<String> *using_fields,
                      SELECT_LEX *lex);
bool add_proc_to_list(THD *thd, Item *item);
void unlink_open_table(THD *thd, TABLE *find, bool unlock);
void drop_open_table(THD *thd, TABLE *table, const char *db_name,
                     const char *table_name);
void update_non_unique_table_error(TABLE_LIST *update,
                                   const char *operation,
                                   TABLE_LIST *duplicate);

SQL_SELECT *make_select(TABLE *head, table_map const_tables,
			table_map read_tables, COND *conds,
                        bool allow_null_cond,  int *error);
extern Item **not_found_item;

/*
  This enumeration type is used only by the function find_item_in_list
  to return the info on how an item has been resolved against a list
  of possibly aliased items.
  The item can be resolved: 
   - against an alias name of the list's element (RESOLVED_AGAINST_ALIAS)
   - against non-aliased field name of the list  (RESOLVED_WITH_NO_ALIAS)
   - against an aliased field name of the list   (RESOLVED_BEHIND_ALIAS)
   - ignoring the alias name in cases when SQL requires to ignore aliases
     (e.g. when the resolved field reference contains a table name or
     when the resolved item is an expression)   (RESOLVED_IGNORING_ALIAS)    
*/
enum enum_resolution_type {
  NOT_RESOLVED=0,
  RESOLVED_IGNORING_ALIAS,
  RESOLVED_BEHIND_ALIAS,
  RESOLVED_WITH_NO_ALIAS,
  RESOLVED_AGAINST_ALIAS
};
Item ** find_item_in_list(Item *item, List<Item> &items, uint *counter,
                          find_item_error_report_type report_error,
                          enum_resolution_type *resolution);
bool get_key_map_from_key_list(key_map *map, TABLE *table,
                               List<String> *index_list);
bool insert_fields(THD *thd, Name_resolution_context *context,
		   const char *db_name, const char *table_name,
                   List_iterator<Item> *it, bool any_privileges);
bool setup_tables(THD *thd, Name_resolution_context *context,
                  List<TABLE_LIST> *from_clause, TABLE_LIST *tables,
                  TABLE_LIST **leaves, bool select_insert);
bool setup_tables_and_check_access(THD *thd, 
                                   Name_resolution_context *context,
                                   List<TABLE_LIST> *from_clause, 
                                   TABLE_LIST *tables, 
                                   TABLE_LIST **leaves, 
                                   bool select_insert,
                                   ulong want_access_first,
                                   ulong want_access);
int setup_wild(THD *thd, TABLE_LIST *tables, List<Item> &fields,
	       List<Item> *sum_func_list, uint wild_num);
bool setup_fields(THD *thd, Item** ref_pointer_array,
                  List<Item> &item, enum_mark_columns mark_used_columns,
                  List<Item> *sum_func_list, bool allow_sum_func);
inline bool setup_fields_with_no_wrap(THD *thd, Item **ref_pointer_array,
                                      List<Item> &item,
                                      enum_mark_columns mark_used_columns,
                                      List<Item> *sum_func_list,
                                      bool allow_sum_func)
{
  bool res;
  thd->lex->select_lex.no_wrap_view_item= TRUE;
  res= setup_fields(thd, ref_pointer_array, item, mark_used_columns, sum_func_list,
                    allow_sum_func);
  thd->lex->select_lex.no_wrap_view_item= FALSE;
  return res;
}
int setup_conds(THD *thd, TABLE_LIST *tables, TABLE_LIST *leaves,
		COND **conds);
int setup_ftfuncs(SELECT_LEX* select);
int init_ftfuncs(THD *thd, SELECT_LEX* select, bool no_order);
void wait_for_condition(THD *thd, pthread_mutex_t *mutex,
                        pthread_cond_t *cond);
int open_tables(THD *thd, TABLE_LIST **tables, uint *counter, uint flags);
/* open_and_lock_tables with optional derived handling */
bool open_and_lock_tables_derived(THD *thd, TABLE_LIST *tables, bool derived);
/* simple open_and_lock_tables without derived handling */
inline bool simple_open_n_lock_tables(THD *thd, TABLE_LIST *tables)
{
  return open_and_lock_tables_derived(thd, tables, FALSE);
}
/* open_and_lock_tables with derived handling */
inline bool open_and_lock_tables(THD *thd, TABLE_LIST *tables)
{
  return open_and_lock_tables_derived(thd, tables, TRUE);
}
/* simple open_and_lock_tables without derived handling for single table */
TABLE *open_n_lock_single_table(THD *thd, TABLE_LIST *table_l,
                                thr_lock_type lock_type);
bool open_normal_and_derived_tables(THD *thd, TABLE_LIST *tables, uint flags);
int lock_tables(THD *thd, TABLE_LIST *tables, uint counter, bool *need_reopen);
int decide_logging_format(THD *thd, TABLE_LIST *tables);
TABLE *open_temporary_table(THD *thd, const char *path, const char *db,
			    const char *table_name, bool link_in_list);
bool rm_temporary_table(handlerton *base, char *path);
void free_io_cache(TABLE *entry);
void intern_close_table(TABLE *entry);
bool close_thread_table(THD *thd, TABLE **table_ptr);
void close_temporary_tables(THD *thd);
void close_tables_for_reopen(THD *thd, TABLE_LIST **tables);
TABLE_LIST *find_table_in_list(TABLE_LIST *table,
                               TABLE_LIST *TABLE_LIST::*link,
                               const char *db_name,
                               const char *table_name);
TABLE_LIST *unique_table(THD *thd, TABLE_LIST *table, TABLE_LIST *table_list,
                         bool check_alias);
TABLE *find_temporary_table(THD *thd, const char *db, const char *table_name);
TABLE *find_temporary_table(THD *thd, TABLE_LIST *table_list);
int drop_temporary_table(THD *thd, TABLE_LIST *table_list);
void close_temporary_table(THD *thd, TABLE *table, bool free_share,
                           bool delete_table);
void close_temporary(TABLE *table, bool free_share, bool delete_table);
bool rename_temporary_table(THD* thd, TABLE *table, const char *new_db,
			    const char *table_name);
void remove_db_from_cache(const char *db);
void flush_tables();
bool is_equal(const LEX_STRING *a, const LEX_STRING *b);
char *make_default_log_name(char *buff,const char* log_ext);

#ifdef WITH_PARTITION_STORAGE_ENGINE
uint fast_alter_partition_table(THD *thd, TABLE *table,
                                Alter_info *alter_info,
                                HA_CREATE_INFO *create_info,
                                TABLE_LIST *table_list,
                                char *db,
                                const char *table_name,
                                uint fast_alter_partition);
uint prep_alter_part_table(THD *thd, TABLE *table, Alter_info *alter_info,
                           HA_CREATE_INFO *create_info,
                           handlerton *old_db_type,
                           bool *partition_changed,
                           uint *fast_alter_partition);
#endif

/* bits for last argument to remove_table_from_cache() */
#define RTFC_NO_FLAG                0x0000
#define RTFC_OWNED_BY_THD_FLAG      0x0001
#define RTFC_WAIT_OTHER_THREAD_FLAG 0x0002
#define RTFC_CHECK_KILLED_FLAG      0x0004
bool remove_table_from_cache(THD *thd, const char *db, const char *table,
                             uint flags);

#define NORMAL_PART_NAME 0
#define TEMP_PART_NAME 1
#define RENAMED_PART_NAME 2
void create_partition_name(char *out, const char *in1,
                           const char *in2, uint name_variant,
                           bool translate);
void create_subpartition_name(char *out, const char *in1,
                              const char *in2, const char *in3,
                              uint name_variant);

typedef struct st_lock_param_type
{
  TABLE_LIST table_list;
  ulonglong copied;
  ulonglong deleted;
  THD *thd;
  HA_CREATE_INFO *create_info;
  Alter_info *alter_info;
  TABLE *table;
  KEY *key_info_buffer;
  const char *db;
  const char *table_name;
  uchar *pack_frm_data;
  enum thr_lock_type old_lock_type;
  uint key_count;
  uint db_options;
  size_t pack_frm_len;
  partition_info *part_info;
} ALTER_PARTITION_PARAM_TYPE;

void mem_alloc_error(size_t size);

enum ddl_log_entry_code
{
  /*
    DDL_LOG_EXECUTE_CODE:
      This is a code that indicates that this is a log entry to
      be executed, from this entry a linked list of log entries
      can be found and executed.
    DDL_LOG_ENTRY_CODE:
      An entry to be executed in a linked list from an execute log
      entry.
    DDL_IGNORE_LOG_ENTRY_CODE:
      An entry that is to be ignored
  */
  DDL_LOG_EXECUTE_CODE = 'e',
  DDL_LOG_ENTRY_CODE = 'l',
  DDL_IGNORE_LOG_ENTRY_CODE = 'i'
};

enum ddl_log_action_code
{
  /*
    The type of action that a DDL_LOG_ENTRY_CODE entry is to
    perform.
    DDL_LOG_DELETE_ACTION:
      Delete an entity
    DDL_LOG_RENAME_ACTION:
      Rename an entity
    DDL_LOG_REPLACE_ACTION:
      Rename an entity after removing the previous entry with the
      new name, that is replace this entry.
  */
  DDL_LOG_DELETE_ACTION = 'd',
  DDL_LOG_RENAME_ACTION = 'r',
  DDL_LOG_REPLACE_ACTION = 's'
};


typedef struct st_ddl_log_entry
{
  const char *name;
  const char *from_name;
  const char *handler_name;
  uint next_entry;
  uint entry_pos;
  enum ddl_log_entry_code entry_type;
  enum ddl_log_action_code action_type;
  /*
    Most actions have only one phase. REPLACE does however have two
    phases. The first phase removes the file with the new name if
    there was one there before and the second phase renames the
    old name to the new name.
  */
  char phase;
} DDL_LOG_ENTRY;

typedef struct st_ddl_log_memory_entry
{
  uint entry_pos;
  struct st_ddl_log_memory_entry *next_log_entry;
  struct st_ddl_log_memory_entry *prev_log_entry;
  struct st_ddl_log_memory_entry *next_active_log_entry;
} DDL_LOG_MEMORY_ENTRY;


bool write_ddl_log_entry(DDL_LOG_ENTRY *ddl_log_entry,
                           DDL_LOG_MEMORY_ENTRY **active_entry);
bool write_execute_ddl_log_entry(uint first_entry,
                                   bool complete,
                                   DDL_LOG_MEMORY_ENTRY **active_entry);
bool deactivate_ddl_log_entry(uint entry_no);
void release_ddl_log_memory_entry(DDL_LOG_MEMORY_ENTRY *log_entry);
bool sync_ddl_log();
void release_ddl_log();
void execute_ddl_log_recovery();
bool execute_ddl_log_entry(THD *thd, uint first_entry);

extern pthread_mutex_t LOCK_gdl;

#define WFRM_WRITE_SHADOW 1
#define WFRM_INSTALL_SHADOW 2
#define WFRM_PACK_FRM 4
bool mysql_write_frm(ALTER_PARTITION_PARAM_TYPE *lpt, uint flags);
int abort_and_upgrade_lock(ALTER_PARTITION_PARAM_TYPE *lpt);
void close_open_tables_and_downgrade(ALTER_PARTITION_PARAM_TYPE *lpt);
void mysql_wait_completed_table(ALTER_PARTITION_PARAM_TYPE *lpt, TABLE *my_table);

/* Functions to work with system tables. */
bool open_system_tables_for_read(THD *thd, TABLE_LIST *table_list,
                                 Open_tables_state *backup);
void close_system_tables(THD *thd, Open_tables_state *backup);
TABLE *open_system_table_for_update(THD *thd, TABLE_LIST *one_table);

TABLE *open_performance_schema_table(THD *thd, TABLE_LIST *one_table,
                                     Open_tables_state *backup);
void close_performance_schema_table(THD *thd, Open_tables_state *backup);

bool close_cached_tables(THD *thd, TABLE_LIST *tables, bool have_lock,
                         bool wait_for_refresh, bool wait_for_placeholders);
bool close_cached_connection_tables(THD *thd, bool wait_for_refresh,
                                    LEX_STRING *connect_string,
                                    bool have_lock = FALSE);
void copy_field_from_tmp_record(Field *field,int offset);
bool fill_record(THD *thd, Field **field, List<Item> &values,
                 bool ignore_errors);
bool fill_record_n_invoke_before_triggers(THD *thd, List<Item> &fields,
                                          List<Item> &values,
                                          bool ignore_errors,
                                          Table_triggers_list *triggers,
                                          enum trg_event_type event);
bool fill_record_n_invoke_before_triggers(THD *thd, Field **field,
                                          List<Item> &values,
                                          bool ignore_errors,
                                          Table_triggers_list *triggers,
                                          enum trg_event_type event);
OPEN_TABLE_LIST *list_open_tables(THD *thd, const char *db, const char *wild);

inline TABLE_LIST *find_table_in_global_list(TABLE_LIST *table,
                                             const char *db_name,
                                             const char *table_name)
{
  return find_table_in_list(table, &TABLE_LIST::next_global,
                            db_name, table_name);
}

inline TABLE_LIST *find_table_in_local_list(TABLE_LIST *table,
                                            const char *db_name,
                                            const char *table_name)
{
  return find_table_in_list(table, &TABLE_LIST::next_local,
                            db_name, table_name);
}


/* sql_calc.cc */
bool eval_const_cond(COND *cond);

/* sql_load.cc */
bool mysql_load(THD *thd, sql_exchange *ex, TABLE_LIST *table_list,
	        List<Item> &fields_vars, List<Item> &set_fields,
                List<Item> &set_values_list,
                enum enum_duplicates handle_duplicates, bool ignore,
                bool local_file);
int write_record(THD *thd, TABLE *table, COPY_INFO *info);

/* sql_manager.cc */
extern ulong volatile manager_status;
extern bool volatile manager_thread_in_use, mqh_used;
extern pthread_t manager_thread;
pthread_handler_t handle_manager(void *arg);
bool mysql_manager_submit(void (*action)());


/* sql_test.cc */
#ifndef DBUG_OFF
void print_where(COND *cond,const char *info);
void print_cached_tables(void);
void TEST_filesort(SORT_FIELD *sortorder,uint s_length);
void print_plan(JOIN* join,uint idx, double record_count, double read_time,
                double current_read_time, const char *info);
#endif
void mysql_print_status();
/* key.cc */
int find_ref_key(KEY *key, uint key_count, uchar *record, Field *field,
                 uint *key_length, uint *keypart);
void key_copy(uchar *to_key, uchar *from_record, KEY *key_info, uint key_length);
void key_restore(uchar *to_record, uchar *from_key, KEY *key_info,
                 uint key_length);
bool key_cmp_if_same(TABLE *form,const uchar *key,uint index,uint key_length);
void key_unpack(String *to,TABLE *form,uint index);
bool is_key_used(TABLE *table, uint idx, const MY_BITMAP *fields);
int key_cmp(KEY_PART_INFO *key_part, const uchar *key, uint key_length);
extern "C" int key_rec_cmp(void *key_info, uchar *a, uchar *b);

bool init_errmessage(void);
#endif /* MYSQL_SERVER */
void sql_perror(const char *message);

bool fn_format_relative_to_data_home(char * to, const char *name,
				     const char *dir, const char *extension);
#ifdef MYSQL_SERVER
File open_binlog(IO_CACHE *log, const char *log_file_name,
                 const char **errmsg);

/* mysqld.cc */
extern void MYSQLerror(const char*);
void refresh_status(THD *thd);
my_bool mysql_rm_tmp_tables(void);
void handle_connection_in_main_thread(THD *thd);
void create_thread_to_handle_connection(THD *thd);
void unlink_thd(THD *thd);
bool one_thread_per_connection_end(THD *thd, bool put_in_cache);
void flush_thread_cache();

/* item_func.cc */
extern bool check_reserved_words(LEX_STRING *name);
extern enum_field_types agg_field_type(Item **items, uint nitems);

/* strfunc.cc */
ulonglong find_set(TYPELIB *lib, const char *x, uint length, CHARSET_INFO *cs,
		   char **err_pos, uint *err_len, bool *set_warning);
uint find_type(const TYPELIB *lib, const char *find, uint length,
               bool part_match);
uint find_type2(const TYPELIB *lib, const char *find, uint length,
                CHARSET_INFO *cs);
void unhex_type2(TYPELIB *lib);
uint check_word(TYPELIB *lib, const char *val, const char *end,
		const char **end_of_word);
int find_string_in_array(LEX_STRING * const haystack, LEX_STRING * const needle,
                         CHARSET_INFO * const cs);


bool is_keyword(const char *name, uint len);

#define MY_DB_OPT_FILE "db.opt"
bool my_database_names_init(void);
void my_database_names_free(void);
bool check_db_dir_existence(const char *db_name);
bool load_db_opt(THD *thd, const char *path, HA_CREATE_INFO *create);
bool load_db_opt_by_name(THD *thd, const char *db_name,
                         HA_CREATE_INFO *db_create_info);
CHARSET_INFO *get_default_db_collation(THD *thd, const char *db_name);
bool my_dbopt_init(void);
void my_dbopt_cleanup(void);
extern int creating_database; // How many database locks are made
extern int creating_table;    // How many mysql_create_table() are running

/*
  External variables
*/

<<<<<<< HEAD
extern time_t server_start_time, flush_status_time;
=======
extern time_t server_start_time;
>>>>>>> 4e3e5464
#endif /* MYSQL_SERVER */
#if defined MYSQL_SERVER || defined INNODB_COMPATIBILITY_HOOKS
extern uint mysql_data_home_len;
extern char *mysql_data_home,server_version[SERVER_VERSION_LENGTH],
            mysql_real_data_home[];
#endif /* MYSQL_SERVER || INNODB_COMPATIBILITY_HOOKS */
#ifdef MYSQL_SERVER
extern char *opt_mysql_tmpdir, mysql_charsets_dir[],
            def_ft_boolean_syntax[sizeof(ft_boolean_syntax)];
#define mysql_tmpdir (my_tmpdir(&mysql_tmpdir_list))
extern MY_TMPDIR mysql_tmpdir_list;
extern const LEX_STRING command_name[];
extern const char *first_keyword, *my_localhost, *delayed_user, *binary_keyword;
extern const char **errmesg;			/* Error messages */
extern const char *myisam_recover_options_str;
extern const char *in_left_expr_name, *in_additional_cond, *in_having_cond;
extern const char * const TRG_EXT;
extern const char * const TRN_EXT;
extern Eq_creator eq_creator;
extern Ne_creator ne_creator;
extern Gt_creator gt_creator;
extern Lt_creator lt_creator;
extern Ge_creator ge_creator;
extern Le_creator le_creator;
extern char language[FN_REFLEN];
#endif /* MYSQL_SERVER */
#if defined MYSQL_SERVER || defined INNODB_COMPATIBILITY_HOOKS
extern char reg_ext[FN_EXTLEN];
extern uint reg_ext_length;
#endif /* MYSQL_SERVER || INNODB_COMPATIBILITY_HOOKS */
#ifdef MYSQL_SERVER
extern char glob_hostname[FN_REFLEN], mysql_home[FN_REFLEN];
extern char pidfile_name[FN_REFLEN], system_time_zone[30], *opt_init_file;
extern char log_error_file[FN_REFLEN], *opt_tc_log_file;
extern ulonglong log_10_int[20];
extern ulonglong keybuff_size;
extern ulonglong thd_startup_options;
extern ulong thread_id;
extern ulong binlog_cache_use, binlog_cache_disk_use;
extern ulong aborted_threads,aborted_connects;
extern ulong delayed_insert_timeout;
extern ulong delayed_insert_limit, delayed_queue_size;
extern ulong delayed_insert_threads, delayed_insert_writes;
extern ulong delayed_rows_in_use,delayed_insert_errors;
extern ulong slave_open_temp_tables;
extern ulong query_cache_size, query_cache_min_res_unit;
extern ulong slow_launch_threads, slow_launch_time;
extern ulong table_cache_size, table_def_size;
extern ulong max_connections,max_connect_errors, connect_timeout;
extern ulong slave_net_timeout, slave_trans_retries;
extern uint max_user_connections;
extern ulong what_to_log,flush_time;
extern ulong query_buff_size, thread_stack;
extern ulong max_prepared_stmt_count, prepared_stmt_count;
extern ulong binlog_cache_size, max_binlog_cache_size, open_files_limit;
extern ulong max_binlog_size, max_relay_log_size;
extern ulong opt_binlog_rows_event_max_size;
extern ulong rpl_recovery_rank, thread_cache_size, thread_pool_size;
extern ulong back_log;
#endif /* MYSQL_SERVER */
#if defined MYSQL_SERVER || defined INNODB_COMPATIBILITY_HOOKS
extern ulong specialflag;
#endif /* MYSQL_SERVER || INNODB_COMPATIBILITY_HOOKS */
#ifdef MYSQL_SERVER
extern ulong current_pid;
extern ulong expire_logs_days, sync_binlog_period, sync_binlog_counter;
extern ulong opt_tc_log_size, tc_log_max_pages_used, tc_log_page_size;
extern ulong tc_log_page_waits;
extern my_bool relay_log_purge, opt_innodb_safe_binlog, opt_innodb;
extern uint test_flags,select_errors,ha_open_options;
extern uint protocol_version, mysqld_port, dropping_tables;
extern uint delay_key_write_options;
#endif /* MYSQL_SERVER */
#if defined MYSQL_SERVER || defined INNODB_COMPATIBILITY_HOOKS
extern uint lower_case_table_names;
#endif /* MYSQL_SERVER || INNODB_COMPATIBILITY_HOOKS */
#ifdef MYSQL_SERVER
extern bool opt_endinfo, using_udf_functions;
extern my_bool locked_in_memory;
extern bool opt_using_transactions;
#endif /* MYSQL_SERVER */
#if defined MYSQL_SERVER || defined INNODB_COMPATIBILITY_HOOKS
extern bool mysqld_embedded;
#endif /* MYSQL_SERVER || INNODB_COMPATIBILITY_HOOKS */
#ifdef MYSQL_SERVER
extern bool using_update_log, opt_large_files, server_id_supplied;
extern bool opt_update_log, opt_bin_log, opt_error_log;
extern my_bool opt_log, opt_slow_log;
extern ulong log_output_options;
extern my_bool opt_log_queries_not_using_indexes;
extern bool opt_disable_networking, opt_skip_show_db;
extern my_bool opt_character_set_client_handshake;
extern bool volatile abort_loop, shutdown_in_progress;
extern uint volatile thread_count, thread_running, global_read_lock;
extern my_bool opt_sql_bin_update, opt_safe_user_create, opt_no_mix_types;
extern my_bool opt_safe_show_db, opt_local_infile, opt_myisam_use_mmap;
extern my_bool opt_slave_compressed_protocol, use_temp_pool;
extern my_bool opt_readonly, lower_case_file_system;
extern my_bool opt_enable_named_pipe, opt_sync_frm, opt_allow_suspicious_udfs;
extern my_bool opt_secure_auth;
extern char* opt_secure_file_priv;
extern my_bool opt_log_slow_admin_statements, opt_log_slow_slave_statements;
extern my_bool sp_automatic_privileges, opt_noacl;
extern my_bool opt_old_style_user_limits, trust_function_creators;
extern uint opt_crash_binlog_innodb;
extern char *shared_memory_base_name, *mysqld_unix_port;
extern my_bool opt_enable_shared_memory;
extern char *default_tz_name;
#endif /* MYSQL_SERVER */
#if defined MYSQL_SERVER || defined INNODB_COMPATIBILITY_HOOKS
extern my_bool opt_large_pages;
extern uint opt_large_page_size;
#endif /* MYSQL_SERVER || INNODB_COMPATIBILITY_HOOKS */
#ifdef MYSQL_SERVER
extern char *opt_logname, *opt_slow_logname;
extern const char *log_output_str;

extern MYSQL_BIN_LOG mysql_bin_log;
extern LOGGER logger;
extern TABLE_LIST general_log, slow_log;
extern FILE *bootstrap_file;
extern int bootstrap_error;
extern FILE *stderror_file;
extern pthread_key(MEM_ROOT**,THR_MALLOC);
extern pthread_mutex_t LOCK_mysql_create_db,LOCK_Acl,LOCK_open, LOCK_lock_db,
       LOCK_thread_count,LOCK_mapped_file,LOCK_user_locks, LOCK_status,
       LOCK_error_log, LOCK_delayed_insert, LOCK_uuid_generator,
       LOCK_delayed_status, LOCK_delayed_create, LOCK_crypt, LOCK_timezone,
       LOCK_slave_list, LOCK_active_mi, LOCK_manager, LOCK_global_read_lock,
       LOCK_global_system_variables, LOCK_user_conn,
       LOCK_prepared_stmt_count,
       LOCK_bytes_sent, LOCK_bytes_received;
#ifdef HAVE_OPENSSL
extern pthread_mutex_t LOCK_des_key_file;
#endif
extern pthread_mutex_t LOCK_server_started;
extern pthread_cond_t COND_server_started;
extern int mysqld_server_started;
extern rw_lock_t LOCK_grant, LOCK_sys_init_connect, LOCK_sys_init_slave;
extern rw_lock_t LOCK_system_variables_hash;
extern pthread_cond_t COND_refresh, COND_thread_count, COND_manager;
extern pthread_cond_t COND_global_read_lock;
extern pthread_attr_t connection_attrib;
extern I_List<THD> threads;
extern I_List<NAMED_LIST> key_caches;
extern MY_BITMAP temp_pool;
extern String my_empty_string;
extern const String my_null_string;
extern SHOW_VAR status_vars[];
#endif /* MYSQL_SERVER */
#if defined MYSQL_SERVER || defined INNODB_COMPATIBILITY_HOOKS
extern struct system_variables global_system_variables;
#endif /* MYSQL_SERVER || INNODB_COMPATIBILITY_HOOKS */
#ifdef MYSQL_SERVER
extern struct system_variables max_system_variables;
extern struct system_status_var global_status_var;
extern struct rand_struct sql_rand;

extern const char *opt_date_time_formats[];
extern KNOWN_DATE_TIME_FORMAT known_date_time_formats[];

extern String null_string;
extern HASH open_cache, lock_db_cache;
extern TABLE *unused_tables;
extern const char* any_db;
extern struct my_option my_long_options[];
extern const LEX_STRING view_type;
extern scheduler_functions thread_scheduler;
extern TYPELIB thread_handling_typelib;
extern uint8 uc_update_queries[SQLCOM_END+1];
extern uint sql_command_flags[];
extern TYPELIB log_output_typelib;

/* optional things, have_* variables */
extern SHOW_COMP_OPTION have_community_features;

extern handlerton *partition_hton;
extern handlerton *myisam_hton;
extern handlerton *heap_hton;

extern SHOW_COMP_OPTION have_ssl, have_symlink, have_dlopen;
extern SHOW_COMP_OPTION have_query_cache;
extern SHOW_COMP_OPTION have_geometry, have_rtree_keys;
extern SHOW_COMP_OPTION have_crypt;
extern SHOW_COMP_OPTION have_compress;


#ifndef __WIN__
extern pthread_t signal_thread;
#endif

#ifdef HAVE_OPENSSL
extern struct st_VioSSLFd * ssl_acceptor_fd;
#endif /* HAVE_OPENSSL */

MYSQL_LOCK *mysql_lock_tables(THD *thd, TABLE **table, uint count,
                              uint flags, bool *need_reopen);
/* mysql_lock_tables() and open_table() flags bits */
#define MYSQL_LOCK_IGNORE_GLOBAL_READ_LOCK      0x0001
#define MYSQL_LOCK_IGNORE_FLUSH                 0x0002
#define MYSQL_LOCK_NOTIFY_IF_NEED_REOPEN        0x0004
#define MYSQL_OPEN_TEMPORARY_ONLY               0x0008
#define MYSQL_LOCK_IGNORE_GLOBAL_READ_ONLY      0x0010
#define MYSQL_LOCK_PERF_SCHEMA                  0x0020

void mysql_unlock_tables(THD *thd, MYSQL_LOCK *sql_lock);
void mysql_unlock_read_tables(THD *thd, MYSQL_LOCK *sql_lock);
void mysql_unlock_some_tables(THD *thd, TABLE **table,uint count);
void mysql_lock_remove(THD *thd, MYSQL_LOCK *locked,TABLE *table,
                       bool always_unlock);
void mysql_lock_abort(THD *thd, TABLE *table, bool upgrade_lock);
void mysql_lock_downgrade_write(THD *thd, TABLE *table,
                                thr_lock_type new_lock_type);
bool mysql_lock_abort_for_thread(THD *thd, TABLE *table);
MYSQL_LOCK *mysql_lock_merge(MYSQL_LOCK *a,MYSQL_LOCK *b);
TABLE_LIST *mysql_lock_have_duplicate(THD *thd, TABLE_LIST *needle,
                                      TABLE_LIST *haystack);
bool lock_global_read_lock(THD *thd);
void unlock_global_read_lock(THD *thd);
bool wait_if_global_read_lock(THD *thd, bool abort_on_refresh,
                              bool is_not_commit);
void start_waiting_global_read_lock(THD *thd);
bool make_global_read_lock_block_commit(THD *thd);
bool set_protect_against_global_read_lock(void);
void unset_protect_against_global_read_lock(void);
void broadcast_refresh(void);

/* Lock based on name */
int lock_and_wait_for_table_name(THD *thd, TABLE_LIST *table_list);
int lock_table_name(THD *thd, TABLE_LIST *table_list, bool check_in_use);
void unlock_table_name(THD *thd, TABLE_LIST *table_list);
bool wait_for_locked_table_names(THD *thd, TABLE_LIST *table_list);
bool lock_table_names(THD *thd, TABLE_LIST *table_list);
void unlock_table_names(THD *thd, TABLE_LIST *table_list,
			TABLE_LIST *last_table);
bool lock_table_names_exclusively(THD *thd, TABLE_LIST *table_list);
bool is_table_name_exclusively_locked_by_this_thread(THD *thd, 
                                                     TABLE_LIST *table_list);
bool is_table_name_exclusively_locked_by_this_thread(THD *thd, uchar *key,
                                                     int key_length);


/* old unireg functions */

void unireg_init(ulong options);
void unireg_end(void) __attribute__((noreturn));
bool mysql_create_frm(THD *thd, const char *file_name,
                      const char *db, const char *table,
		      HA_CREATE_INFO *create_info,
		      List<Create_field> &create_field,
		      uint key_count,KEY *key_info,handler *db_type);
int rea_create_table(THD *thd, const char *path,
                     const char *db, const char *table_name,
                     HA_CREATE_INFO *create_info,
  		     List<Create_field> &create_field,
                     uint key_count,KEY *key_info,
                     handler *file);
int format_number(uint inputflag,uint max_length,char * pos,uint length,
		  char * *errpos);

/* table.cc */
TABLE_SHARE *alloc_table_share(TABLE_LIST *table_list, char *key,
                               uint key_length);
void init_tmp_table_share(THD *thd, TABLE_SHARE *share, const char *key,
                          uint key_length,
                          const char *table_name, const char *path);
void free_table_share(TABLE_SHARE *share);
int open_table_def(THD *thd, TABLE_SHARE *share, uint db_flags);
void open_table_error(TABLE_SHARE *share, int error, int db_errno, int errarg);
int open_table_from_share(THD *thd, TABLE_SHARE *share, const char *alias,
                          uint db_stat, uint prgflag, uint ha_open_flags,
                          TABLE *outparam, bool is_create_table);
int readfrm(const char *name, uchar **data, size_t *length);
int writefrm(const char* name, const uchar* data, size_t len);
int closefrm(TABLE *table, bool free_share);
int read_string(File file, uchar* *to, size_t length);
void free_blobs(TABLE *table);
int set_zone(int nr,int min_zone,int max_zone);
ulong convert_period_to_month(ulong period);
ulong convert_month_to_period(ulong month);
void get_date_from_daynr(long daynr,uint *year, uint *month,
			 uint *day);
my_time_t TIME_to_timestamp(THD *thd, const MYSQL_TIME *t, my_bool *not_exist);
bool str_to_time_with_warn(const char *str,uint length,MYSQL_TIME *l_time);
timestamp_type str_to_datetime_with_warn(const char *str, uint length,
                                         MYSQL_TIME *l_time, uint flags);
void localtime_to_TIME(MYSQL_TIME *to, struct tm *from);
void calc_time_from_sec(MYSQL_TIME *to, long seconds, long microseconds);

void make_truncated_value_warning(THD *thd, MYSQL_ERROR::enum_warning_level level,
                                  const char *str_val,
				  uint str_length, timestamp_type time_type,
                                  const char *field_name);

bool date_add_interval(MYSQL_TIME *ltime, interval_type int_type, INTERVAL interval);
bool calc_time_diff(MYSQL_TIME *l_time1, MYSQL_TIME *l_time2, int l_sign,
                    longlong *seconds_out, long *microseconds_out);

extern LEX_STRING interval_type_to_name[];

extern DATE_TIME_FORMAT *date_time_format_make(timestamp_type format_type,
					       const char *format_str,
					       uint format_length);
extern DATE_TIME_FORMAT *date_time_format_copy(THD *thd,
					       DATE_TIME_FORMAT *format);
const char *get_date_time_format_str(KNOWN_DATE_TIME_FORMAT *format,
				     timestamp_type type);
extern bool make_date_time(DATE_TIME_FORMAT *format, MYSQL_TIME *l_time,
			   timestamp_type type, String *str);
void make_datetime(const DATE_TIME_FORMAT *format, const MYSQL_TIME *l_time,
                   String *str);
void make_date(const DATE_TIME_FORMAT *format, const MYSQL_TIME *l_time,
               String *str);
void make_time(const DATE_TIME_FORMAT *format, const MYSQL_TIME *l_time,
               String *str);
int my_time_compare(MYSQL_TIME *a, MYSQL_TIME *b);
ulonglong get_datetime_value(THD *thd, Item ***item_arg, Item **cache_arg,
                             Item *warn_item, bool *is_null);

int test_if_number(char *str,int *res,bool allow_wildcards);
void change_byte(uchar *,uint,char,char);
void init_read_record(READ_RECORD *info, THD *thd, TABLE *reg_form,
		      SQL_SELECT *select,
		      int use_record_cache, bool print_errors);
void init_read_record_idx(READ_RECORD *info, THD *thd, TABLE *table, 
                          bool print_error, uint idx);
void end_read_record(READ_RECORD *info);
ha_rows filesort(THD *thd, TABLE *form,struct st_sort_field *sortorder,
		 uint s_length, SQL_SELECT *select,
		 ha_rows max_rows, bool sort_positions,
                 ha_rows *examined_rows);
void filesort_free_buffers(TABLE *table, bool full);
void change_double_for_sort(double nr,uchar *to);
double my_double_round(double value, longlong dec, bool dec_unsigned,
                       bool truncate);
int get_quick_record(SQL_SELECT *select);

int calc_weekday(long daynr,bool sunday_first_day_of_week);
uint calc_week(MYSQL_TIME *l_time, uint week_behaviour, uint *year);
void find_date(char *pos,uint *vek,uint flag);
TYPELIB *convert_strings_to_array_type(char * *typelibs, char * *end);
TYPELIB *typelib(MEM_ROOT *mem_root, List<String> &strings);
ulong get_form_pos(File file, uchar *head, TYPELIB *save_names);
ulong make_new_entry(File file,uchar *fileinfo,TYPELIB *formnames,
		     const char *newname);
ulong next_io_size(ulong pos);
void append_unescaped(String *res, const char *pos, uint length);
int create_frm(THD *thd, const char *name, const char *db, const char *table,
               uint reclength, uchar *fileinfo,
	       HA_CREATE_INFO *create_info, uint keys);
void update_create_info_from_table(HA_CREATE_INFO *info, TABLE *form);
int rename_file_ext(const char * from,const char * to,const char * ext);
bool check_db_name(LEX_STRING *db);
bool check_column_name(const char *name);
bool check_table_name(const char *name, uint length);
char *get_field(MEM_ROOT *mem, Field *field);
bool get_field(MEM_ROOT *mem, Field *field, class String *res);
int wild_case_compare(CHARSET_INFO *cs, const char *str,const char *wildstr);
char *fn_rext(char *name);

/* Conversion functions */
#endif /* MYSQL_SERVER */
#if defined MYSQL_SERVER || defined INNODB_COMPATIBILITY_HOOKS
uint strconvert(CHARSET_INFO *from_cs, const char *from,
                CHARSET_INFO *to_cs, char *to, uint to_length, uint *errors);
uint filename_to_tablename(const char *from, char *to, uint to_length);
uint tablename_to_filename(const char *from, char *to, uint to_length);
#endif /* MYSQL_SERVER || INNODB_COMPATIBILITY_HOOKS */
#ifdef MYSQL_SERVER
uint build_table_filename(char *buff, size_t bufflen, const char *db,
                          const char *table, const char *ext, uint flags);

#define MYSQL50_TABLE_NAME_PREFIX         "#mysql50#"
#define MYSQL50_TABLE_NAME_PREFIX_LENGTH  9

uint build_table_shadow_filename(char *buff, size_t bufflen, 
                                 ALTER_PARTITION_PARAM_TYPE *lpt);
/* Flags for conversion functions. */
#define FN_FROM_IS_TMP  (1 << 0)
#define FN_TO_IS_TMP    (1 << 1)
#define FN_IS_TMP       (FN_FROM_IS_TMP | FN_TO_IS_TMP)
#define NO_FRM_RENAME   (1 << 2)

/* from hostname.cc */
struct in_addr;
char * ip_to_hostname(struct in_addr *in,uint *errors);
void inc_host_errors(struct in_addr *in);
void reset_host_errors(struct in_addr *in);
bool hostname_cache_init();
void hostname_cache_free();
void hostname_cache_refresh(void);

/* sql_cache.cc */
extern bool sql_cache_init();
extern void sql_cache_free();
extern int sql_cache_hit(THD *thd, char *inBuf, uint length);

/* item_func.cc */
Item *get_system_var(THD *thd, enum_var_type var_type, LEX_STRING name,
		     LEX_STRING component);
int get_var_with_binlog(THD *thd, enum_sql_command sql_command,
                        LEX_STRING &name, user_var_entry **out_entry);
/* log.cc */
bool flush_error_log(void);

/* sql_list.cc */
void free_list(I_List <i_string_pair> *list);
void free_list(I_List <i_string> *list);

/* sql_yacc.cc */
#ifndef DBUG_OFF
extern void turn_parser_debug_on();
#endif

/* frm_crypt.cc */
#ifdef HAVE_CRYPTED_FRM
SQL_CRYPT *get_crypt_for_frm(void);
#endif

#include "sql_view.h"

/* Some inline functions for more speed */

inline bool add_item_to_list(THD *thd, Item *item)
{
  return thd->lex->current_select->add_item_to_list(thd, item);
}

inline bool add_value_to_list(THD *thd, Item *value)
{
  return thd->lex->value_list.push_back(value);
}

inline bool add_order_to_list(THD *thd, Item *item, bool asc)
{
  return thd->lex->current_select->add_order_to_list(thd, item, asc);
}

inline bool add_group_to_list(THD *thd, Item *item, bool asc)
{
  return thd->lex->current_select->add_group_to_list(thd, item, asc);
}

inline void mark_as_null_row(TABLE *table)
{
  table->null_row=1;
  table->status|=STATUS_NULL_ROW;
  bfill(table->null_flags,table->s->null_bytes,255);
}

inline void table_case_convert(char * name, uint length)
{
  if (lower_case_table_names)
    files_charset_info->cset->casedn(files_charset_info,
                                     name, length, name, length);
}

inline const char *table_case_name(HA_CREATE_INFO *info, const char *name)
{
  return ((lower_case_table_names == 2 && info->alias) ? info->alias : name);
}

inline ulong sql_rnd_with_mutex()
{
  pthread_mutex_lock(&LOCK_thread_count);
  ulong tmp=(ulong) (my_rnd(&sql_rand) * 0xffffffff); /* make all bits random */
  pthread_mutex_unlock(&LOCK_thread_count);
  return tmp;
}

Comp_creator *comp_eq_creator(bool invert);
Comp_creator *comp_ge_creator(bool invert);
Comp_creator *comp_gt_creator(bool invert);
Comp_creator *comp_le_creator(bool invert);
Comp_creator *comp_lt_creator(bool invert);
Comp_creator *comp_ne_creator(bool invert);

Item * all_any_subquery_creator(Item *left_expr,
				chooser_compare_func_creator cmp,
				bool all,
				SELECT_LEX *select_lex);

/**
  clean/setup table fields and map.

  @param table        TABLE structure pointer (which should be setup)
  @param table_list   TABLE_LIST structure pointer (owner of TABLE)
  @param tablenr     table number
*/


inline void setup_table_map(TABLE *table, TABLE_LIST *table_list, uint tablenr)
{
  table->used_fields= 0;
  table->const_table= 0;
  table->null_row= 0;
  table->status= STATUS_NO_RECORD;
  table->maybe_null= table_list->outer_join;
  TABLE_LIST *embedding= table_list->embedding;
  while (!table->maybe_null && embedding)
  {
    table->maybe_null= embedding->outer_join;
    embedding= embedding->embedding;
  }
  table->tablenr= tablenr;
  table->map= (table_map) 1 << tablenr;
  table->force_index= table_list->force_index;
  table->covering_keys= table->s->keys_for_keyread;
  table->merge_keys.clear_all();
}


/**
  convert a hex digit into number.
*/

inline int hexchar_to_int(char c)
{
  if (c <= '9' && c >= '0')
    return c-'0';
  c|=32;
  if (c <= 'f' && c >= 'a')
    return c-'a'+10;
  return -1;
}

/**
  return true if the table was created explicitly.
*/
inline bool is_user_table(TABLE * table)
{
  const char *name= table->s->table_name.str;
  return strncmp(name, tmp_file_prefix, tmp_file_prefix_length);
}

/*
  Some functions that are different in the embedded library and the normal
  server
*/

#ifndef EMBEDDED_LIBRARY
extern "C" void unireg_abort(int exit_code) __attribute__((noreturn));
void kill_delayed_threads(void);
bool check_stack_overrun(THD *thd, long margin, uchar *dummy);
#else
#define unireg_abort(exit_code) DBUG_RETURN(exit_code)
inline void kill_delayed_threads(void) {}
#define check_stack_overrun(A, B, C) 0
#endif

/* Used by handlers to store things in schema tables */
#define IS_FILES_FILE_ID              0
#define IS_FILES_FILE_NAME            1
#define IS_FILES_FILE_TYPE            2
#define IS_FILES_TABLESPACE_NAME      3
#define IS_FILES_TABLE_CATALOG        4
#define IS_FILES_TABLE_SCHEMA         5
#define IS_FILES_TABLE_NAME           6
#define IS_FILES_LOGFILE_GROUP_NAME   7
#define IS_FILES_LOGFILE_GROUP_NUMBER 8
#define IS_FILES_ENGINE               9
#define IS_FILES_FULLTEXT_KEYS       10
#define IS_FILES_DELETED_ROWS        11
#define IS_FILES_UPDATE_COUNT        12
#define IS_FILES_FREE_EXTENTS        13
#define IS_FILES_TOTAL_EXTENTS       14
#define IS_FILES_EXTENT_SIZE         15
#define IS_FILES_INITIAL_SIZE        16
#define IS_FILES_MAXIMUM_SIZE        17
#define IS_FILES_AUTOEXTEND_SIZE     18
#define IS_FILES_CREATION_TIME       19
#define IS_FILES_LAST_UPDATE_TIME    20
#define IS_FILES_LAST_ACCESS_TIME    21
#define IS_FILES_RECOVER_TIME        22
#define IS_FILES_TRANSACTION_COUNTER 23
#define IS_FILES_VERSION             24
#define IS_FILES_ROW_FORMAT          25
#define IS_FILES_TABLE_ROWS          26
#define IS_FILES_AVG_ROW_LENGTH      27
#define IS_FILES_DATA_LENGTH         28
#define IS_FILES_MAX_DATA_LENGTH     29
#define IS_FILES_INDEX_LENGTH        30
#define IS_FILES_DATA_FREE           31
#define IS_FILES_CREATE_TIME         32
#define IS_FILES_UPDATE_TIME         33
#define IS_FILES_CHECK_TIME          34
#define IS_FILES_CHECKSUM            35
#define IS_FILES_STATUS              36
#define IS_FILES_EXTRA               37
void init_fill_schema_files_row(TABLE* table);
bool schema_table_store_record(THD *thd, TABLE *table);

/* sql/item_create.cc */
int item_create_init();
void item_create_cleanup();

bool show_create_trigger(THD *thd, const sp_name *trg_name);

inline void lex_string_set(LEX_STRING *lex_str, const char *c_str)
{
  lex_str->str= (char *) c_str;
  lex_str->length= strlen(c_str);
}

bool load_charset(MEM_ROOT *mem_root,
                  Field *field,
                  CHARSET_INFO *dflt_cs,
                  CHARSET_INFO **cs);

bool load_collation(MEM_ROOT *mem_root,
                    Field *field,
                    CHARSET_INFO *dflt_cl,
                    CHARSET_INFO **cl);

#endif /* MYSQL_SERVER */
#endif /* MYSQL_CLIENT */

#endif /* MYSQL_PRIV_H */<|MERGE_RESOLUTION|>--- conflicted
+++ resolved
@@ -373,11 +373,7 @@
 #define TEST_MIT_THREAD		4
 #define TEST_BLOCKING		8
 #define TEST_KEEP_TMP_TABLES	16
-<<<<<<< HEAD
 #define TEST_READCHECK		64	/**< Force use of readcheck */
-=======
-#define TEST_READCHECK		64	/* Force use of readcheck */
->>>>>>> 4e3e5464
 #define TEST_NO_EXTRA		128
 #define TEST_CORE_ON_SIGNAL	256	/**< Give core if signal */
 #define TEST_NO_STACKTRACE	512
@@ -599,11 +595,6 @@
   CHECK_FIELD_WARN,
   CHECK_FIELD_ERROR_FOR_NULL
 };
-<<<<<<< HEAD
-=======
-                                  
-/* Struct to handle simple linked lists */
->>>>>>> 4e3e5464
 
                                   
 /** Struct to handle simple linked lists. */
@@ -656,7 +647,6 @@
 }
 #define current_thd _current_thd()
 
-<<<<<<< HEAD
 /** 
   The meat of thd_proc_info(THD*, char*), a macro that packs the last
   three calling-info parameters. 
@@ -666,8 +656,6 @@
                               const char *calling_func, 
                               const char *calling_file, 
                               const unsigned int calling_line);
-=======
->>>>>>> 4e3e5464
 
 /*
   External variables
@@ -689,10 +677,7 @@
 #include "field.h"				/* Field definitions */
 #include "protocol.h"
 #include "sql_udf.h"
-<<<<<<< HEAD
 #include "sql_profile.h"
-=======
->>>>>>> 4e3e5464
 #include "sql_partition.h"
 
 class user_var_entry;
@@ -1061,11 +1046,7 @@
   return false;
 }
 inline bool check_table_access(THD *thd, ulong want_access, TABLE_LIST *tables,
-<<<<<<< HEAD
-			bool no_errors)
-=======
 			uint number, bool no_errors)
->>>>>>> 4e3e5464
 { return false; }
 inline bool check_global_access(THD *thd, ulong want_access)
 { return false; }
@@ -1803,11 +1784,7 @@
   External variables
 */
 
-<<<<<<< HEAD
 extern time_t server_start_time, flush_status_time;
-=======
-extern time_t server_start_time;
->>>>>>> 4e3e5464
 #endif /* MYSQL_SERVER */
 #if defined MYSQL_SERVER || defined INNODB_COMPATIBILITY_HOOKS
 extern uint mysql_data_home_len;
