/* Copyright (c) 2000, 2011, Oracle and/or its affiliates.
   Copyright (c) 2008-2011 Monty Program Ab

   This program is free software; you can redistribute it and/or modify
   it under the terms of the GNU General Public License as published by
   the Free Software Foundation; version 2 of the License.

   This program is distributed in the hope that it will be useful,
   but WITHOUT ANY WARRANTY; without even the implied warranty of
   MERCHANTABILITY or FITNESS FOR A PARTICULAR PURPOSE.  See the
   GNU General Public License for more details.

   You should have received a copy of the GNU General Public License
   along with this program; if not, write to the Free Software
   Foundation, Inc., 51 Franklin St, Fifth Floor, Boston, MA 02110-1301  USA */

/*
  TODO:
  Fix that MAYBE_KEY are stored in the tree so that we can detect use
  of full hash keys for queries like:

  select s.id, kws.keyword_id from sites as s,kws where s.id=kws.site_id and kws.keyword_id in (204,205);

*/

/*
  This file contains:

  RangeAnalysisModule  
    A module that accepts a condition, index (or partitioning) description, 
    and builds lists of intervals (in index/partitioning space), such that 
    all possible records that match the condition are contained within the 
    intervals.
    The entry point for the range analysis module is get_mm_tree() function.
    
    The lists are returned in form of complicated structure of interlinked
    SEL_TREE/SEL_IMERGE/SEL_ARG objects.
    See quick_range_seq_next, find_used_partitions for examples of how to walk 
    this structure.
    All direct "users" of this module are located within this file, too.


  PartitionPruningModule
    A module that accepts a partitioned table, condition, and finds which
    partitions we will need to use in query execution. Search down for
    "PartitionPruningModule" for description.
    The module has single entry point - prune_partitions() function.


  Range/index_merge/groupby-minmax optimizer module  
    A module that accepts a table, condition, and returns 
     - a QUICK_*_SELECT object that can be used to retrieve rows that match
       the specified condition, or a "no records will match the condition" 
       statement.

    The module entry points are
      test_quick_select()
      get_quick_select_for_ref()


  Record retrieval code for range/index_merge/groupby-min-max.
    Implementations of QUICK_*_SELECT classes.

  KeyTupleFormat
  ~~~~~~~~~~~~~~
  The code in this file (and elsewhere) makes operations on key value tuples.
  Those tuples are stored in the following format:
  
  The tuple is a sequence of key part values. The length of key part value
  depends only on its type (and not depends on the what value is stored)
  
    KeyTuple: keypart1-data, keypart2-data, ...
  
  The value of each keypart is stored in the following format:
  
    keypart_data: [isnull_byte] keypart-value-bytes

  If a keypart may have a NULL value (key_part->field->real_maybe_null() can
  be used to check this), then the first byte is a NULL indicator with the 
  following valid values:
    1  - keypart has NULL value.
    0  - keypart has non-NULL value.

  <questionable-statement> If isnull_byte==1 (NULL value), then the following
  keypart->length bytes must be 0.
  </questionable-statement>

  keypart-value-bytes holds the value. Its format depends on the field type.
  The length of keypart-value-bytes may or may not depend on the value being
  stored. The default is that length is static and equal to 
  KEY_PART_INFO::length.
  
  Key parts with (key_part_flag & HA_BLOB_PART) have length depending of the 
  value:
  
     keypart-value-bytes: value_length value_bytes

  The value_length part itself occupies HA_KEY_BLOB_LENGTH=2 bytes.

  See key_copy() and key_restore() for code to move data between index tuple
  and table record

  CAUTION: the above description is only sergefp's understanding of the 
           subject and may omit some details.
*/

#ifdef USE_PRAGMA_IMPLEMENTATION
#pragma implementation				// gcc: Class implementation
#endif

#include "sql_priv.h"
#include "key.h"        // is_key_used, key_copy, key_cmp, key_restore
#include "sql_parse.h"                          // check_stack_overrun
#include "sql_partition.h"    // get_part_id_func, PARTITION_ITERATOR,
                              // struct partition_info
#include "sql_base.h"         // free_io_cache
#include "records.h"          // init_read_record, end_read_record
#include <m_ctype.h>
#include "sql_select.h"
#include "sql_statistics.h"
#include "filesort.h"         // filesort_free_buffers

#ifndef EXTRA_DEBUG
#define test_rb_tree(A,B) {}
#define test_use_count(A) {}
#endif

/*
  Convert double value to #rows. Currently this does floor(), and we
  might consider using round() instead.
*/
#define double2rows(x) ((ha_rows)(x))

static int sel_cmp(Field *f,uchar *a,uchar *b,uint8 a_flag,uint8 b_flag);

static uchar is_null_string[2]= {1,0};

class RANGE_OPT_PARAM;
/*
  A construction block of the SEL_ARG-graph.
  
  The following description only covers graphs of SEL_ARG objects with 
  sel_arg->type==KEY_RANGE:

  One SEL_ARG object represents an "elementary interval" in form
  
      min_value <=?  table.keypartX  <=? max_value
  
  The interval is a non-empty interval of any kind: with[out] minimum/maximum
  bound, [half]open/closed, single-point interval, etc.

  1. SEL_ARG GRAPH STRUCTURE
  
  SEL_ARG objects are linked together in a graph. The meaning of the graph
  is better demostrated by an example:
  
     tree->keys[i]
      | 
      |             $              $
      |    part=1   $     part=2   $    part=3
      |             $              $
      |  +-------+  $   +-------+  $   +--------+
      |  | kp1<1 |--$-->| kp2=5 |--$-->| kp3=10 |
      |  +-------+  $   +-------+  $   +--------+
      |      |      $              $       |
      |      |      $              $   +--------+
      |      |      $              $   | kp3=12 | 
      |      |      $              $   +--------+ 
      |  +-------+  $              $   
      \->| kp1=2 |--$--------------$-+ 
         +-------+  $              $ |   +--------+
             |      $              $  ==>| kp3=11 |
         +-------+  $              $ |   +--------+
         | kp1=3 |--$--------------$-+       |
         +-------+  $              $     +--------+
             |      $              $     | kp3=14 |
            ...     $              $     +--------+
 
  The entire graph is partitioned into "interval lists".

  An interval list is a sequence of ordered disjoint intervals over the same
  key part. SEL_ARG are linked via "next" and "prev" pointers. Additionally,
  all intervals in the list form an RB-tree, linked via left/right/parent 
  pointers. The RB-tree root SEL_ARG object will be further called "root of the
  interval list".
  
    In the example pic, there are 4 interval lists: 
    "kp<1 OR kp1=2 OR kp1=3", "kp2=5", "kp3=10 OR kp3=12", "kp3=11 OR kp3=13".
    The vertical lines represent SEL_ARG::next/prev pointers.
    
  In an interval list, each member X may have SEL_ARG::next_key_part pointer
  pointing to the root of another interval list Y. The pointed interval list
  must cover a key part with greater number (i.e. Y->part > X->part).
    
    In the example pic, the next_key_part pointers are represented by
    horisontal lines.

  2. SEL_ARG GRAPH SEMANTICS

  It represents a condition in a special form (we don't have a name for it ATM)
  The SEL_ARG::next/prev is "OR", and next_key_part is "AND".
  
  For example, the picture represents the condition in form:
   (kp1 < 1 AND kp2=5 AND (kp3=10 OR kp3=12)) OR 
   (kp1=2 AND (kp3=11 OR kp3=14)) OR 
   (kp1=3 AND (kp3=11 OR kp3=14))


  3. SEL_ARG GRAPH USE

  Use get_mm_tree() to construct SEL_ARG graph from WHERE condition.
  Then walk the SEL_ARG graph and get a list of dijsoint ordered key
  intervals (i.e. intervals in form
  
   (constA1, .., const1_K) < (keypart1,.., keypartK) < (constB1, .., constB_K)

  Those intervals can be used to access the index. The uses are in:
   - check_quick_select() - Walk the SEL_ARG graph and find an estimate of
                            how many table records are contained within all
                            intervals.
   - get_quick_select()   - Walk the SEL_ARG, materialize the key intervals,
                            and create QUICK_RANGE_SELECT object that will
                            read records within these intervals.

  4. SPACE COMPLEXITY NOTES 

    SEL_ARG graph is a representation of an ordered disjoint sequence of
    intervals over the ordered set of index tuple values.

    For multi-part keys, one can construct a WHERE expression such that its
    list of intervals will be of combinatorial size. Here is an example:
     
      (keypart1 IN (1,2, ..., n1)) AND 
      (keypart2 IN (1,2, ..., n2)) AND 
      (keypart3 IN (1,2, ..., n3))
    
    For this WHERE clause the list of intervals will have n1*n2*n3 intervals
    of form
     
      (keypart1, keypart2, keypart3) = (k1, k2, k3), where 1 <= k{i} <= n{i}
    
    SEL_ARG graph structure aims to reduce the amount of required space by
    "sharing" the elementary intervals when possible (the pic at the
    beginning of this comment has examples of such sharing). The sharing may 
    prevent combinatorial blowup:

      There are WHERE clauses that have combinatorial-size interval lists but
      will be represented by a compact SEL_ARG graph.
      Example:
        (keypartN IN (1,2, ..., n1)) AND 
        ...
        (keypart2 IN (1,2, ..., n2)) AND 
        (keypart1 IN (1,2, ..., n3))

    but not in all cases:

    - There are WHERE clauses that do have a compact SEL_ARG-graph
      representation but get_mm_tree() and its callees will construct a
      graph of combinatorial size.
      Example:
        (keypart1 IN (1,2, ..., n1)) AND 
        (keypart2 IN (1,2, ..., n2)) AND 
        ...
        (keypartN IN (1,2, ..., n3))

    - There are WHERE clauses for which the minimal possible SEL_ARG graph
      representation will have combinatorial size.
      Example:
        By induction: Let's take any interval on some keypart in the middle:

           kp15=c0
        
        Then let's AND it with this interval 'structure' from preceding and
        following keyparts:

          (kp14=c1 AND kp16=c3) OR keypart14=c2) (*)
        
        We will obtain this SEL_ARG graph:
 
             kp14     $      kp15      $      kp16
                      $                $
         +---------+  $   +---------+  $   +---------+
         | kp14=c1 |--$-->| kp15=c0 |--$-->| kp16=c3 |
         +---------+  $   +---------+  $   +---------+
              |       $                $              
         +---------+  $   +---------+  $             
         | kp14=c2 |--$-->| kp15=c0 |  $             
         +---------+  $   +---------+  $             
                      $                $
                      
       Note that we had to duplicate "kp15=c0" and there was no way to avoid
       that. 
       The induction step: AND the obtained expression with another "wrapping"
       expression like (*).
       When the process ends because of the limit on max. number of keyparts 
       we'll have:

         WHERE clause length  is O(3*#max_keyparts)
         SEL_ARG graph size   is O(2^(#max_keyparts/2))

       (it is also possible to construct a case where instead of 2 in 2^n we
        have a bigger constant, e.g. 4, and get a graph with 4^(31/2)= 2^31
        nodes)

    We avoid consuming too much memory by setting a limit on the number of
    SEL_ARG object we can construct during one range analysis invocation.
*/

class SEL_ARG :public Sql_alloc
{
public:
  uint8 min_flag,max_flag,maybe_flag;
  uint8 part;					// Which key part
  uint8 maybe_null;
  /* 
    The ordinal number the least significant component encountered in
    the ranges of the SEL_ARG tree (the first component has number 1) 
  */
  uint16 max_part_no; 
  /* 
    Number of children of this element in the RB-tree, plus 1 for this
    element itself.
  */
  uint16 elements;
  /*
    Valid only for elements which are RB-tree roots: Number of times this
    RB-tree is referred to (it is referred by SEL_ARG::next_key_part or by
    SEL_TREE::keys[i] or by a temporary SEL_ARG* variable)
  */
  ulong use_count;

  Field *field;
  uchar *min_value,*max_value;			// Pointer to range

  /*
    eq_tree() requires that left == right == 0 if the type is MAYBE_KEY.
   */
  SEL_ARG *left,*right;   /* R-B tree children */
  SEL_ARG *next,*prev;    /* Links for bi-directional interval list */
  SEL_ARG *parent;        /* R-B tree parent */
  SEL_ARG *next_key_part; 
  enum leaf_color { BLACK,RED } color;
  enum Type { IMPOSSIBLE, MAYBE, MAYBE_KEY, KEY_RANGE } type;

  enum { MAX_SEL_ARGS = 16000 };

  SEL_ARG() {}
  SEL_ARG(SEL_ARG &);
  SEL_ARG(Field *,const uchar *, const uchar *);
  SEL_ARG(Field *field, uint8 part, uchar *min_value, uchar *max_value,
	  uint8 min_flag, uint8 max_flag, uint8 maybe_flag);
  SEL_ARG(enum Type type_arg)
    :min_flag(0), max_part_no(0) /* first key part means 1. 0 mean 'no parts'*/, 
     elements(1),use_count(1),left(0),right(0),
     next_key_part(0), color(BLACK), type(type_arg)
  {}
  inline bool is_same(SEL_ARG *arg)
  {
    if (type != arg->type || part != arg->part)
      return 0;
    if (type != KEY_RANGE)
      return 1;
    return cmp_min_to_min(arg) == 0 && cmp_max_to_max(arg) == 0;
  }
  inline void merge_flags(SEL_ARG *arg) { maybe_flag|=arg->maybe_flag; }
  inline void maybe_smaller() { maybe_flag=1; }
  /* Return true iff it's a single-point null interval */
  inline bool is_null_interval() { return maybe_null && max_value[0] == 1; } 
  inline int cmp_min_to_min(SEL_ARG* arg)
  {
    return sel_cmp(field,min_value, arg->min_value, min_flag, arg->min_flag);
  }
  inline int cmp_min_to_max(SEL_ARG* arg)
  {
    return sel_cmp(field,min_value, arg->max_value, min_flag, arg->max_flag);
  }
  inline int cmp_max_to_max(SEL_ARG* arg)
  {
    return sel_cmp(field,max_value, arg->max_value, max_flag, arg->max_flag);
  }
  inline int cmp_max_to_min(SEL_ARG* arg)
  {
    return sel_cmp(field,max_value, arg->min_value, max_flag, arg->min_flag);
  }
  SEL_ARG *clone_and(SEL_ARG* arg)
  {						// Get overlapping range
    uchar *new_min,*new_max;
    uint8 flag_min,flag_max;
    if (cmp_min_to_min(arg) >= 0)
    {
      new_min=min_value; flag_min=min_flag;
    }
    else
    {
      new_min=arg->min_value; flag_min=arg->min_flag; /* purecov: deadcode */
    }
    if (cmp_max_to_max(arg) <= 0)
    {
      new_max=max_value; flag_max=max_flag;
    }
    else
    {
      new_max=arg->max_value; flag_max=arg->max_flag;
    }
    return new SEL_ARG(field, part, new_min, new_max, flag_min, flag_max,
		       test(maybe_flag && arg->maybe_flag));
  }
  SEL_ARG *clone_first(SEL_ARG *arg)
  {						// min <= X < arg->min
    return new SEL_ARG(field,part, min_value, arg->min_value,
		       min_flag, arg->min_flag & NEAR_MIN ? 0 : NEAR_MAX,
		       maybe_flag | arg->maybe_flag);
  }
  SEL_ARG *clone_last(SEL_ARG *arg)
  {						// min <= X <= key_max
    return new SEL_ARG(field, part, min_value, arg->max_value,
		       min_flag, arg->max_flag, maybe_flag | arg->maybe_flag);
  }
  SEL_ARG *clone(RANGE_OPT_PARAM *param, SEL_ARG *new_parent, SEL_ARG **next);

  bool copy_min(SEL_ARG* arg)
  {						// Get overlapping range
    if (cmp_min_to_min(arg) > 0)
    {
      min_value=arg->min_value; min_flag=arg->min_flag;
      if ((max_flag & (NO_MAX_RANGE | NO_MIN_RANGE)) ==
	  (NO_MAX_RANGE | NO_MIN_RANGE))
	return 1;				// Full range
    }
    maybe_flag|=arg->maybe_flag;
    return 0;
  }
  bool copy_max(SEL_ARG* arg)
  {						// Get overlapping range
    if (cmp_max_to_max(arg) <= 0)
    {
      max_value=arg->max_value; max_flag=arg->max_flag;
      if ((max_flag & (NO_MAX_RANGE | NO_MIN_RANGE)) ==
	  (NO_MAX_RANGE | NO_MIN_RANGE))
	return 1;				// Full range
    }
    maybe_flag|=arg->maybe_flag;
    return 0;
  }

  void copy_min_to_min(SEL_ARG *arg)
  {
    min_value=arg->min_value; min_flag=arg->min_flag;
  }
  void copy_min_to_max(SEL_ARG *arg)
  {
    max_value=arg->min_value;
    max_flag=arg->min_flag & NEAR_MIN ? 0 : NEAR_MAX;
  }
  void copy_max_to_min(SEL_ARG *arg)
  {
    min_value=arg->max_value;
    min_flag=arg->max_flag & NEAR_MAX ? 0 : NEAR_MIN;
  }
  /* returns a number of keypart values (0 or 1) appended to the key buffer */
  int store_min(uint length, uchar **min_key,uint min_key_flag)
  {
    /* "(kp1 > c1) AND (kp2 OP c2) AND ..." -> (kp1 > c1) */
    if ((min_flag & GEOM_FLAG) ||
        (!(min_flag & NO_MIN_RANGE) &&
	!(min_key_flag & (NO_MIN_RANGE | NEAR_MIN))))
    {
      if (maybe_null && *min_value)
      {
	**min_key=1;
	bzero(*min_key+1,length-1);
      }
      else
	memcpy(*min_key,min_value,length);
      (*min_key)+= length;
      return 1;
    }
    return 0;
  }
  /* returns a number of keypart values (0 or 1) appended to the key buffer */
  int store_max(uint length, uchar **max_key, uint max_key_flag)
  {
    if (!(max_flag & NO_MAX_RANGE) &&
	!(max_key_flag & (NO_MAX_RANGE | NEAR_MAX)))
    {
      if (maybe_null && *max_value)
      {
	**max_key=1;
	bzero(*max_key+1,length-1);
      }
      else
	memcpy(*max_key,max_value,length);
      (*max_key)+= length;
      return 1;
    }
    return 0;
  }

  /*
    Returns a number of keypart values appended to the key buffer
    for min key and max key. This function is used by both Range
    Analysis and Partition pruning. For partition pruning we have
    to ensure that we don't store also subpartition fields. Thus
    we have to stop at the last partition part and not step into
    the subpartition fields. For Range Analysis we set last_part
    to MAX_KEY which we should never reach.
  */
  int store_min_key(KEY_PART *key,
                    uchar **range_key,
                    uint *range_key_flag,
                    uint last_part)
  {
    SEL_ARG *key_tree= first();
    uint res= key_tree->store_min(key[key_tree->part].store_length,
                                  range_key, *range_key_flag);
    *range_key_flag|= key_tree->min_flag;
    if (key_tree->next_key_part &&
	key_tree->next_key_part->type == SEL_ARG::KEY_RANGE &&
        key_tree->part != last_part &&
	key_tree->next_key_part->part == key_tree->part+1 &&
	!(*range_key_flag & (NO_MIN_RANGE | NEAR_MIN)))
      res+= key_tree->next_key_part->store_min_key(key,
                                                   range_key,
                                                   range_key_flag,
                                                   last_part);
    return res;
  }

  /* returns a number of keypart values appended to the key buffer */
  int store_max_key(KEY_PART *key,
                    uchar **range_key,
                    uint *range_key_flag,
                    uint last_part)
  {
    SEL_ARG *key_tree= last();
    uint res=key_tree->store_max(key[key_tree->part].store_length,
                                 range_key, *range_key_flag);
    (*range_key_flag)|= key_tree->max_flag;
    if (key_tree->next_key_part &&
	key_tree->next_key_part->type == SEL_ARG::KEY_RANGE &&
        key_tree->part != last_part &&
	key_tree->next_key_part->part == key_tree->part+1 &&
	!(*range_key_flag & (NO_MAX_RANGE | NEAR_MAX)))
      res+= key_tree->next_key_part->store_max_key(key,
                                                   range_key,
                                                   range_key_flag,
                                                   last_part);
    return res;
  }

  SEL_ARG *insert(SEL_ARG *key);
  SEL_ARG *tree_delete(SEL_ARG *key);
  SEL_ARG *find_range(SEL_ARG *key);
  SEL_ARG *rb_insert(SEL_ARG *leaf);
  friend SEL_ARG *rb_delete_fixup(SEL_ARG *root,SEL_ARG *key, SEL_ARG *par);
#ifdef EXTRA_DEBUG
  friend int test_rb_tree(SEL_ARG *element,SEL_ARG *parent);
  void test_use_count(SEL_ARG *root);
#endif
  SEL_ARG *first();
  SEL_ARG *last();
  void make_root();
  inline bool simple_key()
  {
    return !next_key_part && elements == 1;
  }
  void increment_use_count(long count)
  {
    if (next_key_part)
    {
      next_key_part->use_count+=count;
      count*= (next_key_part->use_count-count);
      for (SEL_ARG *pos=next_key_part->first(); pos ; pos=pos->next)
	if (pos->next_key_part)
	  pos->increment_use_count(count);
    }
  }
  void incr_refs()
  {
    increment_use_count(1);
    use_count++;
  }
  void incr_refs_all()
  {
    for (SEL_ARG *pos=first(); pos ; pos=pos->next)
    {
      pos->increment_use_count(1);
    }
    use_count++;
  }
  void free_tree()
  {
    for (SEL_ARG *pos=first(); pos ; pos=pos->next)
      if (pos->next_key_part)
      {
	pos->next_key_part->use_count--;
	pos->next_key_part->free_tree();
      }
  }

  inline SEL_ARG **parent_ptr()
  {
    return parent->left == this ? &parent->left : &parent->right;
  }


  /*
    Check if this SEL_ARG object represents a single-point interval

    SYNOPSIS
      is_singlepoint()
    
    DESCRIPTION
      Check if this SEL_ARG object (not tree) represents a single-point
      interval, i.e. if it represents a "keypart = const" or 
      "keypart IS NULL".

    RETURN
      TRUE   This SEL_ARG object represents a singlepoint interval
      FALSE  Otherwise
  */

  bool is_singlepoint()
  {
    /* 
      Check for NEAR_MIN ("strictly less") and NO_MIN_RANGE (-inf < field) 
      flags, and the same for right edge.
    */
    if (min_flag || max_flag)
      return FALSE;
    uchar *min_val= min_value;
    uchar *max_val= max_value;

    if (maybe_null)
    {
      /* First byte is a NULL value indicator */
      if (*min_val != *max_val)
        return FALSE;

      if (*min_val)
        return TRUE; /* This "x IS NULL" */
      min_val++;
      max_val++;
    }
    return !field->key_cmp(min_val, max_val);
  }
  SEL_ARG *clone_tree(RANGE_OPT_PARAM *param);
};

class SEL_IMERGE;

#define CLONE_KEY1_MAYBE 1
#define CLONE_KEY2_MAYBE 2
#define swap_clone_flag(A) ((A & 1) << 1) | ((A & 2) >> 1)


/*
  While objects of the class SEL_ARG represent ranges for indexes or
  index infixes (including ranges for index prefixes and index suffixes),
  objects of the class SEL_TREE represent AND/OR formulas of such ranges.
  Currently an AND/OR formula represented by a SEL_TREE object can have
  at most three levels: 

    <SEL_TREE formula> ::= 
      [ <SEL_RANGE_TREE formula> AND ]
      [ <SEL_IMERGE formula> [ AND <SEL_IMERGE formula> ...] ]

    <SEL_RANGE_TREE formula> ::=
      <SEL_ARG formula> [ AND  <SEL_ARG_formula> ... ]

    <SEL_IMERGE formula> ::=  
      <SEL_RANGE_TREE formula> [ OR <SEL_RANGE_TREE formula> ]

  As we can see from the above definitions:
   - SEL_RANGE_TREE formula is a conjunction of SEL_ARG formulas
   - SEL_IMERGE formula is a disjunction of SEL_RANGE_TREE formulas
   - SEL_TREE formula is a conjunction of a SEL_RANGE_TREE formula
     and SEL_IMERGE formulas. 
  It's required above that a SEL_TREE formula has at least one conjunct.

  Usually we will consider normalized SEL_RANGE_TREE formulas where we use
  TRUE as conjunct members for those indexes whose SEL_ARG trees are empty.
  
  We will call an SEL_TREE object simply 'tree'. 
  The part of a tree that represents SEL_RANGE_TREE formula is called
  'range part' of the tree while the remaining part is called 'imerge part'. 
  If a tree contains only a range part then we call such a tree 'range tree'.
  Components of a range tree that represent SEL_ARG formulas are called ranges.
  If a tree does not contain any range part we call such a tree 'imerge tree'.
  Components of the imerge part of a tree that represent SEL_IMERGE formula
  are called imerges.

  Usually we'll designate:
    SEL_TREE formulas         by T_1,...,T_k
    SEL_ARG formulas          by R_1,...,R_k
    SEL_RANGE_TREE formulas   by RT_1,...,RT_k
    SEL_IMERGE formulas       by M_1,...,M_k
  Accordingly we'll use:
    t_1,...,t_k - to designate trees representing T_1,...,T_k
    r_1,...,r_k - to designate ranges representing R_1,...,R_k 
    rt_1,...,r_tk - to designate range trees representing RT_1,...,RT_k
    m_1,...,m_k - to designate imerges representing M_1,...,M_k

  SEL_TREE objects are usually built from WHERE conditions or
  ON expressions.
  A SEL_TREE object always represents an inference of the condition it is
  built from. Therefore, if a row satisfies a SEL_TREE formula it also
  satisfies the condition it is built from.

  The following transformations of tree t representing SEL_TREE formula T 
  yield a new tree t1 thar represents an inference of T: T=>T1.  
    (1) remove any of SEL_ARG tree from the range part of t
    (2) remove any imerge from the tree t 
    (3) remove any of SEL_ARG tree from any range tree contained
        in any imerge of tree   
 
  Since the basic blocks of any SEL_TREE objects are ranges, SEL_TREE
  objects in many cases can be effectively used to filter out a big part
  of table rows that do not satisfy WHERE/IN conditions utilizing
  only single or multiple range index scans.

  A single range index scan is constructed for a range tree that contains
  only one SEL_ARG object for an index or an index prefix.
  An index intersection scan can be constructed for a range tree
  that contains several SEL_ARG objects. Currently index intersection
  scans are constructed only for single-point ranges.
  An index merge scan is constructed for a imerge tree that contains only
  one imerge. If range trees of this imerge contain only single-point merges
  than a union of index intersections can be built.

  Usually the tree built by the range optimizer for a query table contains
  more than one range in the range part, and additionally may contain some
  imerges in the imerge part. The range optimizer evaluates all of them one
  by one and chooses the range or the imerge that provides the cheapest
  single or multiple range index scan of the table.  According to rules 
  (1)-(3) this scan always filter out only those rows that do not satisfy
  the query conditions. 

  For any condition the SEL_TREE object for it is built in a bottom up
  manner starting from the range trees for the predicates. The tree_and
  function builds a tree for any conjunction of formulas from the trees
  for its conjuncts. The tree_or function builds a tree for any disjunction
  of formulas from the trees for its disjuncts.    
*/ 
  
class SEL_TREE :public Sql_alloc
{
public:
  /*
    Starting an effort to document this field:
    (for some i, keys[i]->type == SEL_ARG::IMPOSSIBLE) => 
       (type == SEL_TREE::IMPOSSIBLE)
  */
  enum Type { IMPOSSIBLE, ALWAYS, MAYBE, KEY, KEY_SMALLER } type;
  SEL_TREE(enum Type type_arg) :type(type_arg) {}
  SEL_TREE() :type(KEY)
  {
    keys_map.clear_all();
    bzero((char*) keys,sizeof(keys));
  }
  SEL_TREE(SEL_TREE *arg, bool without_merges, RANGE_OPT_PARAM *param);
  /*
    Note: there may exist SEL_TREE objects with sel_tree->type=KEY and
    keys[i]=0 for all i. (SergeyP: it is not clear whether there is any
    merit in range analyzer functions (e.g. get_mm_parts) returning a
    pointer to such SEL_TREE instead of NULL)
  */
  SEL_ARG *keys[MAX_KEY];
  key_map keys_map;        /* bitmask of non-NULL elements in keys */

  /*
    Possible ways to read rows using index_merge. The list is non-empty only
    if type==KEY. Currently can be non empty only if keys_map.is_clear_all().
  */
  List<SEL_IMERGE> merges;

  /* The members below are filled/used only after get_mm_tree is done */
  key_map ror_scans_map;   /* bitmask of ROR scan-able elements in keys */
  uint    n_ror_scans;     /* number of set bits in ror_scans_map */

  struct st_index_scan_info **index_scans;     /* list of index scans */
  struct st_index_scan_info **index_scans_end; /* last index scan */

  struct st_ror_scan_info **ror_scans;     /* list of ROR key scans */
  struct st_ror_scan_info **ror_scans_end; /* last ROR scan */
  /* Note that #records for each key scan is stored in table->quick_rows */

  bool without_ranges() { return keys_map.is_clear_all(); }
  bool without_imerges() { return merges.is_empty(); }
};

class RANGE_OPT_PARAM
{
public:
  THD	*thd;   /* Current thread handle */
  TABLE *table; /* Table being analyzed */
  COND *cond;   /* Used inside get_mm_tree(). */
  table_map prev_tables;
  table_map read_tables;
  table_map current_table; /* Bit of the table being analyzed */

  /* Array of parts of all keys for which range analysis is performed */
  KEY_PART *key_parts;
  KEY_PART *key_parts_end;
  MEM_ROOT *mem_root; /* Memory that will be freed when range analysis completes */
  MEM_ROOT *old_root; /* Memory that will last until the query end */
  /*
    Number of indexes used in range analysis (In SEL_TREE::keys only first
    #keys elements are not empty)
  */
  uint keys;
  
  /* 
    If true, the index descriptions describe real indexes (and it is ok to
    call field->optimize_range(real_keynr[...], ...).
    Otherwise index description describes fake indexes.
  */
  bool using_real_indexes;
  
  /*
    Aggressively remove "scans" that do not have conditions on first
    keyparts. Such scans are usable when doing partition pruning but not
    regular range optimization.
  */
  bool remove_jump_scans;
  
  /*
    used_key_no -> table_key_no translation table. Only makes sense if
    using_real_indexes==TRUE
  */
  uint real_keynr[MAX_KEY];

  /*
    Used to store 'current key tuples', in both range analysis and
    partitioning (list) analysis
  */
  uchar min_key[MAX_KEY_LENGTH+MAX_FIELD_WIDTH],
    max_key[MAX_KEY_LENGTH+MAX_FIELD_WIDTH];

  /* Number of SEL_ARG objects allocated by SEL_ARG::clone_tree operations */
  uint alloced_sel_args; 
  bool force_default_mrr;
  KEY_PART *key[MAX_KEY]; /* First key parts of keys used in the query */
};

class PARAM : public RANGE_OPT_PARAM
{
public:
  ha_rows quick_rows[MAX_KEY];
  longlong baseflag;
  uint max_key_part, range_count;

  bool quick;				// Don't calulate possible keys

  uint fields_bitmap_size;
  MY_BITMAP needed_fields;    /* bitmask of fields needed by the query */
  MY_BITMAP tmp_covered_fields;

  key_map *needed_reg;        /* ptr to SQL_SELECT::needed_reg */

  uint *imerge_cost_buff;     /* buffer for index_merge cost estimates */
  uint imerge_cost_buff_size; /* size of the buffer */

  /* TRUE if last checked tree->key can be used for ROR-scan */
  bool is_ror_scan;
  /* Number of ranges in the last checked tree->key */
  uint n_ranges;
  uint8 first_null_comp; /* first null component if any, 0 - otherwise */
};


class TABLE_READ_PLAN;
  class TRP_RANGE;
  class TRP_ROR_INTERSECT;
  class TRP_ROR_UNION;
  class TRP_INDEX_INTERSECT;
  class TRP_INDEX_MERGE;
  class TRP_GROUP_MIN_MAX;

struct st_index_scan_info;
struct st_ror_scan_info;

static SEL_TREE * get_mm_parts(RANGE_OPT_PARAM *param,COND *cond_func,Field *field,
			       Item_func::Functype type,Item *value,
			       Item_result cmp_type);
static SEL_ARG *get_mm_leaf(RANGE_OPT_PARAM *param,COND *cond_func,Field *field,
			    KEY_PART *key_part,
			    Item_func::Functype type,Item *value);
static SEL_TREE *get_mm_tree(RANGE_OPT_PARAM *param,COND *cond);

static bool is_key_scan_ror(PARAM *param, uint keynr, uint8 nparts);
static ha_rows check_quick_select(PARAM *param, uint idx, bool index_only,
                                  SEL_ARG *tree, bool update_tbl_stats, 
                                  uint *mrr_flags, uint *bufsize,
                                  COST_VECT *cost);

QUICK_RANGE_SELECT *get_quick_select(PARAM *param,uint index,
                                     SEL_ARG *key_tree, uint mrr_flags, 
                                     uint mrr_buf_size, MEM_ROOT *alloc);
static TRP_RANGE *get_key_scans_params(PARAM *param, SEL_TREE *tree,
                                       bool index_read_must_be_used,
                                       bool update_tbl_stats,
                                       double read_time);
static
TRP_INDEX_INTERSECT *get_best_index_intersect(PARAM *param, SEL_TREE *tree,
                                              double read_time);
static
TRP_ROR_INTERSECT *get_best_ror_intersect(const PARAM *param, SEL_TREE *tree,
                                          double read_time,
                                          bool *are_all_covering);
static
TRP_ROR_INTERSECT *get_best_covering_ror_intersect(PARAM *param,
                                                   SEL_TREE *tree,
                                                   double read_time);
static
TABLE_READ_PLAN *get_best_disjunct_quick(PARAM *param, SEL_IMERGE *imerge,
                                         double read_time);
static
TABLE_READ_PLAN *merge_same_index_scans(PARAM *param, SEL_IMERGE *imerge,
                                        TRP_INDEX_MERGE *imerge_trp,
                                        double read_time);
static
TRP_GROUP_MIN_MAX *get_best_group_min_max(PARAM *param, SEL_TREE *tree,
                                          double read_time);

#ifndef DBUG_OFF
static void print_sel_tree(PARAM *param, SEL_TREE *tree, key_map *tree_map,
                           const char *msg);
static void print_ror_scans_arr(TABLE *table, const char *msg,
                                struct st_ror_scan_info **start,
                                struct st_ror_scan_info **end);
static void print_quick(QUICK_SELECT_I *quick, const key_map *needed_reg);
#endif

static SEL_TREE *tree_and(RANGE_OPT_PARAM *param,
                          SEL_TREE *tree1, SEL_TREE *tree2);
static SEL_TREE *tree_or(RANGE_OPT_PARAM *param,
                         SEL_TREE *tree1,SEL_TREE *tree2);
static SEL_ARG *sel_add(SEL_ARG *key1,SEL_ARG *key2);
static SEL_ARG *key_or(RANGE_OPT_PARAM *param,
                       SEL_ARG *key1, SEL_ARG *key2);
static SEL_ARG *key_and(RANGE_OPT_PARAM *param,
                        SEL_ARG *key1, SEL_ARG *key2,
                        uint clone_flag);
static bool get_range(SEL_ARG **e1,SEL_ARG **e2,SEL_ARG *root1);
bool get_quick_keys(PARAM *param,QUICK_RANGE_SELECT *quick,KEY_PART *key,
                    SEL_ARG *key_tree, uchar *min_key,uint min_key_flag,
                    uchar *max_key,uint max_key_flag);
static bool eq_tree(SEL_ARG* a,SEL_ARG *b);

static SEL_ARG null_element(SEL_ARG::IMPOSSIBLE);
static bool null_part_in_key(KEY_PART *key_part, const uchar *key,
                             uint length);
static bool is_key_scan_ror(PARAM *param, uint keynr, uint8 nparts);

#include "opt_range_mrr.cc"

static bool sel_trees_have_common_keys(SEL_TREE *tree1, SEL_TREE *tree2, 
                                       key_map *common_keys);
static void eliminate_single_tree_imerges(RANGE_OPT_PARAM *param,
                                          SEL_TREE *tree);

static bool sel_trees_can_be_ored(RANGE_OPT_PARAM* param,
                                  SEL_TREE *tree1, SEL_TREE *tree2, 
                                  key_map *common_keys);
static bool sel_trees_must_be_ored(RANGE_OPT_PARAM* param,
                                   SEL_TREE *tree1, SEL_TREE *tree2,
                                   key_map common_keys);
static int and_range_trees(RANGE_OPT_PARAM *param,
                           SEL_TREE *tree1, SEL_TREE *tree2,
                           SEL_TREE *result);
static bool remove_nonrange_trees(RANGE_OPT_PARAM *param, SEL_TREE *tree);


/*
  SEL_IMERGE is a list of possible ways to do index merge, i.e. it is
  a condition in the following form:
   (t_1||t_2||...||t_N) && (next)

  where all t_i are SEL_TREEs, next is another SEL_IMERGE and no pair
  (t_i,t_j) contains SEL_ARGS for the same index.

  SEL_TREE contained in SEL_IMERGE always has merges=NULL.

  This class relies on memory manager to do the cleanup.
*/

class SEL_IMERGE : public Sql_alloc
{
  enum { PREALLOCED_TREES= 10};
public:
  SEL_TREE *trees_prealloced[PREALLOCED_TREES];
  SEL_TREE **trees;             /* trees used to do index_merge   */
  SEL_TREE **trees_next;        /* last of these trees            */
  SEL_TREE **trees_end;         /* end of allocated space         */

  SEL_ARG  ***best_keys;        /* best keys to read in SEL_TREEs */

  SEL_IMERGE() :
    trees(&trees_prealloced[0]),
    trees_next(trees),
    trees_end(trees + PREALLOCED_TREES)
  {}
  SEL_IMERGE (SEL_IMERGE *arg, uint cnt, RANGE_OPT_PARAM *param);
  int or_sel_tree(RANGE_OPT_PARAM *param, SEL_TREE *tree);
  bool have_common_keys(RANGE_OPT_PARAM *param, SEL_TREE *tree);
  int and_sel_tree(RANGE_OPT_PARAM *param, SEL_TREE *tree, 
                   SEL_IMERGE *new_imerge);
  int or_sel_tree_with_checks(RANGE_OPT_PARAM *param,
                              uint n_init_trees, 
                              SEL_TREE *new_tree,
                              bool is_first_check_pass,
                              bool *is_last_check_pass);
  int or_sel_imerge_with_checks(RANGE_OPT_PARAM *param,
                                uint n_init_trees,
                                SEL_IMERGE* imerge,
                                bool is_first_check_pass,
                                bool *is_last_check_pass);
};


/*
  Add a range tree to the range trees of this imerge 

  SYNOPSIS
    or_sel_tree()
      param                  Context info for the operation         
      tree                   SEL_TREE to add to this imerge 

  DESCRIPTION 
    The function just adds the range tree 'tree' to the range trees
    of this imerge.

  RETURN
     0   if the operation is success
    -1   if the function runs out memory
*/

int SEL_IMERGE::or_sel_tree(RANGE_OPT_PARAM *param, SEL_TREE *tree)
{
  if (trees_next == trees_end)
  {
    const int realloc_ratio= 2;		/* Double size for next round */
    uint old_elements= (trees_end - trees);
    uint old_size= sizeof(SEL_TREE**) * old_elements;
    uint new_size= old_size * realloc_ratio;
    SEL_TREE **new_trees;
    if (!(new_trees= (SEL_TREE**)alloc_root(param->mem_root, new_size)))
      return -1;
    memcpy(new_trees, trees, old_size);
    trees=      new_trees;
    trees_next= trees + old_elements;
    trees_end=  trees + old_elements * realloc_ratio;
  }
  *(trees_next++)= tree;
  return 0;
}


/*
  Check if any of the range trees of this imerge intersects with a given tree 

  SYNOPSIS
    have_common_keys()
      param    Context info for the function
      tree     SEL_TREE intersection with the imerge range trees is checked for 

  DESCRIPTION
    The function checks whether there is any range tree rt_i in this imerge
    such that there are some indexes for which ranges are defined in both
    rt_i and the range part of the SEL_TREE tree.  
    To check this the function calls the function sel_trees_have_common_keys.

  RETURN 
    TRUE    if there are such range trees in this imerge
    FALSE   otherwise
*/

bool SEL_IMERGE::have_common_keys(RANGE_OPT_PARAM *param, SEL_TREE *tree)
{
  for (SEL_TREE** or_tree= trees, **bound= trees_next;
       or_tree != bound; or_tree++)
  {
    key_map common_keys;
    if (sel_trees_have_common_keys(*or_tree, tree, &common_keys))
      return TRUE;
  }
  return FALSE;
}


/* 
  Perform AND operation for this imerge and the range part of a tree

  SYNOPSIS
    and_sel_tree()
      param           Context info for the operation
      tree            SEL_TREE for the second operand of the operation
      new_imerge  OUT imerge for the result of the operation

  DESCRIPTION
    This function performs AND operation for this imerge m and the
    range part of the SEL_TREE tree rt. In other words the function
    pushes rt into this imerge. The resulting imerge is returned in
    the parameter new_imerge.
    If this imerge m represent the formula
      RT_1 OR ... OR RT_k
    then the resulting imerge of the function represents the formula
      (RT_1 AND RT) OR ... OR (RT_k AND RT)
    The function calls the function and_range_trees to construct the
    range tree representing (RT_i AND RT).
    
  NOTE
    The function may return an empty imerge without any range trees.
    This happens when each call of and_range_trees returns an 
    impossible range tree (SEL_TREE::IMPOSSIBLE).
    Example: (key1 < 2 AND key2 > 10) AND (key1 > 4 OR key2 < 6).
         
  RETURN
     0  if the operation is a success
    -1  otherwise: there is not enough memory to perform the operation
*/

int SEL_IMERGE::and_sel_tree(RANGE_OPT_PARAM *param, SEL_TREE *tree,
                             SEL_IMERGE *new_imerge)
{
  for (SEL_TREE** or_tree= trees; or_tree != trees_next; or_tree++) 
  {
    SEL_TREE *res_or_tree= 0;
    SEL_TREE *and_tree= 0;
    if (!(res_or_tree= new SEL_TREE()) ||
        !(and_tree= new SEL_TREE(tree, TRUE, param)))
      return (-1);
    if (!and_range_trees(param, *or_tree, and_tree, res_or_tree))
    {
      if (new_imerge->or_sel_tree(param, res_or_tree))
        return (-1);
    }        
  }
  return 0;
}      


/*
  Perform OR operation on this imerge and the range part of a tree

  SYNOPSIS
    or_sel_tree_with_checks()
      param                  Context info for the operation 
      n_trees                Number of trees in this imerge to check for oring        
      tree                   SEL_TREE whose range part is to be ored 
      is_first_check_pass    <=> the first call of the function for this imerge  
      is_last_check_pass OUT <=> no more calls of the function for this imerge

  DESCRIPTION
    The function performs OR operation on this imerge m and the range part
    of the SEL_TREE tree rt. It always replaces this imerge with the result
    of the operation.
 
    The operation can be performed in two different modes: with
    is_first_check_pass==TRUE and is_first_check_pass==FALSE, transforming
    this imerge differently.

    Given this imerge represents the formula
      RT_1 OR ... OR RT_k:

    1. In the first mode, when is_first_check_pass==TRUE :
      1.1. If rt must be ored(see the function sel_trees_must_be_ored) with
           some rt_j (there may be only one such range tree in the imerge)
           then the function produces an imerge representing the formula
             RT_1 OR ... OR (RT_j OR RT) OR ... OR RT_k,
           where the tree for (RT_j OR RT) is built by oring the pairs
           of SEL_ARG trees for the corresponding indexes
      1.2. Otherwise the function produces the imerge representing the formula:
           RT_1 OR ... OR RT_k OR RT.

    2. In the second mode, when is_first_check_pass==FALSE :
      2.1. For each rt_j in the imerge that can be ored (see the function
           sel_trees_can_be_ored) with rt the function replaces rt_j for a
           range tree such that for each index for which ranges are defined
           in both in rt_j and rt  the tree contains the  result of oring of
           these ranges.
      2.2. In other cases the function does not produce any imerge.

    When is_first_check==TRUE the function returns FALSE in the parameter
    is_last_check_pass if there is no rt_j such that rt_j can be ored with rt,
    but, at the same time, it's not true that rt_j must be ored with rt.
    When is_first_check==FALSE the function always returns FALSE in the
    parameter is_last_check_pass.    
          
  RETURN
    1  The result of oring of rt_j and rt that must be ored returns the
       the range tree with type==SEL_TREE::ALWAYS
       (in this case the imerge m should be discarded)
   -1  The function runs out of memory
    0  in all other cases 
*/

int SEL_IMERGE::or_sel_tree_with_checks(RANGE_OPT_PARAM *param,
                                        uint n_trees,
                                        SEL_TREE *tree,
                                        bool is_first_check_pass,
                                        bool *is_last_check_pass)
{
  bool was_ored= FALSE;
  *is_last_check_pass= is_first_check_pass;
  SEL_TREE** or_tree = trees;
  for (uint i= 0; i < n_trees; i++, or_tree++)
  {
    SEL_TREE *result= 0;
    key_map result_keys;
    key_map ored_keys;
    if (sel_trees_can_be_ored(param, *or_tree, tree, &ored_keys))
    {
      bool must_be_ored= sel_trees_must_be_ored(param, *or_tree, tree,
                                                ored_keys);
      if (must_be_ored || !is_first_check_pass)
      {
        result_keys.clear_all();
        result= *or_tree;
        for (uint key_no= 0; key_no < param->keys; key_no++)
        {
          if (!ored_keys.is_set(key_no))
	  {
            result->keys[key_no]= 0;
	    continue;
          }
          SEL_ARG *key1= (*or_tree)->keys[key_no];
          SEL_ARG *key2= tree->keys[key_no];
          key2->incr_refs();
          if ((result->keys[key_no]= key_or(param, key1, key2)))
          {
            
            result_keys.set_bit(key_no);
#ifdef EXTRA_DEBUG
            if (param->alloced_sel_args < SEL_ARG::MAX_SEL_ARGS)
	    {
              key1= result->keys[key_no]; 
              (key1)->test_use_count(key1);
            }
#endif
          }       
        }
      }
      else if(is_first_check_pass) 
        *is_last_check_pass= FALSE;
    } 

    if (result)
    {
      result->keys_map= result_keys;
      if (result_keys.is_clear_all())
        result->type= SEL_TREE::ALWAYS;
      if ((result->type == SEL_TREE::MAYBE) ||
          (result->type == SEL_TREE::ALWAYS))
        return 1;
      /* SEL_TREE::IMPOSSIBLE is impossible here */
      *or_tree= result;
      was_ored= TRUE;
    }
  }
  if (was_ored)
    return 0;

  if (is_first_check_pass && !*is_last_check_pass &&
      !(tree= new SEL_TREE(tree, FALSE, param)))
    return (-1);
  return or_sel_tree(param, tree);
}


/*
  Perform OR operation on this imerge and and another imerge

  SYNOPSIS
    or_sel_imerge_with_checks()
      param                  Context info for the operation 
      n_trees           Number of trees in this imerge to check for oring        
      imerge                 The second operand of the operation 
      is_first_check_pass    <=> the first call of the function for this imerge  
      is_last_check_pass OUT <=> no more calls of the function for this imerge

  DESCRIPTION
    For each range tree rt from 'imerge' the function calls the method
    SEL_IMERGE::or_sel_tree_with_checks that performs OR operation on this
    SEL_IMERGE object m and the tree rt. The mode of the operation is
    specified by the parameter is_first_check_pass. Each call of
    SEL_IMERGE::or_sel_tree_with_checks transforms this SEL_IMERGE object m.
    The function returns FALSE in the prameter is_last_check_pass if
    at least one of the calls of SEL_IMERGE::or_sel_tree_with_checks
    returns FALSE as the value of its last parameter. 
    
  RETURN
    1  One of the calls of SEL_IMERGE::or_sel_tree_with_checks returns 1.
       (in this case the imerge m should be discarded)
   -1  The function runs out of memory
    0  in all other cases 
*/

int SEL_IMERGE::or_sel_imerge_with_checks(RANGE_OPT_PARAM *param,
                                          uint n_trees,
                                          SEL_IMERGE* imerge,
                                          bool is_first_check_pass,
                                          bool *is_last_check_pass)
{
  *is_last_check_pass= TRUE;
  SEL_TREE** tree= imerge->trees;
  SEL_TREE** tree_end= imerge->trees_next;
  for ( ; tree < tree_end; tree++)
  {
    uint rc;
    bool is_last= TRUE; 
    rc= or_sel_tree_with_checks(param, n_trees, *tree, 
                               is_first_check_pass, &is_last);
    if (!is_last)
      *is_last_check_pass= FALSE;
    if (rc)
      return rc;
  }
  return 0;
}


/*
  Copy constructor for SEL_TREE objects

  SYNOPSIS
    SEL_TREE
      arg            The source tree for the constructor
      without_merges <=> only the range part of the tree arg is copied
      param          Context info for the operation

  DESCRIPTION
    The constructor creates a full copy of the SEL_TREE arg if
    the prameter without_merges==FALSE. Otherwise a tree is created
    that contains the copy only of the range part of the tree arg. 
*/ 

SEL_TREE::SEL_TREE(SEL_TREE *arg, bool without_merges,
                   RANGE_OPT_PARAM *param): Sql_alloc()
{
  keys_map= arg->keys_map;
  type= arg->type;
  for (uint idx= 0; idx < param->keys; idx++)
  {
    if ((keys[idx]= arg->keys[idx]))
      keys[idx]->incr_refs_all();
  }

  if (without_merges)
    return;

  List_iterator<SEL_IMERGE> it(arg->merges);
  for (SEL_IMERGE *el= it++; el; el= it++)
  {
    SEL_IMERGE *merge= new SEL_IMERGE(el, 0, param);
    if (!merge || merge->trees == merge->trees_next)
    {
      merges.empty();
      return;
    }
    merges.push_back (merge);
  }
}


/*
  Copy constructor for SEL_IMERGE objects

  SYNOPSIS
    SEL_IMERGE
      arg         The source imerge for the constructor
      cnt         How many trees from arg are to be copied
      param       Context info for the operation

  DESCRIPTION
    The cnt==0 then the constructor creates a full copy of the 
    imerge arg. Otherwise only the first cnt trees of the imerge
    are copied.
*/ 

SEL_IMERGE::SEL_IMERGE(SEL_IMERGE *arg, uint cnt,
                       RANGE_OPT_PARAM *param) : Sql_alloc()
{
  uint elements= (arg->trees_end - arg->trees);
  if (elements > PREALLOCED_TREES)
  {
    uint size= elements * sizeof (SEL_TREE **);
    if (!(trees= (SEL_TREE **)alloc_root(param->mem_root, size)))
      goto mem_err;
  }
  else
    trees= &trees_prealloced[0];

  trees_next= trees + (cnt ? cnt : arg->trees_next-arg->trees);
  trees_end= trees + elements;

  for (SEL_TREE **tree = trees, **arg_tree= arg->trees; tree < trees_next; 
       tree++, arg_tree++)
  {
    if (!(*tree= new SEL_TREE(*arg_tree, TRUE, param)))
      goto mem_err;
  }

  return;

mem_err:
  trees= &trees_prealloced[0];
  trees_next= trees;
  trees_end= trees;
}


/*
  Perform AND operation on two imerge lists

  SYNOPSIS
    imerge_list_and_list()
      param             Context info for the operation         
      im1               The first imerge list for the operation
      im2               The second imerge list for the operation

  DESCRIPTION
    The function just appends the imerge list im2 to the imerge list im1  
    
  RETURN VALUE
    none
*/

inline void imerge_list_and_list(List<SEL_IMERGE> *im1, List<SEL_IMERGE> *im2)
{
  im1->concat(im2);
}


/*
  Perform OR operation on two imerge lists

  SYNOPSIS
    imerge_list_or_list()
      param             Context info for the operation         
      im1               The first imerge list for the operation
      im2               The second imerge list for the operation
     
  DESCRIPTION
    Assuming that the first imerge list represents the formula
      F1= M1_1 AND ... AND M1_k1 
    while the second imerge list represents the formula 
      F2= M2_1 AND ... AND M2_k2,
    where M1_i= RT1_i_1 OR ... OR RT1_i_l1i (i in [1..k1])
    and M2_i = RT2_i_1 OR ... OR RT2_i_l2i (i in [1..k2]),
    the function builds a list of imerges for some formula that can be 
    inferred from the formula (F1 OR F2).

    More exactly the function builds imerges for the formula (M1_1 OR M2_1).
    Note that
      (F1 OR F2) = (M1_1 AND ... AND M1_k1) OR (M2_1 AND ... AND M2_k2) =
      AND (M1_i OR M2_j) (i in [1..k1], j in [1..k2]) =>
      M1_1 OR M2_1.
    So (M1_1 OR M2_1) is indeed an inference formula for (F1 OR F2).

    To build imerges for the formula (M1_1 OR M2_1) the function invokes,
    possibly twice, the method SEL_IMERGE::or_sel_imerge_with_checks
    for the imerge m1_1.
    At its first invocation the method SEL_IMERGE::or_sel_imerge_with_checks
    performs OR operation on the imerge m1_1 and the range tree rt2_1_1 by
    calling SEL_IMERGE::or_sel_tree_with_checks with is_first_pass_check==TRUE.
    The resulting imerge of the operation is ored with the next range tree of
    the imerge m2_1. This oring continues until the last range tree from
    m2_1 has been ored. 
    At its second invocation the method SEL_IMERGE::or_sel_imerge_with_checks
    performs the same sequence of OR operations, but now calling
    SEL_IMERGE::or_sel_tree_with_checks with is_first_pass_check==FALSE.

    The imerges that the operation produces replace those in the list im1   
       
  RETURN
    0     if the operation is a success 
   -1     if the function has run out of memory 
*/

int imerge_list_or_list(RANGE_OPT_PARAM *param,
                        List<SEL_IMERGE> *im1,
                        List<SEL_IMERGE> *im2)
{

  uint rc;
  bool is_last_check_pass= FALSE;

  SEL_IMERGE *imerge= im1->head();
  uint elems= imerge->trees_next-imerge->trees;
  im1->empty();
  im1->push_back(imerge);

  rc= imerge->or_sel_imerge_with_checks(param, elems, im2->head(),
                                        TRUE, &is_last_check_pass);
  if (rc)
  {
    if (rc == 1)
    {
      im1->empty();
      rc= 0;
    }
    return rc;
  }

  if (!is_last_check_pass)
  {
    SEL_IMERGE* new_imerge= new SEL_IMERGE(imerge, elems, param);
    if (new_imerge)
    {
      is_last_check_pass= TRUE;
      rc= new_imerge->or_sel_imerge_with_checks(param, elems, im2->head(),
                                                 FALSE, &is_last_check_pass);
      if (!rc)
        im1->push_back(new_imerge); 
    }
  }
  return rc;  
}


/*
  Perform OR operation for each imerge from a list and the range part of a tree

  SYNOPSIS
    imerge_list_or_tree()
      param       Context info for the operation
      merges      The list of imerges to be ored with the range part of tree          
      tree        SEL_TREE whose range part is to be ored with the imerges

  DESCRIPTION
    For each imerge mi from the list 'merges' the function performes OR
    operation with mi and the range part of 'tree' rt, producing one or
    two imerges.

    Given the merge mi represent the formula RTi_1 OR ... OR RTi_k, 
    the function forms the merges by the following rules:
 
    1. If rt cannot be ored with any of the trees rti the function just
       produces an imerge that represents the formula
         RTi_1 OR ... RTi_k OR RT.
    2. If there exist a tree rtj that must be ored with rt the function
       produces an imerge the represents the formula
         RTi_1 OR ... OR (RTi_j OR RT) OR ... OR RTi_k,
       where the range tree for (RTi_j OR RT) is constructed by oring the
       SEL_ARG trees that must be ored.
    3. For each rti_j that can be ored with rt the function produces
       the new tree rti_j' and substitutes rti_j for this new range tree.

    In any case the function removes mi from the list and then adds all
    produced imerges.

    To build imerges by rules 1-3 the function calls the method
    SEL_IMERGE::or_sel_tree_with_checks, possibly twice. With the first
    call it passes TRUE for the third parameter of the function.
    At this first call imerges by rules 1-2 are built. If the call
    returns FALSE as the return value of its fourth parameter then the
    function are called for the second time. At this call the imerge
    of rule 3 is produced.

    If a call of SEL_IMERGE::or_sel_tree_with_checks returns 1 then
    then it means that the produced tree contains an always true
    range tree and the whole imerge can be discarded.
    
  RETURN
    1     if no imerges are produced
    0     otherwise
*/

static
int imerge_list_or_tree(RANGE_OPT_PARAM *param,
                        List<SEL_IMERGE> *merges,
                        SEL_TREE *tree)
{

  SEL_IMERGE *imerge;
  List<SEL_IMERGE> additional_merges;
  List_iterator<SEL_IMERGE> it(*merges);
  
  while ((imerge= it++))
  {
    bool is_last_check_pass;
    int rc= 0;
    int rc1= 0;
    SEL_TREE *or_tree= new SEL_TREE (tree, FALSE, param);
    if (or_tree)
    {
      uint elems= imerge->trees_next-imerge->trees;
      rc= imerge->or_sel_tree_with_checks(param, elems, or_tree,
                                          TRUE, &is_last_check_pass);
      if (!is_last_check_pass)
      {
        SEL_IMERGE *new_imerge= new SEL_IMERGE(imerge, elems, param);
        if (new_imerge)
	{ 
          rc1= new_imerge->or_sel_tree_with_checks(param, elems, or_tree,
                                                   FALSE, &is_last_check_pass);
          if (!rc1)
            additional_merges.push_back(new_imerge);
        }
      }
    }
    if (rc || rc1 || !or_tree)
      it.remove();
  }

  merges->concat(&additional_merges);  
  return merges->is_empty();
}


/*
  Perform pushdown operation of the range part of a tree into given imerges 

  SYNOPSIS
    imerge_list_and_tree()
      param           Context info for the operation
      merges   IN/OUT List of imerges to push the range part of 'tree' into
      tree            SEL_TREE whose range part is to be pushed into imerges
      replace         if the pushdow operation for a imerge is a success
                      then the original imerge is replaced for the result
                      of the pushdown 

  DESCRIPTION
    For each imerge from the list merges the function pushes the range part
    rt of 'tree' into the imerge. 
    More exactly if the imerge mi from the list represents the formula
      RTi_1 OR ... OR RTi_k 
    the function bulds a new imerge that represents the formula
      (RTi_1 AND RT) OR ... OR (RTi_k AND RT)
    and adds this imerge to the list merges.
    To perform this pushdown operation the function calls the method
    SEL_IMERGE::and_sel_tree. 
    For any imerge mi the new imerge is not created if for each pair of
    trees rti_j and rt the intersection of the indexes with defined ranges
    is empty.
    If the result of the pushdown operation for the imerge mi returns an
    imerge with no trees then then not only nothing is added to the list 
    merges but mi itself is removed from the list. 

  TODO
    Optimize the code in order to not create new SEL_IMERGE and new SER_TREE
    objects when 'replace' is TRUE. (Currently this function is called always
    with this parameter equal to TRUE.)
    
  RETURN
    1    if no imerges are left in the list merges             
    0    otherwise
*/

static
int imerge_list_and_tree(RANGE_OPT_PARAM *param,
                         List<SEL_IMERGE> *merges,
                         SEL_TREE *tree, 
                         bool replace)
{
  SEL_IMERGE *imerge;
  SEL_IMERGE *new_imerge= NULL;
  List<SEL_IMERGE> new_merges;
  List_iterator<SEL_IMERGE> it(*merges);
  
  while ((imerge= it++))
  {
    if (!new_imerge)
       new_imerge= new SEL_IMERGE();
    if (imerge->have_common_keys(param, tree) && 
        new_imerge && !imerge->and_sel_tree(param, tree, new_imerge))
    {
      if (new_imerge->trees == new_imerge->trees_next)
        it.remove();
      else
      { 
        if (replace)
          it.replace(new_imerge);
        else        
          new_merges.push_back(new_imerge);
        new_imerge= NULL;
      }
    }
  }
  imerge_list_and_list(&new_merges, merges);
  *merges= new_merges;
  return merges->is_empty();
}


/***************************************************************************
** Basic functions for SQL_SELECT and QUICK_RANGE_SELECT
***************************************************************************/

	/* make a select from mysql info
	   Error is set as following:
	   0 = ok
	   1 = Got some error (out of memory?)
	   */

SQL_SELECT *make_select(TABLE *head, table_map const_tables,
			table_map read_tables, COND *conds,
                        bool allow_null_cond,
                        int *error)
{
  SQL_SELECT *select;
  DBUG_ENTER("make_select");

  *error=0;

  if (!conds && !allow_null_cond)
    DBUG_RETURN(0);
  if (!(select= new SQL_SELECT))
  {
    *error= 1;			// out of memory
    DBUG_RETURN(0);		/* purecov: inspected */
  }
  select->read_tables=read_tables;
  select->const_tables=const_tables;
  select->head=head;
  select->cond= conds;

  if (head->sort.io_cache)
  {
    select->file= *head->sort.io_cache;
    select->records=(ha_rows) (select->file.end_of_file/
			       head->file->ref_length);
    my_free(head->sort.io_cache);
    head->sort.io_cache=0;
  }
  DBUG_RETURN(select);
}


SQL_SELECT::SQL_SELECT() :quick(0),cond(0),pre_idx_push_select_cond(NULL),free_cond(0)
{
  quick_keys.clear_all(); needed_reg.clear_all();
  my_b_clear(&file);
}


void SQL_SELECT::cleanup()
{
  delete quick;
  quick= 0;
  if (free_cond)
  {
    free_cond=0;
    delete cond;
    cond= 0;
  }
  close_cached_file(&file);
}


SQL_SELECT::~SQL_SELECT()
{
  cleanup();
}

#undef index					// Fix for Unixware 7

QUICK_SELECT_I::QUICK_SELECT_I()
  :max_used_key_length(0),
   used_key_parts(0)
{}

QUICK_RANGE_SELECT::QUICK_RANGE_SELECT(THD *thd, TABLE *table, uint key_nr,
                                       bool no_alloc, MEM_ROOT *parent_alloc,
                                       bool *create_error)
  :doing_key_read(0),free_file(0),cur_range(NULL),last_range(0),dont_free(0)
{
  my_bitmap_map *bitmap;
  DBUG_ENTER("QUICK_RANGE_SELECT::QUICK_RANGE_SELECT");

  in_ror_merged_scan= 0;
  index= key_nr;
  head=  table;
  key_part_info= head->key_info[index].key_part;
  my_init_dynamic_array(&ranges, sizeof(QUICK_RANGE*), 16, 16,
                        MYF(MY_THREAD_SPECIFIC));

  /* 'thd' is not accessible in QUICK_RANGE_SELECT::reset(). */
  mrr_buf_size= thd->variables.mrr_buff_size;
  mrr_buf_desc= NULL;

  if (!no_alloc && !parent_alloc)
  {
    // Allocates everything through the internal memroot
    init_sql_alloc(&alloc, thd->variables.range_alloc_block_size, 0,
                   MYF(MY_THREAD_SPECIFIC));
    thd->mem_root= &alloc;
  }
  else
    bzero((char*) &alloc,sizeof(alloc));
  file= head->file;
  record= head->record[0];

  /* Allocate a bitmap for used columns (Q: why not on MEM_ROOT?) */
  if (!(bitmap= (my_bitmap_map*) my_malloc(head->s->column_bitmap_size,
                                           MYF(MY_WME | MY_THREAD_SPECIFIC))))
  {
    column_bitmap.bitmap= 0;
    *create_error= 1;
  }
  else
    bitmap_init(&column_bitmap, bitmap, head->s->fields, FALSE);
  DBUG_VOID_RETURN;
}


void QUICK_RANGE_SELECT::need_sorted_output()
{
  if (!(mrr_flags & HA_MRR_SORTED))
  {
    /*
      Native implementation can't produce sorted output. We'll have to
      switch to default
    */
    mrr_flags |= HA_MRR_USE_DEFAULT_IMPL; 
  }
  mrr_flags |= HA_MRR_SORTED;
}


int QUICK_RANGE_SELECT::init()
{
  DBUG_ENTER("QUICK_RANGE_SELECT::init");

  if (file->inited != handler::NONE)
    file->ha_index_or_rnd_end();
  DBUG_RETURN(FALSE);
}


void QUICK_RANGE_SELECT::range_end()
{
  if (file->inited != handler::NONE)
    file->ha_index_or_rnd_end();
}


QUICK_RANGE_SELECT::~QUICK_RANGE_SELECT()
{
  DBUG_ENTER("QUICK_RANGE_SELECT::~QUICK_RANGE_SELECT");
  if (!dont_free)
  {
    /* file is NULL for CPK scan on covering ROR-intersection */
    if (file) 
    {
      range_end();
      if (doing_key_read)
        file->extra(HA_EXTRA_NO_KEYREAD);
      if (free_file)
      {
        DBUG_PRINT("info", ("Freeing separate handler 0x%lx (free: %d)", (long) file,
                            free_file));
        file->ha_external_lock(current_thd, F_UNLCK);
        file->ha_close();
        delete file;
      }
    }
    delete_dynamic(&ranges); /* ranges are allocated in alloc */
    free_root(&alloc,MYF(0));
    my_free(column_bitmap.bitmap);
  }
  my_free(mrr_buf_desc);
  DBUG_VOID_RETURN;
}

/*
  QUICK_INDEX_SORT_SELECT works as follows:
  - Do index scans, accumulate rowids in the Unique object 
    (Unique will also sort and de-duplicate rowids)
  - Use rowids from unique to run a disk-ordered sweep
*/

QUICK_INDEX_SORT_SELECT::QUICK_INDEX_SORT_SELECT(THD *thd_param,
                                                 TABLE *table)
  :unique(NULL), pk_quick_select(NULL), thd(thd_param)
{
  DBUG_ENTER("QUICK_INDEX_SORT_SELECT::QUICK_INDEX_SORT_SELECT");
  index= MAX_KEY;
  head= table;
  bzero(&read_record, sizeof(read_record));
  init_sql_alloc(&alloc, thd->variables.range_alloc_block_size, 0,
                 MYF(MY_THREAD_SPECIFIC));
  DBUG_VOID_RETURN;
}

int QUICK_INDEX_SORT_SELECT::init()
{
  DBUG_ENTER("QUICK_INDEX_SORT_SELECT::init");
  DBUG_RETURN(0);
}

int QUICK_INDEX_SORT_SELECT::reset()
{
  DBUG_ENTER("QUICK_INDEX_SORT_SELECT::reset");
  const int retval= read_keys_and_merge();
  DBUG_RETURN(retval);
}

bool
QUICK_INDEX_SORT_SELECT::push_quick_back(QUICK_RANGE_SELECT *quick_sel_range)
{
  DBUG_ENTER("QUICK_INDEX_SORT_SELECT::push_quick_back");
  if (head->file->primary_key_is_clustered() &&
      quick_sel_range->index == head->s->primary_key)
  {
   /*
     A quick_select over a clustered primary key is handled specifically
     Here we assume:
     - PK columns are included in any other merged index
     - Scan on the PK is disk-ordered.
       (not meeting #2 will only cause performance degradation)

       We could treat clustered PK as any other index, but that would
       be inefficient. There is no point in doing scan on
       CPK, remembering the rowid, then making rnd_pos() call with
       that rowid.
    */
    pk_quick_select= quick_sel_range;
    DBUG_RETURN(0);
  }
  DBUG_RETURN(quick_selects.push_back(quick_sel_range));
}

QUICK_INDEX_SORT_SELECT::~QUICK_INDEX_SORT_SELECT()
{
  List_iterator_fast<QUICK_RANGE_SELECT> quick_it(quick_selects);
  QUICK_RANGE_SELECT* quick;
  DBUG_ENTER("QUICK_INDEX_SORT_SELECT::~QUICK_INDEX_SORT_SELECT");
  delete unique;
  quick_it.rewind();
  while ((quick= quick_it++))
    quick->file= NULL;
  quick_selects.delete_elements();
  delete pk_quick_select;
  /* It's ok to call the next two even if they are already deinitialized */
  end_read_record(&read_record);
  free_io_cache(head);
  free_root(&alloc,MYF(0));
  DBUG_VOID_RETURN;
}

QUICK_ROR_INTERSECT_SELECT::QUICK_ROR_INTERSECT_SELECT(THD *thd_param,
                                                       TABLE *table,
                                                       bool retrieve_full_rows,
                                                       MEM_ROOT *parent_alloc)
  : cpk_quick(NULL), thd(thd_param), need_to_fetch_row(retrieve_full_rows),
    scans_inited(FALSE)
{
  index= MAX_KEY;
  head= table;
  record= head->record[0];
  if (!parent_alloc)
    init_sql_alloc(&alloc, thd->variables.range_alloc_block_size, 0,
                   MYF(MY_THREAD_SPECIFIC));
  else
    bzero(&alloc, sizeof(MEM_ROOT));
  last_rowid= (uchar*) alloc_root(parent_alloc? parent_alloc : &alloc,
                                  head->file->ref_length);
}


/*
  Do post-constructor initialization.
  SYNOPSIS
    QUICK_ROR_INTERSECT_SELECT::init()

  RETURN
    0      OK
    other  Error code
*/

int QUICK_ROR_INTERSECT_SELECT::init()
{
  DBUG_ENTER("QUICK_ROR_INTERSECT_SELECT::init");
 /* Check if last_rowid was successfully allocated in ctor */
  DBUG_RETURN(!last_rowid);
}


/*
  Initialize this quick select to be a ROR-merged scan.

  SYNOPSIS
    QUICK_RANGE_SELECT::init_ror_merged_scan()
      reuse_handler If TRUE, use head->file, otherwise create a separate
                    handler object

  NOTES
    This function creates and prepares for subsequent use a separate handler
    object if it can't reuse head->file. The reason for this is that during
    ROR-merge several key scans are performed simultaneously, and a single
    handler is only capable of preserving context of a single key scan.

    In ROR-merge the quick select doing merge does full records retrieval,
    merged quick selects read only keys.

  RETURN
    0  ROR child scan initialized, ok to use.
    1  error
*/

int QUICK_RANGE_SELECT::init_ror_merged_scan(bool reuse_handler)
{
  handler *save_file= file, *org_file;
  my_bool org_key_read;
  THD *thd= head->in_use;
  MY_BITMAP * const save_read_set= head->read_set;
  MY_BITMAP * const save_write_set= head->write_set;
  DBUG_ENTER("QUICK_RANGE_SELECT::init_ror_merged_scan");

  in_ror_merged_scan= 1;
  if (reuse_handler)
  {
    DBUG_PRINT("info", ("Reusing handler 0x%lx", (long) file));
    if (init())
    {
      DBUG_RETURN(1);
    }
    head->column_bitmaps_set(&column_bitmap, &column_bitmap);
    goto end;
  }

  /* Create a separate handler object for this quick select */
  if (free_file)
  {
    /* already have own 'handler' object. */
    DBUG_RETURN(0);
  }

  if (!(file= head->file->clone(head->s->normalized_path.str, thd->mem_root)))
  {
    /* 
      Manually set the error flag. Note: there seems to be quite a few
      places where a failure could cause the server to "hang" the client by
      sending no response to a query. ATM those are not real errors because 
      the storage engine calls in question happen to never fail with the 
      existing storage engines. 
    */
    my_error(ER_OUT_OF_RESOURCES, MYF(0)); /* purecov: inspected */
    /* Caller will free the memory */
    goto failure;  /* purecov: inspected */
  }

  head->column_bitmaps_set(&column_bitmap, &column_bitmap);

  if (file->ha_external_lock(thd, F_RDLCK))
    goto failure;

  if (init())
  {
    file->ha_external_lock(thd, F_UNLCK);
    file->ha_close();
    goto failure;
  }
  free_file= TRUE;
  last_rowid= file->ref;

end:
  DBUG_ASSERT(head->read_set == &column_bitmap);
  /*
    We are only going to read key fields and call position() on 'file'
    The following sets head->tmp_set to only use this key and then updates
    head->read_set and head->write_set to use this bitmap.
    The now bitmap is stored in 'column_bitmap' which is used in ::get_next()
  */
  org_file= head->file;
  org_key_read= head->key_read;
  head->file= file;
  head->key_read= 0;
  if (!head->no_keyread)
  {
    doing_key_read= 1;
    head->mark_columns_used_by_index_no_reset(index, head->read_set);
    head->enable_keyread();
  }

  head->prepare_for_position();

  if (head->no_keyread)
  {
    /*
      We can get here when doing multi-table delete and having index_merge
      condition on a table that we're deleting from. It probably doesn't make
      sense to use index_merge, but de-facto it is used.

      When it is used, we need to index columns to be read (before maria-5.3,
      read_multi_range_first() would set it). 
      We shouldn't call mark_columns_used_by_index(), because it calls 
      enable_keyread(), which is not allowed.
    */
    head->mark_columns_used_by_index_no_reset(index, head->read_set);
  }

  head->file= org_file;
  head->key_read= org_key_read;

  /* Restore head->read_set (and write_set) to what they had before the call */
  head->column_bitmaps_set(save_read_set, save_write_set);
 
  if (reset())
  {
    if (!reuse_handler)
    {
      file->ha_external_lock(thd, F_UNLCK);
      file->ha_close();
      goto failure;
    }
    else
      DBUG_RETURN(1);
  }
  DBUG_RETURN(0);

failure:
  head->column_bitmaps_set(save_read_set, save_write_set);
  delete file;
  file= save_file;
  DBUG_RETURN(1);
}


/*
  Initialize this quick select to be a part of a ROR-merged scan.
  SYNOPSIS
    QUICK_ROR_INTERSECT_SELECT::init_ror_merged_scan()
      reuse_handler If TRUE, use head->file, otherwise create separate
                    handler object.
  RETURN
    0     OK
    other error code
*/
int QUICK_ROR_INTERSECT_SELECT::init_ror_merged_scan(bool reuse_handler)
{
  List_iterator_fast<QUICK_SELECT_WITH_RECORD> quick_it(quick_selects);
  QUICK_SELECT_WITH_RECORD *cur;
  QUICK_RANGE_SELECT *quick;
  DBUG_ENTER("QUICK_ROR_INTERSECT_SELECT::init_ror_merged_scan");

  /* Initialize all merged "children" quick selects */
  DBUG_ASSERT(!need_to_fetch_row || reuse_handler);
  if (!need_to_fetch_row && reuse_handler)
  {
    cur= quick_it++;
    quick= cur->quick;
    /*
      There is no use of this->file. Use it for the first of merged range
      selects.
    */
    int error= quick->init_ror_merged_scan(TRUE);
    if (error)
      DBUG_RETURN(error);
    quick->file->extra(HA_EXTRA_KEYREAD_PRESERVE_FIELDS);
  }
  while ((cur= quick_it++))
  {
    quick= cur->quick;
#ifndef DBUG_OFF
    const MY_BITMAP * const save_read_set= quick->head->read_set;
    const MY_BITMAP * const save_write_set= quick->head->write_set;
#endif
    if (quick->init_ror_merged_scan(FALSE))
      DBUG_RETURN(1);
    quick->file->extra(HA_EXTRA_KEYREAD_PRESERVE_FIELDS);

    // Sets are shared by all members of "quick_selects" so must not change
#ifndef DBUG_OFF
    DBUG_ASSERT(quick->head->read_set == save_read_set);
    DBUG_ASSERT(quick->head->write_set == save_write_set);
#endif
    /* All merged scans share the same record buffer in intersection. */
    quick->record= head->record[0];
  }

  if (need_to_fetch_row && head->file->ha_rnd_init_with_error(1))
  {
    DBUG_PRINT("error", ("ROR index_merge rnd_init call failed"));
    DBUG_RETURN(1);
  }
  DBUG_RETURN(0);
}


/*
  Initialize quick select for row retrieval.
  SYNOPSIS
    reset()
  RETURN
    0      OK
    other  Error code
*/

int QUICK_ROR_INTERSECT_SELECT::reset()
{
  DBUG_ENTER("QUICK_ROR_INTERSECT_SELECT::reset");
  if (!scans_inited && init_ror_merged_scan(TRUE))
    DBUG_RETURN(1);
  scans_inited= TRUE;
  List_iterator_fast<QUICK_SELECT_WITH_RECORD> it(quick_selects);
  QUICK_SELECT_WITH_RECORD *qr;
  while ((qr= it++))
    qr->quick->reset();
  DBUG_RETURN(0);
}


/*
  Add a merged quick select to this ROR-intersection quick select.

  SYNOPSIS
    QUICK_ROR_INTERSECT_SELECT::push_quick_back()
      alloc Mem root to create auxiliary structures on
      quick Quick select to be added. The quick select must return
            rows in rowid order.
  NOTES
    This call can only be made before init() is called.

  RETURN
    FALSE OK
    TRUE  Out of memory.
*/

bool
QUICK_ROR_INTERSECT_SELECT::push_quick_back(MEM_ROOT *alloc, QUICK_RANGE_SELECT *quick)
{
  QUICK_SELECT_WITH_RECORD *qr;
  if (!(qr= new QUICK_SELECT_WITH_RECORD) || 
      !(qr->key_tuple= (uchar*)alloc_root(alloc, quick->max_used_key_length)))
    return TRUE;
  qr->quick= quick;
  return quick_selects.push_back(qr);
}


QUICK_ROR_INTERSECT_SELECT::~QUICK_ROR_INTERSECT_SELECT()
{
  DBUG_ENTER("QUICK_ROR_INTERSECT_SELECT::~QUICK_ROR_INTERSECT_SELECT");
  quick_selects.delete_elements();
  delete cpk_quick;
  free_root(&alloc,MYF(0));
  if (need_to_fetch_row && head->file->inited != handler::NONE)
    head->file->ha_rnd_end();
  DBUG_VOID_RETURN;
}


QUICK_ROR_UNION_SELECT::QUICK_ROR_UNION_SELECT(THD *thd_param,
                                               TABLE *table)
  : thd(thd_param), scans_inited(FALSE)
{
  index= MAX_KEY;
  head= table;
  rowid_length= table->file->ref_length;
  record= head->record[0];
  init_sql_alloc(&alloc, thd->variables.range_alloc_block_size, 0,
                 MYF(MY_THREAD_SPECIFIC));
  thd_param->mem_root= &alloc;
}


/*
  Comparison function to be used QUICK_ROR_UNION_SELECT::queue priority
  queue.

  SYNPOSIS
    QUICK_ROR_UNION_SELECT_queue_cmp()
      arg   Pointer to QUICK_ROR_UNION_SELECT
      val1  First merged select
      val2  Second merged select
*/

C_MODE_START

static int QUICK_ROR_UNION_SELECT_queue_cmp(void *arg, uchar *val1, uchar *val2)
{
  QUICK_ROR_UNION_SELECT *self= (QUICK_ROR_UNION_SELECT*)arg;
  return self->head->file->cmp_ref(((QUICK_SELECT_I*)val1)->last_rowid,
                                   ((QUICK_SELECT_I*)val2)->last_rowid);
}

C_MODE_END


/*
  Do post-constructor initialization.
  SYNOPSIS
    QUICK_ROR_UNION_SELECT::init()

  RETURN
    0      OK
    other  Error code
*/

int QUICK_ROR_UNION_SELECT::init()
{
  DBUG_ENTER("QUICK_ROR_UNION_SELECT::init");
  if (init_queue(&queue, quick_selects.elements, 0,
                 FALSE , QUICK_ROR_UNION_SELECT_queue_cmp,
                 (void*) this, 0, 0))
  {
    bzero(&queue, sizeof(QUEUE));
    DBUG_RETURN(1);
  }

  if (!(cur_rowid= (uchar*) alloc_root(&alloc, 2*head->file->ref_length)))
    DBUG_RETURN(1);
  prev_rowid= cur_rowid + head->file->ref_length;
  DBUG_RETURN(0);
}


/*
  Initialize quick select for row retrieval.
  SYNOPSIS
    reset()

  RETURN
    0      OK
    other  Error code
*/

int QUICK_ROR_UNION_SELECT::reset()
{
  QUICK_SELECT_I *quick;
  int error;
  DBUG_ENTER("QUICK_ROR_UNION_SELECT::reset");
  have_prev_rowid= FALSE;
  if (!scans_inited)
  {
    List_iterator_fast<QUICK_SELECT_I> it(quick_selects);
    while ((quick= it++))
    {
      if (quick->init_ror_merged_scan(FALSE))
        DBUG_RETURN(1);
    }
    scans_inited= TRUE;
  }
  queue_remove_all(&queue);
  /*
    Initialize scans for merged quick selects and put all merged quick
    selects into the queue.
  */
  List_iterator_fast<QUICK_SELECT_I> it(quick_selects);
  while ((quick= it++))
  {
    if ((error= quick->reset()))
      DBUG_RETURN(error);
    if ((error= quick->get_next()))
    {
      if (error == HA_ERR_END_OF_FILE)
        continue;
      DBUG_RETURN(error);
    }
    quick->save_last_pos();
    queue_insert(&queue, (uchar*)quick);
  }

  if ((error= head->file->ha_rnd_init(1)))
  {
    DBUG_PRINT("error", ("ROR index_merge rnd_init call failed"));
    DBUG_RETURN(error);
  }

  DBUG_RETURN(0);
}


bool
QUICK_ROR_UNION_SELECT::push_quick_back(QUICK_SELECT_I *quick_sel_range)
{
  return quick_selects.push_back(quick_sel_range);
}

QUICK_ROR_UNION_SELECT::~QUICK_ROR_UNION_SELECT()
{
  DBUG_ENTER("QUICK_ROR_UNION_SELECT::~QUICK_ROR_UNION_SELECT");
  delete_queue(&queue);
  quick_selects.delete_elements();
  if (head->file->inited != handler::NONE)
    head->file->ha_rnd_end();
  free_root(&alloc,MYF(0));
  DBUG_VOID_RETURN;
}


QUICK_RANGE::QUICK_RANGE()
  :min_key(0),max_key(0),min_length(0),max_length(0),
   flag(NO_MIN_RANGE | NO_MAX_RANGE),
  min_keypart_map(0), max_keypart_map(0)
{}

SEL_ARG::SEL_ARG(SEL_ARG &arg) :Sql_alloc()
{
  type=arg.type;
  min_flag=arg.min_flag;
  max_flag=arg.max_flag;
  maybe_flag=arg.maybe_flag;
  maybe_null=arg.maybe_null;
  part=arg.part;
  field=arg.field;
  min_value=arg.min_value;
  max_value=arg.max_value;
  next_key_part=arg.next_key_part;
  max_part_no= arg.max_part_no;
  use_count=1; elements=1;
}


inline void SEL_ARG::make_root()
{
  left=right= &null_element;
  color=BLACK;
  next=prev=0;
  use_count=0; elements=1;
}

SEL_ARG::SEL_ARG(Field *f,const uchar *min_value_arg,
                 const uchar *max_value_arg)
  :min_flag(0), max_flag(0), maybe_flag(0), maybe_null(f->real_maybe_null()),
   elements(1), use_count(1), field(f), min_value((uchar*) min_value_arg),
   max_value((uchar*) max_value_arg), next(0),prev(0),
   next_key_part(0), color(BLACK), type(KEY_RANGE)
{
  left=right= &null_element;
  max_part_no= 1;
}

SEL_ARG::SEL_ARG(Field *field_,uint8 part_,
                 uchar *min_value_, uchar *max_value_,
		 uint8 min_flag_,uint8 max_flag_,uint8 maybe_flag_)
  :min_flag(min_flag_),max_flag(max_flag_),maybe_flag(maybe_flag_),
   part(part_),maybe_null(field_->real_maybe_null()), elements(1),use_count(1),
   field(field_), min_value(min_value_), max_value(max_value_),
   next(0),prev(0),next_key_part(0),color(BLACK),type(KEY_RANGE)
{
  max_part_no= part+1;
  left=right= &null_element;
}

SEL_ARG *SEL_ARG::clone(RANGE_OPT_PARAM *param, SEL_ARG *new_parent, 
                        SEL_ARG **next_arg)
{
  SEL_ARG *tmp;

  /* Bail out if we have already generated too many SEL_ARGs */
  if (++param->alloced_sel_args > MAX_SEL_ARGS)
    return 0;

  if (type != KEY_RANGE)
  {
    if (!(tmp= new (param->mem_root) SEL_ARG(type)))
      return 0;					// out of memory
    tmp->prev= *next_arg;			// Link into next/prev chain
    (*next_arg)->next=tmp;
    (*next_arg)= tmp;
    tmp->part= this->part;
  }
  else
  {
    if (!(tmp= new (param->mem_root) SEL_ARG(field,part, min_value,max_value,
                                             min_flag, max_flag, maybe_flag)))
      return 0;					// OOM
    tmp->parent=new_parent;
    tmp->next_key_part=next_key_part;
    if (left != &null_element)
      if (!(tmp->left=left->clone(param, tmp, next_arg)))
	return 0;				// OOM

    tmp->prev= *next_arg;			// Link into next/prev chain
    (*next_arg)->next=tmp;
    (*next_arg)= tmp;

    if (right != &null_element)
      if (!(tmp->right= right->clone(param, tmp, next_arg)))
	return 0;				// OOM
  }
  increment_use_count(1);
  tmp->color= color;
  tmp->elements= this->elements;
  tmp->max_part_no= max_part_no;
  return tmp;
}

SEL_ARG *SEL_ARG::first()
{
  SEL_ARG *next_arg=this;
  if (!next_arg->left)
    return 0;					// MAYBE_KEY
  while (next_arg->left != &null_element)
    next_arg=next_arg->left;
  return next_arg;
}

SEL_ARG *SEL_ARG::last()
{
  SEL_ARG *next_arg=this;
  if (!next_arg->right)
    return 0;					// MAYBE_KEY
  while (next_arg->right != &null_element)
    next_arg=next_arg->right;
  return next_arg;
}


/*
  Check if a compare is ok, when one takes ranges in account
  Returns -2 or 2 if the ranges where 'joined' like  < 2 and >= 2
*/

static int sel_cmp(Field *field, uchar *a, uchar *b, uint8 a_flag,
                   uint8 b_flag)
{
  int cmp;
  /* First check if there was a compare to a min or max element */
  if (a_flag & (NO_MIN_RANGE | NO_MAX_RANGE))
  {
    if ((a_flag & (NO_MIN_RANGE | NO_MAX_RANGE)) ==
	(b_flag & (NO_MIN_RANGE | NO_MAX_RANGE)))
      return 0;
    return (a_flag & NO_MIN_RANGE) ? -1 : 1;
  }
  if (b_flag & (NO_MIN_RANGE | NO_MAX_RANGE))
    return (b_flag & NO_MIN_RANGE) ? 1 : -1;

  if (field->real_maybe_null())			// If null is part of key
  {
    if (*a != *b)
    {
      return *a ? -1 : 1;
    }
    if (*a)
      goto end;					// NULL where equal
    a++; b++;					// Skip NULL marker
  }
  cmp=field->key_cmp(a , b);
  if (cmp) return cmp < 0 ? -1 : 1;		// The values differed

  // Check if the compared equal arguments was defined with open/closed range
 end:
  if (a_flag & (NEAR_MIN | NEAR_MAX))
  {
    if ((a_flag & (NEAR_MIN | NEAR_MAX)) == (b_flag & (NEAR_MIN | NEAR_MAX)))
      return 0;
    if (!(b_flag & (NEAR_MIN | NEAR_MAX)))
      return (a_flag & NEAR_MIN) ? 2 : -2;
    return (a_flag & NEAR_MIN) ? 1 : -1;
  }
  if (b_flag & (NEAR_MIN | NEAR_MAX))
    return (b_flag & NEAR_MIN) ? -2 : 2;
  return 0;					// The elements where equal
}


SEL_ARG *SEL_ARG::clone_tree(RANGE_OPT_PARAM *param)
{
  SEL_ARG tmp_link,*next_arg,*root;
  next_arg= &tmp_link;
  if (!(root= clone(param, (SEL_ARG *) 0, &next_arg)))
    return 0;
  next_arg->next=0;				// Fix last link
  tmp_link.next->prev=0;			// Fix first link
  if (root)					// If not OOM
    root->use_count= 0;
  return root;
}


/*
  Table rows retrieval plan. Range optimizer creates QUICK_SELECT_I-derived
  objects from table read plans.
*/
class TABLE_READ_PLAN
{
public:
  /*
    Plan read cost, with or without cost of full row retrieval, depending
    on plan creation parameters.
  */
  double read_cost;
  ha_rows records; /* estimate of #rows to be examined */

  /*
    If TRUE, the scan returns rows in rowid order. This is used only for
    scans that can be both ROR and non-ROR.
  */
  bool is_ror;

  /*
    Create quick select for this plan.
    SYNOPSIS
     make_quick()
       param               Parameter from test_quick_select
       retrieve_full_rows  If TRUE, created quick select will do full record
                           retrieval.
       parent_alloc        Memory pool to use, if any.

    NOTES
      retrieve_full_rows is ignored by some implementations.

    RETURN
      created quick select
      NULL on any error.
  */
  virtual QUICK_SELECT_I *make_quick(PARAM *param,
                                     bool retrieve_full_rows,
                                     MEM_ROOT *parent_alloc=NULL) = 0;

  /* Table read plans are allocated on MEM_ROOT and are never deleted */
  static void *operator new(size_t size, MEM_ROOT *mem_root)
  { return (void*) alloc_root(mem_root, (uint) size); }
  static void operator delete(void *ptr,size_t size) { TRASH(ptr, size); }
  static void operator delete(void *ptr, MEM_ROOT *mem_root) { /* Never called */ }
  virtual ~TABLE_READ_PLAN() {}               /* Remove gcc warning */

};

class TRP_ROR_INTERSECT;
class TRP_ROR_UNION;
class TRP_INDEX_MERGE;


/*
  Plan for a QUICK_RANGE_SELECT scan.
  TRP_RANGE::make_quick ignores retrieve_full_rows parameter because
  QUICK_RANGE_SELECT doesn't distinguish between 'index only' scans and full
  record retrieval scans.
*/

class TRP_RANGE : public TABLE_READ_PLAN
{
public:
  SEL_ARG *key; /* set of intervals to be used in "range" method retrieval */
  uint     key_idx; /* key number in PARAM::key */
  uint     mrr_flags; 
  uint     mrr_buf_size;

  TRP_RANGE(SEL_ARG *key_arg, uint idx_arg, uint mrr_flags_arg)
   : key(key_arg), key_idx(idx_arg), mrr_flags(mrr_flags_arg)
  {}
  virtual ~TRP_RANGE() {}                     /* Remove gcc warning */

  QUICK_SELECT_I *make_quick(PARAM *param, bool retrieve_full_rows,
                             MEM_ROOT *parent_alloc)
  {
    DBUG_ENTER("TRP_RANGE::make_quick");
    QUICK_RANGE_SELECT *quick;
    if ((quick= get_quick_select(param, key_idx, key,  mrr_flags, 
                                 mrr_buf_size, parent_alloc)))
    {
      quick->records= records;
      quick->read_time= read_cost;
    }
    DBUG_RETURN(quick);
  }
};


/* Plan for QUICK_ROR_INTERSECT_SELECT scan. */

class TRP_ROR_INTERSECT : public TABLE_READ_PLAN
{
public:
  TRP_ROR_INTERSECT() {}                      /* Remove gcc warning */
  virtual ~TRP_ROR_INTERSECT() {}             /* Remove gcc warning */
  QUICK_SELECT_I *make_quick(PARAM *param, bool retrieve_full_rows,
                             MEM_ROOT *parent_alloc);

  /* Array of pointers to ROR range scans used in this intersection */
  struct st_ror_scan_info **first_scan;
  struct st_ror_scan_info **last_scan; /* End of the above array */
  struct st_ror_scan_info *cpk_scan;  /* Clustered PK scan, if there is one */
  bool is_covering; /* TRUE if no row retrieval phase is necessary */
  double index_scan_costs; /* SUM(cost(index_scan)) */
};


/*
  Plan for QUICK_ROR_UNION_SELECT scan.
  QUICK_ROR_UNION_SELECT always retrieves full rows, so retrieve_full_rows
  is ignored by make_quick.
*/

class TRP_ROR_UNION : public TABLE_READ_PLAN
{
public:
  TRP_ROR_UNION() {}                          /* Remove gcc warning */
  virtual ~TRP_ROR_UNION() {}                 /* Remove gcc warning */
  QUICK_SELECT_I *make_quick(PARAM *param, bool retrieve_full_rows,
                             MEM_ROOT *parent_alloc);
  TABLE_READ_PLAN **first_ror; /* array of ptrs to plans for merged scans */
  TABLE_READ_PLAN **last_ror;  /* end of the above array */
};


/*
  Plan for QUICK_INDEX_INTERSECT_SELECT scan.
  QUICK_INDEX_INTERSECT_SELECT always retrieves full rows, so retrieve_full_rows
  is ignored by make_quick.
*/

class TRP_INDEX_INTERSECT : public TABLE_READ_PLAN
{
public:
  TRP_INDEX_INTERSECT() {}                        /* Remove gcc warning */
  virtual ~TRP_INDEX_INTERSECT() {}               /* Remove gcc warning */
  QUICK_SELECT_I *make_quick(PARAM *param, bool retrieve_full_rows,
                             MEM_ROOT *parent_alloc);
  TRP_RANGE **range_scans; /* array of ptrs to plans of intersected scans */
  TRP_RANGE **range_scans_end; /* end of the array */
  /* keys whose scans are to be filtered by cpk conditions */
  key_map filtered_scans;  
};


/*
  Plan for QUICK_INDEX_MERGE_SELECT scan.
  QUICK_ROR_INTERSECT_SELECT always retrieves full rows, so retrieve_full_rows
  is ignored by make_quick.
*/

class TRP_INDEX_MERGE : public TABLE_READ_PLAN
{
public:
  TRP_INDEX_MERGE() {}                        /* Remove gcc warning */
  virtual ~TRP_INDEX_MERGE() {}               /* Remove gcc warning */
  QUICK_SELECT_I *make_quick(PARAM *param, bool retrieve_full_rows,
                             MEM_ROOT *parent_alloc);
  TRP_RANGE **range_scans; /* array of ptrs to plans of merged scans */
  TRP_RANGE **range_scans_end; /* end of the array */
};


/*
  Plan for a QUICK_GROUP_MIN_MAX_SELECT scan. 
*/

class TRP_GROUP_MIN_MAX : public TABLE_READ_PLAN
{
private:
  bool have_min, have_max, have_agg_distinct;
  KEY_PART_INFO *min_max_arg_part;
  uint group_prefix_len;
  uint used_key_parts;
  uint group_key_parts;
  KEY *index_info;
  uint index;
  uint key_infix_len;
  uchar key_infix[MAX_KEY_LENGTH];
  SEL_TREE *range_tree; /* Represents all range predicates in the query. */
  SEL_ARG  *index_tree; /* The SEL_ARG sub-tree corresponding to index_info. */
  uint param_idx; /* Index of used key in param->key. */
  bool is_index_scan; /* Use index_next() instead of random read */ 
public:
  /* Number of records selected by the ranges in index_tree. */
  ha_rows quick_prefix_records;
public:
  TRP_GROUP_MIN_MAX(bool have_min_arg, bool have_max_arg, 
                    bool have_agg_distinct_arg,
                    KEY_PART_INFO *min_max_arg_part_arg,
                    uint group_prefix_len_arg, uint used_key_parts_arg,
                    uint group_key_parts_arg, KEY *index_info_arg,
                    uint index_arg, uint key_infix_len_arg,
                    uchar *key_infix_arg,
                    SEL_TREE *tree_arg, SEL_ARG *index_tree_arg,
                    uint param_idx_arg, ha_rows quick_prefix_records_arg)
  : have_min(have_min_arg), have_max(have_max_arg),
    have_agg_distinct(have_agg_distinct_arg),
    min_max_arg_part(min_max_arg_part_arg),
    group_prefix_len(group_prefix_len_arg), used_key_parts(used_key_parts_arg),
    group_key_parts(group_key_parts_arg), index_info(index_info_arg),
    index(index_arg), key_infix_len(key_infix_len_arg), range_tree(tree_arg),
    index_tree(index_tree_arg), param_idx(param_idx_arg), is_index_scan(FALSE),
    quick_prefix_records(quick_prefix_records_arg)
    {
      if (key_infix_len)
        memcpy(this->key_infix, key_infix_arg, key_infix_len);
    }
  virtual ~TRP_GROUP_MIN_MAX() {}             /* Remove gcc warning */

  QUICK_SELECT_I *make_quick(PARAM *param, bool retrieve_full_rows,
                             MEM_ROOT *parent_alloc);
  void use_index_scan() { is_index_scan= TRUE; }
};


typedef struct st_index_scan_info
{
  uint      idx;      /* # of used key in param->keys */
  uint      keynr;    /* # of used key in table */
  uint      range_count;
  ha_rows   records;  /* estimate of # records this scan will return */

  /* Set of intervals over key fields that will be used for row retrieval. */
  SEL_ARG   *sel_arg;

  KEY *key_info;
  uint used_key_parts;

  /* Estimate of # records filtered out by intersection with cpk */
  ha_rows   filtered_out;
  /* Bitmap of fields used in index intersection */ 
  MY_BITMAP used_fields;

  /* Fields used in the query and covered by ROR scan. */
  MY_BITMAP covered_fields;
  uint      used_fields_covered; /* # of set bits in covered_fields */
  int       key_rec_length; /* length of key record (including rowid) */

  /*
    Cost of reading all index records with values in sel_arg intervals set
    (assuming there is no need to access full table records)
  */
  double    index_read_cost;
  uint      first_uncovered_field; /* first unused bit in covered_fields */
  uint      key_components; /* # of parts in the key */
} INDEX_SCAN_INFO;

/*
  Fill param->needed_fields with bitmap of fields used in the query.
  SYNOPSIS
    fill_used_fields_bitmap()
      param Parameter from test_quick_select function.

  NOTES
    Clustered PK members are not put into the bitmap as they are implicitly
    present in all keys (and it is impossible to avoid reading them).
  RETURN
    0  Ok
    1  Out of memory.
*/

static int fill_used_fields_bitmap(PARAM *param)
{
  TABLE *table= param->table;
  my_bitmap_map *tmp;
  uint pk;
  param->tmp_covered_fields.bitmap= 0;
  param->fields_bitmap_size= table->s->column_bitmap_size;
  if (!(tmp= (my_bitmap_map*) alloc_root(param->mem_root,
                                  param->fields_bitmap_size)) ||
      bitmap_init(&param->needed_fields, tmp, table->s->fields, FALSE))
    return 1;

  bitmap_copy(&param->needed_fields, table->read_set);
  bitmap_union(&param->needed_fields, table->write_set);

  pk= param->table->s->primary_key;
  if (pk != MAX_KEY && param->table->file->primary_key_is_clustered())
  {
    /* The table uses clustered PK and it is not internally generated */
    KEY_PART_INFO *key_part= param->table->key_info[pk].key_part;
    KEY_PART_INFO *key_part_end= key_part +
                                 param->table->key_info[pk].key_parts;
    for (;key_part != key_part_end; ++key_part)
      bitmap_clear_bit(&param->needed_fields, key_part->fieldnr-1);
  }
  return 0;
}


/*
  Test if a key can be used in different ranges

  SYNOPSIS
    SQL_SELECT::test_quick_select()
      thd               Current thread
      keys_to_use       Keys to use for range retrieval
      prev_tables       Tables assumed to be already read when the scan is
                        performed (but not read at the moment of this call)
      limit             Query limit
      force_quick_range Prefer to use range (instead of full table scan) even
                        if it is more expensive.

  NOTES
    Updates the following in the select parameter:
      needed_reg - Bits for keys with may be used if all prev regs are read
      quick      - Parameter to use when reading records.

    In the table struct the following information is updated:
      quick_keys           - Which keys can be used
      quick_rows           - How many rows the key matches
      quick_condition_rows - E(# rows that will satisfy the table condition)

  IMPLEMENTATION
    quick_condition_rows value is obtained as follows:
      
      It is a minimum of E(#output rows) for all considered table access
      methods (range and index_merge accesses over various indexes).
    
    The obtained value is not a true E(#rows that satisfy table condition)
    but rather a pessimistic estimate. To obtain a true E(#...) one would
    need to combine estimates of various access methods, taking into account
    correlations between sets of rows they will return.
    
    For example, if values of tbl.key1 and tbl.key2 are independent (a right
    assumption if we have no information about their correlation) then the
    correct estimate will be:
    
      E(#rows("tbl.key1 < c1 AND tbl.key2 < c2")) = 
      = E(#rows(tbl.key1 < c1)) / total_rows(tbl) * E(#rows(tbl.key2 < c2)

    which is smaller than 
      
       MIN(E(#rows(tbl.key1 < c1), E(#rows(tbl.key2 < c2)))

    which is currently produced.

  TODO
   * Change the value returned in quick_condition_rows from a pessimistic
     estimate to true E(#rows that satisfy table condition). 
     (we can re-use some of E(#rows) calcuation code from index_merge/intersection 
      for this)
   
   * Check if this function really needs to modify keys_to_use, and change the
     code to pass it by reference if it doesn't.

   * In addition to force_quick_range other means can be (an usually are) used
     to make this function prefer range over full table scan. Figure out if
     force_quick_range is really needed.

  RETURN
   -1 if impossible select (i.e. certainly no rows will be selected)
    0 if can't use quick_select
    1 if found usable ranges and quick select has been successfully created.
*/

int SQL_SELECT::test_quick_select(THD *thd, key_map keys_to_use,
				  table_map prev_tables,
				  ha_rows limit, bool force_quick_range, 
                                  bool ordered_output)
{
  uint idx;
  double scan_time;
  DBUG_ENTER("SQL_SELECT::test_quick_select");
  DBUG_PRINT("enter",("keys_to_use: %lu  prev_tables: %lu  const_tables: %lu",
		      (ulong) keys_to_use.to_ulonglong(), (ulong) prev_tables,
		      (ulong) const_tables));
  DBUG_PRINT("info", ("records: %lu", (ulong) head->stat_records()));
  delete quick;
  quick=0;
  needed_reg.clear_all();
  quick_keys.clear_all();
  DBUG_ASSERT(!head->is_filled_at_execution());
  if (keys_to_use.is_clear_all() || head->is_filled_at_execution())
    DBUG_RETURN(0);
  records= head->stat_records();
  if (!records)
    records++;					/* purecov: inspected */
  scan_time= (double) records / TIME_FOR_COMPARE + 1;
  read_time= (double) head->file->scan_time() + scan_time + 1.1;
  if (head->force_index)
    scan_time= read_time= DBL_MAX;
  if (limit < records)
    read_time= (double) records + scan_time + 1; // Force to use index
  else if (read_time <= 2.0 && !force_quick_range)
    DBUG_RETURN(0);				/* No need for quick select */

  DBUG_PRINT("info",("Time to scan table: %g", read_time));

  keys_to_use.intersect(head->keys_in_use_for_query);
  if (!keys_to_use.is_clear_all())
  {
    uchar buff[STACK_BUFF_ALLOC];
    MEM_ROOT alloc;
    SEL_TREE *tree= NULL;
    KEY_PART *key_parts;
    KEY *key_info;
    PARAM param;

    if (check_stack_overrun(thd, 2*STACK_MIN_SIZE + sizeof(PARAM), buff))
      DBUG_RETURN(0);                           // Fatal error flag is set

    /* set up parameter that is passed to all functions */
    param.thd= thd;
    param.baseflag= head->file->ha_table_flags();
    param.prev_tables=prev_tables | const_tables;
    param.read_tables=read_tables;
    param.current_table= head->map;
    param.table=head;
    param.keys=0;
    param.mem_root= &alloc;
    param.old_root= thd->mem_root;
    param.needed_reg= &needed_reg;
    param.imerge_cost_buff_size= 0;
    param.using_real_indexes= TRUE;
    param.remove_jump_scans= TRUE;
    param.force_default_mrr= ordered_output;

    thd->no_errors=1;				// Don't warn about NULL
    init_sql_alloc(&alloc, thd->variables.range_alloc_block_size, 0,
                   MYF(MY_THREAD_SPECIFIC));
    if (!(param.key_parts=
           (KEY_PART*) alloc_root(&alloc,
                                  sizeof(KEY_PART) *
	                          head->s->actual_n_key_parts(thd))) ||
        fill_used_fields_bitmap(&param))
    {
      thd->no_errors=0;
      free_root(&alloc,MYF(0));			// Return memory & allocator
      DBUG_RETURN(0);				// Can't use range
    }
    key_parts= param.key_parts;
    thd->mem_root= &alloc;

    /*
      Make an array with description of all key parts of all table keys.
      This is used in get_mm_parts function.
    */
    key_info= head->key_info;
    for (idx=0 ; idx < head->s->keys ; idx++, key_info++)
    {
      KEY_PART_INFO *key_part_info;
      uint n_key_parts= head->actual_n_key_parts(key_info);

      if (!keys_to_use.is_set(idx))
	continue;
      if (key_info->flags & HA_FULLTEXT)
	continue;    // ToDo: ft-keys in non-ft ranges, if possible   SerG

      param.key[param.keys]=key_parts;
      key_part_info= key_info->key_part;
      for (uint part= 0 ; part < n_key_parts ; 
           part++, key_parts++, key_part_info++)
     {
	key_parts->key=		 param.keys;
	key_parts->part=	 part;
	key_parts->length=       key_part_info->length;
	key_parts->store_length= key_part_info->store_length;
	key_parts->field=	 key_part_info->field;
	key_parts->null_bit=	 key_part_info->null_bit;
        key_parts->image_type =
          (key_info->flags & HA_SPATIAL) ? Field::itMBR : Field::itRAW;
        /* Only HA_PART_KEY_SEG is used */
        key_parts->flag=         (uint8) key_part_info->key_part_flag;
      }
      param.real_keynr[param.keys++]=idx;
    }
    param.key_parts_end=key_parts;
    param.alloced_sel_args= 0;

    /* Calculate cost of full index read for the shortest covering index */
    if (!head->covering_keys.is_clear_all())
    {
      int key_for_use= find_shortest_key(head, &head->covering_keys);
      double key_read_time= head->file->keyread_time(key_for_use, 1, records) +
                            (double) records / TIME_FOR_COMPARE;
      DBUG_PRINT("info",  ("'all'+'using index' scan will be using key %d, "
                           "read time %g", key_for_use, key_read_time));
      if (key_read_time < read_time)
        read_time= key_read_time;
    }

    TABLE_READ_PLAN *best_trp= NULL;
    TRP_GROUP_MIN_MAX *group_trp;
    double best_read_time= read_time;

    if (cond)
    {
      if ((tree= get_mm_tree(&param,cond)))
      {
        if (tree->type == SEL_TREE::IMPOSSIBLE)
        {
          records=0L;                      /* Return -1 from this function. */
          read_time= (double) HA_POS_ERROR;
          goto free_mem;
        }
        /*
          If the tree can't be used for range scans, proceed anyway, as we
          can construct a group-min-max quick select
        */
        if (tree->type != SEL_TREE::KEY && tree->type != SEL_TREE::KEY_SMALLER)
          tree= NULL;
      }
    }

    /*
      Try to construct a QUICK_GROUP_MIN_MAX_SELECT.
      Notice that it can be constructed no matter if there is a range tree.
    */
    group_trp= get_best_group_min_max(&param, tree, best_read_time);
    if (group_trp)
    {
      param.table->quick_condition_rows= min(group_trp->records,
                                             head->stat_records());
      if (group_trp->read_cost < best_read_time)
      {
        best_trp= group_trp;
        best_read_time= best_trp->read_cost;
      }
    }

    if (tree)
    {
      /*
        It is possible to use a range-based quick select (but it might be
        slower than 'all' table scan).
      */
      TRP_RANGE         *range_trp;
      TRP_ROR_INTERSECT *rori_trp;
      TRP_INDEX_INTERSECT *intersect_trp;
      bool can_build_covering= FALSE;
      
      remove_nonrange_trees(&param, tree);

      /* Get best 'range' plan and prepare data for making other plans */
      if ((range_trp= get_key_scans_params(&param, tree, FALSE, TRUE,
                                           best_read_time)))
      {
        best_trp= range_trp;
        best_read_time= best_trp->read_cost;
      }

      /*
        Simultaneous key scans and row deletes on several handler
        objects are not allowed so don't use ROR-intersection for
        table deletes.
      */
      if ((thd->lex->sql_command != SQLCOM_DELETE) && 
           optimizer_flag(thd, OPTIMIZER_SWITCH_INDEX_MERGE))
      {
        /*
          Get best non-covering ROR-intersection plan and prepare data for
          building covering ROR-intersection.
        */
        if ((rori_trp= get_best_ror_intersect(&param, tree, best_read_time,
                                              &can_build_covering)))
        {
          best_trp= rori_trp;
          best_read_time= best_trp->read_cost;
          /*
            Try constructing covering ROR-intersect only if it looks possible
            and worth doing.
          */
          if (!rori_trp->is_covering && can_build_covering &&
              (rori_trp= get_best_covering_ror_intersect(&param, tree,
                                                         best_read_time)))
            best_trp= rori_trp;
        }
      }
      /*
        Do not look for an index intersection  plan if there is a covering
        index. The scan by this covering index will be always cheaper than
        any index intersection.
      */
      if (param.table->covering_keys.is_clear_all() &&
          optimizer_flag(thd, OPTIMIZER_SWITCH_INDEX_MERGE) &&
          optimizer_flag(thd, OPTIMIZER_SWITCH_INDEX_MERGE_SORT_INTERSECT))
      {
        if ((intersect_trp= get_best_index_intersect(&param, tree,
                                                    best_read_time)))
        {
          best_trp= intersect_trp;
          best_read_time= best_trp->read_cost; 
          set_if_smaller(param.table->quick_condition_rows, 
                         intersect_trp->records);
        }
      }

      if (optimizer_flag(thd, OPTIMIZER_SWITCH_INDEX_MERGE))
      {
        /* Try creating index_merge/ROR-union scan. */
        SEL_IMERGE *imerge;
        TABLE_READ_PLAN *best_conj_trp= NULL, *new_conj_trp;
        LINT_INIT(new_conj_trp); /* no empty index_merge lists possible */
        DBUG_PRINT("info",("No range reads possible,"
                           " trying to construct index_merge"));
        List_iterator_fast<SEL_IMERGE> it(tree->merges);
        while ((imerge= it++))
        {
          new_conj_trp= get_best_disjunct_quick(&param, imerge, best_read_time);
          if (new_conj_trp)
            set_if_smaller(param.table->quick_condition_rows, 
                           new_conj_trp->records);
          if (new_conj_trp &&
              (!best_conj_trp || 
               new_conj_trp->read_cost < best_conj_trp->read_cost))
          {
            best_conj_trp= new_conj_trp;
            best_read_time= best_conj_trp->read_cost;
          }
        }
        if (best_conj_trp)
          best_trp= best_conj_trp;
      }
    }

    thd->mem_root= param.old_root;

    /* If we got a read plan, create a quick select from it. */
    if (best_trp)
    {
      records= best_trp->records;
      if (!(quick= best_trp->make_quick(&param, TRUE)) || quick->init())
      {
        delete quick;
        quick= NULL;
      }
    }

  free_mem:
    free_root(&alloc,MYF(0));			// Return memory & allocator
    thd->mem_root= param.old_root;
    thd->no_errors=0;
  }

  DBUG_EXECUTE("info", print_quick(quick, &needed_reg););

  /*
    Assume that if the user is using 'limit' we will only need to scan
    limit rows if we are using a key
  */
  DBUG_RETURN(records ? test(quick) : -1);
}

/****************************************************************************
 * Condition selectivity module
 ****************************************************************************/

static
bool create_key_parts_for_pseudo_indexes(RANGE_OPT_PARAM *param,
                                         MY_BITMAP *used_fields)
{
  Field **field_ptr;
  TABLE *table= param->table;
  uint parts= 0;

  for (field_ptr= table->field; *field_ptr; field_ptr++)
  {
    if (bitmap_is_set(used_fields, (*field_ptr)->field_index))
      parts++;
  }

  KEY_PART *key_part;
  uint keys= 0;

  if (!(key_part= (KEY_PART *)  alloc_root(param->mem_root,
                                           sizeof(KEY_PART) * parts)))
    return TRUE;

  param->key_parts= key_part;

  for (field_ptr= table->field; *field_ptr; field_ptr++)
  {
    if (bitmap_is_set(used_fields, (*field_ptr)->field_index))
    {
      Field *field= *field_ptr;
      uint16 store_length;
      key_part->key= keys;
      key_part->part= 0;
      key_part->length= (uint16) field->key_length();
      store_length= key_part->length;
      if (field->real_maybe_null())
        store_length+= HA_KEY_NULL_LENGTH;
      if (field->real_type() == MYSQL_TYPE_VARCHAR)
        store_length+= HA_KEY_BLOB_LENGTH;
      key_part->store_length= store_length; 
      key_part->field= field; 
      key_part->image_type= Field::itRAW;
      param->key[keys]= key_part;
      keys++;
      key_part++;
    }
  }
  param->keys= keys;
  param->key_parts_end= key_part;

  return FALSE;
}


static
double records_in_column_ranges(PARAM *param, uint idx, 
                                SEL_ARG *tree)
{
  SEL_ARG_RANGE_SEQ seq;
  KEY_MULTI_RANGE range;
  range_seq_t seq_it;
  double rows;
  Field *field;
  uint flags= 0;
  double total_rows= 0;
  RANGE_SEQ_IF seq_if = {NULL, sel_arg_range_seq_init, 
                         sel_arg_range_seq_next, 0, 0};
  
  /* Handle cases when we don't have a valid non-empty list of range */
  if (!tree)
    return HA_POS_ERROR;
  if (tree->type == SEL_ARG::IMPOSSIBLE)
    return (0L);

  field= tree->field;

  seq.keyno= idx;
  seq.real_keyno= MAX_KEY;
  seq.param= param;
  seq.start= tree;

  seq_it= seq_if.init((void *) &seq, 0, flags);

  while (!seq_if.next(seq_it, &range))
  {
    key_range *min_endp, *max_endp;
    min_endp= range.start_key.length? &range.start_key : NULL;
    max_endp= range.end_key.length? &range.end_key : NULL;
    rows= get_column_range_cardinality(field, min_endp, max_endp);
    if (HA_POS_ERROR == rows)
    {
      total_rows= HA_POS_ERROR;
      break;
    }
    total_rows += rows;
  }    
  return total_rows;
} 


bool calculate_cond_selectivity_for_table(THD *thd, TABLE *table, Item *cond)
{
  uint keynr;
  uint max_quick_key_parts= 0;
  MY_BITMAP *used_fields= &table->cond_set;
  double table_records= table->stat_records(); 
  DBUG_ENTER("calculate_cond_selectivity_for_table");

  table->cond_selectivity= 1.0;
  
  if (!bitmap_is_clear_all(used_fields))
  {
    PARAM param;
    MEM_ROOT alloc;
<<<<<<< HEAD
    SEL_TREE *tree;
    SEL_ARG **key, **end;
    uint idx= 0;
  
=======
>>>>>>> 4eb245f0
    init_sql_alloc(&alloc, thd->variables.range_alloc_block_size, 0,
                   MYF(MY_THREAD_SPECIFIC));
    param.thd= thd;
    param.mem_root= &alloc;
    param.old_root= thd->mem_root;
    param.table= table;
    param.is_ror_scan= FALSE;

    if (create_key_parts_for_pseudo_indexes(&param, used_fields))
    {
      free_root(&alloc, MYF(0));
<<<<<<< HEAD
      goto free_alloc;
=======
      DBUG_RETURN(FALSE);
>>>>>>> 4eb245f0
    }

    param.prev_tables= param.read_tables= 0;
    param.current_table= table->map;
    param.using_real_indexes= FALSE;
    param.real_keynr[0]= 0;
    param.alloced_sel_args= 0;

<<<<<<< HEAD
    thd->no_errors=1;		    

    tree= get_mm_tree(&param, cond);

=======
    thd->no_errors=1;				// Don't warn about NULL

    SEL_TREE *tree;
    SEL_ARG **key, **end;
    uint idx= 0;
  
    tree= get_mm_tree(&param, cond);

>>>>>>> 4eb245f0
    if (!tree)
      goto free_alloc;
    
    for (key= tree->keys, end= key + param.keys; key != end; key++, idx++)
    {
      double rows;
      if (*key)
      {
        rows= records_in_column_ranges(&param, idx, *key);
        if (rows != HA_POS_ERROR)
          (*key)->field->cond_selectivity= rows/table_records; 
      }
    }

    for (Field **field_ptr= table->field; *field_ptr; field_ptr++)
    {
      Field *table_field= *field_ptr;   
      if (bitmap_is_set(table->read_set, table_field->field_index) &&
          table_field->cond_selectivity < 1.0)
        table->cond_selectivity*= table_field->cond_selectivity;
    }

  free_alloc:
    thd->mem_root= param.old_root;
    free_root(&alloc, MYF(0));

  }

  /* Calculate the selectivity of the range conditions supported by indexes */

  bitmap_clear_all(used_fields);

  for (keynr= 0;  keynr < table->s->keys; keynr++)
  {
    if (table->quick_keys.is_set(keynr))
      set_if_bigger(max_quick_key_parts, table->quick_key_parts[keynr]);
  }

  for (uint quick_key_parts= max_quick_key_parts;
       quick_key_parts; quick_key_parts--)
  {
    for (keynr= 0;  keynr < table->s->keys; keynr++)
    {
      if (table->quick_keys.is_set(keynr) &&
          table->quick_key_parts[keynr] == quick_key_parts)
      {
        uint i;
        uint used_key_parts= table->quick_key_parts[keynr];
        double quick_cond_selectivity= table->quick_rows[keynr] / 
	                               table_records;
        KEY *key_info= table->key_info + keynr;
        KEY_PART_INFO* key_part= key_info->key_part;
        for (i= 0; i < used_key_parts; i++, key_part++)
        {
          if (bitmap_is_set(used_fields, key_part->fieldnr-1))
	    break; 
          bitmap_set_bit(used_fields, key_part->fieldnr-1);
        }
        if (i)
        {
          table->cond_selectivity*= quick_cond_selectivity;
          if (i != used_key_parts)
	  {
            double f1= key_info->actual_rec_per_key(i-1);
            double f2= key_info->actual_rec_per_key(i);
            table->cond_selectivity*= f1 / f2;
          }
        }
      } 
    }
  } 

  DBUG_RETURN(FALSE);
}

/****************************************************************************
 * Condition selectivity code ends
 ****************************************************************************/

/****************************************************************************
 * Partition pruning module
 ****************************************************************************/
#ifdef WITH_PARTITION_STORAGE_ENGINE

/*
  PartitionPruningModule

  This part of the code does partition pruning. Partition pruning solves the
  following problem: given a query over partitioned tables, find partitions
  that we will not need to access (i.e. partitions that we can assume to be
  empty) when executing the query.
  The set of partitions to prune doesn't depend on which query execution
  plan will be used to execute the query.
  
  HOW IT WORKS
  
  Partition pruning module makes use of RangeAnalysisModule. The following
  examples show how the problem of partition pruning can be reduced to the 
  range analysis problem:
  
  EXAMPLE 1
    Consider a query:
    
      SELECT * FROM t1 WHERE (t1.a < 5 OR t1.a = 10) AND t1.a > 3 AND t1.b='z'
    
    where table t1 is partitioned using PARTITION BY RANGE(t1.a).  An apparent
    way to find the used (i.e. not pruned away) partitions is as follows:
    
    1. analyze the WHERE clause and extract the list of intervals over t1.a
       for the above query we will get this list: {(3 < t1.a < 5), (t1.a=10)}

    2. for each interval I
       {
         find partitions that have non-empty intersection with I;
         mark them as used;
       }
       
  EXAMPLE 2
    Suppose the table is partitioned by HASH(part_func(t1.a, t1.b)). Then
    we need to:

    1. Analyze the WHERE clause and get a list of intervals over (t1.a, t1.b).
       The list of intervals we'll obtain will look like this:
       ((t1.a, t1.b) = (1,'foo')),
       ((t1.a, t1.b) = (2,'bar')), 
       ((t1,a, t1.b) > (10,'zz'))
       
    2. for each interval I 
       {
         if (the interval has form "(t1.a, t1.b) = (const1, const2)" )
         {
           calculate HASH(part_func(t1.a, t1.b));
           find which partition has records with this hash value and mark
             it as used;
         }
         else
         {
           mark all partitions as used; 
           break;
         }
       }

   For both examples the step #1 is exactly what RangeAnalysisModule could
   be used to do, if it was provided with appropriate index description
   (array of KEY_PART structures). 
   In example #1, we need to provide it with description of index(t1.a), 
   in example #2, we need to provide it with description of index(t1.a, t1.b).
   
   These index descriptions are further called "partitioning index
   descriptions". Note that it doesn't matter if such indexes really exist,
   as range analysis module only uses the description.
   
   Putting it all together, partitioning module works as follows:
   
   prune_partitions() {
     call create_partition_index_description();

     call get_mm_tree(); // invoke the RangeAnalysisModule
     
     // analyze the obtained interval list and get used partitions 
     call find_used_partitions();
  }

*/

struct st_part_prune_param;
struct st_part_opt_info;

typedef void (*mark_full_part_func)(partition_info*, uint32);

/*
  Partition pruning operation context
*/
typedef struct st_part_prune_param
{
  RANGE_OPT_PARAM range_param; /* Range analyzer parameters */

  /***************************************************************
   Following fields are filled in based solely on partitioning 
   definition and not modified after that:
   **************************************************************/
  partition_info *part_info; /* Copy of table->part_info */
  /* Function to get partition id from partitioning fields only */
  get_part_id_func get_top_partition_id_func;
  /* Function to mark a partition as used (w/all subpartitions if they exist)*/
  mark_full_part_func mark_full_partition_used;
 
  /* Partitioning 'index' description, array of key parts */
  KEY_PART *key;
  
  /*
    Number of fields in partitioning 'index' definition created for
    partitioning (0 if partitioning 'index' doesn't include partitioning
    fields)
  */
  uint part_fields;
  uint subpart_fields; /* Same as above for subpartitioning */
  
  /* 
    Number of the last partitioning field keypart in the index, or -1 if
    partitioning index definition doesn't include partitioning fields.
  */
  int last_part_partno;
  int last_subpart_partno; /* Same as above for supartitioning */

  /*
    is_part_keypart[i] == test(keypart #i in partitioning index is a member
                               used in partitioning)
    Used to maintain current values of cur_part_fields and cur_subpart_fields
  */
  my_bool *is_part_keypart;
  /* Same as above for subpartitioning */
  my_bool *is_subpart_keypart;

  my_bool ignore_part_fields; /* Ignore rest of partioning fields */

  /***************************************************************
   Following fields form find_used_partitions() recursion context:
   **************************************************************/
  SEL_ARG **arg_stack;     /* "Stack" of SEL_ARGs */
  SEL_ARG **arg_stack_end; /* Top of the stack    */
  /* Number of partitioning fields for which we have a SEL_ARG* in arg_stack */
  uint cur_part_fields;
  /* Same as cur_part_fields, but for subpartitioning */
  uint cur_subpart_fields;

  /* Iterator to be used to obtain the "current" set of used partitions */
  PARTITION_ITERATOR part_iter;

  /* Initialized bitmap of num_subparts size */
  MY_BITMAP subparts_bitmap;

  uchar *cur_min_key;
  uchar *cur_max_key;

  uint cur_min_flag, cur_max_flag;
} PART_PRUNE_PARAM;

static bool create_partition_index_description(PART_PRUNE_PARAM *prune_par);
static int find_used_partitions(PART_PRUNE_PARAM *ppar, SEL_ARG *key_tree);
static int find_used_partitions_imerge(PART_PRUNE_PARAM *ppar,
                                       SEL_IMERGE *imerge);
static int find_used_partitions_imerge_list(PART_PRUNE_PARAM *ppar,
                                            List<SEL_IMERGE> &merges);
static void mark_all_partitions_as_used(partition_info *part_info);

#ifndef DBUG_OFF
static void print_partitioning_index(KEY_PART *parts, KEY_PART *parts_end);
static void dbug_print_field(Field *field);
static void dbug_print_segment_range(SEL_ARG *arg, KEY_PART *part);
static void dbug_print_singlepoint_range(SEL_ARG **start, uint num);
#endif


/*
  Perform partition pruning for a given table and condition.

  SYNOPSIS
    prune_partitions()
      thd           Thread handle
      table         Table to perform partition pruning for
      pprune_cond   Condition to use for partition pruning
  
  DESCRIPTION
    This function assumes that all partitions are marked as unused when it
    is invoked. The function analyzes the condition, finds partitions that
    need to be used to retrieve the records that match the condition, and 
    marks them as used by setting appropriate bit in part_info->used_partitions
    In the worst case all partitions are marked as used.

  NOTE
    This function returns promptly if called for non-partitioned table.

  RETURN
    TRUE   We've inferred that no partitions need to be used (i.e. no table
           records will satisfy pprune_cond)
    FALSE  Otherwise
*/

bool prune_partitions(THD *thd, TABLE *table, Item *pprune_cond)
{
  bool retval= FALSE;
  partition_info *part_info = table->part_info;
  DBUG_ENTER("prune_partitions");

  if (!part_info)
    DBUG_RETURN(FALSE); /* not a partitioned table */
  
  if (!pprune_cond)
  {
    mark_all_partitions_as_used(part_info);
    DBUG_RETURN(FALSE);
  }
  
  PART_PRUNE_PARAM prune_param;
  MEM_ROOT alloc;
  RANGE_OPT_PARAM  *range_par= &prune_param.range_param;
  my_bitmap_map *old_sets[2];

  prune_param.part_info= part_info;
  init_sql_alloc(&alloc, thd->variables.range_alloc_block_size, 0,
                 MYF(MY_THREAD_SPECIFIC));
  range_par->mem_root= &alloc;
  range_par->old_root= thd->mem_root;

  if (create_partition_index_description(&prune_param))
  {
    mark_all_partitions_as_used(part_info);
    free_root(&alloc,MYF(0));		// Return memory & allocator
    DBUG_RETURN(FALSE);
  }
  
  dbug_tmp_use_all_columns(table, old_sets, 
                           table->read_set, table->write_set);
  range_par->thd= thd;
  range_par->table= table;
  /* range_par->cond doesn't need initialization */
  range_par->prev_tables= range_par->read_tables= 0;
  range_par->current_table= table->map;

  range_par->keys= 1; // one index
  range_par->using_real_indexes= FALSE;
  range_par->remove_jump_scans= FALSE;
  range_par->real_keynr[0]= 0;
  range_par->alloced_sel_args= 0;

  thd->no_errors=1;				// Don't warn about NULL
  thd->mem_root=&alloc;

  bitmap_clear_all(&part_info->used_partitions);

  prune_param.key= prune_param.range_param.key_parts;
  SEL_TREE *tree;
  int res;

  tree= get_mm_tree(range_par, pprune_cond);
  if (!tree)
    goto all_used;

  if (tree->type == SEL_TREE::IMPOSSIBLE)
  {
    retval= TRUE;
    goto end;
  }

  if (tree->type != SEL_TREE::KEY && tree->type != SEL_TREE::KEY_SMALLER)
    goto all_used;

  if (tree->merges.is_empty())
  {
    /* Range analysis has produced a single list of intervals. */
    prune_param.arg_stack_end= prune_param.arg_stack;
    prune_param.cur_part_fields= 0;
    prune_param.cur_subpart_fields= 0;
    
    prune_param.cur_min_key= prune_param.range_param.min_key;
    prune_param.cur_max_key= prune_param.range_param.max_key;
    prune_param.cur_min_flag= prune_param.cur_max_flag= 0;

    init_all_partitions_iterator(part_info, &prune_param.part_iter);
    if (!tree->keys[0] || (-1 == (res= find_used_partitions(&prune_param,
                                                            tree->keys[0]))))
      goto all_used;
  }
  else
  {
    if (tree->merges.elements == 1)
    {
      /* 
        Range analysis has produced a "merge" of several intervals lists, a 
        SEL_TREE that represents an expression in form         
          sel_imerge = (tree1 OR tree2 OR ... OR treeN)
        that cannot be reduced to one tree. This can only happen when 
        partitioning index has several keyparts and the condition is OR of
        conditions that refer to different key parts. For example, we'll get
        here for "partitioning_field=const1 OR subpartitioning_field=const2"
      */
      if (-1 == (res= find_used_partitions_imerge(&prune_param,
                                                  tree->merges.head())))
        goto all_used;
    }
    else
    {
      /* 
        Range analysis has produced a list of several imerges, i.e. a
        structure that represents a condition in form 
        imerge_list= (sel_imerge1 AND sel_imerge2 AND ... AND sel_imergeN)
        This is produced for complicated WHERE clauses that range analyzer
        can't really analyze properly.
      */
      if (-1 == (res= find_used_partitions_imerge_list(&prune_param,
                                                       tree->merges)))
        goto all_used;
    }
  }
  
  /*
    res == 0 => no used partitions => retval=TRUE
    res == 1 => some used partitions => retval=FALSE
    res == -1 - we jump over this line to all_used:
  */
  retval= test(!res);
  goto end;

all_used:
  retval= FALSE; // some partitions are used
  mark_all_partitions_as_used(prune_param.part_info);
end:
  dbug_tmp_restore_column_maps(table->read_set, table->write_set, old_sets);
  thd->no_errors=0;
  thd->mem_root= range_par->old_root;
  free_root(&alloc,MYF(0));			// Return memory & allocator
  DBUG_RETURN(retval);
}


/*
  Store field key image to table record

  SYNOPSIS
    store_key_image_to_rec()
      field  Field which key image should be stored
      ptr    Field value in key format
      len    Length of the value, in bytes

  DESCRIPTION
    Copy the field value from its key image to the table record. The source
    is the value in key image format, occupying len bytes in buffer pointed
    by ptr. The destination is table record, in "field value in table record"
    format.
*/

void store_key_image_to_rec(Field *field, uchar *ptr, uint len)
{
  /* Do the same as print_key() does */ 
  my_bitmap_map *old_map;

  if (field->real_maybe_null())
  {
    if (*ptr)
    {
      field->set_null();
      return;
    }
    field->set_notnull();
    ptr++;
  }    
  old_map= dbug_tmp_use_all_columns(field->table,
                                    field->table->write_set);
  field->set_key_image(ptr, len); 
  dbug_tmp_restore_column_map(field->table->write_set, old_map);
}


/*
  For SEL_ARG* array, store sel_arg->min values into table record buffer

  SYNOPSIS
    store_selargs_to_rec()
      ppar   Partition pruning context
      start  Array of SEL_ARG* for which the minimum values should be stored
      num    Number of elements in the array

  DESCRIPTION
    For each SEL_ARG* interval in the specified array, store the left edge
    field value (sel_arg->min, key image format) into the table record.
*/

static void store_selargs_to_rec(PART_PRUNE_PARAM *ppar, SEL_ARG **start,
                                 int num)
{
  KEY_PART *parts= ppar->range_param.key_parts;
  for (SEL_ARG **end= start + num; start != end; start++)
  {
    SEL_ARG *sel_arg= (*start);
    store_key_image_to_rec(sel_arg->field, sel_arg->min_value,
                           parts[sel_arg->part].length);
  }
}


/* Mark a partition as used in the case when there are no subpartitions */
static void mark_full_partition_used_no_parts(partition_info* part_info,
                                              uint32 part_id)
{
  DBUG_ENTER("mark_full_partition_used_no_parts");
  DBUG_PRINT("enter", ("Mark partition %u as used", part_id));
  bitmap_set_bit(&part_info->used_partitions, part_id);
  DBUG_VOID_RETURN;
}


/* Mark a partition as used in the case when there are subpartitions */
static void mark_full_partition_used_with_parts(partition_info *part_info,
                                                uint32 part_id)
{
  uint32 start= part_id * part_info->num_subparts;
  uint32 end=   start + part_info->num_subparts; 
  DBUG_ENTER("mark_full_partition_used_with_parts");

  for (; start != end; start++)
  {
    DBUG_PRINT("info", ("1:Mark subpartition %u as used", start));
    bitmap_set_bit(&part_info->used_partitions, start);
  }
  DBUG_VOID_RETURN;
}

/*
  Find the set of used partitions for List<SEL_IMERGE>
  SYNOPSIS
    find_used_partitions_imerge_list
      ppar      Partition pruning context.
      key_tree  Intervals tree to perform pruning for.
      
  DESCRIPTION
    List<SEL_IMERGE> represents "imerge1 AND imerge2 AND ...". 
    The set of used partitions is an intersection of used partitions sets
    for imerge_{i}.
    We accumulate this intersection in a separate bitmap.
 
  RETURN 
    See find_used_partitions()
*/

static int find_used_partitions_imerge_list(PART_PRUNE_PARAM *ppar,
                                            List<SEL_IMERGE> &merges)
{
  MY_BITMAP all_merges;
  uint bitmap_bytes;
  my_bitmap_map *bitmap_buf;
  uint n_bits= ppar->part_info->used_partitions.n_bits;
  bitmap_bytes= bitmap_buffer_size(n_bits);
  if (!(bitmap_buf= (my_bitmap_map*) alloc_root(ppar->range_param.mem_root,
                                                bitmap_bytes)))
  {
    /*
      Fallback, process just the first SEL_IMERGE. This can leave us with more
      partitions marked as used then actually needed.
    */
    return find_used_partitions_imerge(ppar, merges.head());
  }
  bitmap_init(&all_merges, bitmap_buf, n_bits, FALSE);
  bitmap_set_prefix(&all_merges, n_bits);

  List_iterator<SEL_IMERGE> it(merges);
  SEL_IMERGE *imerge;
  while ((imerge=it++))
  {
    int res= find_used_partitions_imerge(ppar, imerge);
    if (!res)
    {
      /* no used partitions on one ANDed imerge => no used partitions at all */
      return 0;
    }

    if (res != -1)
      bitmap_intersect(&all_merges, &ppar->part_info->used_partitions);

    if (bitmap_is_clear_all(&all_merges))
      return 0;

    bitmap_clear_all(&ppar->part_info->used_partitions);
  }
  memcpy(ppar->part_info->used_partitions.bitmap, all_merges.bitmap,
         bitmap_bytes);
  return 1;
}


/*
  Find the set of used partitions for SEL_IMERGE structure
  SYNOPSIS
    find_used_partitions_imerge()
      ppar      Partition pruning context.
      key_tree  Intervals tree to perform pruning for.
      
  DESCRIPTION
    SEL_IMERGE represents "tree1 OR tree2 OR ...". The implementation is
    trivial - just use mark used partitions for each tree and bail out early
    if for some tree_{i} all partitions are used.
 
  RETURN 
    See find_used_partitions().
*/

static
int find_used_partitions_imerge(PART_PRUNE_PARAM *ppar, SEL_IMERGE *imerge)
{
  int res= 0;
  for (SEL_TREE **ptree= imerge->trees; ptree < imerge->trees_next; ptree++)
  {
    ppar->arg_stack_end= ppar->arg_stack;
    ppar->cur_part_fields= 0;
    ppar->cur_subpart_fields= 0;
    
    ppar->cur_min_key= ppar->range_param.min_key;
    ppar->cur_max_key= ppar->range_param.max_key;
    ppar->cur_min_flag= ppar->cur_max_flag= 0;

    init_all_partitions_iterator(ppar->part_info, &ppar->part_iter);
    SEL_ARG *key_tree= (*ptree)->keys[0];
    if (!key_tree || (-1 == (res |= find_used_partitions(ppar, key_tree))))
      return -1;
  }
  return res;
}


/*
  Collect partitioning ranges for the SEL_ARG tree and mark partitions as used

  SYNOPSIS
    find_used_partitions()
      ppar      Partition pruning context.
      key_tree  SEL_ARG range tree to perform pruning for

  DESCRIPTION
    This function 
      * recursively walks the SEL_ARG* tree collecting partitioning "intervals"
      * finds the partitions one needs to use to get rows in these intervals
      * marks these partitions as used.
    The next session desribes the process in greater detail.
 
  IMPLEMENTATION
    TYPES OF RESTRICTIONS THAT WE CAN OBTAIN PARTITIONS FOR    
    We can find out which [sub]partitions to use if we obtain restrictions on 
    [sub]partitioning fields in the following form:
    1.  "partition_field1=const1 AND ... AND partition_fieldN=constN"
    1.1  Same as (1) but for subpartition fields

    If partitioning supports interval analysis (i.e. partitioning is a
    function of a single table field, and partition_info::
    get_part_iter_for_interval != NULL), then we can also use condition in
    this form:
    2.  "const1 <=? partition_field <=? const2"
    2.1  Same as (2) but for subpartition_field

    INFERRING THE RESTRICTIONS FROM SEL_ARG TREE
    
    The below is an example of what SEL_ARG tree may represent:
    
    (start)
     |                           $
     |   Partitioning keyparts   $  subpartitioning keyparts
     |                           $
     |     ...          ...      $
     |      |            |       $
     | +---------+  +---------+  $  +-----------+  +-----------+
     \-| par1=c1 |--| par2=c2 |-----| subpar1=c3|--| subpar2=c5|
       +---------+  +---------+  $  +-----------+  +-----------+
            |                    $        |             |
            |                    $        |        +-----------+ 
            |                    $        |        | subpar2=c6|
            |                    $        |        +-----------+ 
            |                    $        |
            |                    $  +-----------+  +-----------+
            |                    $  | subpar1=c4|--| subpar2=c8|
            |                    $  +-----------+  +-----------+
            |                    $         
            |                    $
       +---------+               $  +------------+  +------------+
       | par1=c2 |------------------| subpar1=c10|--| subpar2=c12|
       +---------+               $  +------------+  +------------+
            |                    $
           ...                   $

    The up-down connections are connections via SEL_ARG::left and
    SEL_ARG::right. A horizontal connection to the right is the
    SEL_ARG::next_key_part connection.
    
    find_used_partitions() traverses the entire tree via recursion on
     * SEL_ARG::next_key_part (from left to right on the picture)
     * SEL_ARG::left|right (up/down on the pic). Left-right recursion is
       performed for each depth level.
    
    Recursion descent on SEL_ARG::next_key_part is used to accumulate (in
    ppar->arg_stack) constraints on partitioning and subpartitioning fields.
    For the example in the above picture, one of stack states is:
      in find_used_partitions(key_tree = "subpar2=c5") (***)
      in find_used_partitions(key_tree = "subpar1=c3")
      in find_used_partitions(key_tree = "par2=c2")   (**)
      in find_used_partitions(key_tree = "par1=c1")
      in prune_partitions(...)
    We apply partitioning limits as soon as possible, e.g. when we reach the
    depth (**), we find which partition(s) correspond to "par1=c1 AND par2=c2",
    and save them in ppar->part_iter.
    When we reach the depth (***), we find which subpartition(s) correspond to
    "subpar1=c3 AND subpar2=c5", and then mark appropriate subpartitions in
    appropriate subpartitions as used.
    
    It is possible that constraints on some partitioning fields are missing.
    For the above example, consider this stack state:
      in find_used_partitions(key_tree = "subpar2=c12") (***)
      in find_used_partitions(key_tree = "subpar1=c10")
      in find_used_partitions(key_tree = "par1=c2")
      in prune_partitions(...)
    Here we don't have constraints for all partitioning fields. Since we've
    never set the ppar->part_iter to contain used set of partitions, we use
    its default "all partitions" value.  We get  subpartition id for 
    "subpar1=c3 AND subpar2=c5", and mark that subpartition as used in every
    partition.

    The inverse is also possible: we may get constraints on partitioning
    fields, but not constraints on subpartitioning fields. In that case,
    calls to find_used_partitions() with depth below (**) will return -1,
    and we will mark entire partition as used.

  TODO
    Replace recursion on SEL_ARG::left and SEL_ARG::right with a loop

  RETURN
    1   OK, one or more [sub]partitions are marked as used.
    0   The passed condition doesn't match any partitions
   -1   Couldn't infer any partition pruning "intervals" from the passed 
        SEL_ARG* tree (which means that all partitions should be marked as
        used) Marking partitions as used is the responsibility of the caller.
*/

static 
int find_used_partitions(PART_PRUNE_PARAM *ppar, SEL_ARG *key_tree)
{
  int res, left_res=0, right_res=0;
  int key_tree_part= (int)key_tree->part;
  bool set_full_part_if_bad_ret= FALSE;
  bool ignore_part_fields= ppar->ignore_part_fields;
  bool did_set_ignore_part_fields= FALSE;
  RANGE_OPT_PARAM *range_par= &(ppar->range_param);

  if (check_stack_overrun(range_par->thd, 3*STACK_MIN_SIZE, NULL))
    return -1;

  if (key_tree->left != &null_element)
  {
    if (-1 == (left_res= find_used_partitions(ppar,key_tree->left)))
      return -1;
  }

  /* Push SEL_ARG's to stack to enable looking backwards as well */
  ppar->cur_part_fields+= ppar->is_part_keypart[key_tree_part];
  ppar->cur_subpart_fields+= ppar->is_subpart_keypart[key_tree_part];
  *(ppar->arg_stack_end++)= key_tree;

  if (ignore_part_fields)
  {
    /*
      We come here when a condition on the first partitioning
      fields led to evaluating the partitioning condition
      (due to finding a condition of the type a < const or
      b > const). Thus we must ignore the rest of the
      partitioning fields but we still want to analyse the
      subpartitioning fields.
    */
    if (key_tree->next_key_part)
      res= find_used_partitions(ppar, key_tree->next_key_part);
    else
      res= -1;
    goto pop_and_go_right;
  }

  if (key_tree->type == SEL_ARG::KEY_RANGE)
  {
    if (ppar->part_info->get_part_iter_for_interval && 
        key_tree->part <= ppar->last_part_partno)
    {
      /* Collect left and right bound, their lengths and flags */
      uchar *min_key= ppar->cur_min_key;
      uchar *max_key= ppar->cur_max_key;
      uchar *tmp_min_key= min_key;
      uchar *tmp_max_key= max_key;
      key_tree->store_min(ppar->key[key_tree->part].store_length,
                          &tmp_min_key, ppar->cur_min_flag);
      key_tree->store_max(ppar->key[key_tree->part].store_length,
                          &tmp_max_key, ppar->cur_max_flag);
      uint flag;
      if (key_tree->next_key_part &&
          key_tree->next_key_part->part == key_tree->part+1 &&
          key_tree->next_key_part->part <= ppar->last_part_partno &&
          key_tree->next_key_part->type == SEL_ARG::KEY_RANGE)
      {
        /*
          There are more key parts for partition pruning to handle
          This mainly happens when the condition is an equality
          condition.
        */
        if ((tmp_min_key - min_key) == (tmp_max_key - max_key) && 
            (memcmp(min_key, max_key, (uint)(tmp_max_key - max_key)) == 0) &&
            !key_tree->min_flag && !key_tree->max_flag)
        {
          /* Set 'parameters' */
          ppar->cur_min_key= tmp_min_key;
          ppar->cur_max_key= tmp_max_key;
          uint save_min_flag= ppar->cur_min_flag;
          uint save_max_flag= ppar->cur_max_flag;

          ppar->cur_min_flag|= key_tree->min_flag;
          ppar->cur_max_flag|= key_tree->max_flag;
          
          res= find_used_partitions(ppar, key_tree->next_key_part);
           
          /* Restore 'parameters' back */
          ppar->cur_min_key= min_key;
          ppar->cur_max_key= max_key;

          ppar->cur_min_flag= save_min_flag;
          ppar->cur_max_flag= save_max_flag;
          goto pop_and_go_right;
        }
        /* We have arrived at the last field in the partition pruning */
        uint tmp_min_flag= key_tree->min_flag,
             tmp_max_flag= key_tree->max_flag;
        if (!tmp_min_flag)
          key_tree->next_key_part->store_min_key(ppar->key,
                                                 &tmp_min_key,
                                                 &tmp_min_flag,
                                                 ppar->last_part_partno);
        if (!tmp_max_flag)
          key_tree->next_key_part->store_max_key(ppar->key,
                                                 &tmp_max_key,
                                                 &tmp_max_flag,
                                                 ppar->last_part_partno);
        flag= tmp_min_flag | tmp_max_flag;
      }
      else
        flag= key_tree->min_flag | key_tree->max_flag;
      
      if (tmp_min_key != range_par->min_key)
        flag&= ~NO_MIN_RANGE;
      else
        flag|= NO_MIN_RANGE;
      if (tmp_max_key != range_par->max_key)
        flag&= ~NO_MAX_RANGE;
      else
        flag|= NO_MAX_RANGE;

      /*
        We need to call the interval mapper if we have a condition which
        makes sense to prune on. In the example of COLUMNS on a and
        b it makes sense if we have a condition on a, or conditions on
        both a and b. If we only have conditions on b it might make sense
        but this is a harder case we will solve later. For the harder case
        this clause then turns into use of all partitions and thus we
        simply set res= -1 as if the mapper had returned that.
        TODO: What to do here is defined in WL#4065.
      */
      if (ppar->arg_stack[0]->part == 0)
      {
        uint32 i;
        uint32 store_length_array[MAX_KEY];
        uint32 num_keys= ppar->part_fields;

        for (i= 0; i < num_keys; i++)
          store_length_array[i]= ppar->key[i].store_length;
        res= ppar->part_info->
             get_part_iter_for_interval(ppar->part_info,
                                        FALSE,
                                        store_length_array,
                                        range_par->min_key,
                                        range_par->max_key,
                                        tmp_min_key - range_par->min_key,
                                        tmp_max_key - range_par->max_key,
                                        flag,
                                        &ppar->part_iter);
        if (!res)
          goto pop_and_go_right; /* res==0 --> no satisfying partitions */
      }
      else
        res= -1;

      if (res == -1)
      {
        /* get a full range iterator */
        init_all_partitions_iterator(ppar->part_info, &ppar->part_iter);
      }
      /* 
        Save our intent to mark full partition as used if we will not be able
        to obtain further limits on subpartitions
      */
      if (key_tree_part < ppar->last_part_partno)
      {
        /*
          We need to ignore the rest of the partitioning fields in all
          evaluations after this
        */
        did_set_ignore_part_fields= TRUE;
        ppar->ignore_part_fields= TRUE;
      }
      set_full_part_if_bad_ret= TRUE;
      goto process_next_key_part;
    }

    if (key_tree_part == ppar->last_subpart_partno && 
        (NULL != ppar->part_info->get_subpart_iter_for_interval))
    {
      PARTITION_ITERATOR subpart_iter;
      DBUG_EXECUTE("info", dbug_print_segment_range(key_tree,
                                                    range_par->key_parts););
      res= ppar->part_info->
           get_subpart_iter_for_interval(ppar->part_info,
                                         TRUE,
                                         NULL, /* Currently not used here */
                                         key_tree->min_value, 
                                         key_tree->max_value,
                                         0, 0, /* Those are ignored here */
                                         key_tree->min_flag |
                                           key_tree->max_flag,
                                         &subpart_iter);
      DBUG_ASSERT(res); /* We can't get "no satisfying subpartitions" */
      if (res == -1)
        goto pop_and_go_right; /* all subpartitions satisfy */
        
      uint32 subpart_id;
      bitmap_clear_all(&ppar->subparts_bitmap);
      while ((subpart_id= subpart_iter.get_next(&subpart_iter)) !=
             NOT_A_PARTITION_ID)
        bitmap_set_bit(&ppar->subparts_bitmap, subpart_id);

      /* Mark each partition as used in each subpartition.  */
      uint32 part_id;
      while ((part_id= ppar->part_iter.get_next(&ppar->part_iter)) !=
              NOT_A_PARTITION_ID)
      {
        for (uint i= 0; i < ppar->part_info->num_subparts; i++)
          if (bitmap_is_set(&ppar->subparts_bitmap, i))
            bitmap_set_bit(&ppar->part_info->used_partitions,
                           part_id * ppar->part_info->num_subparts + i);
      }
      goto pop_and_go_right;
    }

    if (key_tree->is_singlepoint())
    {
      if (key_tree_part == ppar->last_part_partno &&
          ppar->cur_part_fields == ppar->part_fields &&
          ppar->part_info->get_part_iter_for_interval == NULL)
      {
        /* 
          Ok, we've got "fieldN<=>constN"-type SEL_ARGs for all partitioning
          fields. Save all constN constants into table record buffer.
        */
        store_selargs_to_rec(ppar, ppar->arg_stack, ppar->part_fields);
        DBUG_EXECUTE("info", dbug_print_singlepoint_range(ppar->arg_stack,
                                                       ppar->part_fields););
        uint32 part_id;
        longlong func_value;
        /* Find in which partition the {const1, ...,constN} tuple goes */
        if (ppar->get_top_partition_id_func(ppar->part_info, &part_id,
                                            &func_value))
        {
          res= 0; /* No satisfying partitions */
          goto pop_and_go_right;
        }
        /* Rembember the limit we got - single partition #part_id */
        init_single_partition_iterator(part_id, &ppar->part_iter);
        
        /*
          If there are no subpartitions/we fail to get any limit for them, 
          then we'll mark full partition as used. 
        */
        set_full_part_if_bad_ret= TRUE;
        goto process_next_key_part;
      }

      if (key_tree_part == ppar->last_subpart_partno &&
          ppar->cur_subpart_fields == ppar->subpart_fields)
      {
        /* 
          Ok, we've got "fieldN<=>constN"-type SEL_ARGs for all subpartitioning
          fields. Save all constN constants into table record buffer.
        */
        store_selargs_to_rec(ppar, ppar->arg_stack_end - ppar->subpart_fields,
                             ppar->subpart_fields);
        DBUG_EXECUTE("info", dbug_print_singlepoint_range(ppar->arg_stack_end- 
                                                       ppar->subpart_fields,
                                                       ppar->subpart_fields););
        /* Find the subpartition (it's HASH/KEY so we always have one) */
        partition_info *part_info= ppar->part_info;
        uint32 part_id, subpart_id;
                 
        if (part_info->get_subpartition_id(part_info, &subpart_id))
          return 0;

        /* Mark this partition as used in each subpartition. */
        while ((part_id= ppar->part_iter.get_next(&ppar->part_iter)) !=
                NOT_A_PARTITION_ID)
        {
          bitmap_set_bit(&part_info->used_partitions,
                         part_id * part_info->num_subparts + subpart_id);
        }
        res= 1; /* Some partitions were marked as used */
        goto pop_and_go_right;
      }
    }
    else
    {
      /* 
        Can't handle condition on current key part. If we're that deep that 
        we're processing subpartititoning's key parts, this means we'll not be
        able to infer any suitable condition, so bail out.
      */
      if (key_tree_part >= ppar->last_part_partno)
      {
        res= -1;
        goto pop_and_go_right;
      }
      /*
        No meaning in continuing with rest of partitioning key parts.
        Will try to continue with subpartitioning key parts.
      */
      ppar->ignore_part_fields= true;
      did_set_ignore_part_fields= true;
      goto process_next_key_part;
    }
  }

process_next_key_part:
  if (key_tree->next_key_part)
    res= find_used_partitions(ppar, key_tree->next_key_part);
  else
    res= -1;

  if (did_set_ignore_part_fields)
  {
    /*
      We have returned from processing all key trees linked to our next
      key part. We are ready to be moving down (using right pointers) and
      this tree is a new evaluation requiring its own decision on whether
      to ignore partitioning fields.
    */
    ppar->ignore_part_fields= FALSE;
  }
  if (set_full_part_if_bad_ret)
  {
    if (res == -1)
    {
      /* Got "full range" for subpartitioning fields */
      uint32 part_id;
      bool found= FALSE;
      while ((part_id= ppar->part_iter.get_next(&ppar->part_iter)) !=
             NOT_A_PARTITION_ID)
      {
        ppar->mark_full_partition_used(ppar->part_info, part_id);
        found= TRUE;
      }
      res= test(found);
    }
    /*
      Restore the "used partitions iterator" to the default setting that
      specifies iteration over all partitions.
    */
    init_all_partitions_iterator(ppar->part_info, &ppar->part_iter);
  }

pop_and_go_right:
  /* Pop this key part info off the "stack" */
  ppar->arg_stack_end--;
  ppar->cur_part_fields-=    ppar->is_part_keypart[key_tree_part];
  ppar->cur_subpart_fields-= ppar->is_subpart_keypart[key_tree_part];

  if (res == -1)
    return -1;
  if (key_tree->right != &null_element)
  {
    if (-1 == (right_res= find_used_partitions(ppar,key_tree->right)))
      return -1;
  }
  return (left_res || right_res || res);
}
 

static void mark_all_partitions_as_used(partition_info *part_info)
{
  bitmap_set_all(&part_info->used_partitions);
}


/*
  Check if field types allow to construct partitioning index description
 
  SYNOPSIS
    fields_ok_for_partition_index()
      pfield  NULL-terminated array of pointers to fields.

  DESCRIPTION
    For an array of fields, check if we can use all of the fields to create
    partitioning index description.
    
    We can't process GEOMETRY fields - for these fields singlepoint intervals
    cant be generated, and non-singlepoint are "special" kinds of intervals
    to which our processing logic can't be applied.

    It is not known if we could process ENUM fields, so they are disabled to be
    on the safe side.

  RETURN 
    TRUE   Yes, fields can be used in partitioning index
    FALSE  Otherwise
*/

static bool fields_ok_for_partition_index(Field **pfield)
{
  if (!pfield)
    return FALSE;
  for (; (*pfield); pfield++)
  {
    enum_field_types ftype= (*pfield)->real_type();
    if (ftype == MYSQL_TYPE_ENUM || ftype == MYSQL_TYPE_GEOMETRY)
      return FALSE;
  }
  return TRUE;
}


/*
  Create partition index description and fill related info in the context
  struct

  SYNOPSIS
    create_partition_index_description()
      prune_par  INOUT Partition pruning context

  DESCRIPTION
    Create partition index description. Partition index description is:

      part_index(used_fields_list(part_expr), used_fields_list(subpart_expr))

    If partitioning/sub-partitioning uses BLOB or Geometry fields, then
    corresponding fields_list(...) is not included into index description
    and we don't perform partition pruning for partitions/subpartitions.

  RETURN
    TRUE   Out of memory or can't do partition pruning at all
    FALSE  OK
*/

static bool create_partition_index_description(PART_PRUNE_PARAM *ppar)
{
  RANGE_OPT_PARAM *range_par= &(ppar->range_param);
  partition_info *part_info= ppar->part_info;
  uint used_part_fields, used_subpart_fields;

  used_part_fields= fields_ok_for_partition_index(part_info->part_field_array) ?
                      part_info->num_part_fields : 0;
  used_subpart_fields= 
    fields_ok_for_partition_index(part_info->subpart_field_array)? 
      part_info->num_subpart_fields : 0;
  
  uint total_parts= used_part_fields + used_subpart_fields;

  ppar->ignore_part_fields= FALSE;
  ppar->part_fields=      used_part_fields;
  ppar->last_part_partno= (int)used_part_fields - 1;

  ppar->subpart_fields= used_subpart_fields;
  ppar->last_subpart_partno= 
    used_subpart_fields?(int)(used_part_fields + used_subpart_fields - 1): -1;

  if (part_info->is_sub_partitioned())
  {
    ppar->mark_full_partition_used=  mark_full_partition_used_with_parts;
    ppar->get_top_partition_id_func= part_info->get_part_partition_id;
  }
  else
  {
    ppar->mark_full_partition_used=  mark_full_partition_used_no_parts;
    ppar->get_top_partition_id_func= part_info->get_partition_id;
  }

  KEY_PART *key_part;
  MEM_ROOT *alloc= range_par->mem_root;
  if (!total_parts || 
      !(key_part= (KEY_PART*)alloc_root(alloc, sizeof(KEY_PART)*
                                               total_parts)) ||
      !(ppar->arg_stack= (SEL_ARG**)alloc_root(alloc, sizeof(SEL_ARG*)* 
                                                      total_parts)) ||
      !(ppar->is_part_keypart= (my_bool*)alloc_root(alloc, sizeof(my_bool)*
                                                           total_parts)) ||
      !(ppar->is_subpart_keypart= (my_bool*)alloc_root(alloc, sizeof(my_bool)*
                                                           total_parts)))
    return TRUE;
 
  if (ppar->subpart_fields)
  {
    my_bitmap_map *buf;
    uint32 bufsize= bitmap_buffer_size(ppar->part_info->num_subparts);
    if (!(buf= (my_bitmap_map*) alloc_root(alloc, bufsize)))
      return TRUE;
    bitmap_init(&ppar->subparts_bitmap, buf, ppar->part_info->num_subparts,
                FALSE);
  }
  range_par->key_parts= key_part;
  Field **field= (ppar->part_fields)? part_info->part_field_array :
                                           part_info->subpart_field_array;
  bool in_subpart_fields= FALSE;
  for (uint part= 0; part < total_parts; part++, key_part++)
  {
    key_part->key=          0;
    key_part->part=	    part;
    key_part->length= (uint16)(*field)->key_length();
    key_part->store_length= (uint16)get_partition_field_store_length(*field);

    DBUG_PRINT("info", ("part %u length %u store_length %u", part,
                         key_part->length, key_part->store_length));

    key_part->field=        (*field);
    key_part->image_type =  Field::itRAW;
    /* 
      We set keypart flag to 0 here as the only HA_PART_KEY_SEG is checked
      in the RangeAnalysisModule.
    */
    key_part->flag=         0;
    /* We don't set key_parts->null_bit as it will not be used */

    ppar->is_part_keypart[part]= !in_subpart_fields;
    ppar->is_subpart_keypart[part]= in_subpart_fields;

    /*
      Check if this was last field in this array, in this case we
      switch to subpartitioning fields. (This will only happens if
      there are subpartitioning fields to cater for).
    */
    if (!*(++field))
    {
      field= part_info->subpart_field_array;
      in_subpart_fields= TRUE;
    }
  }
  range_par->key_parts_end= key_part;

  DBUG_EXECUTE("info", print_partitioning_index(range_par->key_parts,
                                                range_par->key_parts_end););
  return FALSE;
}


#ifndef DBUG_OFF

static void print_partitioning_index(KEY_PART *parts, KEY_PART *parts_end)
{
  DBUG_ENTER("print_partitioning_index");
  DBUG_LOCK_FILE;
  fprintf(DBUG_FILE, "partitioning INDEX(");
  for (KEY_PART *p=parts; p != parts_end; p++)
  {
    fprintf(DBUG_FILE, "%s%s", p==parts?"":" ,", p->field->field_name);
  }
  fputs(");\n", DBUG_FILE);
  DBUG_UNLOCK_FILE;
  DBUG_VOID_RETURN;
}

/* Print field value into debug trace, in NULL-aware way. */
static void dbug_print_field(Field *field)
{
  if (field->is_real_null())
    fprintf(DBUG_FILE, "NULL");
  else
  {
    char buf[256];
    String str(buf, sizeof(buf), &my_charset_bin);
    str.length(0);
    String *pstr;
    pstr= field->val_str(&str);
    fprintf(DBUG_FILE, "'%s'", pstr->c_ptr_safe());
  }
}


/* Print a "c1 < keypartX < c2" - type interval into debug trace. */
static void dbug_print_segment_range(SEL_ARG *arg, KEY_PART *part)
{
  DBUG_ENTER("dbug_print_segment_range");
  DBUG_LOCK_FILE;
  if (!(arg->min_flag & NO_MIN_RANGE))
  {
    store_key_image_to_rec(part->field, arg->min_value, part->length);
    dbug_print_field(part->field);
    if (arg->min_flag & NEAR_MIN)
      fputs(" < ", DBUG_FILE);
    else
      fputs(" <= ", DBUG_FILE);
  }

  fprintf(DBUG_FILE, "%s", part->field->field_name);

  if (!(arg->max_flag & NO_MAX_RANGE))
  {
    if (arg->max_flag & NEAR_MAX)
      fputs(" < ", DBUG_FILE);
    else
      fputs(" <= ", DBUG_FILE);
    store_key_image_to_rec(part->field, arg->max_value, part->length);
    dbug_print_field(part->field);
  }
  fputs("\n", DBUG_FILE);
  DBUG_UNLOCK_FILE;
  DBUG_VOID_RETURN;
}


/*
  Print a singlepoint multi-keypart range interval to debug trace
 
  SYNOPSIS
    dbug_print_singlepoint_range()
      start  Array of SEL_ARG* ptrs representing conditions on key parts
      num    Number of elements in the array.

  DESCRIPTION
    This function prints a "keypartN=constN AND ... AND keypartK=constK"-type 
    interval to debug trace.
*/

static void dbug_print_singlepoint_range(SEL_ARG **start, uint num)
{
  DBUG_ENTER("dbug_print_singlepoint_range");
  DBUG_LOCK_FILE;
  SEL_ARG **end= start + num;

  for (SEL_ARG **arg= start; arg != end; arg++)
  {
    Field *field= (*arg)->field;
    fprintf(DBUG_FILE, "%s%s=", (arg==start)?"":", ", field->field_name);
    dbug_print_field(field);
  }
  fputs("\n", DBUG_FILE);
  DBUG_UNLOCK_FILE;
  DBUG_VOID_RETURN;
}
#endif

/****************************************************************************
 * Partition pruning code ends
 ****************************************************************************/
#endif


/*
  Get cost of 'sweep' full records retrieval.
  SYNOPSIS
    get_sweep_read_cost()
      param            Parameter from test_quick_select
      records          # of records to be retrieved
  RETURN
    cost of sweep
*/

double get_sweep_read_cost(const PARAM *param, ha_rows records)
{
  double result;
  DBUG_ENTER("get_sweep_read_cost");
  if (param->table->file->primary_key_is_clustered())
  {
    /*
      We are using the primary key to find the rows.
      Calculate the cost for this.
    */
    result= param->table->file->read_time(param->table->s->primary_key,
                                          (uint)records, records);
  }
  else
  {
    /*
      Rows will be retreived with rnd_pos(). Caluclate the expected
      cost for this.
    */
    double n_blocks=
      ceil(ulonglong2double(param->table->file->stats.data_file_length) /
           IO_SIZE);
    double busy_blocks=
      n_blocks * (1.0 - pow(1.0 - 1.0/n_blocks, rows2double(records)));
    if (busy_blocks < 1.0)
      busy_blocks= 1.0;
    DBUG_PRINT("info",("sweep: nblocks: %g, busy_blocks: %g", n_blocks,
                       busy_blocks));
    /*
      Disabled: Bail out if # of blocks to read is bigger than # of blocks in
      table data file.
    if (max_cost != DBL_MAX  && (busy_blocks+index_reads_cost) >= n_blocks)
      return 1;
    */
    JOIN *join= param->thd->lex->select_lex.join;
    if (!join || join->table_count == 1)
    {
      /* No join, assume reading is done in one 'sweep' */
      result= busy_blocks*(DISK_SEEK_BASE_COST +
                          DISK_SEEK_PROP_COST*n_blocks/busy_blocks);
    }
    else
    {
      /*
        Possibly this is a join with source table being non-last table, so
        assume that disk seeks are random here.
      */
      result= busy_blocks;
    }
  }
  DBUG_PRINT("return",("cost: %g", result));
  DBUG_RETURN(result);
}


/*
  Get best plan for a SEL_IMERGE disjunctive expression.
  SYNOPSIS
    get_best_disjunct_quick()
      param     Parameter from check_quick_select function
      imerge    Expression to use
      read_time Don't create scans with cost > read_time

  NOTES
    index_merge cost is calculated as follows:
    index_merge_cost =
      cost(index_reads) +         (see #1)
      cost(rowid_to_row_scan) +   (see #2)
      cost(unique_use)            (see #3)

    1. cost(index_reads) =SUM_i(cost(index_read_i))
       For non-CPK scans,
         cost(index_read_i) = {cost of ordinary 'index only' scan}
       For CPK scan,
         cost(index_read_i) = {cost of non-'index only' scan}

    2. cost(rowid_to_row_scan)
      If table PK is clustered then
        cost(rowid_to_row_scan) =
          {cost of ordinary clustered PK scan with n_ranges=n_rows}

      Otherwise, we use the following model to calculate costs:
      We need to retrieve n_rows rows from file that occupies n_blocks blocks.
      We assume that offsets of rows we need are independent variates with
      uniform distribution in [0..max_file_offset] range.

      We'll denote block as "busy" if it contains row(s) we need to retrieve
      and "empty" if doesn't contain rows we need.

      Probability that a block is empty is (1 - 1/n_blocks)^n_rows (this
      applies to any block in file). Let x_i be a variate taking value 1 if
      block #i is empty and 0 otherwise.

      Then E(x_i) = (1 - 1/n_blocks)^n_rows;

      E(n_empty_blocks) = E(sum(x_i)) = sum(E(x_i)) =
        = n_blocks * ((1 - 1/n_blocks)^n_rows) =
       ~= n_blocks * exp(-n_rows/n_blocks).

      E(n_busy_blocks) = n_blocks*(1 - (1 - 1/n_blocks)^n_rows) =
       ~= n_blocks * (1 - exp(-n_rows/n_blocks)).

      Average size of "hole" between neighbor non-empty blocks is
           E(hole_size) = n_blocks/E(n_busy_blocks).

      The total cost of reading all needed blocks in one "sweep" is:

      E(n_busy_blocks)*
       (DISK_SEEK_BASE_COST + DISK_SEEK_PROP_COST*n_blocks/E(n_busy_blocks)).

    3. Cost of Unique use is calculated in Unique::get_use_cost function.

  ROR-union cost is calculated in the same way index_merge, but instead of
  Unique a priority queue is used.

  RETURN
    Created read plan
    NULL - Out of memory or no read scan could be built.
*/

static
TABLE_READ_PLAN *get_best_disjunct_quick(PARAM *param, SEL_IMERGE *imerge,
                                         double read_time)
{
  SEL_TREE **ptree;
  TRP_INDEX_MERGE *imerge_trp= NULL;
  TRP_RANGE **range_scans;
  TRP_RANGE **cur_child;
  TRP_RANGE **cpk_scan= NULL;
  bool imerge_too_expensive= FALSE;
  double imerge_cost= 0.0;
  ha_rows cpk_scan_records= 0;
  ha_rows non_cpk_scan_records= 0;
  bool pk_is_clustered= param->table->file->primary_key_is_clustered();
  bool all_scans_ror_able= TRUE;
  bool all_scans_rors= TRUE;
  uint unique_calc_buff_size;
  TABLE_READ_PLAN **roru_read_plans;
  TABLE_READ_PLAN **cur_roru_plan;
  double roru_index_costs;
  ha_rows roru_total_records;
  double roru_intersect_part= 1.0;
  DBUG_ENTER("get_best_disjunct_quick");
  DBUG_PRINT("info", ("Full table scan cost: %g", read_time));

  /*
    In every tree of imerge remove SEL_ARG trees that do not make ranges.
    If after this removal some SEL_ARG tree becomes empty discard imerge.  
  */
  for (ptree= imerge->trees; ptree != imerge->trees_next; ptree++)
  {
    if (remove_nonrange_trees(param, *ptree))
    {
      imerge->trees_next= imerge->trees;
      break;
    }
  }

  uint n_child_scans= imerge->trees_next - imerge->trees;
  
  if (!n_child_scans)
    DBUG_RETURN(NULL);

  if (!(range_scans= (TRP_RANGE**)alloc_root(param->mem_root,
                                             sizeof(TRP_RANGE*)*
                                             n_child_scans)))
    DBUG_RETURN(NULL);
  /*
    Collect best 'range' scan for each of disjuncts, and, while doing so,
    analyze possibility of ROR scans. Also calculate some values needed by
    other parts of the code.
  */
  for (ptree= imerge->trees, cur_child= range_scans;
       ptree != imerge->trees_next;
       ptree++, cur_child++)
  {
    DBUG_EXECUTE("info", print_sel_tree(param, *ptree, &(*ptree)->keys_map,
                                        "tree in SEL_IMERGE"););
    if (!(*cur_child= get_key_scans_params(param, *ptree, TRUE, FALSE, read_time)))
    {
      /*
        One of index scans in this index_merge is more expensive than entire
        table read for another available option. The entire index_merge (and
        any possible ROR-union) will be more expensive then, too. We continue
        here only to update SQL_SELECT members.
      */
      imerge_too_expensive= TRUE;
    }
    if (imerge_too_expensive)
      continue;

    imerge_cost += (*cur_child)->read_cost;
    all_scans_ror_able &= ((*ptree)->n_ror_scans > 0);
    all_scans_rors &= (*cur_child)->is_ror;
    if (pk_is_clustered &&
        param->real_keynr[(*cur_child)->key_idx] ==
        param->table->s->primary_key)
    {
      cpk_scan= cur_child;
      cpk_scan_records= (*cur_child)->records;
    }
    else
      non_cpk_scan_records += (*cur_child)->records;
  }

  DBUG_PRINT("info", ("index_merge scans cost %g", imerge_cost));
  if (imerge_too_expensive || (imerge_cost > read_time) ||
      ((non_cpk_scan_records+cpk_scan_records >=
        param->table->stat_records()) &&
       read_time != DBL_MAX))
  {
    /*
      Bail out if it is obvious that both index_merge and ROR-union will be
      more expensive
    */
    DBUG_PRINT("info", ("Sum of index_merge scans is more expensive than "
                        "full table scan, bailing out"));
    DBUG_RETURN(NULL);
  }

  /* 
    If all scans happen to be ROR, proceed to generate a ROR-union plan (it's 
    guaranteed to be cheaper than non-ROR union), unless ROR-unions are
    disabled in @@optimizer_switch
  */
  if (all_scans_rors && 
      optimizer_flag(param->thd, OPTIMIZER_SWITCH_INDEX_MERGE_UNION))
  {
    roru_read_plans= (TABLE_READ_PLAN**)range_scans;
    goto skip_to_ror_scan;
  }

  if (cpk_scan)
  {
    /*
      Add one ROWID comparison for each row retrieved on non-CPK scan.  (it
      is done in QUICK_RANGE_SELECT::row_in_ranges)
     */
    imerge_cost += non_cpk_scan_records / TIME_FOR_COMPARE_ROWID;
  }

  /* Calculate cost(rowid_to_row_scan) */
  imerge_cost += get_sweep_read_cost(param, non_cpk_scan_records);
  DBUG_PRINT("info",("index_merge cost with rowid-to-row scan: %g",
                     imerge_cost));
  if (imerge_cost > read_time || 
      !optimizer_flag(param->thd, OPTIMIZER_SWITCH_INDEX_MERGE_SORT_UNION))
  {
    goto build_ror_index_merge;
  }

  /* Add Unique operations cost */
  unique_calc_buff_size=
    Unique::get_cost_calc_buff_size((ulong)non_cpk_scan_records,
                                    param->table->file->ref_length,
                                    param->thd->variables.sortbuff_size);
  if (param->imerge_cost_buff_size < unique_calc_buff_size)
  {
    if (!(param->imerge_cost_buff= (uint*)alloc_root(param->mem_root,
                                                     unique_calc_buff_size)))
      DBUG_RETURN(NULL);
    param->imerge_cost_buff_size= unique_calc_buff_size;
  }

  imerge_cost +=
    Unique::get_use_cost(param->imerge_cost_buff, (uint)non_cpk_scan_records,
                         param->table->file->ref_length,
                         param->thd->variables.sortbuff_size,
                         TIME_FOR_COMPARE_ROWID,
                         FALSE, NULL);
  DBUG_PRINT("info",("index_merge total cost: %g (wanted: less then %g)",
                     imerge_cost, read_time));
  if (imerge_cost < read_time)
  {
    if ((imerge_trp= new (param->mem_root)TRP_INDEX_MERGE))
    {
      imerge_trp->read_cost= imerge_cost;
      imerge_trp->records= non_cpk_scan_records + cpk_scan_records;
      imerge_trp->records= min(imerge_trp->records,
                               param->table->stat_records());
      imerge_trp->range_scans= range_scans;
      imerge_trp->range_scans_end= range_scans + n_child_scans;
      read_time= imerge_cost;
    }
    if (imerge_trp)
    {
      TABLE_READ_PLAN *trp= merge_same_index_scans(param, imerge, imerge_trp,
                                                   read_time);
      if (trp != imerge_trp)
        DBUG_RETURN(trp);
    }
  }

build_ror_index_merge:
  if (!all_scans_ror_able || 
      param->thd->lex->sql_command == SQLCOM_DELETE ||
      !optimizer_flag(param->thd, OPTIMIZER_SWITCH_INDEX_MERGE_UNION))
    DBUG_RETURN(imerge_trp);

  /* Ok, it is possible to build a ROR-union, try it. */
  bool dummy;
  if (!(roru_read_plans=
          (TABLE_READ_PLAN**)alloc_root(param->mem_root,
                                        sizeof(TABLE_READ_PLAN*)*
                                        n_child_scans)))
    DBUG_RETURN(imerge_trp);

skip_to_ror_scan:
  roru_index_costs= 0.0;
  roru_total_records= 0;
  cur_roru_plan= roru_read_plans;

  /* Find 'best' ROR scan for each of trees in disjunction */
  for (ptree= imerge->trees, cur_child= range_scans;
       ptree != imerge->trees_next;
       ptree++, cur_child++, cur_roru_plan++)
  {
    /*
      Assume the best ROR scan is the one that has cheapest full-row-retrieval
      scan cost.
      Also accumulate index_only scan costs as we'll need them to calculate
      overall index_intersection cost.
    */
    double cost;
    if ((*cur_child)->is_ror)
    {
      /* Ok, we have index_only cost, now get full rows scan cost */
      cost= param->table->file->
              read_time(param->real_keynr[(*cur_child)->key_idx], 1,
                        (*cur_child)->records) +
              rows2double((*cur_child)->records) / TIME_FOR_COMPARE;
    }
    else
      cost= read_time;

    TABLE_READ_PLAN *prev_plan= *cur_child;
    if (!(*cur_roru_plan= get_best_ror_intersect(param, *ptree, cost,
                                                 &dummy)))
    {
      if (prev_plan->is_ror)
        *cur_roru_plan= prev_plan;
      else
        DBUG_RETURN(imerge_trp);
      roru_index_costs += (*cur_roru_plan)->read_cost;
    }
    else
      roru_index_costs +=
        ((TRP_ROR_INTERSECT*)(*cur_roru_plan))->index_scan_costs;
    roru_total_records += (*cur_roru_plan)->records;
    roru_intersect_part *= (*cur_roru_plan)->records /
                           param->table->stat_records();
  }

  /*
    rows to retrieve=
      SUM(rows_in_scan_i) - table_rows * PROD(rows_in_scan_i / table_rows).
    This is valid because index_merge construction guarantees that conditions
    in disjunction do not share key parts.
  */
  roru_total_records -= (ha_rows)(roru_intersect_part*
                                  param->table->stat_records());
  /* ok, got a ROR read plan for each of the disjuncts
    Calculate cost:
    cost(index_union_scan(scan_1, ... scan_n)) =
      SUM_i(cost_of_index_only_scan(scan_i)) +
      queue_use_cost(rowid_len, n) +
      cost_of_row_retrieval
    See get_merge_buffers_cost function for queue_use_cost formula derivation.
  */

  double roru_total_cost;
  roru_total_cost= roru_index_costs +
                   rows2double(roru_total_records)*log((double)n_child_scans) /
                   (TIME_FOR_COMPARE_ROWID * M_LN2) +
                   get_sweep_read_cost(param, roru_total_records);

  DBUG_PRINT("info", ("ROR-union: cost %g, %d members", roru_total_cost,
                      n_child_scans));
  TRP_ROR_UNION* roru;
  if (roru_total_cost < read_time)
  {
    if ((roru= new (param->mem_root) TRP_ROR_UNION))
    {
      roru->first_ror= roru_read_plans;
      roru->last_ror= roru_read_plans + n_child_scans;
      roru->read_cost= roru_total_cost;
      roru->records= roru_total_records;
      DBUG_RETURN(roru);
    }
  }
    DBUG_RETURN(imerge_trp);
}


/*
  Merge index scans for the same indexes in an index merge plan

  SYNOPSIS
    merge_same_index_scans()
      param           Context info for the operation
      imerge   IN/OUT SEL_IMERGE from which imerge_trp has been extracted          
      imerge_trp      The index merge plan where index scans for the same
                      indexes are to be merges
      read_time       The upper bound for the cost of the plan to be evaluated

  DESRIPTION
    For the given index merge plan imerge_trp extracted from the SEL_MERGE
    imerge the function looks for range scans with the same indexes and merges
    them into SEL_ARG trees. Then for each such SEL_ARG tree r_i the function
    creates a range tree rt_i that contains only r_i. All rt_i are joined
    into one index merge that replaces the original index merge imerge.
    The function calls get_best_disjunct_quick for the new index merge to
    get a new index merge plan that contains index scans only for different
    indexes.
    If there are no index scans for the same index in the original index
    merge plan the function does not change the original imerge and returns
    imerge_trp as its result.

  RETURN
    The original or or improved index merge plan                        
*/

static
TABLE_READ_PLAN *merge_same_index_scans(PARAM *param, SEL_IMERGE *imerge,
                                        TRP_INDEX_MERGE *imerge_trp,
                                        double read_time)
{
  uint16 first_scan_tree_idx[MAX_KEY];
  SEL_TREE **tree;
  TRP_RANGE **cur_child;
  uint removed_cnt= 0;

  DBUG_ENTER("merge_same_index_scans");

  bzero(first_scan_tree_idx, sizeof(first_scan_tree_idx[0])*param->keys);

  for (tree= imerge->trees, cur_child= imerge_trp->range_scans;
       tree != imerge->trees_next;
       tree++, cur_child++)
  {
    DBUG_ASSERT(tree);
    uint key_idx= (*cur_child)->key_idx;
    uint16 *tree_idx_ptr= &first_scan_tree_idx[key_idx];
    if (!*tree_idx_ptr)
      *tree_idx_ptr= (uint16) (tree-imerge->trees+1);
    else
    {
      SEL_TREE **changed_tree= imerge->trees+(*tree_idx_ptr-1);
      SEL_ARG *key= (*changed_tree)->keys[key_idx];
      bzero((*changed_tree)->keys,
            sizeof((*changed_tree)->keys[0])*param->keys);
      (*changed_tree)->keys_map.clear_all();
      if (((*changed_tree)->keys[key_idx]=
             key_or(param, key, (*tree)->keys[key_idx])))
        (*changed_tree)->keys_map.set_bit(key_idx);
      *tree= NULL;
      removed_cnt++;
    }
  }
  if (!removed_cnt)
    DBUG_RETURN(imerge_trp);

  TABLE_READ_PLAN *trp= NULL;
  SEL_TREE **new_trees_next= imerge->trees;
  for (tree= new_trees_next; tree != imerge->trees_next; tree++)
  {
    if (!*tree)
      continue;
    if (tree > new_trees_next)
      *new_trees_next= *tree;
    new_trees_next++;
  }
  imerge->trees_next= new_trees_next;

  DBUG_ASSERT(imerge->trees_next>imerge->trees);

  if (imerge->trees_next-imerge->trees > 1)
    trp= get_best_disjunct_quick(param, imerge, read_time);
  else
  {
    /*
      This alternative theoretically can be reached when the cost
      of the index merge for such a formula as
        (key1 BETWEEN c1_1 AND c1_2) AND key2 > c2 OR
        (key1 BETWEEN c1_3 AND c1_4) AND key3 > c3
      is estimated as being cheaper than the cost of index scan for
      the formula
        (key1 BETWEEN c1_1 AND c1_2) OR (key1 BETWEEN c1_3 AND c1_4)
      
      In the current code this may happen for two reasons:
      1. for a single index range scan data records are accessed in
         a random order
      2. the functions that estimate the cost of a range scan and an
         index merge retrievals are not well calibrated
    */
    trp= get_key_scans_params(param, *imerge->trees, FALSE, TRUE,
                              read_time);
  }

  DBUG_RETURN(trp); 
}


/*
  This structure contains the info common for all steps of a partial
  index intersection plan. Morever it contains also the info common
  for index intersect plans. This info is filled in by the function
  prepare_search_best just before searching for the best index
  intersection plan.
*/  

typedef struct st_common_index_intersect_info
{
  PARAM *param;           /* context info for range optimizations            */
  uint key_size;          /* size of a ROWID element stored in Unique object */
  uint compare_factor;         /* 1/compare - cost to compare two ROWIDs     */
  ulonglong max_memory_size;   /* maximum space allowed for Unique objects   */   
  ha_rows table_cardinality;   /* estimate of the number of records in table */
  double cutoff_cost;        /* discard index intersects with greater costs  */ 
  INDEX_SCAN_INFO *cpk_scan;  /* clustered primary key used in intersection  */

  bool in_memory;  /* unique object for intersection is completely in memory */

  INDEX_SCAN_INFO **search_scans;    /* scans possibly included in intersect */ 
  uint n_search_scans;               /* number of elements in search_scans   */

  bool best_uses_cpk;   /* current best intersect uses clustered primary key */
  double best_cost;       /* cost of the current best index intersection     */
  /* estimate of the number of records in the current best intersection      */
  ha_rows best_records;
  uint best_length;    /* number of indexes in the current best intersection */
  INDEX_SCAN_INFO **best_intersect;  /* the current best index intersection  */
  /* scans from the best intersect to be filtrered by cpk conditions         */
  key_map filtered_scans; 

  uint *buff_elems;        /* buffer to calculate cost of index intersection */
  
} COMMON_INDEX_INTERSECT_INFO;


/*
  This structure contains the info specific for one step of an index
  intersection plan. The structure is filled in by the function 
   check_index_intersect_extension.
*/

typedef struct st_partial_index_intersect_info
{
  COMMON_INDEX_INTERSECT_INFO *common_info;    /* shared by index intersects */
  uint length;         /* number of index scans in the partial intersection  */
  ha_rows records;     /* estimate of the number of records in intersection  */
  double cost;         /* cost of the partial index intersection             */

  /* estimate of total number of records of all scans of the partial index
     intersect sent to the Unique object used for the intersection  */
  ha_rows records_sent_to_unique;

  /* total cost of the scans of indexes from the partial index intersection  */
  double index_read_cost; 

  bool use_cpk_filter;      /* cpk filter is to be used for this       scan  */  
  bool in_memory;            /* uses unique object in memory                 */
  double in_memory_cost;     /* cost of using unique object in memory        */

  key_map filtered_scans;    /* scans to be filtered by cpk conditions       */
         
  MY_BITMAP *intersect_fields;     /* bitmap of fields used in intersection  */
} PARTIAL_INDEX_INTERSECT_INFO;


/* Check whether two indexes have the same first n components */

static
bool same_index_prefix(KEY *key1, KEY *key2, uint used_parts)
{
  KEY_PART_INFO *part1= key1->key_part;
  KEY_PART_INFO *part2= key2->key_part;
  for(uint i= 0; i < used_parts; i++, part1++, part2++)
  {
    if (part1->fieldnr != part2->fieldnr)
      return FALSE;
  }
  return TRUE;
}


/* Create a bitmap for all fields of a table */

static
bool create_fields_bitmap(PARAM *param, MY_BITMAP *fields_bitmap)
{
  my_bitmap_map *bitmap_buf;

  if (!(bitmap_buf= (my_bitmap_map *) alloc_root(param->mem_root,
                                                 param->fields_bitmap_size)))
    return TRUE;
  if (bitmap_init(fields_bitmap, bitmap_buf, param->table->s->fields, FALSE))
    return TRUE;
  
  return FALSE;
}

/* Compare two indexes scans for sort before search for the best intersection */

static
int cmp_intersect_index_scan(INDEX_SCAN_INFO **a, INDEX_SCAN_INFO **b)
{
  return (*a)->records < (*b)->records ?
          -1 : (*a)->records == (*b)->records ? 0 : 1;
}


static inline
void set_field_bitmap_for_index_prefix(MY_BITMAP *field_bitmap,
                                       KEY_PART_INFO *key_part,
                                       uint used_key_parts)
{
  bitmap_clear_all(field_bitmap);
  for (KEY_PART_INFO *key_part_end= key_part+used_key_parts;
       key_part < key_part_end; key_part++)
  {
    bitmap_set_bit(field_bitmap, key_part->fieldnr-1);
  }
}


/*
  Round up table cardinality read from statistics provided by engine.
  This function should go away when mysql test will allow to handle
  more or less easily in the test suites deviations of InnoDB 
  statistical data.
*/
 
static inline
ha_rows get_table_cardinality_for_index_intersect(TABLE *table)
{
  if (table->file->ha_table_flags() & HA_STATS_RECORDS_IS_EXACT)
    return table->stat_records();
  else
  {
    ha_rows d;
    double q;
    for (q= (double)table->stat_records(), d= 1 ; q >= 10; q/= 10, d*= 10 ) ;
    return (ha_rows) (floor(q+0.5) * d);
  } 
}

  
static
ha_rows records_in_index_intersect_extension(PARTIAL_INDEX_INTERSECT_INFO *curr,
                                             INDEX_SCAN_INFO *ext_index_scan);

/*
  Prepare to search for the best index intersection

  SYNOPSIS
    prepare_search_best_index_intersect()
      param         common info about index ranges
      tree          tree of ranges for indexes than can be intersected
      common    OUT info needed for search to be filled by the function 
      init      OUT info for an initial pseudo step of the intersection plans
      cutoff_cost   cut off cost of the interesting index intersection 

  DESCRIPTION
    The function initializes all fields of the structure 'common' to be used
    when searching for the best intersection plan. It also allocates
    memory to store the most cheap index intersection.

  NOTES
    When selecting candidates for index intersection we always take only
    one representative out of any set of indexes that share the same range
    conditions. These indexes always have the same prefixes and the
    components of this prefixes are exactly those used in these range
    conditions.
    Range conditions over clustered primary key (cpk) is always used only
    as the condition that filters out some rowids retrieved by the scans
    for secondary indexes. The cpk index will be handled in special way by
    the function that search for the best index intersection. 

  RETURN
    FALSE  in the case of success
    TRUE   otherwise
*/

static
bool prepare_search_best_index_intersect(PARAM *param, 
                                         SEL_TREE *tree,
                                         COMMON_INDEX_INTERSECT_INFO *common,
                                         PARTIAL_INDEX_INTERSECT_INFO *init,
                                         double cutoff_cost)
{
  uint i;
  uint n_search_scans;
  double cost;
  INDEX_SCAN_INFO **index_scan;
  INDEX_SCAN_INFO **scan_ptr;
  INDEX_SCAN_INFO *cpk_scan= NULL;
  TABLE *table= param->table;
  uint n_index_scans= tree->index_scans_end - tree->index_scans;

  if (!n_index_scans)
    return 1;

  bzero(init, sizeof(*init));
  init->common_info= common;
  init->cost= cutoff_cost;

  common->param= param;
  common->key_size= table->file->ref_length;
  common->compare_factor= TIME_FOR_COMPARE_ROWID;
  common->max_memory_size= param->thd->variables.sortbuff_size;
  common->cutoff_cost= cutoff_cost;
  common->cpk_scan= NULL;
  common->table_cardinality= 
    get_table_cardinality_for_index_intersect(table);

  if (n_index_scans <= 1)
    return TRUE;

  if (table->file->primary_key_is_clustered())
  {
    INDEX_SCAN_INFO **index_scan_end;
    index_scan= tree->index_scans;
    index_scan_end= index_scan+n_index_scans;
    for ( ; index_scan < index_scan_end; index_scan++)
    {  
      if ((*index_scan)->keynr == table->s->primary_key)
      {
        common->cpk_scan= cpk_scan= *index_scan;
        break;
      }
    }
  }

  i= n_index_scans - test(cpk_scan != NULL) + 1;

  if (!(common->search_scans =
	(INDEX_SCAN_INFO **) alloc_root (param->mem_root,
                                         sizeof(INDEX_SCAN_INFO *) * i)))
    return TRUE;
  bzero(common->search_scans, sizeof(INDEX_SCAN_INFO *) * i);

  INDEX_SCAN_INFO **selected_index_scans= common->search_scans;
    
  for (i=0, index_scan= tree->index_scans; i < n_index_scans; i++, index_scan++)
  {
    uint used_key_parts= (*index_scan)->used_key_parts;
    KEY *key_info= (*index_scan)->key_info;

    if (*index_scan == cpk_scan)
      continue;
    if (cpk_scan && cpk_scan->used_key_parts >= used_key_parts &&
        same_index_prefix(cpk_scan->key_info, key_info, used_key_parts))
      continue;

    cost= table->file->keyread_time((*index_scan)->keynr,
                                    (*index_scan)->range_count,
                                    (*index_scan)->records);
    if (cost >= cutoff_cost)
      continue;
   
    for (scan_ptr= selected_index_scans; *scan_ptr ; scan_ptr++)
    {
      /*
        When we have range conditions for two different indexes with the same
        beginning it does not make sense to consider both of them for index 
        intersection if the range conditions are covered by common initial
        components of the indexes. Actually in this case the indexes are
        guaranteed to have the same range conditions.
      */
      if ((*scan_ptr)->used_key_parts == used_key_parts &&
          same_index_prefix((*scan_ptr)->key_info, key_info, used_key_parts))
        break;
    }
    if (!*scan_ptr || cost < (*scan_ptr)->index_read_cost)
    {
      *scan_ptr= *index_scan;
      (*scan_ptr)->index_read_cost= cost;
    }
  } 

  ha_rows records_in_scans= 0;

  for (scan_ptr=selected_index_scans, i= 0; *scan_ptr; scan_ptr++, i++)
  {
    if (create_fields_bitmap(param, &(*scan_ptr)->used_fields))
      return TRUE;
    records_in_scans+= (*scan_ptr)->records;
  }
  n_search_scans= i;

  if (cpk_scan && create_fields_bitmap(param, &cpk_scan->used_fields))
    return TRUE;
  
  if (!(common->n_search_scans= n_search_scans))
    return TRUE;
    
  common->best_uses_cpk= FALSE;
  common->best_cost= cutoff_cost + COST_EPS;
  common->best_length= 0;

  if (!(common->best_intersect=
	(INDEX_SCAN_INFO **) alloc_root (param->mem_root,
                                         sizeof(INDEX_SCAN_INFO *) *
                                         (i + test(cpk_scan != NULL)))))
    return TRUE;

  size_t calc_cost_buff_size=
         Unique::get_cost_calc_buff_size((size_t)records_in_scans,
                                         common->key_size,
				         common->max_memory_size);
  if (!(common->buff_elems= (uint *) alloc_root(param->mem_root,
                                                calc_cost_buff_size)))
    return TRUE;

  my_qsort(selected_index_scans, n_search_scans, sizeof(INDEX_SCAN_INFO *),
           (qsort_cmp) cmp_intersect_index_scan);

  if (cpk_scan)
  {
    PARTIAL_INDEX_INTERSECT_INFO curr;
    set_field_bitmap_for_index_prefix(&cpk_scan->used_fields,
                                      cpk_scan->key_info->key_part,
                                      cpk_scan->used_key_parts);
    curr.common_info= common;
    curr.intersect_fields= &cpk_scan->used_fields;
    curr.records= cpk_scan->records;
    curr.length= 1;
    for (scan_ptr=selected_index_scans; *scan_ptr; scan_ptr++)
    {
      ha_rows scan_records= (*scan_ptr)->records;
      ha_rows records= records_in_index_intersect_extension(&curr, *scan_ptr);
      (*scan_ptr)->filtered_out= records >= scan_records ?
                                   0 : scan_records-records; 
    }
  } 
  else
  {
    for (scan_ptr=selected_index_scans; *scan_ptr; scan_ptr++)
      (*scan_ptr)->filtered_out= 0;
  }

  return FALSE;
}


/*
  On Estimation of the Number of Records in an Index Intersection 
  ===============================================================

  Consider query Q over table t. Let C be the WHERE condition of  this query,
  and, idx1(a1_1,...,a1_k1) and idx2(a2_1,...,a2_k2) be some indexes defined
  on table t.
  Let rt1 and rt2 be the range trees extracted by the range optimizer from C
  for idx1 and idx2 respectively.
  Let #t be the estimate of the number of records in table t provided for the
  optimizer. 
  Let #r1 and #r2 be the estimates of the number of records in the range trees
  rt1 and rt2, respectively, obtained by the range optimizer.

  We need to get an estimate for the number of records in the index 
  intersection of rt1 and rt2. In other words, we need to estimate the
  cardinality of the set of records that are in both trees. Let's designate
  this number by #r.

  If we do not make any assumptions then we can only state that
     #r<=min(#r1,#r2).
  With this estimate we can't say that the index intersection scan will be 
  cheaper than the cheapest index scan.

  Let Rt1 and Rt2 be AND/OR conditions representing rt and rt2 respectively.
  The probability that a record belongs to rt1 is sel(Rt1)=#r1/#t.
  The probability that a record belongs to rt2 is sel(Rt2)=#r2/#t.

  If we assume that the values in columns of idx1 and idx2 are independent
  then #r/#t=sel(Rt1&Rt2)=sel(Rt1)*sel(Rt2)=(#r1/#t)*(#r2/#t).
  So in this case we have: #r=#r1*#r2/#t.

  The above assumption of independence of the columns in idx1 and idx2 means
  that:
  - all columns are different
  - values from one column do not correlate with values from any other column.

  We can't help with the case when column correlate with each other.
  Yet, if they are assumed to be uncorrelated the value of #r theoretically can
  be evaluated . Unfortunately this evaluation, in general, is rather complex.

  Let's consider two indexes idx1:(dept, manager),  idx2:(dept, building)
  over table 'employee' and two range conditions over these indexes:
    Rt1: dept=10 AND manager LIKE 'S%'
    Rt2: dept=10 AND building LIKE 'L%'.
  We can state that:
    sel(Rt1&Rt2)=sel(dept=10)*sel(manager LIKE 'S%')*sel(building LIKE 'L%')
    =sel(Rt1)*sel(Rt2)/sel(dept=10).
  sel(Rt1/2_0:dept=10) can be estimated if we know the cardinality #r1_0 of
  the range for sub-index idx1_0 (dept) of the index idx1 or the cardinality
  #rt2_0 of the same range for sub-index idx2_0(dept) of the index idx2.
  The current code does not make an estimate either for #rt1_0, or for #rt2_0,
  but it can be adjusted to provide those numbers.
  Alternatively, min(rec_per_key) for (dept) could be used to get an upper 
  bound for the value of sel(Rt1&Rt2). Yet this statistics is not provided
  now.  
 
  Let's consider two other indexes idx1:(dept, last_name), 
  idx2:(first_name, last_name) and two range conditions over these indexes:
    Rt1: dept=5 AND last_name='Sm%'
    Rt2: first_name='Robert' AND last_name='Sm%'.

  sel(Rt1&Rt2)=sel(dept=5)*sel(last_name='Sm5')*sel(first_name='Robert')
  =sel(Rt2)*sel(dept=5)
  Here max(rec_per_key) for (dept) could be used to get an upper bound for
  the value of sel(Rt1&Rt2).
  
  When the intersected indexes have different major columns, but some
  minor column are common the picture may be more complicated.

  Let's consider the following range conditions for the same indexes as in
  the previous example:
    Rt1: (Rt11: dept=5 AND last_name='So%') 
         OR 
         (Rt12: dept=7 AND last_name='Saw%')
    Rt2: (Rt21: first_name='Robert' AND last_name='Saw%')
         OR
         (Rt22: first_name='Bob' AND last_name='So%')
  Here we have:
  sel(Rt1&Rt2)= sel(Rt11)*sel(Rt21)+sel(Rt22)*sel(dept=5) +
                sel(Rt21)*sel(dept=7)+sel(Rt12)*sel(Rt22)
  Now consider the range condition:
    Rt1_0: (dept=5 OR dept=7)
  For this condition we can state that:
  sel(Rt1_0&Rt2)=(sel(dept=5)+sel(dept=7))*(sel(Rt21)+sel(Rt22))=
  sel(dept=5)*sel(Rt21)+sel(dept=7)*sel(Rt21)+
  sel(dept=5)*sel(Rt22)+sel(dept=7)*sel(Rt22)=
  sel(dept=5)*sel(Rt21)+sel(Rt21)*sel(dept=7)+
  sel(Rt22)*sel(dept=5)+sel(dept=7)*sel(Rt22) >
  sel(Rt11)*sel(Rt21)+sel(Rt22)*sel(dept=5)+
  sel(Rt21)*sel(dept=7)+sel(Rt12)*sel(Rt22) >
  sel(Rt1 & Rt2) 

 We've just demonstrated for an example what is intuitively almost obvious
 in general. We can  remove the ending parts fromrange trees getting less
 selective range conditions for sub-indexes.
 So if not a most major component with the number k of an index idx is
 encountered in the index with which we intersect we can use the sub-index
 idx_k-1 that includes the components of idx up to the i-th component and
 the range tree for idx_k-1 to make an upper bound estimate for the number
  of records in the index intersection.
 The range tree for idx_k-1 we use here is the subtree of the original range
  tree for idx that contains only parts from the first k-1 components.

  As it was mentioned above the range optimizer currently does not provide
  an estimate for the number of records in the ranges for sub-indexes.
  However, some reasonable upper bound estimate can be obtained.

  Let's consider the following range tree:
    Rt: (first_name='Robert' AND last_name='Saw%')
        OR
        (first_name='Bob' AND last_name='So%')
  Let #r be the number of records in Rt. Let f_1 be the fan-out of column
  last_name:
    f_1 = rec_per_key[first_name]/rec_per_key[last_name].
  The the number of records in the range tree:
    Rt_0:  (first_name='Robert' OR first_name='Bob')
  for the sub-index (first_name) is not greater than max(#r*f_1, #t).
  Strictly speaking, we can state only that it's not greater than 
  max(#r*max_f_1, #t), where
    max_f_1= max_rec_per_key[first_name]/min_rec_per_key[last_name].
  Yet, if #r/#t is big enough (and this is the case of an index intersection,
  because using this index range with a single index scan is cheaper than
  the cost of the intersection when #r/#t is small) then almost safely we
  can use here f_1 instead of max_f_1.

  The above considerations can be used in future development. Now, they are
  used partly in the function that provides a rough upper bound estimate for
  the number of records in an index intersection that follow below.
*/

/*
  Estimate the number of records selected by an extension a partial intersection

  SYNOPSIS
    records_in_index_intersect_extension()
     curr            partial intersection plan to be extended
     ext_index_scan  the evaluated extension of this partial plan

  DESCRIPTION
    The function provides an estimate for the number of records in the
    intersection of the partial index intersection curr with the index
    ext_index_scan. If all intersected indexes does not have common columns
    then  the function returns an exact estimate (assuming there are no
    correlations between values in the columns). If the intersected indexes
    have common  columns the function returns an upper bound for the number
    of records in the intersection provided that the intersection of curr
    with ext_index_scan can is expected to have less records than the expected
    number of records in the partial intersection curr. In this case the
    function also assigns the bitmap of the columns in the extended 
    intersection to ext_index_scan->used_fields.
    If the function cannot expect that the number of records in the extended
    intersection is less that the expected number of records #r in curr then
    the function returns a number bigger than #r.

  NOTES
   See the comment before the desription of the function that explains the
   reasoning used  by this function.
    
  RETURN
    The expected number of rows in the extended index intersection
*/

static
ha_rows records_in_index_intersect_extension(PARTIAL_INDEX_INTERSECT_INFO *curr,
                                             INDEX_SCAN_INFO *ext_index_scan)
{
  KEY *key_info= ext_index_scan->key_info;
  KEY_PART_INFO* key_part= key_info->key_part;
  uint used_key_parts= ext_index_scan->used_key_parts;
  MY_BITMAP *used_fields= &ext_index_scan->used_fields;
  
  if (!curr->length)
  {
    /* 
      If this the first index in the intersection just mark the
      fields in the used_fields bitmap and return the expected
      number of records in the range scan for the index provided
      by the range optimizer.
    */ 
    set_field_bitmap_for_index_prefix(used_fields, key_part, used_key_parts);
    return ext_index_scan->records;
  }

  uint i;
  bool better_selectivity= FALSE;
  ha_rows records= curr->records;
  MY_BITMAP *curr_intersect_fields= curr->intersect_fields; 
  for (i= 0; i < used_key_parts; i++, key_part++)
  {
    if (bitmap_is_set(curr_intersect_fields, key_part->fieldnr-1))
      break;
  }
  if (i)
  {
    ha_rows table_cardinality= curr->common_info->table_cardinality;
    ha_rows ext_records= ext_index_scan->records;
    if (i < used_key_parts)
    {
      ulong f1= key_info->actual_rec_per_key(i-1);
      ulong f2= key_info->actual_rec_per_key(i);
      ext_records= (ha_rows) ((double) ext_records / f2 * f1);
    }
    if (ext_records < table_cardinality)
    {
      better_selectivity= TRUE;
      records= (ha_rows) ((double) records / table_cardinality *
			  ext_records);
      bitmap_copy(used_fields, curr_intersect_fields);
      key_part= key_info->key_part;
      for (uint j= 0; j < used_key_parts; j++, key_part++)
        bitmap_set_bit(used_fields, key_part->fieldnr-1);
    }
  }
  return !better_selectivity ? records+1 :
                               !records ? 1 : records;
}


/* 
  Estimate the cost a binary search within disjoint cpk range intervals

  Number of comparisons to check whether a cpk value satisfies
  the cpk range condition = log2(cpk_scan->range_count).
*/ 

static inline
double get_cpk_filter_cost(ha_rows filtered_records, 
                           INDEX_SCAN_INFO *cpk_scan,
                           double compare_factor)
{
  return log((double) (cpk_scan->range_count+1)) / (compare_factor * M_LN2) *
           filtered_records;
}


/*
  Check whether a patial index intersection plan can be extended 

  SYNOPSIS
    check_index_intersect_extension()
     curr            partial intersection plan to be extended
     ext_index_scan  a possible extension of this plan to be checked
     next       OUT  the structure to be filled for the extended plan 

  DESCRIPTION
    The function checks whether it makes sense to extend the index
    intersection plan adding the index ext_index_scan, and, if this
    the case, the function fills in the structure for the extended plan.

  RETURN
    TRUE      if it makes sense to extend the given plan 
    FALSE     otherwise
*/

static
bool check_index_intersect_extension(PARTIAL_INDEX_INTERSECT_INFO *curr,
                                     INDEX_SCAN_INFO *ext_index_scan,
                                     PARTIAL_INDEX_INTERSECT_INFO *next)
{
  ha_rows records;
  ha_rows records_sent_to_unique;
  double cost;
  ha_rows ext_index_scan_records= ext_index_scan->records;
  ha_rows records_filtered_out_by_cpk= ext_index_scan->filtered_out;
  COMMON_INDEX_INTERSECT_INFO *common_info= curr->common_info;
  double cutoff_cost= common_info->cutoff_cost;
  uint idx= curr->length;
  next->index_read_cost= curr->index_read_cost+ext_index_scan->index_read_cost;
  if (next->index_read_cost > cutoff_cost)
    return FALSE; 

  if ((next->in_memory= curr->in_memory))
    next->in_memory_cost= curr->in_memory_cost;

  next->intersect_fields= &ext_index_scan->used_fields;
  next->filtered_scans= curr->filtered_scans;

  records_sent_to_unique= curr->records_sent_to_unique;

  next->use_cpk_filter= FALSE;

  /* Calculate the cost of using a Unique object for index intersection */
  if (idx && next->in_memory)
  { 
    /* 
      All rowids received from the first scan are expected in one unique tree
    */
    ha_rows elems_in_tree= common_info->search_scans[0]->records-
                           common_info->search_scans[0]->filtered_out ;
    next->in_memory_cost+= Unique::get_search_cost(elems_in_tree,
                                                   common_info->compare_factor)* 
                             ext_index_scan_records;
    cost= next->in_memory_cost;
  }
  else
  {
    uint *buff_elems= common_info->buff_elems;
    uint key_size= common_info->key_size;
    uint compare_factor= common_info->compare_factor;         
    ulonglong max_memory_size= common_info->max_memory_size; 
    
    records_sent_to_unique+= ext_index_scan_records;
    cost= Unique::get_use_cost(buff_elems, (size_t) records_sent_to_unique, key_size,
                               max_memory_size, compare_factor, TRUE,
                               &next->in_memory);
    if (records_filtered_out_by_cpk)
    {
      /* Check whether using cpk filter for this scan is beneficial */

      double cost2;
      bool in_memory2;
      ha_rows records2= records_sent_to_unique-records_filtered_out_by_cpk;
      cost2=  Unique::get_use_cost(buff_elems, (size_t) records2, key_size,
                                   max_memory_size, compare_factor, TRUE,
                                   &in_memory2);
      cost2+= get_cpk_filter_cost(ext_index_scan_records, common_info->cpk_scan,
                                  compare_factor);
      if (cost > cost2 + COST_EPS)
      {
        cost= cost2;
        next->in_memory= in_memory2;
        next->use_cpk_filter= TRUE;
        records_sent_to_unique= records2;
      }

    }   
    if (next->in_memory)
      next->in_memory_cost= cost;
  }

  if (next->use_cpk_filter)
  {
    next->filtered_scans.set_bit(ext_index_scan->keynr);
    bitmap_union(&ext_index_scan->used_fields,
                 &common_info->cpk_scan->used_fields);
  }
  next->records_sent_to_unique= records_sent_to_unique;
       
  records= records_in_index_intersect_extension(curr, ext_index_scan);
  if (idx && records > curr->records)
    return FALSE;
  if (next->use_cpk_filter && curr->filtered_scans.is_clear_all())
    records-= records_filtered_out_by_cpk;
  next->records= records;

  cost+= next->index_read_cost;
  if (cost >= cutoff_cost)
    return FALSE;

  cost+= get_sweep_read_cost(common_info->param, records);

  next->cost= cost;
  next->length= curr->length+1;

  return TRUE;
}


/*
  Search for the cheapest extensions of range scans used to access a table    

  SYNOPSIS
    find_index_intersect_best_extension()
      curr        partial intersection to evaluate all possible extension for 

  DESCRIPTION
    The function tries to extend the partial plan curr in all possible ways
    to look for a cheapest index intersection whose cost less than the 
    cut off value set in curr->common_info.cutoff_cost. 
*/

static 
void find_index_intersect_best_extension(PARTIAL_INDEX_INTERSECT_INFO *curr)
{
  PARTIAL_INDEX_INTERSECT_INFO next;
  COMMON_INDEX_INTERSECT_INFO *common_info= curr->common_info;
  INDEX_SCAN_INFO **index_scans= common_info->search_scans;
  uint idx= curr->length;
  INDEX_SCAN_INFO **rem_first_index_scan_ptr= &index_scans[idx];
  double cost= curr->cost;

  if (cost + COST_EPS < common_info->best_cost)
  {
    common_info->best_cost= cost;
    common_info->best_length= curr->length;
    common_info->best_records= curr->records;
    common_info->filtered_scans= curr->filtered_scans;
    /* common_info->best_uses_cpk <=> at least one scan uses a cpk filter */
    common_info->best_uses_cpk= !curr->filtered_scans.is_clear_all();
    uint sz= sizeof(INDEX_SCAN_INFO *) * curr->length;
    memcpy(common_info->best_intersect, common_info->search_scans, sz);
    common_info->cutoff_cost= cost;
  }   

  if (!(*rem_first_index_scan_ptr))
    return;  

  next.common_info= common_info;
 
  INDEX_SCAN_INFO *rem_first_index_scan= *rem_first_index_scan_ptr;
  for (INDEX_SCAN_INFO **index_scan_ptr= rem_first_index_scan_ptr;
       *index_scan_ptr; index_scan_ptr++)
  {
    *rem_first_index_scan_ptr= *index_scan_ptr;
    *index_scan_ptr= rem_first_index_scan;
    if (check_index_intersect_extension(curr, *rem_first_index_scan_ptr, &next))
      find_index_intersect_best_extension(&next);
    *index_scan_ptr= *rem_first_index_scan_ptr;
    *rem_first_index_scan_ptr= rem_first_index_scan;
  }
}


/*
  Get the plan of the best intersection of range scans used to access a table    

  SYNOPSIS
    get_best_index_intersect()
      param         common info about index ranges
      tree          tree of ranges for indexes than can be intersected
      read_time     cut off value for the evaluated plans 

  DESCRIPTION
    The function looks for the cheapest index intersection of the range
    scans to access a table. The info about the ranges for all indexes
    is provided by the range optimizer and is passed through the
    parameters param and tree. Any plan whose cost is greater than read_time
    is rejected. 
    After the best index intersection is found the function constructs
    the structure that manages the execution by the chosen plan.

  RETURN
    Pointer to the generated execution structure if a success,
    0 - otherwise.
*/

static
TRP_INDEX_INTERSECT *get_best_index_intersect(PARAM *param, SEL_TREE *tree,
                                              double read_time)
{
  uint i;
  uint count;
  TRP_RANGE **cur_range;
  TRP_RANGE **range_scans;
  INDEX_SCAN_INFO *index_scan;
  COMMON_INDEX_INTERSECT_INFO common;
  PARTIAL_INDEX_INTERSECT_INFO init;
  TRP_INDEX_INTERSECT *intersect_trp= NULL;
  TABLE *table= param->table;
  
  
  DBUG_ENTER("get_best_index_intersect");

  if (prepare_search_best_index_intersect(param, tree, &common, &init,
                                          read_time))
    DBUG_RETURN(NULL);

  find_index_intersect_best_extension(&init);

  if (common.best_length <= 1 && !common.best_uses_cpk)
    DBUG_RETURN(NULL);

  if (common.best_uses_cpk)
  {
    memmove((char *) (common.best_intersect+1), (char *) common.best_intersect,
            sizeof(INDEX_SCAN_INFO *) * common.best_length);
    common.best_intersect[0]= common.cpk_scan;
    common.best_length++;
  }

  count= common.best_length;

  if (!(range_scans= (TRP_RANGE**)alloc_root(param->mem_root,
                                            sizeof(TRP_RANGE *)*
                                            count)))
    DBUG_RETURN(NULL);

  for (i= 0, cur_range= range_scans; i < count; i++)
  {
    index_scan= common.best_intersect[i];
    if ((*cur_range= new (param->mem_root) TRP_RANGE(index_scan->sel_arg,
                                                     index_scan->idx, 0)))
    {  
      TRP_RANGE *trp= *cur_range;  
      trp->read_cost= index_scan->index_read_cost;  
      trp->records= index_scan->records;        
      trp->is_ror= FALSE;
      trp->mrr_buf_size= 0;
      table->intersect_keys.set_bit(index_scan->keynr);
      cur_range++;
    }
  }
  
  count= tree->index_scans_end - tree->index_scans;
  for (i= 0; i < count; i++)
  {
    index_scan= tree->index_scans[i]; 
    if (!table->intersect_keys.is_set(index_scan->keynr))
    {
      for (uint j= 0; j < common.best_length; j++)
      {
	INDEX_SCAN_INFO *scan= common.best_intersect[j];
        if (same_index_prefix(index_scan->key_info, scan->key_info,
                              scan->used_key_parts))
	{
          table->intersect_keys.set_bit(index_scan->keynr);
          break;
        } 
      }
    }
  }
      
  if ((intersect_trp= new (param->mem_root)TRP_INDEX_INTERSECT))
  {
    intersect_trp->read_cost= common.best_cost;
    intersect_trp->records= common.best_records;
    intersect_trp->range_scans= range_scans;
    intersect_trp->range_scans_end= cur_range;
    intersect_trp->filtered_scans= common.filtered_scans;
  }
  DBUG_RETURN(intersect_trp);
}


typedef struct st_ror_scan_info : INDEX_SCAN_INFO
{ 
} ROR_SCAN_INFO;


/*
  Create ROR_SCAN_INFO* structure with a single ROR scan on index idx using
  sel_arg set of intervals.

  SYNOPSIS
    make_ror_scan()
      param    Parameter from test_quick_select function
      idx      Index of key in param->keys
      sel_arg  Set of intervals for a given key

  RETURN
    NULL - out of memory
    ROR scan structure containing a scan for {idx, sel_arg}
*/

static
ROR_SCAN_INFO *make_ror_scan(const PARAM *param, int idx, SEL_ARG *sel_arg)
{
  ROR_SCAN_INFO *ror_scan;
  my_bitmap_map *bitmap_buf;
  uint keynr;
  DBUG_ENTER("make_ror_scan");

  if (!(ror_scan= (ROR_SCAN_INFO*)alloc_root(param->mem_root,
                                             sizeof(ROR_SCAN_INFO))))
    DBUG_RETURN(NULL);

  ror_scan->idx= idx;
  ror_scan->keynr= keynr= param->real_keynr[idx];
  ror_scan->key_rec_length= (param->table->key_info[keynr].key_length +
                             param->table->file->ref_length);
  ror_scan->sel_arg= sel_arg;
  ror_scan->records= param->quick_rows[keynr];

  if (!(bitmap_buf= (my_bitmap_map*) alloc_root(param->mem_root,
                                                param->fields_bitmap_size)))
    DBUG_RETURN(NULL);

  if (bitmap_init(&ror_scan->covered_fields, bitmap_buf,
                  param->table->s->fields, FALSE))
    DBUG_RETURN(NULL);
  bitmap_clear_all(&ror_scan->covered_fields);

  KEY_PART_INFO *key_part= param->table->key_info[keynr].key_part;
  KEY_PART_INFO *key_part_end= key_part +
                               param->table->key_info[keynr].key_parts;
  for (;key_part != key_part_end; ++key_part)
  {
    if (bitmap_is_set(&param->needed_fields, key_part->fieldnr-1))
      bitmap_set_bit(&ror_scan->covered_fields, key_part->fieldnr-1);
  }
  ror_scan->index_read_cost=
    param->table->file->keyread_time(ror_scan->keynr, 1, ror_scan->records);
  DBUG_RETURN(ror_scan);
}


/*
  Compare two ROR_SCAN_INFO** by  E(#records_matched) * key_record_length.
  SYNOPSIS
    cmp_ror_scan_info()
      a ptr to first compared value
      b ptr to second compared value

  RETURN
   -1 a < b
    0 a = b
    1 a > b
*/

static int cmp_ror_scan_info(ROR_SCAN_INFO** a, ROR_SCAN_INFO** b)
{
  double val1= rows2double((*a)->records) * (*a)->key_rec_length;
  double val2= rows2double((*b)->records) * (*b)->key_rec_length;
  return (val1 < val2)? -1: (val1 == val2)? 0 : 1;
}

/*
  Compare two ROR_SCAN_INFO** by
   (#covered fields in F desc,
    #components asc,
    number of first not covered component asc)

  SYNOPSIS
    cmp_ror_scan_info_covering()
      a ptr to first compared value
      b ptr to second compared value

  RETURN
   -1 a < b
    0 a = b
    1 a > b
*/

static int cmp_ror_scan_info_covering(ROR_SCAN_INFO** a, ROR_SCAN_INFO** b)
{
  if ((*a)->used_fields_covered > (*b)->used_fields_covered)
    return -1;
  if ((*a)->used_fields_covered < (*b)->used_fields_covered)
    return 1;
  if ((*a)->key_components < (*b)->key_components)
    return -1;
  if ((*a)->key_components > (*b)->key_components)
    return 1;
  if ((*a)->first_uncovered_field < (*b)->first_uncovered_field)
    return -1;
  if ((*a)->first_uncovered_field > (*b)->first_uncovered_field)
    return 1;
  return 0;
}


/* Auxiliary structure for incremental ROR-intersection creation */
typedef struct
{
  const PARAM *param;
  MY_BITMAP covered_fields; /* union of fields covered by all scans */
  /*
    Fraction of table records that satisfies conditions of all scans.
    This is the number of full records that will be retrieved if a
    non-index_only index intersection will be employed.
  */
  double out_rows;
  /* TRUE if covered_fields is a superset of needed_fields */
  bool is_covering;

  ha_rows index_records; /* sum(#records to look in indexes) */
  double index_scan_costs; /* SUM(cost of 'index-only' scans) */
  double total_cost;
} ROR_INTERSECT_INFO;


/*
  Allocate a ROR_INTERSECT_INFO and initialize it to contain zero scans.

  SYNOPSIS
    ror_intersect_init()
      param         Parameter from test_quick_select

  RETURN
    allocated structure
    NULL on error
*/

static
ROR_INTERSECT_INFO* ror_intersect_init(const PARAM *param)
{
  ROR_INTERSECT_INFO *info;
  my_bitmap_map* buf;
  if (!(info= (ROR_INTERSECT_INFO*)alloc_root(param->mem_root,
                                              sizeof(ROR_INTERSECT_INFO))))
    return NULL;
  info->param= param;
  if (!(buf= (my_bitmap_map*) alloc_root(param->mem_root,
                                         param->fields_bitmap_size)))
    return NULL;
  if (bitmap_init(&info->covered_fields, buf, param->table->s->fields,
                  FALSE))
    return NULL;
  info->is_covering= FALSE;
  info->index_scan_costs= 0.0;
  info->index_records= 0;
  info->out_rows= (double) param->table->stat_records();
  bitmap_clear_all(&info->covered_fields);
  return info;
}

void ror_intersect_cpy(ROR_INTERSECT_INFO *dst, const ROR_INTERSECT_INFO *src)
{
  dst->param= src->param;
  memcpy(dst->covered_fields.bitmap, src->covered_fields.bitmap, 
         no_bytes_in_map(&src->covered_fields));
  dst->out_rows= src->out_rows;
  dst->is_covering= src->is_covering;
  dst->index_records= src->index_records;
  dst->index_scan_costs= src->index_scan_costs;
  dst->total_cost= src->total_cost;
}


/*
  Get selectivity of a ROR scan wrt ROR-intersection.

  SYNOPSIS
    ror_scan_selectivity()
      info  ROR-interection 
      scan  ROR scan
      
  NOTES
    Suppose we have a condition on several keys
    cond=k_11=c_11 AND k_12=c_12 AND ...  // parts of first key
         k_21=c_21 AND k_22=c_22 AND ...  // parts of second key
          ...
         k_n1=c_n1 AND k_n3=c_n3 AND ...  (1) //parts of the key used by *scan

    where k_ij may be the same as any k_pq (i.e. keys may have common parts).

    A full row is retrieved if entire condition holds.

    The recursive procedure for finding P(cond) is as follows:

    First step:
    Pick 1st part of 1st key and break conjunction (1) into two parts:
      cond= (k_11=c_11 AND R)

    Here R may still contain condition(s) equivalent to k_11=c_11.
    Nevertheless, the following holds:

      P(k_11=c_11 AND R) = P(k_11=c_11) * P(R | k_11=c_11).

    Mark k_11 as fixed field (and satisfied condition) F, save P(F),
    save R to be cond and proceed to recursion step.

    Recursion step:
    We have a set of fixed fields/satisfied conditions) F, probability P(F),
    and remaining conjunction R
    Pick next key part on current key and its condition "k_ij=c_ij".
    We will add "k_ij=c_ij" into F and update P(F).
    Lets denote k_ij as t,  R = t AND R1, where R1 may still contain t. Then

     P((t AND R1)|F) = P(t|F) * P(R1|t|F) = P(t|F) * P(R1|(t AND F)) (2)

    (where '|' mean conditional probability, not "or")

    Consider the first multiplier in (2). One of the following holds:
    a) F contains condition on field used in t (i.e. t AND F = F).
      Then P(t|F) = 1

    b) F doesn't contain condition on field used in t. Then F and t are
     considered independent.

     P(t|F) = P(t|(fields_before_t_in_key AND other_fields)) =
          = P(t|fields_before_t_in_key).

     P(t|fields_before_t_in_key) = #records(fields_before_t_in_key) /
                                   #records(fields_before_t_in_key, t)

    The second multiplier is calculated by applying this step recursively.

  IMPLEMENTATION
    This function calculates the result of application of the "recursion step"
    described above for all fixed key members of a single key, accumulating set
    of covered fields, selectivity, etc.

    The calculation is conducted as follows:
    Lets denote #records(keypart1, ... keypartK) as n_k. We need to calculate

     n_{k1}      n_{k2}
    --------- * ---------  * .... (3)
     n_{k1-1}    n_{k2-1}

    where k1,k2,... are key parts which fields were not yet marked as fixed
    ( this is result of application of option b) of the recursion step for
      parts of a single key).
    Since it is reasonable to expect that most of the fields are not marked
    as fixed, we calculate (3) as

                                  n_{i1}      n_{i2}
    (3) = n_{max_key_part}  / (   --------- * ---------  * ....  )
                                  n_{i1-1}    n_{i2-1}

    where i1,i2, .. are key parts that were already marked as fixed.

    In order to minimize number of expensive records_in_range calls we group
    and reduce adjacent fractions.

  RETURN
    Selectivity of given ROR scan.
*/

static double ror_scan_selectivity(const ROR_INTERSECT_INFO *info, 
                                   const ROR_SCAN_INFO *scan)
{
  double selectivity_mult= 1.0;
  KEY_PART_INFO *key_part= info->param->table->key_info[scan->keynr].key_part;
  uchar key_val[MAX_KEY_LENGTH+MAX_FIELD_WIDTH]; /* key values tuple */
  uchar *key_ptr= key_val;
  SEL_ARG *sel_arg, *tuple_arg= NULL;
  key_part_map keypart_map= 0;
  bool cur_covered;
  bool prev_covered= test(bitmap_is_set(&info->covered_fields,
                                        key_part->fieldnr-1));
  key_range min_range;
  key_range max_range;
  min_range.key= key_val;
  min_range.flag= HA_READ_KEY_EXACT;
  max_range.key= key_val;
  max_range.flag= HA_READ_AFTER_KEY;
  ha_rows prev_records= info->param->table->stat_records();
  DBUG_ENTER("ror_scan_selectivity");

  for (sel_arg= scan->sel_arg; sel_arg;
       sel_arg= sel_arg->next_key_part)
  {
    DBUG_PRINT("info",("sel_arg step"));
    cur_covered= test(bitmap_is_set(&info->covered_fields,
                                    key_part[sel_arg->part].fieldnr-1));
    if (cur_covered != prev_covered)
    {
      /* create (part1val, ..., part{n-1}val) tuple. */
      ha_rows records;
      if (!tuple_arg)
      {
        tuple_arg= scan->sel_arg;
        /* Here we use the length of the first key part */
        tuple_arg->store_min(key_part->store_length, &key_ptr, 0);
        keypart_map= 1;
      }
      while (tuple_arg->next_key_part != sel_arg)
      {
        tuple_arg= tuple_arg->next_key_part;
        tuple_arg->store_min(key_part[tuple_arg->part].store_length,
                             &key_ptr, 0);
        keypart_map= (keypart_map << 1) | 1;
      }
      min_range.length= max_range.length= (size_t) (key_ptr - key_val);
      min_range.keypart_map= max_range.keypart_map= keypart_map;
      records= (info->param->table->file->
                records_in_range(scan->keynr, &min_range, &max_range));
      if (cur_covered)
      {
        /* uncovered -> covered */
        double tmp= rows2double(records)/rows2double(prev_records);
        DBUG_PRINT("info", ("Selectivity multiplier: %g", tmp));
        selectivity_mult *= tmp;
        prev_records= HA_POS_ERROR;
      }
      else
      {
        /* covered -> uncovered */
        prev_records= records;
      }
    }
    prev_covered= cur_covered;
  }
  if (!prev_covered)
  {
    double tmp= rows2double(info->param->quick_rows[scan->keynr]) /
                rows2double(prev_records);
    DBUG_PRINT("info", ("Selectivity multiplier: %g", tmp));
    selectivity_mult *= tmp;
  }
  DBUG_PRINT("info", ("Returning multiplier: %g", selectivity_mult));
  DBUG_RETURN(selectivity_mult);
}


/*
  Check if adding a ROR scan to a ROR-intersection reduces its cost of
  ROR-intersection and if yes, update parameters of ROR-intersection,
  including its cost.

  SYNOPSIS
    ror_intersect_add()
      param        Parameter from test_quick_select
      info         ROR-intersection structure to add the scan to.
      ror_scan     ROR scan info to add.
      is_cpk_scan  If TRUE, add the scan as CPK scan (this can be inferred
                   from other parameters and is passed separately only to
                   avoid duplicating the inference code)

  NOTES
    Adding a ROR scan to ROR-intersect "makes sense" iff the cost of ROR-
    intersection decreases. The cost of ROR-intersection is calculated as
    follows:

    cost= SUM_i(key_scan_cost_i) + cost_of_full_rows_retrieval

    When we add a scan the first increases and the second decreases.

    cost_of_full_rows_retrieval=
      (union of indexes used covers all needed fields) ?
        cost_of_sweep_read(E(rows_to_retrieve), rows_in_table) :
        0

    E(rows_to_retrieve) = #rows_in_table * ror_scan_selectivity(null, scan1) *
                           ror_scan_selectivity({scan1}, scan2) * ... *
                           ror_scan_selectivity({scan1,...}, scanN). 
  RETURN
    TRUE   ROR scan added to ROR-intersection, cost updated.
    FALSE  It doesn't make sense to add this ROR scan to this ROR-intersection.
*/

static bool ror_intersect_add(ROR_INTERSECT_INFO *info,
                              ROR_SCAN_INFO* ror_scan, bool is_cpk_scan)
{
  double selectivity_mult= 1.0;

  DBUG_ENTER("ror_intersect_add");
  DBUG_PRINT("info", ("Current out_rows= %g", info->out_rows));
  DBUG_PRINT("info", ("Adding scan on %s",
                      info->param->table->key_info[ror_scan->keynr].name));
  DBUG_PRINT("info", ("is_cpk_scan: %d",is_cpk_scan));

  selectivity_mult = ror_scan_selectivity(info, ror_scan);
  if (selectivity_mult == 1.0)
  {
    /* Don't add this scan if it doesn't improve selectivity. */
    DBUG_PRINT("info", ("The scan doesn't improve selectivity."));
    DBUG_RETURN(FALSE);
  }
  
  info->out_rows *= selectivity_mult;
  
  if (is_cpk_scan)
  {
    /*
      CPK scan is used to filter out rows. We apply filtering for 
      each record of every scan. Assuming 1/TIME_FOR_COMPARE_ROWID
      per check this gives us:
    */
    info->index_scan_costs += rows2double(info->index_records) / 
                              TIME_FOR_COMPARE_ROWID;
  }
  else
  {
    info->index_records += info->param->quick_rows[ror_scan->keynr];
    info->index_scan_costs += ror_scan->index_read_cost;
    bitmap_union(&info->covered_fields, &ror_scan->covered_fields);
    if (!info->is_covering && bitmap_is_subset(&info->param->needed_fields,
                                               &info->covered_fields))
    {
      DBUG_PRINT("info", ("ROR-intersect is covering now"));
      info->is_covering= TRUE;
    }
  }

  info->total_cost= info->index_scan_costs;
  DBUG_PRINT("info", ("info->total_cost: %g", info->total_cost));
  if (!info->is_covering)
  {
    info->total_cost += 
      get_sweep_read_cost(info->param, double2rows(info->out_rows));
    DBUG_PRINT("info", ("info->total_cost= %g", info->total_cost));
  }
  DBUG_PRINT("info", ("New out_rows: %g", info->out_rows));
  DBUG_PRINT("info", ("New cost: %g, %scovering", info->total_cost,
                      info->is_covering?"" : "non-"));
  DBUG_RETURN(TRUE);
}


/*
  Get best ROR-intersection plan using non-covering ROR-intersection search
  algorithm. The returned plan may be covering.

  SYNOPSIS
    get_best_ror_intersect()
      param            Parameter from test_quick_select function.
      tree             Transformed restriction condition to be used to look
                       for ROR scans.
      read_time        Do not return read plans with cost > read_time.
      are_all_covering [out] set to TRUE if union of all scans covers all
                       fields needed by the query (and it is possible to build
                       a covering ROR-intersection)

  NOTES
    get_key_scans_params must be called before this function can be called.
    
    When this function is called by ROR-union construction algorithm it
    assumes it is building an uncovered ROR-intersection (and thus # of full
    records to be retrieved is wrong here). This is a hack.

  IMPLEMENTATION
    The approximate best non-covering plan search algorithm is as follows:

    find_min_ror_intersection_scan()
    {
      R= select all ROR scans;
      order R by (E(#records_matched) * key_record_length).

      S= first(R); -- set of scans that will be used for ROR-intersection
      R= R-first(S);
      min_cost= cost(S);
      min_scan= make_scan(S);
      while (R is not empty)
      {
        firstR= R - first(R);
        if (!selectivity(S + firstR < selectivity(S)))
          continue;
          
        S= S + first(R);
        if (cost(S) < min_cost)
        {
          min_cost= cost(S);
          min_scan= make_scan(S);
        }
      }
      return min_scan;
    }

    See ror_intersect_add function for ROR intersection costs.

    Special handling for Clustered PK scans
    Clustered PK contains all table fields, so using it as a regular scan in
    index intersection doesn't make sense: a range scan on CPK will be less
    expensive in this case.
    Clustered PK scan has special handling in ROR-intersection: it is not used
    to retrieve rows, instead its condition is used to filter row references
    we get from scans on other keys.

  RETURN
    ROR-intersection table read plan
    NULL if out of memory or no suitable plan found.
*/

static
TRP_ROR_INTERSECT *get_best_ror_intersect(const PARAM *param, SEL_TREE *tree,
                                          double read_time,
                                          bool *are_all_covering)
{
  uint idx;
  double min_cost= DBL_MAX;
  DBUG_ENTER("get_best_ror_intersect");

  if ((tree->n_ror_scans < 2) || !param->table->stat_records() ||
      !optimizer_flag(param->thd, OPTIMIZER_SWITCH_INDEX_MERGE_INTERSECT))
    DBUG_RETURN(NULL);

  /*
    Step1: Collect ROR-able SEL_ARGs and create ROR_SCAN_INFO for each of 
    them. Also find and save clustered PK scan if there is one.
  */
  ROR_SCAN_INFO **cur_ror_scan;
  ROR_SCAN_INFO *cpk_scan= NULL;
  uint cpk_no;

  if (!(tree->ror_scans= (ROR_SCAN_INFO**)alloc_root(param->mem_root,
                                                     sizeof(ROR_SCAN_INFO*)*
                                                     param->keys)))
    return NULL;
  cpk_no= ((param->table->file->primary_key_is_clustered()) ?
           param->table->s->primary_key : MAX_KEY);

  for (idx= 0, cur_ror_scan= tree->ror_scans; idx < param->keys; idx++)
  {
    ROR_SCAN_INFO *scan;
    uint key_no;
    if (!tree->ror_scans_map.is_set(idx))
      continue;
    key_no= param->real_keynr[idx];
    if (key_no != cpk_no &&
        param->table->file->index_flags(key_no,0,0) & HA_CLUSTERED_INDEX)
    {
      /* Ignore clustering keys */
      tree->n_ror_scans--;
      continue;
    }
    if (!(scan= make_ror_scan(param, idx, tree->keys[idx])))
      return NULL;
    if (key_no == cpk_no)
    {
      cpk_scan= scan;
      tree->n_ror_scans--;
    }
    else
      *(cur_ror_scan++)= scan;
  }

  tree->ror_scans_end= cur_ror_scan;
  DBUG_EXECUTE("info",print_ror_scans_arr(param->table, "original",
                                          tree->ror_scans,
                                          tree->ror_scans_end););
  /*
    Ok, [ror_scans, ror_scans_end) is array of ptrs to initialized
    ROR_SCAN_INFO's.
    Step 2: Get best ROR-intersection using an approximate algorithm.
  */
  my_qsort(tree->ror_scans, tree->n_ror_scans, sizeof(ROR_SCAN_INFO*),
           (qsort_cmp)cmp_ror_scan_info);
  DBUG_EXECUTE("info",print_ror_scans_arr(param->table, "ordered",
                                          tree->ror_scans,
                                          tree->ror_scans_end););

  ROR_SCAN_INFO **intersect_scans; /* ROR scans used in index intersection */
  ROR_SCAN_INFO **intersect_scans_end;
  if (!(intersect_scans= (ROR_SCAN_INFO**)alloc_root(param->mem_root,
                                                     sizeof(ROR_SCAN_INFO*)*
                                                     tree->n_ror_scans)))
    return NULL;
  intersect_scans_end= intersect_scans;

  /* Create and incrementally update ROR intersection. */
  ROR_INTERSECT_INFO *intersect, *intersect_best;
  if (!(intersect= ror_intersect_init(param)) || 
      !(intersect_best= ror_intersect_init(param)))
    return NULL;

  /* [intersect_scans,intersect_scans_best) will hold the best intersection */
  ROR_SCAN_INFO **intersect_scans_best;
  cur_ror_scan= tree->ror_scans;
  intersect_scans_best= intersect_scans;
  while (cur_ror_scan != tree->ror_scans_end && !intersect->is_covering)
  {
    /* S= S + first(R);  R= R - first(R); */
    if (!ror_intersect_add(intersect, *cur_ror_scan, FALSE))
    {
      cur_ror_scan++;
      continue;
    }
    
    *(intersect_scans_end++)= *(cur_ror_scan++);

    if (intersect->total_cost < min_cost)
    {
      /* Local minimum found, save it */
      ror_intersect_cpy(intersect_best, intersect);
      intersect_scans_best= intersect_scans_end;
      min_cost = intersect->total_cost;
    }
  }

  if (intersect_scans_best == intersect_scans)
  {
    DBUG_PRINT("info", ("None of scans increase selectivity"));
    DBUG_RETURN(NULL);
  }
    
  DBUG_EXECUTE("info",print_ror_scans_arr(param->table,
                                          "best ROR-intersection",
                                          intersect_scans,
                                          intersect_scans_best););

  *are_all_covering= intersect->is_covering;
  uint best_num= intersect_scans_best - intersect_scans;
  ror_intersect_cpy(intersect, intersect_best);

  /*
    Ok, found the best ROR-intersection of non-CPK key scans.
    Check if we should add a CPK scan. If the obtained ROR-intersection is 
    covering, it doesn't make sense to add CPK scan.
  */
  if (cpk_scan && !intersect->is_covering)
  {
    if (ror_intersect_add(intersect, cpk_scan, TRUE) && 
        (intersect->total_cost < min_cost))
      intersect_best= intersect; //just set pointer here
  }
  else
    cpk_scan= 0;                                // Don't use cpk_scan

  /* Ok, return ROR-intersect plan if we have found one */
  TRP_ROR_INTERSECT *trp= NULL;
  if (min_cost < read_time && (cpk_scan || best_num > 1))
  {
    if (!(trp= new (param->mem_root) TRP_ROR_INTERSECT))
      DBUG_RETURN(trp);
    if (!(trp->first_scan=
           (ROR_SCAN_INFO**)alloc_root(param->mem_root,
                                       sizeof(ROR_SCAN_INFO*)*best_num)))
      DBUG_RETURN(NULL);
    memcpy(trp->first_scan, intersect_scans, best_num*sizeof(ROR_SCAN_INFO*));
    trp->last_scan=  trp->first_scan + best_num;
    trp->is_covering= intersect_best->is_covering;
    trp->read_cost= intersect_best->total_cost;
    /* Prevent divisons by zero */
    ha_rows best_rows = double2rows(intersect_best->out_rows);
    if (!best_rows)
      best_rows= 1;
    set_if_smaller(param->table->quick_condition_rows, best_rows);
    trp->records= best_rows;
    trp->index_scan_costs= intersect_best->index_scan_costs;
    trp->cpk_scan= cpk_scan;
    DBUG_PRINT("info", ("Returning non-covering ROR-intersect plan:"
                        "cost %g, records %lu",
                        trp->read_cost, (ulong) trp->records));
  }
  DBUG_RETURN(trp);
}


/*
  Get best covering ROR-intersection.
  SYNOPSIS
    get_best_ntersectcovering_ror_intersect()
      param     Parameter from test_quick_select function.
      tree      SEL_TREE with sets of intervals for different keys.
      read_time Don't return table read plans with cost > read_time.

  RETURN
    Best covering ROR-intersection plan
    NULL if no plan found.

  NOTES
    get_best_ror_intersect must be called for a tree before calling this
    function for it.
    This function invalidates tree->ror_scans member values.

  The following approximate algorithm is used:
    I=set of all covering indexes
    F=set of all fields to cover
    S={}

    do
    {
      Order I by (#covered fields in F desc,
                  #components asc,
                  number of first not covered component asc);
      F=F-covered by first(I);
      S=S+first(I);
      I=I-first(I);
    } while F is not empty.
*/

static
TRP_ROR_INTERSECT *get_best_covering_ror_intersect(PARAM *param,
                                                   SEL_TREE *tree,
                                                   double read_time)
{
  ROR_SCAN_INFO **ror_scan_mark;
  ROR_SCAN_INFO **ror_scans_end= tree->ror_scans_end;
  DBUG_ENTER("get_best_covering_ror_intersect");

  if (!optimizer_flag(param->thd, OPTIMIZER_SWITCH_INDEX_MERGE_INTERSECT))
    DBUG_RETURN(NULL);

  for (ROR_SCAN_INFO **scan= tree->ror_scans; scan != ror_scans_end; ++scan)
    (*scan)->key_components=
      param->table->key_info[(*scan)->keynr].key_parts;

  /*
    Run covering-ROR-search algorithm.
    Assume set I is [ror_scan .. ror_scans_end)
  */

  /*I=set of all covering indexes */
  ror_scan_mark= tree->ror_scans;

  MY_BITMAP *covered_fields= &param->tmp_covered_fields;
  if (!covered_fields->bitmap) 
    covered_fields->bitmap= (my_bitmap_map*)alloc_root(param->mem_root,
                                               param->fields_bitmap_size);
  if (!covered_fields->bitmap ||
      bitmap_init(covered_fields, covered_fields->bitmap,
                  param->table->s->fields, FALSE))
    DBUG_RETURN(0);
  bitmap_clear_all(covered_fields);

  double total_cost= 0.0f;
  ha_rows records=0;
  bool all_covered;

  DBUG_PRINT("info", ("Building covering ROR-intersection"));
  DBUG_EXECUTE("info", print_ror_scans_arr(param->table,
                                           "building covering ROR-I",
                                           ror_scan_mark, ror_scans_end););
  do
  {
    /*
      Update changed sorting info:
        #covered fields,
	number of first not covered component
      Calculate and save these values for each of remaining scans.
    */
    for (ROR_SCAN_INFO **scan= ror_scan_mark; scan != ror_scans_end; ++scan)
    {
      bitmap_subtract(&(*scan)->covered_fields, covered_fields);
      (*scan)->used_fields_covered=
        bitmap_bits_set(&(*scan)->covered_fields);
      (*scan)->first_uncovered_field=
        bitmap_get_first(&(*scan)->covered_fields);
    }

    my_qsort(ror_scan_mark, ror_scans_end-ror_scan_mark, sizeof(ROR_SCAN_INFO*),
             (qsort_cmp)cmp_ror_scan_info_covering);

    DBUG_EXECUTE("info", print_ror_scans_arr(param->table,
                                             "remaining scans",
                                             ror_scan_mark, ror_scans_end););

    /* I=I-first(I) */
    total_cost += (*ror_scan_mark)->index_read_cost;
    records += (*ror_scan_mark)->records;
    DBUG_PRINT("info", ("Adding scan on %s",
                        param->table->key_info[(*ror_scan_mark)->keynr].name));
    if (total_cost > read_time)
      DBUG_RETURN(NULL);
    /* F=F-covered by first(I) */
    bitmap_union(covered_fields, &(*ror_scan_mark)->covered_fields);
    all_covered= bitmap_is_subset(&param->needed_fields, covered_fields);
  } while ((++ror_scan_mark < ror_scans_end) && !all_covered);
  
  if (!all_covered || (ror_scan_mark - tree->ror_scans) == 1)
    DBUG_RETURN(NULL);

  /*
    Ok, [tree->ror_scans .. ror_scan) holds covering index_intersection with
    cost total_cost.
  */
  DBUG_PRINT("info", ("Covering ROR-intersect scans cost: %g", total_cost));
  DBUG_EXECUTE("info", print_ror_scans_arr(param->table,
                                           "creating covering ROR-intersect",
                                           tree->ror_scans, ror_scan_mark););

  /* Add priority queue use cost. */
  total_cost += rows2double(records)*
                log((double)(ror_scan_mark - tree->ror_scans)) /
                (TIME_FOR_COMPARE_ROWID * M_LN2);
  DBUG_PRINT("info", ("Covering ROR-intersect full cost: %g", total_cost));

  if (total_cost > read_time)
    DBUG_RETURN(NULL);

  TRP_ROR_INTERSECT *trp;
  if (!(trp= new (param->mem_root) TRP_ROR_INTERSECT))
    DBUG_RETURN(trp);
  uint best_num= (ror_scan_mark - tree->ror_scans);
  if (!(trp->first_scan= (ROR_SCAN_INFO**)alloc_root(param->mem_root,
                                                     sizeof(ROR_SCAN_INFO*)*
                                                     best_num)))
    DBUG_RETURN(NULL);
  memcpy(trp->first_scan, tree->ror_scans, best_num*sizeof(ROR_SCAN_INFO*));
  trp->last_scan=  trp->first_scan + best_num;
  trp->is_covering= TRUE;
  trp->read_cost= total_cost;
  trp->records= records;
  trp->cpk_scan= NULL;
  set_if_smaller(param->table->quick_condition_rows, records); 

  DBUG_PRINT("info",
             ("Returning covering ROR-intersect plan: cost %g, records %lu",
              trp->read_cost, (ulong) trp->records));
  DBUG_RETURN(trp);
}


/*
  Get best "range" table read plan for given SEL_TREE.
  Also update PARAM members and store ROR scans info in the SEL_TREE.
  SYNOPSIS
    get_key_scans_params
      param        parameters from test_quick_select
      tree         make range select for this SEL_TREE
      index_read_must_be_used if TRUE, assume 'index only' option will be set
                             (except for clustered PK indexes)
      read_time    don't create read plans with cost > read_time.
  RETURN
    Best range read plan
    NULL if no plan found or error occurred
*/

static TRP_RANGE *get_key_scans_params(PARAM *param, SEL_TREE *tree,
                                       bool index_read_must_be_used, 
                                       bool update_tbl_stats,
                                       double read_time)
{
  uint idx;
  SEL_ARG **key,**end, **key_to_read= NULL;
  ha_rows UNINIT_VAR(best_records);              /* protected by key_to_read */
  uint    UNINIT_VAR(best_mrr_flags),            /* protected by key_to_read */
          UNINIT_VAR(best_buf_size);             /* protected by key_to_read */
  TRP_RANGE* read_plan= NULL;
  DBUG_ENTER("get_key_scans_params");
  /*
    Note that there may be trees that have type SEL_TREE::KEY but contain no
    key reads at all, e.g. tree for expression "key1 is not null" where key1
    is defined as "not null".
  */
  DBUG_EXECUTE("info", print_sel_tree(param, tree, &tree->keys_map,
                                      "tree scans"););
  tree->ror_scans_map.clear_all();
  tree->n_ror_scans= 0;
  tree->index_scans= 0;
  if (!tree->keys_map.is_clear_all())
  {
    tree->index_scans=
      (INDEX_SCAN_INFO **) alloc_root(param->mem_root,
                                      sizeof(INDEX_SCAN_INFO *) * param->keys);
  }
  tree->index_scans_end= tree->index_scans;                                                  
  for (idx= 0,key=tree->keys, end=key+param->keys; key != end; key++,idx++)
  {
    if (*key)
    {
      ha_rows found_records;
      COST_VECT cost;
      double found_read_time;
      uint mrr_flags, buf_size;
      INDEX_SCAN_INFO *index_scan;
      uint keynr= param->real_keynr[idx];
      if ((*key)->type == SEL_ARG::MAYBE_KEY ||
          (*key)->maybe_flag)
        param->needed_reg->set_bit(keynr);

      bool read_index_only= index_read_must_be_used ? TRUE :
                            (bool) param->table->covering_keys.is_set(keynr);

      found_records= check_quick_select(param, idx, read_index_only, *key,
                                        update_tbl_stats, &mrr_flags,
                                        &buf_size, &cost);

      if (found_records != HA_POS_ERROR && tree->index_scans &&
          (index_scan= (INDEX_SCAN_INFO *)alloc_root(param->mem_root,
						     sizeof(INDEX_SCAN_INFO))))
      {
        index_scan->idx= idx;
        index_scan->keynr= keynr;
        index_scan->key_info= &param->table->key_info[keynr];
        index_scan->used_key_parts= param->max_key_part+1;
        index_scan->range_count= param->range_count;
        index_scan->records= found_records;
        index_scan->sel_arg= *key;
        *tree->index_scans_end++= index_scan;
      }        
      if ((found_records != HA_POS_ERROR) && param->is_ror_scan)
      {
        tree->n_ror_scans++;
        tree->ror_scans_map.set_bit(idx);
      }
      if (found_records != HA_POS_ERROR &&
          read_time > (found_read_time= cost.total_cost()))
      {
        read_time=    found_read_time;
        best_records= found_records;
        key_to_read=  key;
        best_mrr_flags= mrr_flags;
        best_buf_size=  buf_size;
      }
    }
  }

  DBUG_EXECUTE("info", print_sel_tree(param, tree, &tree->ror_scans_map,
                                      "ROR scans"););
  if (key_to_read)
  {
    idx= key_to_read - tree->keys;
    if ((read_plan= new (param->mem_root) TRP_RANGE(*key_to_read, idx,
                                                    best_mrr_flags)))
    {
      read_plan->records= best_records;
      read_plan->is_ror= tree->ror_scans_map.is_set(idx);
      read_plan->read_cost= read_time;
      read_plan->mrr_buf_size= best_buf_size;
      DBUG_PRINT("info",
                 ("Returning range plan for key %s, cost %g, records %lu",
                  param->table->key_info[param->real_keynr[idx]].name,
                  read_plan->read_cost, (ulong) read_plan->records));
    }
  }
  else
    DBUG_PRINT("info", ("No 'range' table read plan found"));

  DBUG_RETURN(read_plan);
}


QUICK_SELECT_I *TRP_INDEX_MERGE::make_quick(PARAM *param,
                                            bool retrieve_full_rows,
                                            MEM_ROOT *parent_alloc)
{
  QUICK_INDEX_MERGE_SELECT *quick_imerge;
  QUICK_RANGE_SELECT *quick;
  /* index_merge always retrieves full rows, ignore retrieve_full_rows */
  if (!(quick_imerge= new QUICK_INDEX_MERGE_SELECT(param->thd, param->table)))
    return NULL;

  quick_imerge->records= records;
  quick_imerge->read_time= read_cost;
  for (TRP_RANGE **range_scan= range_scans; range_scan != range_scans_end;
       range_scan++)
  {
    if (!(quick= (QUICK_RANGE_SELECT*)
          ((*range_scan)->make_quick(param, FALSE, &quick_imerge->alloc)))||
        quick_imerge->push_quick_back(quick))
    {
      delete quick;
      delete quick_imerge;
      return NULL;
    }
  }
  return quick_imerge;
}


QUICK_SELECT_I *TRP_INDEX_INTERSECT::make_quick(PARAM *param,
                                                bool retrieve_full_rows,
                                                MEM_ROOT *parent_alloc)
{
  QUICK_INDEX_INTERSECT_SELECT *quick_intersect;
  QUICK_RANGE_SELECT *quick;
  /* index_merge always retrieves full rows, ignore retrieve_full_rows */
  if (!(quick_intersect= new QUICK_INDEX_INTERSECT_SELECT(param->thd, param->table)))
    return NULL;

  quick_intersect->records= records;
  quick_intersect->read_time= read_cost;
  quick_intersect->filtered_scans= filtered_scans;
  for (TRP_RANGE **range_scan= range_scans; range_scan != range_scans_end;
       range_scan++)
  {
    if (!(quick= (QUICK_RANGE_SELECT*)
          ((*range_scan)->make_quick(param, FALSE, &quick_intersect->alloc)))||
        quick_intersect->push_quick_back(quick))
    {
      delete quick;
      delete quick_intersect;
      return NULL;
    }
  }
  return quick_intersect;
}


QUICK_SELECT_I *TRP_ROR_INTERSECT::make_quick(PARAM *param,
                                              bool retrieve_full_rows,
                                              MEM_ROOT *parent_alloc)
{
  QUICK_ROR_INTERSECT_SELECT *quick_intrsect;
  QUICK_RANGE_SELECT *quick;
  DBUG_ENTER("TRP_ROR_INTERSECT::make_quick");
  MEM_ROOT *alloc;

  if ((quick_intrsect=
         new QUICK_ROR_INTERSECT_SELECT(param->thd, param->table,
                                        (retrieve_full_rows? (!is_covering) :
                                         FALSE),
                                        parent_alloc)))
  {
    DBUG_EXECUTE("info", print_ror_scans_arr(param->table,
                                             "creating ROR-intersect",
                                             first_scan, last_scan););
    alloc= parent_alloc? parent_alloc: &quick_intrsect->alloc;
    for (; first_scan != last_scan;++first_scan)
    {
      if (!(quick= get_quick_select(param, (*first_scan)->idx,
                                    (*first_scan)->sel_arg,
                                    HA_MRR_USE_DEFAULT_IMPL | HA_MRR_SORTED,
                                    0, alloc)) ||
          quick_intrsect->push_quick_back(alloc, quick))
      {
        delete quick_intrsect;
        DBUG_RETURN(NULL);
      }
    }
    if (cpk_scan)
    {
      if (!(quick= get_quick_select(param, cpk_scan->idx,
                                    cpk_scan->sel_arg,
                                    HA_MRR_USE_DEFAULT_IMPL | HA_MRR_SORTED,
                                    0, alloc)))
      {
        delete quick_intrsect;
        DBUG_RETURN(NULL);
      }
      quick->file= NULL; 
      quick_intrsect->cpk_quick= quick;
    }
    quick_intrsect->records= records;
    quick_intrsect->read_time= read_cost;
  }
  DBUG_RETURN(quick_intrsect);
}


QUICK_SELECT_I *TRP_ROR_UNION::make_quick(PARAM *param,
                                          bool retrieve_full_rows,
                                          MEM_ROOT *parent_alloc)
{
  QUICK_ROR_UNION_SELECT *quick_roru;
  TABLE_READ_PLAN **scan;
  QUICK_SELECT_I *quick;
  DBUG_ENTER("TRP_ROR_UNION::make_quick");
  /*
    It is impossible to construct a ROR-union that will not retrieve full
    rows, ignore retrieve_full_rows parameter.
  */
  if ((quick_roru= new QUICK_ROR_UNION_SELECT(param->thd, param->table)))
  {
    for (scan= first_ror; scan != last_ror; scan++)
    {
      if (!(quick= (*scan)->make_quick(param, FALSE, &quick_roru->alloc)) ||
          quick_roru->push_quick_back(quick))
        DBUG_RETURN(NULL);
    }
    quick_roru->records= records;
    quick_roru->read_time= read_cost;
  }
  DBUG_RETURN(quick_roru);
}


/*
  Build a SEL_TREE for <> or NOT BETWEEN predicate
 
  SYNOPSIS
    get_ne_mm_tree()
      param       PARAM from SQL_SELECT::test_quick_select
      cond_func   item for the predicate
      field       field in the predicate
      lt_value    constant that field should be smaller
      gt_value    constant that field should be greaterr
      cmp_type    compare type for the field

  RETURN 
    #  Pointer to tree built tree
    0  on error
*/

static SEL_TREE *get_ne_mm_tree(RANGE_OPT_PARAM *param, Item_func *cond_func, 
                                Field *field,
                                Item *lt_value, Item *gt_value,
                                Item_result cmp_type)
{
  SEL_TREE *tree;
  tree= get_mm_parts(param, cond_func, field, Item_func::LT_FUNC,
                     lt_value, cmp_type);
  if (tree)
  {
    tree= tree_or(param, tree, get_mm_parts(param, cond_func, field,
					    Item_func::GT_FUNC,
					    gt_value, cmp_type));
  }
  return tree;
}
   

/*
  Build a SEL_TREE for a simple predicate
 
  SYNOPSIS
    get_func_mm_tree()
      param       PARAM from SQL_SELECT::test_quick_select
      cond_func   item for the predicate
      field       field in the predicate
      value       constant in the predicate
      cmp_type    compare type for the field
      inv         TRUE <> NOT cond_func is considered
                  (makes sense only when cond_func is BETWEEN or IN) 

  RETURN 
    Pointer to the tree built tree
*/

static SEL_TREE *get_func_mm_tree(RANGE_OPT_PARAM *param, Item_func *cond_func, 
                                  Field *field, Item *value,
                                  Item_result cmp_type, bool inv)
{
  SEL_TREE *tree= 0;
  DBUG_ENTER("get_func_mm_tree");

  switch (cond_func->functype()) {

  case Item_func::NE_FUNC:
    tree= get_ne_mm_tree(param, cond_func, field, value, value, cmp_type);
    break;

  case Item_func::BETWEEN:
  {
    if (!value)
    {
      if (inv)
      {
        tree= get_ne_mm_tree(param, cond_func, field, cond_func->arguments()[1],
                             cond_func->arguments()[2], cmp_type);
      }
      else
      {
        tree= get_mm_parts(param, cond_func, field, Item_func::GE_FUNC,
		           cond_func->arguments()[1],cmp_type);
        if (tree)
        {
          tree= tree_and(param, tree, get_mm_parts(param, cond_func, field,
					           Item_func::LE_FUNC,
					           cond_func->arguments()[2],
                                                   cmp_type));
        }
      }
    }
    else
      tree= get_mm_parts(param, cond_func, field,
                         (inv ?
                          (value == (Item*)1 ? Item_func::GT_FUNC :
                                               Item_func::LT_FUNC):
                          (value == (Item*)1 ? Item_func::LE_FUNC :
                                               Item_func::GE_FUNC)),
                         cond_func->arguments()[0], cmp_type);
    break;
  }
  case Item_func::IN_FUNC:
  {
    Item_func_in *func=(Item_func_in*) cond_func;

    /*
      Array for IN() is constructed when all values have the same result
      type. Tree won't be built for values with different result types,
      so we check it here to avoid unnecessary work.
    */
    if (!func->arg_types_compatible)
      break;     

    if (inv)
    {
      if (func->array && func->array->result_type() != ROW_RESULT)
      {
        /*
          We get here for conditions in form "t.key NOT IN (c1, c2, ...)",
          where c{i} are constants. Our goal is to produce a SEL_TREE that 
          represents intervals:
          
          ($MIN<t.key<c1) OR (c1<t.key<c2) OR (c2<t.key<c3) OR ...    (*)
          
          where $MIN is either "-inf" or NULL.
          
          The most straightforward way to produce it is to convert NOT IN
          into "(t.key != c1) AND (t.key != c2) AND ... " and let the range
          analyzer to build SEL_TREE from that. The problem is that the
          range analyzer will use O(N^2) memory (which is probably a bug),
          and people do use big NOT IN lists (e.g. see BUG#15872, BUG#21282),
          will run out of memory.

          Another problem with big lists like (*) is that a big list is
          unlikely to produce a good "range" access, while considering that
          range access will require expensive CPU calculations (and for 
          MyISAM even index accesses). In short, big NOT IN lists are rarely
          worth analyzing.

          Considering the above, we'll handle NOT IN as follows:
          * if the number of entries in the NOT IN list is less than
            NOT_IN_IGNORE_THRESHOLD, construct the SEL_TREE (*) manually.
          * Otherwise, don't produce a SEL_TREE.
        */
#define NOT_IN_IGNORE_THRESHOLD 1000
        MEM_ROOT *tmp_root= param->mem_root;
        param->thd->mem_root= param->old_root;
        /* 
          Create one Item_type constant object. We'll need it as
          get_mm_parts only accepts constant values wrapped in Item_Type
          objects.
          We create the Item on param->mem_root which points to
          per-statement mem_root (while thd->mem_root is currently pointing
          to mem_root local to range optimizer).
        */
        Item *value_item= func->array->create_item();
        param->thd->mem_root= tmp_root;

        if (func->array->count > NOT_IN_IGNORE_THRESHOLD || !value_item)
          break;

        /* Get a SEL_TREE for "(-inf|NULL) < X < c_0" interval.  */
        uint i=0;
        do 
        {
          func->array->value_to_item(i, value_item);
          tree= get_mm_parts(param, cond_func, field, Item_func::LT_FUNC,
                             value_item, cmp_type);
          if (!tree)
            break;
          i++;
        } while (i < func->array->count && tree->type == SEL_TREE::IMPOSSIBLE);

        if (!tree || tree->type == SEL_TREE::IMPOSSIBLE)
        {
          /* We get here in cases like "t.unsigned NOT IN (-1,-2,-3) */
          tree= NULL;
          break;
        }
        SEL_TREE *tree2;
        for (; i < func->array->count; i++)
        {
          if (func->array->compare_elems(i, i-1))
          {
            /* Get a SEL_TREE for "-inf < X < c_i" interval */
            func->array->value_to_item(i, value_item);
            tree2= get_mm_parts(param, cond_func, field, Item_func::LT_FUNC,
                                value_item, cmp_type);
            if (!tree2)
            {
              tree= NULL;
              break;
            }

            /* Change all intervals to be "c_{i-1} < X < c_i" */
            for (uint idx= 0; idx < param->keys; idx++)
            {
              SEL_ARG *new_interval, *last_val;
              if (((new_interval= tree2->keys[idx])) &&
                  (tree->keys[idx]) &&
                  ((last_val= tree->keys[idx]->last())))
              {
                new_interval->min_value= last_val->max_value;
                new_interval->min_flag= NEAR_MIN;
              }
            }
            /* 
              The following doesn't try to allocate memory so no need to
              check for NULL.
            */
            tree= tree_or(param, tree, tree2);
          }
        }
        
        if (tree && tree->type != SEL_TREE::IMPOSSIBLE)
        {
          /* 
            Get the SEL_TREE for the last "c_last < X < +inf" interval 
            (value_item cotains c_last already)
          */
          tree2= get_mm_parts(param, cond_func, field, Item_func::GT_FUNC,
                              value_item, cmp_type);
          tree= tree_or(param, tree, tree2);
        }
      }
      else
      {
        tree= get_ne_mm_tree(param, cond_func, field,
                             func->arguments()[1], func->arguments()[1],
                             cmp_type);
        if (tree)
        {
          Item **arg, **end;
          for (arg= func->arguments()+2, end= arg+func->argument_count()-2;
               arg < end ; arg++)
          {
            tree=  tree_and(param, tree, get_ne_mm_tree(param, cond_func, field, 
                                                        *arg, *arg, cmp_type));
          }
        }
      }
    }
    else
    {    
      tree= get_mm_parts(param, cond_func, field, Item_func::EQ_FUNC,
                         func->arguments()[1], cmp_type);
      if (tree)
      {
        Item **arg, **end;
        for (arg= func->arguments()+2, end= arg+func->argument_count()-2;
             arg < end ; arg++)
        {
          tree= tree_or(param, tree, get_mm_parts(param, cond_func, field, 
                                                  Item_func::EQ_FUNC,
                                                  *arg, cmp_type));
        }
      }
    }
    break;
  }
  default: 
  {
    /* 
       Here the function for the following predicates are processed:
       <, <=, =, >=, >, LIKE, IS NULL, IS NOT NULL.
       If the predicate is of the form (value op field) it is handled
       as the equivalent predicate (field rev_op value), e.g.
       2 <= a is handled as a >= 2.
    */
    Item_func::Functype func_type=
      (value != cond_func->arguments()[0]) ? cond_func->functype() :
        ((Item_bool_func2*) cond_func)->rev_functype();
    tree= get_mm_parts(param, cond_func, field, func_type, value, cmp_type);
  }
  }

  DBUG_RETURN(tree);
}


/*
  Build conjunction of all SEL_TREEs for a simple predicate applying equalities
 
  SYNOPSIS
    get_full_func_mm_tree()
      param       PARAM from SQL_SELECT::test_quick_select
      cond_func   item for the predicate
      field_item  field in the predicate
      value       constant in the predicate
                  (for BETWEEN it contains the number of the field argument,
                   for IN it's always 0) 
      inv         TRUE <> NOT cond_func is considered
                  (makes sense only when cond_func is BETWEEN or IN)

  DESCRIPTION
    For a simple SARGable predicate of the form (f op c), where f is a field and
    c is a constant, the function builds a conjunction of all SEL_TREES that can
    be obtained by the substitution of f for all different fields equal to f.

  NOTES  
    If the WHERE condition contains a predicate (fi op c),
    then not only SELL_TREE for this predicate is built, but
    the trees for the results of substitution of fi for
    each fj belonging to the same multiple equality as fi
    are built as well.
    E.g. for WHERE t1.a=t2.a AND t2.a > 10 
    a SEL_TREE for t2.a > 10 will be built for quick select from t2
    and   
    a SEL_TREE for t1.a > 10 will be built for quick select from t1.

    A BETWEEN predicate of the form (fi [NOT] BETWEEN c1 AND c2) is treated
    in a similar way: we build a conjuction of trees for the results
    of all substitutions of fi for equal fj.
    Yet a predicate of the form (c BETWEEN f1i AND f2i) is processed
    differently. It is considered as a conjuction of two SARGable
    predicates (f1i <= c) and (f2i <=c) and the function get_full_func_mm_tree
    is called for each of them separately producing trees for 
       AND j (f1j <=c ) and AND j (f2j <= c) 
    After this these two trees are united in one conjunctive tree.
    It's easy to see that the same tree is obtained for
       AND j,k (f1j <=c AND f2k<=c)
    which is equivalent to 
       AND j,k (c BETWEEN f1j AND f2k).
    The validity of the processing of the predicate (c NOT BETWEEN f1i AND f2i)
    which equivalent to (f1i > c OR f2i < c) is not so obvious. Here the
    function get_full_func_mm_tree is called for (f1i > c) and (f2i < c)
    producing trees for AND j (f1j > c) and AND j (f2j < c). Then this two
    trees are united in one OR-tree. The expression 
      (AND j (f1j > c) OR AND j (f2j < c)
    is equivalent to the expression
      AND j,k (f1j > c OR f2k < c) 
    which is just a translation of 
      AND j,k (c NOT BETWEEN f1j AND f2k)

    In the cases when one of the items f1, f2 is a constant c1 we do not create
    a tree for it at all. It works for BETWEEN predicates but does not
    work for NOT BETWEEN predicates as we have to evaluate the expression
    with it. If it is TRUE then the other tree can be completely ignored.
    We do not do it now and no trees are built in these cases for
    NOT BETWEEN predicates.

    As to IN predicates only ones of the form (f IN (c1,...,cn)),
    where f1 is a field and c1,...,cn are constant, are considered as
    SARGable. We never try to narrow the index scan using predicates of
    the form (c IN (c1,...,f,...,cn)). 
      
  RETURN 
    Pointer to the tree representing the built conjunction of SEL_TREEs
*/

static SEL_TREE *get_full_func_mm_tree(RANGE_OPT_PARAM *param,
                                       Item_func *cond_func,
                                       Item_field *field_item, Item *value, 
                                       bool inv)
{
  SEL_TREE *tree= 0;
  SEL_TREE *ftree= 0;
  table_map ref_tables= 0;
  table_map param_comp= ~(param->prev_tables | param->read_tables |
		          param->current_table);
  DBUG_ENTER("get_full_func_mm_tree");

  for (uint i= 0; i < cond_func->arg_count; i++)
  {
    Item *arg= cond_func->arguments()[i]->real_item();
    if (arg != field_item)
      ref_tables|= arg->used_tables();
  }
  Field *field= field_item->field;
  Item_result cmp_type= field->cmp_type();
  if (!((ref_tables | field->table->map) & param_comp))
    ftree= get_func_mm_tree(param, cond_func, field, value, cmp_type, inv);
  Item_equal *item_equal= field_item->item_equal;
  if (item_equal)
  {
    Item_equal_fields_iterator it(*item_equal);
    while (it++)
    {
      Field *f= it.get_curr_field();
      if (field->eq(f))
        continue;
      if (!((ref_tables | f->table->map) & param_comp))
      {
        tree= get_func_mm_tree(param, cond_func, f, value, cmp_type, inv);
        ftree= !ftree ? tree : tree_and(param, ftree, tree);
      }
    }
  }
  DBUG_RETURN(ftree);
}

	/* make a select tree of all keys in condition */

static SEL_TREE *get_mm_tree(RANGE_OPT_PARAM *param,COND *cond)
{
  SEL_TREE *tree=0;
  SEL_TREE *ftree= 0;
  Item_field *field_item= 0;
  bool inv= FALSE;
  Item *value= 0;
  DBUG_ENTER("get_mm_tree");

  if (cond->type() == Item::COND_ITEM)
  {
    List_iterator<Item> li(*((Item_cond*) cond)->argument_list());

    if (((Item_cond*) cond)->functype() == Item_func::COND_AND_FUNC)
    {
      tree=0;
      Item *item;
      while ((item=li++))
      {
	SEL_TREE *new_tree=get_mm_tree(param,item);
	if (param->thd->is_fatal_error || 
            param->alloced_sel_args > SEL_ARG::MAX_SEL_ARGS)
	  DBUG_RETURN(0);	// out of memory
	tree=tree_and(param,tree,new_tree);
	if (tree && tree->type == SEL_TREE::IMPOSSIBLE)
	  break;
      }
    }
    else
    {						// COND OR
      tree=get_mm_tree(param,li++);
      if (tree)
      {
	Item *item;
	while ((item=li++))
	{
	  SEL_TREE *new_tree=get_mm_tree(param,item);
	  if (!new_tree)
	    DBUG_RETURN(0);	// out of memory
	  tree=tree_or(param,tree,new_tree);
	  if (!tree || tree->type == SEL_TREE::ALWAYS)
	    break;
	}
      }
    }
    DBUG_RETURN(tree);
  }
  /* Here when simple cond */
  if (cond->const_item() && !cond->is_expensive())
  {
    /*
      During the cond->val_int() evaluation we can come across a subselect 
      item which may allocate memory on the thd->mem_root and assumes 
      all the memory allocated has the same life span as the subselect 
      item itself. So we have to restore the thread's mem_root here.
    */
    MEM_ROOT *tmp_root= param->mem_root;
    param->thd->mem_root= param->old_root;
    tree= cond->val_int() ? new(tmp_root) SEL_TREE(SEL_TREE::ALWAYS) :
                            new(tmp_root) SEL_TREE(SEL_TREE::IMPOSSIBLE);
    param->thd->mem_root= tmp_root;
    DBUG_RETURN(tree);
  }

  table_map ref_tables= 0;
  table_map param_comp= ~(param->prev_tables | param->read_tables |
		          param->current_table);
  if (cond->type() != Item::FUNC_ITEM)
  {						// Should be a field
    ref_tables= cond->used_tables();
    if ((ref_tables & param->current_table) ||
	(ref_tables & ~(param->prev_tables | param->read_tables)))
      DBUG_RETURN(0);
    DBUG_RETURN(new SEL_TREE(SEL_TREE::MAYBE));
  }

  Item_func *cond_func= (Item_func*) cond;
  if (cond_func->functype() == Item_func::BETWEEN ||
      cond_func->functype() == Item_func::IN_FUNC)
    inv= ((Item_func_opt_neg *) cond_func)->negated;
  else if (cond_func->select_optimize() == Item_func::OPTIMIZE_NONE)
    DBUG_RETURN(0);			       

  param->cond= cond;

  switch (cond_func->functype()) {
  case Item_func::BETWEEN:
    if (cond_func->arguments()[0]->real_item()->type() == Item::FIELD_ITEM)
    {
      field_item= (Item_field*) (cond_func->arguments()[0]->real_item());
      ftree= get_full_func_mm_tree(param, cond_func, field_item, NULL, inv);
    }

    /*
      Concerning the code below see the NOTES section in
      the comments for the function get_full_func_mm_tree()
    */
    for (uint i= 1 ; i < cond_func->arg_count ; i++)
    {
      if (cond_func->arguments()[i]->real_item()->type() == Item::FIELD_ITEM)
      {
        field_item= (Item_field*) (cond_func->arguments()[i]->real_item());
        SEL_TREE *tmp= get_full_func_mm_tree(param, cond_func, 
                                    field_item, (Item*)(intptr)i, inv);
        if (inv)
        {
          tree= !tree ? tmp : tree_or(param, tree, tmp);
          if (tree == NULL)
            break;
        }
        else 
          tree= tree_and(param, tree, tmp);
      }
      else if (inv)
      { 
        tree= 0;
        break;
      }
    }

    ftree = tree_and(param, ftree, tree);
    break;
  case Item_func::IN_FUNC:
  {
    Item_func_in *func=(Item_func_in*) cond_func;
    if (func->key_item()->real_item()->type() != Item::FIELD_ITEM)
      DBUG_RETURN(0);
    field_item= (Item_field*) (func->key_item()->real_item());
    ftree= get_full_func_mm_tree(param, cond_func, field_item, NULL, inv);
    break;
  }
  case Item_func::MULT_EQUAL_FUNC:
  {
    Item_equal *item_equal= (Item_equal *) cond;    
    if (!(value= item_equal->get_const()) || value->is_expensive())
      DBUG_RETURN(0);
    Item_equal_fields_iterator it(*item_equal);
    ref_tables= value->used_tables();
    while (it++)
    {
      Field *field= it.get_curr_field();
      Item_result cmp_type= field->cmp_type();
      if (!((ref_tables | field->table->map) & param_comp))
      {
        tree= get_mm_parts(param, cond, field, Item_func::EQ_FUNC,
		           value,cmp_type);
        ftree= !ftree ? tree : tree_and(param, ftree, tree);
      }
    }
    
    DBUG_RETURN(ftree);
  }
  default:
    if (cond_func->arguments()[0]->real_item()->type() == Item::FIELD_ITEM)
    {
      field_item= (Item_field*) (cond_func->arguments()[0]->real_item());
      value= cond_func->arg_count > 1 ? cond_func->arguments()[1] : 0;
    }
    else if (cond_func->have_rev_func() &&
             cond_func->arguments()[1]->real_item()->type() ==
                                                            Item::FIELD_ITEM)
    {
      field_item= (Item_field*) (cond_func->arguments()[1]->real_item());
      value= cond_func->arguments()[0];
    }
    else
      DBUG_RETURN(0);
    if (value && value->is_expensive())
      DBUG_RETURN(0);

    ftree= get_full_func_mm_tree(param, cond_func, field_item, value, inv);
  }

  DBUG_RETURN(ftree);
}


static SEL_TREE *
get_mm_parts(RANGE_OPT_PARAM *param, COND *cond_func, Field *field,
	     Item_func::Functype type,
	     Item *value, Item_result cmp_type)
{
  DBUG_ENTER("get_mm_parts");
  if (field->table != param->table)
    DBUG_RETURN(0);

  KEY_PART *key_part = param->key_parts;
  KEY_PART *end = param->key_parts_end;
  SEL_TREE *tree=0;
  if (value &&
      value->used_tables() & ~(param->prev_tables | param->read_tables))
    DBUG_RETURN(0);
  for (; key_part != end ; key_part++)
  {
    if (field->eq(key_part->field))
    {
      SEL_ARG *sel_arg=0;
      if (!tree && !(tree=new SEL_TREE()))
	DBUG_RETURN(0);				// OOM
      if (!value || !(value->used_tables() & ~param->read_tables))
      {
	sel_arg=get_mm_leaf(param,cond_func,
			    key_part->field,key_part,type,value);
	if (!sel_arg)
	  continue;
	if (sel_arg->type == SEL_ARG::IMPOSSIBLE)
	{
	  tree->type=SEL_TREE::IMPOSSIBLE;
	  DBUG_RETURN(tree);
	}
      }
      else
      {
	// This key may be used later
	if (!(sel_arg= new SEL_ARG(SEL_ARG::MAYBE_KEY)))
	  DBUG_RETURN(0);			// OOM
      }
      sel_arg->part=(uchar) key_part->part;
      sel_arg->max_part_no= sel_arg->part+1;
      tree->keys[key_part->key]=sel_add(tree->keys[key_part->key],sel_arg);
      tree->keys_map.set_bit(key_part->key);
    }
  }

  if (tree && tree->merges.is_empty() && tree->keys_map.is_clear_all())
    tree= NULL;
  DBUG_RETURN(tree);
}


static SEL_ARG *
get_mm_leaf(RANGE_OPT_PARAM *param, COND *conf_func, Field *field,
            KEY_PART *key_part, Item_func::Functype type,Item *value)
{
  uint maybe_null=(uint) field->real_maybe_null();
  bool optimize_range;
  SEL_ARG *tree= 0;
  MEM_ROOT *alloc= param->mem_root;
  uchar *str;
  int err;
  DBUG_ENTER("get_mm_leaf");

  /*
    We need to restore the runtime mem_root of the thread in this
    function because it evaluates the value of its argument, while
    the argument can be any, e.g. a subselect. The subselect
    items, in turn, assume that all the memory allocated during
    the evaluation has the same life span as the item itself.
    TODO: opt_range.cc should not reset thd->mem_root at all.
  */
  param->thd->mem_root= param->old_root;
  if (!value)					// IS NULL or IS NOT NULL
  {
    if (field->table->maybe_null)		// Can't use a key on this
      goto end;
    if (!maybe_null)				// Not null field
    {
      if (type == Item_func::ISNULL_FUNC)
        tree= &null_element;
      goto end;
    }
    if (!(tree= new (alloc) SEL_ARG(field,is_null_string,is_null_string)))
      goto end;                                 // out of memory
    if (type == Item_func::ISNOTNULL_FUNC)
    {
      tree->min_flag=NEAR_MIN;		    /* IS NOT NULL ->  X > NULL */
      tree->max_flag=NO_MAX_RANGE;
    }
    goto end;
  }

  /*
    1. Usually we can't use an index if the column collation
       differ from the operation collation.

    2. However, we can reuse a case insensitive index for
       the binary searches:

       WHERE latin1_swedish_ci_column = 'a' COLLATE lati1_bin;

       WHERE latin1_swedish_ci_colimn = BINARY 'a '

  */
  if (field->result_type() == STRING_RESULT &&
      ((Field_str*) field)->match_collation_to_optimize_range() &&
      value->result_type() == STRING_RESULT &&
      key_part->image_type == Field::itRAW &&
      ((Field_str*)field)->charset() != conf_func->compare_collation() &&
      !(conf_func->compare_collation()->state & MY_CS_BINSORT &&
        (type == Item_func::EQUAL_FUNC || type == Item_func::EQ_FUNC)))
    goto end;

  if (key_part->image_type == Field::itMBR)
  {
    switch (type) {
    case Item_func::SP_EQUALS_FUNC:
    case Item_func::SP_DISJOINT_FUNC:
    case Item_func::SP_INTERSECTS_FUNC:
    case Item_func::SP_TOUCHES_FUNC:
    case Item_func::SP_CROSSES_FUNC:
    case Item_func::SP_WITHIN_FUNC:
    case Item_func::SP_CONTAINS_FUNC:
    case Item_func::SP_OVERLAPS_FUNC:
      break;
    default:
      /* 
        We cannot involve spatial indexes for queries that
        don't use MBREQUALS(), MBRDISJOINT(), etc. functions.
      */
      goto end;
    }
  }

  if (param->using_real_indexes)
    optimize_range= field->optimize_range(param->real_keynr[key_part->key],
                                          key_part->part);
  else
    optimize_range= TRUE;

  if (type == Item_func::LIKE_FUNC)
  {
    bool like_error;
    char buff1[MAX_FIELD_WIDTH];
    uchar *min_str,*max_str;
    String tmp(buff1,sizeof(buff1),value->collation.collation),*res;
    size_t length, offset, min_length, max_length;
    uint field_length= field->pack_length()+maybe_null;

    if (!optimize_range)
      goto end;
    if (!(res= value->val_str(&tmp)))
    {
      tree= &null_element;
      goto end;
    }

    /*
      TODO:
      Check if this was a function. This should have be optimized away
      in the sql_select.cc
    */
    if (res != &tmp)
    {
      tmp.copy(*res);				// Get own copy
      res= &tmp;
    }
    if (field->cmp_type() != STRING_RESULT)
      goto end;                                 // Can only optimize strings

    offset=maybe_null;
    length=key_part->store_length;

    if (length != key_part->length  + maybe_null)
    {
      /* key packed with length prefix */
      offset+= HA_KEY_BLOB_LENGTH;
      field_length= length - HA_KEY_BLOB_LENGTH;
    }
    else
    {
      if (unlikely(length < field_length))
      {
	/*
	  This can only happen in a table created with UNIREG where one key
	  overlaps many fields
	*/
	length= field_length;
      }
      else
	field_length= length;
    }
    length+=offset;
    if (!(min_str= (uchar*) alloc_root(alloc, length*2)))
      goto end;

    max_str=min_str+length;
    if (maybe_null)
      max_str[0]= min_str[0]=0;

    field_length-= maybe_null;
    like_error= my_like_range(field->charset(),
			      res->ptr(), res->length(),
			      ((Item_func_like*)(param->cond))->escape,
			      wild_one, wild_many,
			      field_length,
			      (char*) min_str+offset, (char*) max_str+offset,
			      &min_length, &max_length);
    if (like_error)				// Can't optimize with LIKE
      goto end;

    if (offset != maybe_null)			// BLOB or VARCHAR
    {
      int2store(min_str+maybe_null,min_length);
      int2store(max_str+maybe_null,max_length);
    }
    tree= new (alloc) SEL_ARG(field, min_str, max_str);
    goto end;
  }

  if (!optimize_range &&
      type != Item_func::EQ_FUNC &&
      type != Item_func::EQUAL_FUNC)
    goto end;                                   // Can't optimize this

  /*
    We can't always use indexes when comparing a string index to a number
    cmp_type() is checked to allow compare of dates to numbers
  */
  if (field->cmp_type() == STRING_RESULT && value->cmp_type() != STRING_RESULT)
    goto end;
  err= value->save_in_field_no_warnings(field, 1);
  if (err > 0)
  {
    if (field->cmp_type() != value->result_type())
    {
      if ((type == Item_func::EQ_FUNC || type == Item_func::EQUAL_FUNC) &&
          value->result_type() == item_cmp_type(field->result_type(),
                                                value->result_type()))
      {
        tree= new (alloc) SEL_ARG(field, 0, 0);
        tree->type= SEL_ARG::IMPOSSIBLE;
        goto end;
      }
      else
      {
        /*
          TODO: We should return trees of the type SEL_ARG::IMPOSSIBLE
          for the cases like int_field > 999999999999999999999999 as well.
        */
        tree= 0;
        if (err == 3 && field->type() == FIELD_TYPE_DATE &&
            (type == Item_func::GT_FUNC || type == Item_func::GE_FUNC ||
             type == Item_func::LT_FUNC || type == Item_func::LE_FUNC) )
        {
          /*
            We were saving DATETIME into a DATE column, the conversion went ok
            but a non-zero time part was cut off.

            In MySQL's SQL dialect, DATE and DATETIME are compared as datetime
            values. Index over a DATE column uses DATE comparison. Changing 
            from one comparison to the other is possible:

            datetime(date_col)< '2007-12-10 12:34:55' -> date_col<='2007-12-10'
            datetime(date_col)<='2007-12-10 12:34:55' -> date_col<='2007-12-10'

            datetime(date_col)> '2007-12-10 12:34:55' -> date_col>='2007-12-10'
            datetime(date_col)>='2007-12-10 12:34:55' -> date_col>='2007-12-10'

            but we'll need to convert '>' to '>=' and '<' to '<='. This will
            be done together with other types at the end of this function
            (grep for stored_field_cmp_to_item)
          */
        }
        else
          goto end;
      }
    }

    /*
      guaranteed at this point:  err > 0; field and const of same type
      If an integer got bounded (e.g. to within 0..255 / -128..127)
      for < or >, set flags as for <= or >= (no NEAR_MAX / NEAR_MIN)
    */
    else if (err == 1 && field->result_type() == INT_RESULT)
    {
      if (type == Item_func::LT_FUNC && (value->val_int() > 0))
        type = Item_func::LE_FUNC;
      else if (type == Item_func::GT_FUNC &&
               (field->type() != FIELD_TYPE_BIT) &&
               !((Field_num*)field)->unsigned_flag &&
               !((Item_int*)value)->unsigned_flag &&
               (value->val_int() < 0))
        type = Item_func::GE_FUNC;
    }
  }
  else if (err < 0)
  {
    /* This happens when we try to insert a NULL field in a not null column */
    tree= &null_element;                        // cmp with NULL is never TRUE
    goto end;
  }

  /*
    Any sargable predicate except "<=>" involving NULL as a constant is always
    FALSE
  */
  if (type != Item_func::EQUAL_FUNC && field->is_real_null())
  {
    tree= &null_element;
    goto end;
  }
  
  str= (uchar*) alloc_root(alloc, key_part->store_length+1);
  if (!str)
    goto end;
  if (maybe_null)
    *str= (uchar) field->is_real_null();        // Set to 1 if null
  field->get_key_image(str+maybe_null, key_part->length,
                       key_part->image_type);
  if (!(tree= new (alloc) SEL_ARG(field, str, str)))
    goto end;                                   // out of memory

  /*
    Check if we are comparing an UNSIGNED integer with a negative constant.
    In this case we know that:
    (a) (unsigned_int [< | <=] negative_constant) == FALSE
    (b) (unsigned_int [> | >=] negative_constant) == TRUE
    In case (a) the condition is false for all values, and in case (b) it
    is true for all values, so we can avoid unnecessary retrieval and condition
    testing, and we also get correct comparison of unsinged integers with
    negative integers (which otherwise fails because at query execution time
    negative integers are cast to unsigned if compared with unsigned).
   */
  if (field->result_type() == INT_RESULT &&
      value->result_type() == INT_RESULT &&
      ((field->type() == FIELD_TYPE_BIT || 
       ((Field_num *) field)->unsigned_flag) && 
       !((Item_int*) value)->unsigned_flag))
  {
    longlong item_val= value->val_int();
    if (item_val < 0)
    {
      if (type == Item_func::LT_FUNC || type == Item_func::LE_FUNC)
      {
        tree->type= SEL_ARG::IMPOSSIBLE;
        goto end;
      }
      if (type == Item_func::GT_FUNC || type == Item_func::GE_FUNC)
      {
        tree= 0;
        goto end;
      }
    }
  }

  switch (type) {
  case Item_func::LT_FUNC:
    if (stored_field_cmp_to_item(param->thd, field, value) == 0)
      tree->max_flag=NEAR_MAX;
    /* fall through */
  case Item_func::LE_FUNC:
    if (!maybe_null)
      tree->min_flag=NO_MIN_RANGE;		/* From start */
    else
    {						// > NULL
      tree->min_value=is_null_string;
      tree->min_flag=NEAR_MIN;
    }
    break;
  case Item_func::GT_FUNC:
    /* Don't use open ranges for partial key_segments */
    if ((!(key_part->flag & HA_PART_KEY_SEG)) &&
        (stored_field_cmp_to_item(param->thd, field, value) <= 0))
      tree->min_flag=NEAR_MIN;
    tree->max_flag= NO_MAX_RANGE;
    break;
  case Item_func::GE_FUNC:
    /* Don't use open ranges for partial key_segments */
    if ((!(key_part->flag & HA_PART_KEY_SEG)) &&
        (stored_field_cmp_to_item(param->thd, field, value) < 0))
      tree->min_flag= NEAR_MIN;
    tree->max_flag=NO_MAX_RANGE;
    break;
  case Item_func::SP_EQUALS_FUNC:
    tree->min_flag=GEOM_FLAG | HA_READ_MBR_EQUAL;// NEAR_MIN;//512;
    tree->max_flag=NO_MAX_RANGE;
    break;
  case Item_func::SP_DISJOINT_FUNC:
    tree->min_flag=GEOM_FLAG | HA_READ_MBR_DISJOINT;// NEAR_MIN;//512;
    tree->max_flag=NO_MAX_RANGE;
    break;
  case Item_func::SP_INTERSECTS_FUNC:
    tree->min_flag=GEOM_FLAG | HA_READ_MBR_INTERSECT;// NEAR_MIN;//512;
    tree->max_flag=NO_MAX_RANGE;
    break;
  case Item_func::SP_TOUCHES_FUNC:
    tree->min_flag=GEOM_FLAG | HA_READ_MBR_INTERSECT;// NEAR_MIN;//512;
    tree->max_flag=NO_MAX_RANGE;
    break;

  case Item_func::SP_CROSSES_FUNC:
    tree->min_flag=GEOM_FLAG | HA_READ_MBR_INTERSECT;// NEAR_MIN;//512;
    tree->max_flag=NO_MAX_RANGE;
    break;
  case Item_func::SP_WITHIN_FUNC:
    tree->min_flag=GEOM_FLAG | HA_READ_MBR_WITHIN;// NEAR_MIN;//512;
    tree->max_flag=NO_MAX_RANGE;
    break;

  case Item_func::SP_CONTAINS_FUNC:
    tree->min_flag=GEOM_FLAG | HA_READ_MBR_CONTAIN;// NEAR_MIN;//512;
    tree->max_flag=NO_MAX_RANGE;
    break;
  case Item_func::SP_OVERLAPS_FUNC:
    tree->min_flag=GEOM_FLAG | HA_READ_MBR_INTERSECT;// NEAR_MIN;//512;
    tree->max_flag=NO_MAX_RANGE;
    break;

  default:
    break;
  }

end:
  param->thd->mem_root= alloc;
  DBUG_RETURN(tree);
}


/******************************************************************************
** Tree manipulation functions
** If tree is 0 it means that the condition can't be tested. It refers
** to a non existent table or to a field in current table with isn't a key.
** The different tree flags:
** IMPOSSIBLE:	 Condition is never TRUE
** ALWAYS:	 Condition is always TRUE
** MAYBE:	 Condition may exists when tables are read
** MAYBE_KEY:	 Condition refers to a key that may be used in join loop
** KEY_RANGE:	 Condition uses a key
******************************************************************************/

/*
  Add a new key test to a key when scanning through all keys
  This will never be called for same key parts.
*/

static SEL_ARG *
sel_add(SEL_ARG *key1,SEL_ARG *key2)
{
  SEL_ARG *root,**key_link;

  if (!key1)
    return key2;
  if (!key2)
    return key1;

  key_link= &root;
  while (key1 && key2)
  {
    if (key1->part < key2->part)
    {
      *key_link= key1;
      key_link= &key1->next_key_part;
      key1=key1->next_key_part;
    }
    else
    {
      *key_link= key2;
      key_link= &key2->next_key_part;
      key2=key2->next_key_part;
    }
  }
  *key_link=key1 ? key1 : key2;
  return root;
}


/* 
  Build a range tree for the conjunction of the range parts of two trees

  SYNOPSIS
    and_range_trees()
      param           Context info for the operation
      tree1           SEL_TREE for the first conjunct          
      tree2           SEL_TREE for the second conjunct
      result          SEL_TREE for the result

  DESCRIPTION
    This function takes range parts of two trees tree1 and tree2 and builds
    a range tree for the conjunction of the formulas that these two range parts
    represent.
    More exactly: 
    if the range part of tree1 represents the normalized formula 
      R1_1 AND ... AND R1_k,
    and the range part of tree2 represents the normalized formula
      R2_1 AND ... AND R2_k,
    then the range part of the result represents the formula:
     RT = R_1 AND ... AND R_k, where R_i=(R1_i AND R2_i) for each i from [1..k]

    The function assumes that tree1 is never equal to tree2. At the same
    time the tree result can be the same as tree1 (but never as tree2).
    If result==tree1 then rt replaces the range part of tree1 leaving
    imerges as they are.
    if result!=tree1 than it is assumed that the SEL_ARG trees in tree1 and
    tree2 should be preserved. Otherwise they can be destroyed.

  RETURN 
    1    if the type the result tree is  SEL_TREE::IMPOSSIBLE
    0    otherwise    
*/

static
int and_range_trees(RANGE_OPT_PARAM *param, SEL_TREE *tree1, SEL_TREE *tree2,
                    SEL_TREE *result)
{
  DBUG_ENTER("and_ranges");
  key_map  result_keys;
  result_keys.clear_all();
  key_map anded_keys= tree1->keys_map;
  anded_keys.merge(tree2->keys_map);
  int key_no;
  key_map::Iterator it(anded_keys);
  while ((key_no= it++) != key_map::Iterator::BITMAP_END)
  {
    uint flag=0;
    SEL_ARG *key1= tree1->keys[key_no];
    SEL_ARG *key2= tree2->keys[key_no];
    if (key1 && !key1->simple_key())
      flag|= CLONE_KEY1_MAYBE;
    if (key2 && !key2->simple_key())
      flag|=CLONE_KEY2_MAYBE;
    if (result != tree1)
    { 
      if (key1)
        key1->incr_refs();
      if (key2)
        key2->incr_refs();
    }
    SEL_ARG *key;
    if ((result->keys[key_no]= key =key_and(param, key1, key2, flag)))
    {
      if (key && key->type == SEL_ARG::IMPOSSIBLE)
      {
	result->type= SEL_TREE::IMPOSSIBLE;
        DBUG_RETURN(1);
      }
      result_keys.set_bit(key_no);
#ifdef EXTRA_DEBUG
      if (param->alloced_sel_args < SEL_ARG::MAX_SEL_ARGS) 
        key->test_use_count(key);
#endif
    }
  }
  result->keys_map= result_keys;
  DBUG_RETURN(0);
}
  

/*
  Build a SEL_TREE for a conjunction out of such trees for the conjuncts

  SYNOPSIS
    tree_and()
      param           Context info for the operation
      tree1           SEL_TREE for the first conjunct          
      tree2           SEL_TREE for the second conjunct

  DESCRIPTION
    This function builds a tree for the formula (A AND B) out of the trees
    tree1 and tree2 that has been built for the formulas A and B respectively.

    In a general case
      tree1 represents the formula RT1 AND MT1,
        where RT1 = R1_1 AND ... AND R1_k1, MT1=M1_1 AND ... AND M1_l1;
      tree2 represents the formula RT2 AND MT2 
        where RT2 = R2_1 AND ... AND R2_k2, MT2=M2_1 AND ... AND M2_l2.

    The result tree will represent the formula of the the following structure:
      RT AND RT1MT2 AND RT2MT1, such that
        rt is a tree obtained by range intersection of trees tree1 and tree2,
        RT1MT2 = RT1M2_1 AND ... AND RT1M2_l2,
        RT2MT1 = RT2M1_1 AND ... AND RT2M1_l1,
        where rt1m2_i (i=1,...,l2) is the result of the pushdown operation
        of range tree rt1 into imerge m2_i, while rt2m1_j (j=1,...,l1) is the
        result of the pushdown operation of range tree rt2 into imerge m1_j.

    RT1MT2/RT2MT is empty if MT2/MT1 is empty.
 
    The range intersection of two range trees is produced by the function
    and_range_trees. The pushdown of a range tree to a imerge is performed
    by the function imerge_list_and_tree. This function may produce imerges
    containing only one range tree. Such trees are intersected with rt and 
    the result of intersection is returned as the range part of the result
    tree, while the corresponding imerges are removed altogether from its
    imerge part. 
    
  NOTE
    The pushdown operation of range trees into imerges is needed to be able
    to construct valid imerges for the condition like this:
      key1_p1=c1 AND (key1_p2 BETWEEN c21 AND c22 OR key2 < c2)

  NOTE
    Currently we do not support intersection between indexes and index merges.
    When this will be supported the list of imerges for the result tree
    should include also imerges from M1 and M2. That's why an extra parameter
    is added to the function imerge_list_and_tree. If we call the function
    with the last parameter equal to FALSE then MT1 and MT2 will be preserved
    in the imerge list of the result tree. This can lead to the exponential
    growth of the imerge list though. 
    Currently the last parameter of imerge_list_and_tree calls is always
    TRUE.

  RETURN
    The result tree, if a success
    0 - otherwise.        
*/

static 
SEL_TREE *tree_and(RANGE_OPT_PARAM *param, SEL_TREE *tree1, SEL_TREE *tree2)
{
  DBUG_ENTER("tree_and");
  if (!tree1)
    DBUG_RETURN(tree2);
  if (!tree2)
    DBUG_RETURN(tree1);
  if (tree1->type == SEL_TREE::IMPOSSIBLE || tree2->type == SEL_TREE::ALWAYS)
    DBUG_RETURN(tree1);
  if (tree2->type == SEL_TREE::IMPOSSIBLE || tree1->type == SEL_TREE::ALWAYS)
    DBUG_RETURN(tree2);
  if (tree1->type == SEL_TREE::MAYBE)
  {
    if (tree2->type == SEL_TREE::KEY)
      tree2->type=SEL_TREE::KEY_SMALLER;
    DBUG_RETURN(tree2);
  }
  if (tree2->type == SEL_TREE::MAYBE)
  {
    tree1->type=SEL_TREE::KEY_SMALLER;
    DBUG_RETURN(tree1);
  }

  if (!tree1->merges.is_empty())
    imerge_list_and_tree(param, &tree1->merges, tree2, TRUE);
  if (!tree2->merges.is_empty())
    imerge_list_and_tree(param, &tree2->merges, tree1, TRUE);
  if (and_range_trees(param, tree1, tree2, tree1))
    DBUG_RETURN(tree1);
  imerge_list_and_list(&tree1->merges, &tree2->merges);
  eliminate_single_tree_imerges(param, tree1);
  DBUG_RETURN(tree1);
}


/*
  Eliminate single tree imerges in a SEL_TREE objects

  SYNOPSIS
    eliminate_single_tree_imerges()
      param      Context info for the function
      tree       SEL_TREE where single tree imerges are to be eliminated 

  DESCRIPTION
    For each imerge in 'tree' that contains only one disjunct tree, i.e.
    for any imerge of the form m=rt, the function performs and operation
    the range part of tree, replaces rt the with the result of anding and
    removes imerge m from the the merge part of 'tree'.

  RETURN VALUE
    none          
*/

static
void eliminate_single_tree_imerges(RANGE_OPT_PARAM *param, SEL_TREE *tree)
{
  SEL_IMERGE *imerge;
  List<SEL_IMERGE> merges= tree->merges;
  List_iterator<SEL_IMERGE> it(merges);
  tree->merges.empty();
  while ((imerge= it++))
  {
    if (imerge->trees+1 == imerge->trees_next)
    {
      tree= tree_and(param, tree, *imerge->trees);
      it.remove();
    }
  }
  tree->merges= merges;
} 


/*
  For two trees check that there are indexes with ranges in both of them  
 
  SYNOPSIS
    sel_trees_have_common_keys()
      tree1           SEL_TREE for the first tree
      tree2           SEL_TREE for the second tree
      common_keys OUT bitmap of all indexes with ranges in both trees

  DESCRIPTION
    For two trees tree1 and tree1 the function checks if there are indexes
    in their range parts such that SEL_ARG trees are defined for them in the
    range parts of both trees. The function returns the bitmap of such 
    indexes in the parameter common_keys.

  RETURN 
    TRUE    if there are such indexes (common_keys is nor empty)
    FALSE   otherwise
*/

static
bool sel_trees_have_common_keys(SEL_TREE *tree1, SEL_TREE *tree2, 
                                key_map *common_keys)
{
  *common_keys= tree1->keys_map;
  common_keys->intersect(tree2->keys_map);
  return !common_keys->is_clear_all();
}


/*
  Check whether range parts of two trees can be ored for some indexes

  SYNOPSIS
    sel_trees_can_be_ored()
      param              Context info for the function
      tree1              SEL_TREE for the first tree
      tree2              SEL_TREE for the second tree
      common_keys IN/OUT IN: bitmap of all indexes with SEL_ARG in both trees
                        OUT: bitmap of all indexes that can be ored

  DESCRIPTION
    For two trees tree1 and tree2 and the bitmap common_keys containing
    bits for indexes that have SEL_ARG trees in range parts of both trees
    the function checks if there are indexes for which SEL_ARG trees can
    be ored. Two SEL_ARG trees for the same index can be ored if the most
    major components of the index used in these trees coincide. If the 
    SEL_ARG trees for an index cannot be ored the function clears the bit
    for this index in the bitmap common_keys.

    The function does not verify that indexes marked in common_keys really
    have SEL_ARG trees in both tree1 and tree2. It assumes that this is true.

  NOTE
    The function sel_trees_can_be_ored is usually used in pair with the
    function sel_trees_have_common_keys.

  RETURN
    TRUE    if there are indexes for which SEL_ARG trees can be ored 
    FALSE   otherwise
*/

static
bool sel_trees_can_be_ored(RANGE_OPT_PARAM* param,
                           SEL_TREE *tree1, SEL_TREE *tree2, 
                           key_map *common_keys)
{
  DBUG_ENTER("sel_trees_can_be_ored");
  if (!sel_trees_have_common_keys(tree1, tree2, common_keys))
    DBUG_RETURN(FALSE);
  int key_no;
  key_map::Iterator it(*common_keys);
  while ((key_no= it++) != key_map::Iterator::BITMAP_END)
  {
    DBUG_ASSERT(tree1->keys[key_no] && tree2->keys[key_no]);
    /* Trees have a common key, check if they refer to the same key part */
    if (tree1->keys[key_no]->part != tree2->keys[key_no]->part)
      common_keys->clear_bit(key_no);
  }
  DBUG_RETURN(!common_keys->is_clear_all());
}

/*
  Check whether range parts of two trees must be ored for some indexes

  SYNOPSIS
    sel_trees_must_be_ored()
      param              Context info for the function
      tree1              SEL_TREE for the first tree
      tree2              SEL_TREE for the second tree
      ordable_keys       bitmap of SEL_ARG trees that can be ored

  DESCRIPTION
    For two trees tree1 and tree2 the function checks whether they must be
    ored. The function assumes that the bitmap ordable_keys contains bits for
    those corresponding pairs of SEL_ARG trees from tree1 and tree2 that can
    be ored.
    We believe that tree1 and tree2 must be ored if any pair of SEL_ARG trees
    r1 and r2, such that r1 is from tree1 and r2 is from tree2 and both
    of them are marked in ordable_keys, can be merged.
    
  NOTE
    The function sel_trees_must_be_ored as a rule is used in pair with the
    function sel_trees_can_be_ored.

  RETURN
    TRUE    if there are indexes for which SEL_ARG trees must be ored 
    FALSE   otherwise
*/

static
bool sel_trees_must_be_ored(RANGE_OPT_PARAM* param,
                            SEL_TREE *tree1, SEL_TREE *tree2,
                            key_map oredable_keys)
{
  key_map tmp;
  DBUG_ENTER("sel_trees_must_be_ored");

  tmp= tree1->keys_map;
  tmp.merge(tree2->keys_map);
  tmp.subtract(oredable_keys);
  if (!tmp.is_clear_all())
    DBUG_RETURN(FALSE);

  int idx1, idx2;
  key_map::Iterator it1(oredable_keys);
  while ((idx1= it1++) != key_map::Iterator::BITMAP_END)
  {
    KEY_PART *key1_init= param->key[idx1]+tree1->keys[idx1]->part;
    KEY_PART *key1_end= param->key[idx1]+tree1->keys[idx1]->max_part_no;
    key_map::Iterator it2(oredable_keys);
    while ((idx2= it2++) != key_map::Iterator::BITMAP_END)
    {
      if (idx2 <= idx1)
        continue;
      
      KEY_PART *key2_init= param->key[idx2]+tree2->keys[idx2]->part;
      KEY_PART *key2_end= param->key[idx2]+tree2->keys[idx2]->max_part_no;
      KEY_PART *part1, *part2;
      for (part1= key1_init, part2= key2_init;
           part1 < key1_end && part2 < key2_end;
           part1++, part2++)
      { 
        if (!part1->field->eq(part2->field))
          DBUG_RETURN(FALSE);
      }
    }
  }
      
  DBUG_RETURN(TRUE);
}  


/*
  Remove the trees that are not suitable for record retrieval

  SYNOPSIS
    remove_nonrange_trees()
      param  Context info for the function
      tree   Tree to be processed, tree->type is KEY or KEY_SMALLER
 
  DESCRIPTION
    This function walks through tree->keys[] and removes the SEL_ARG* trees
    that are not "maybe" trees (*) and cannot be used to construct quick range
    selects.
    (*) - have type MAYBE or MAYBE_KEY. Perhaps we should remove trees of
          these types here as well.

    A SEL_ARG* tree cannot be used to construct quick select if it has
    tree->part != 0. (e.g. it could represent "keypart2 < const").
    
    Normally we allow construction of SEL_TREE objects that have SEL_ARG
    trees that do not allow quick range select construction.
    For example:
    for " keypart1=1 AND keypart2=2 " the execution will proceed as follows:
    tree1= SEL_TREE { SEL_ARG{keypart1=1} }
    tree2= SEL_TREE { SEL_ARG{keypart2=2} } -- can't make quick range select
                                               from this
    call tree_and(tree1, tree2) -- this joins SEL_ARGs into a usable SEL_ARG
                                   tree.

    Another example:
    tree3= SEL_TREE { SEL_ARG{key1part1 = 1} }
    tree4= SEL_TREE { SEL_ARG{key2part2 = 2} }  -- can't make quick range select
                                               from this
    call tree_or(tree3, tree4) -- creates a SEL_MERGE ot of which no index
    merge can be constructed, but it is potentially useful, as anding it with
    tree5= SEL_TREE { SEL_ARG{key2part1 = 3} } creates an index merge that
    represents the formula
      key1part1=1 AND key2part1=3 OR key2part1=3 AND key2part2=2 
    for which an index merge can be built. 

    Any final SEL_TREE may contain SEL_ARG trees for which no quick select
    can be built. Such SEL_ARG trees should be removed from the range part
    before different range scans are evaluated. Such SEL_ARG trees also should
    be removed from all range trees of each index merge before different
    possible index merge plans are evaluated. If after this removal one
    of the range trees in the index merge becomes empty the whole index merge
    must be discarded.
       
  RETURN
    0  Ok, some suitable trees left
    1  No tree->keys[] left.
*/

static bool remove_nonrange_trees(RANGE_OPT_PARAM *param, SEL_TREE *tree)
{
  bool res= FALSE;
  for (uint i=0; i < param->keys; i++)
  {
    if (tree->keys[i])
    {
      if (tree->keys[i]->part)
      {
        tree->keys[i]= NULL;
        tree->keys_map.clear_bit(i);
      }
      else
        res= TRUE;
    }
  }
  return !res;
}


/*
  Build a SEL_TREE for a disjunction out of such trees for the disjuncts

  SYNOPSIS
    tree_or()
      param           Context info for the operation
      tree1           SEL_TREE for the first disjunct          
      tree2           SEL_TREE for the second disjunct

  DESCRIPTION
    This function builds a tree for the formula (A OR B) out of the trees
    tree1 and tree2 that has been built for the formulas A and B respectively.

    In a general case
      tree1 represents the formula RT1 AND MT1,
        where RT1=R1_1 AND ... AND R1_k1, MT1=M1_1 AND ... AND M1_l1;
      tree2 represents the formula RT2 AND MT2 
        where RT2=R2_1 AND ... AND R2_k2, MT2=M2_1 and ... and M2_l2.

    The function constructs the result tree according the formula
      (RT1 OR RT2) AND (MT1 OR RT1) AND (MT2 OR RT2) AND (MT1 OR MT2)
    that is equivalent to the formula (RT1 AND MT1) OR (RT2 AND MT2).

    To limit the number of produced imerges the function considers
    a weaker formula than the original one:
      (RT1 AND M1_1) OR (RT2 AND M2_1) 
    that is equivalent to:
      (RT1 OR RT2)                  (1)
        AND 
      (M1_1 OR M2_1)                (2)
        AND
      (M1_1 OR RT2)                 (3)
        AND
      (M2_1 OR RT1)                 (4)

    For the first conjunct (1) the function builds a tree with a range part
    and, possibly, one imerge. For the other conjuncts (2-4)the function
    produces sets of imerges. All constructed imerges are included into the
    result tree.
    
    For the formula (1) the function produces the tree representing a formula  
    of the structure RT [AND M], such that:
     - the range tree rt contains the result of oring SEL_ARG trees from rt1
       and rt2
     - the imerge m consists of two range trees rt1 and rt2.
    The imerge m is added if it's not true that rt1 and rt2 must be ored
    If rt1 and rt2 can't be ored rt is empty and only m is produced for (1).

    To produce imerges for the formula (2) the function calls the function
    imerge_list_or_list passing it the merge parts of tree1 and tree2 as
    parameters.

    To produce imerges for the formula (3) the function calls the function
    imerge_list_or_tree passing it the imerge m1_1 and the range tree rt2 as
    parameters. Similarly, to produce imerges for the formula (4) the function
    calls the function imerge_list_or_tree passing it the imerge m2_1 and the
    range tree rt1.

    If rt1 is empty then the trees for (1) and (4) are empty.
    If rt2 is empty then the trees for (1) and (3) are empty.
    If mt1 is empty then the trees for (2) and (3) are empty.
    If mt2 is empty then the trees for (2) and (4) are empty.

  RETURN
    The result tree for the operation if a success
    0 - otherwise
*/

static SEL_TREE *
tree_or(RANGE_OPT_PARAM *param,SEL_TREE *tree1,SEL_TREE *tree2)
{
  DBUG_ENTER("tree_or");
  if (!tree1 || !tree2)
    DBUG_RETURN(0);
  if (tree1->type == SEL_TREE::IMPOSSIBLE || tree2->type == SEL_TREE::ALWAYS)
    DBUG_RETURN(tree2);
  if (tree2->type == SEL_TREE::IMPOSSIBLE || tree1->type == SEL_TREE::ALWAYS)
    DBUG_RETURN(tree1);
  if (tree1->type == SEL_TREE::MAYBE)
    DBUG_RETURN(tree1);				// Can't use this
  if (tree2->type == SEL_TREE::MAYBE)
    DBUG_RETURN(tree2);

  SEL_TREE *result= NULL;
  key_map result_keys;
  key_map ored_keys;
  SEL_TREE *rtree[2]= {NULL,NULL};
  SEL_IMERGE *imerge[2]= {NULL, NULL};
  bool no_ranges1= tree1->without_ranges();
  bool no_ranges2= tree2->without_ranges();
  bool no_merges1= tree1->without_imerges();
  bool no_merges2= tree2->without_imerges();
  if (!no_ranges1 && !no_merges2)
  {
    rtree[0]= new SEL_TREE(tree1, TRUE, param);
    imerge[1]= new SEL_IMERGE(tree2->merges.head(), 0, param);
  }
  if (!no_ranges2 && !no_merges1)
  {
    rtree[1]= new SEL_TREE(tree2, TRUE, param);
    imerge[0]= new SEL_IMERGE(tree1->merges.head(), 0, param);
  }
  bool no_imerge_from_ranges= FALSE;
  if (!(result= new SEL_TREE()))
    DBUG_RETURN(result);

  /* Build the range part of the tree for the formula (1) */ 
  if (sel_trees_can_be_ored(param, tree1, tree2, &ored_keys))
  {
    bool must_be_ored= sel_trees_must_be_ored(param, tree1, tree2, ored_keys);
    no_imerge_from_ranges= must_be_ored;
    key_map::Iterator it(ored_keys);
    int key_no;
    while ((key_no= it++) != key_map::Iterator::BITMAP_END)
    {
      SEL_ARG *key1= tree1->keys[key_no];
      SEL_ARG *key2= tree2->keys[key_no];
      if (!must_be_ored)
      {
        key1->incr_refs();
        key2->incr_refs();
      }
      if ((result->keys[key_no]= key_or(param, key1, key2)))
        result->keys_map.set_bit(key_no);
    }
    result->type= tree1->type;
  }
      
  if (no_imerge_from_ranges && no_merges1 && no_merges2)
  {
    if (result->keys_map.is_clear_all())
      result->type= SEL_TREE::ALWAYS;
    DBUG_RETURN(result);
  }

  SEL_IMERGE *imerge_from_ranges;
  if (!(imerge_from_ranges= new SEL_IMERGE()))
    result= NULL;
  else if (!no_ranges1 && !no_ranges2 && !no_imerge_from_ranges)
  {
    /* Build the imerge part of the tree for the formula (1) */
    SEL_TREE *rt1= tree1;
    SEL_TREE *rt2= tree2;
    if (no_merges1)
      rt1= new SEL_TREE(tree1, TRUE, param);
    if (no_merges2)
      rt2= new SEL_TREE(tree2, TRUE, param);
    if (!rt1 || !rt2 ||
        result->merges.push_back(imerge_from_ranges) ||
        imerge_from_ranges->or_sel_tree(param, rt1) ||
        imerge_from_ranges->or_sel_tree(param, rt2))
      result= NULL;
  }
  if (!result)
    DBUG_RETURN(result);

  result->type= tree1->type;

  if (!no_merges1 && !no_merges2 && 
      !imerge_list_or_list(param, &tree1->merges, &tree2->merges))
  {
    /* Build the imerges for the formula (2) */
    imerge_list_and_list(&result->merges, &tree1->merges);
  }

  /* Build the imerges for the formulas (3) and (4) */
  for (uint i=0; i < 2; i++)
  {
    List<SEL_IMERGE> merges;
    SEL_TREE *rt= rtree[i];
    SEL_IMERGE *im= imerge[1-i];
    
    if (rt && im && !merges.push_back(im) && 
        !imerge_list_or_tree(param, &merges, rt))
      imerge_list_and_list(&result->merges, &merges);
  }
 
  DBUG_RETURN(result);
}


/* And key trees where key1->part < key2 -> part */

static SEL_ARG *
and_all_keys(RANGE_OPT_PARAM *param, SEL_ARG *key1, SEL_ARG *key2, 
             uint clone_flag)
{
  SEL_ARG *next;
  ulong use_count=key1->use_count;

  if (key1->elements != 1)
  {
    key2->use_count+=key1->elements-1; //psergey: why we don't count that key1 has n-k-p?
    key2->increment_use_count((int) key1->elements-1);
  }
  if (key1->type == SEL_ARG::MAYBE_KEY)
  {
    key1->right= key1->left= &null_element;
    key1->next= key1->prev= 0;
  }
  for (next=key1->first(); next ; next=next->next)
  {
    if (next->next_key_part)
    {
      SEL_ARG *tmp= key_and(param, next->next_key_part, key2, clone_flag);
      if (tmp && tmp->type == SEL_ARG::IMPOSSIBLE)
      {
	key1=key1->tree_delete(next);
	continue;
      }
      next->next_key_part=tmp;
      if (use_count)
	next->increment_use_count(use_count);
      if (param->alloced_sel_args > SEL_ARG::MAX_SEL_ARGS)
        break;
    }
    else
      next->next_key_part=key2;
  }
  if (!key1)
    return &null_element;			// Impossible ranges
  key1->use_count++;
  key1->max_part_no= max(key2->max_part_no, key2->part+1);
  return key1;
}


/*
  Produce a SEL_ARG graph that represents "key1 AND key2"

  SYNOPSIS
    key_and()
      param   Range analysis context (needed to track if we have allocated
              too many SEL_ARGs)
      key1    First argument, root of its RB-tree
      key2    Second argument, root of its RB-tree

  RETURN
    RB-tree root of the resulting SEL_ARG graph.
    NULL if the result of AND operation is an empty interval {0}.
*/

static SEL_ARG *
key_and(RANGE_OPT_PARAM *param, SEL_ARG *key1, SEL_ARG *key2, uint clone_flag)
{
  if (!key1)
    return key2;
  if (!key2)
    return key1;
  if (key1->part != key2->part)
  {
    if (key1->part > key2->part)
    {
      swap_variables(SEL_ARG *, key1, key2);
      clone_flag=swap_clone_flag(clone_flag);
    }
    // key1->part < key2->part
    key1->use_count--;
    if (key1->use_count > 0)
      if (!(key1= key1->clone_tree(param)))
	return 0;				// OOM
    return and_all_keys(param, key1, key2, clone_flag);
  }

  if (((clone_flag & CLONE_KEY2_MAYBE) &&
       !(clone_flag & CLONE_KEY1_MAYBE) &&
       key2->type != SEL_ARG::MAYBE_KEY) ||
      key1->type == SEL_ARG::MAYBE_KEY)
  {						// Put simple key in key2
    swap_variables(SEL_ARG *, key1, key2);
    clone_flag=swap_clone_flag(clone_flag);
  }

  /* If one of the key is MAYBE_KEY then the found region may be smaller */
  if (key2->type == SEL_ARG::MAYBE_KEY)
  {
    if (key1->use_count > 1)
    {
      key1->use_count--;
      if (!(key1=key1->clone_tree(param)))
	return 0;				// OOM
      key1->use_count++;
    }
    if (key1->type == SEL_ARG::MAYBE_KEY)
    {						// Both are maybe key
      key1->next_key_part=key_and(param, key1->next_key_part, 
                                  key2->next_key_part, clone_flag);
      if (key1->next_key_part &&
	  key1->next_key_part->type == SEL_ARG::IMPOSSIBLE)
	return key1;
    }
    else
    {
      key1->maybe_smaller();
      if (key2->next_key_part)
      {
	key1->use_count--;			// Incremented in and_all_keys
	return and_all_keys(param, key1, key2, clone_flag);
      }
      key2->use_count--;			// Key2 doesn't have a tree
    }
    return key1;
  }

  if ((key1->min_flag | key2->min_flag) & GEOM_FLAG)
  {
    /* TODO: why not leave one of the trees? */
    key1->free_tree();
    key2->free_tree();
    return 0;					// Can't optimize this
  }

  key1->use_count--;
  key2->use_count--;
  SEL_ARG *e1=key1->first(), *e2=key2->first(), *new_tree=0;
  uint max_part_no= max(key1->max_part_no, key2->max_part_no);

  while (e1 && e2)
  {
    int cmp=e1->cmp_min_to_min(e2);
    if (cmp < 0)
    {
      if (get_range(&e1,&e2,key1))
	continue;
    }
    else if (get_range(&e2,&e1,key2))
      continue;
    SEL_ARG *next=key_and(param, e1->next_key_part, e2->next_key_part,
                          clone_flag);
    e1->incr_refs();
    e2->incr_refs();
    if (!next || next->type != SEL_ARG::IMPOSSIBLE)
    {
      SEL_ARG *new_arg= e1->clone_and(e2);
      if (!new_arg)
	return &null_element;			// End of memory
      new_arg->next_key_part=next;
      if (!new_tree)
      {
	new_tree=new_arg;
      }
      else
	new_tree=new_tree->insert(new_arg);
    }
    if (e1->cmp_max_to_max(e2) < 0)
      e1=e1->next;				// e1 can't overlapp next e2
    else
      e2=e2->next;
  }
  key1->free_tree();
  key2->free_tree();
  if (!new_tree)
    return &null_element;			// Impossible range
  new_tree->max_part_no= max_part_no;
  return new_tree;
}


static bool
get_range(SEL_ARG **e1,SEL_ARG **e2,SEL_ARG *root1)
{
  (*e1)=root1->find_range(*e2);			// first e1->min < e2->min
  if ((*e1)->cmp_max_to_min(*e2) < 0)
  {
    if (!((*e1)=(*e1)->next))
      return 1;
    if ((*e1)->cmp_min_to_max(*e2) > 0)
    {
      (*e2)=(*e2)->next;
      return 1;
    }
  }
  return 0;
}


/**
   Combine two range expression under a common OR. On a logical level, the
   transformation is key_or( expr1, expr2 ) => expr1 OR expr2.

   Both expressions are assumed to be in the SEL_ARG format. In a logic sense,
   theformat is reminiscent of DNF, since an expression such as the following

   ( 1 < kp1 < 10 AND p1 ) OR ( 10 <= kp2 < 20 AND p2 )

   where there is a key consisting of keyparts ( kp1, kp2, ..., kpn ) and p1
   and p2 are valid SEL_ARG expressions over keyparts kp2 ... kpn, is a valid
   SEL_ARG condition. The disjuncts appear ordered by the minimum endpoint of
   the first range and ranges must not overlap. It follows that they are also
   ordered by maximum endpoints. Thus

   ( 1 < kp1 <= 2 AND ( kp2 = 2 OR kp2 = 3 ) ) OR kp1 = 3

   Is a a valid SER_ARG expression for a key of at least 2 keyparts.
   
   For simplicity, we will assume that expr2 is a single range predicate,
   i.e. on the form ( a < x < b AND ... ). It is easy to generalize to a
   disjunction of several predicates by subsequently call key_or for each
   disjunct.

   The algorithm iterates over each disjunct of expr1, and for each disjunct
   where the first keypart's range overlaps with the first keypart's range in
   expr2:
   
   If the predicates are equal for the rest of the keyparts, or if there are
   no more, the range in expr2 has its endpoints copied in, and the SEL_ARG
   node in expr2 is deallocated. If more ranges became connected in expr1, the
   surplus is also dealocated. If they differ, two ranges are created.
   
   - The range leading up to the overlap. Empty if endpoints are equal.

   - The overlapping sub-range. May be the entire range if they are equal.

   Finally, there may be one more range if expr2's first keypart's range has a
   greater maximum endpoint than the last range in expr1.

   For the overlapping sub-range, we recursively call key_or. Thus in order to
   compute key_or of

     (1) ( 1 < kp1 < 10 AND 1 < kp2 < 10 ) 

     (2) ( 2 < kp1 < 20 AND 4 < kp2 < 20 )

   We create the ranges 1 < kp <= 2, 2 < kp1 < 10, 10 <= kp1 < 20. For the
   first one, we simply hook on the condition for the second keypart from (1)
   : 1 < kp2 < 10. For the second range 2 < kp1 < 10, key_or( 1 < kp2 < 10, 4
   < kp2 < 20 ) is called, yielding 1 < kp2 < 20. For the last range, we reuse
   the range 4 < kp2 < 20 from (2) for the second keypart. The result is thus
   
   ( 1  <  kp1 <= 2 AND 1 < kp2 < 10 ) OR
   ( 2  <  kp1 < 10 AND 1 < kp2 < 20 ) OR
   ( 10 <= kp1 < 20 AND 4 < kp2 < 20 )
*/
static SEL_ARG *
key_or(RANGE_OPT_PARAM *param, SEL_ARG *key1,SEL_ARG *key2)
{
  if (!key1)
  {
    if (key2)
    {
      key2->use_count--;
      key2->free_tree();
    }
    return 0;
  }
  if (!key2)
  {
    key1->use_count--;
    key1->free_tree();
    return 0;
  }
  key1->use_count--;
  key2->use_count--;

  if (key1->part != key2->part || 
      (key1->min_flag | key2->min_flag) & GEOM_FLAG)
  {
    key1->free_tree();
    key2->free_tree();
    return 0;                                   // Can't optimize this
  }

  // If one of the key is MAYBE_KEY then the found region may be bigger
  if (key1->type == SEL_ARG::MAYBE_KEY)
  {
    key2->free_tree();
    key1->use_count++;
    return key1;
  }
  if (key2->type == SEL_ARG::MAYBE_KEY)
  {
    key1->free_tree();
    key2->use_count++;
    return key2;
  }

  if (key1->use_count > 0)
  {
    if (key2->use_count == 0 || key1->elements > key2->elements)
    {
      swap_variables(SEL_ARG *,key1,key2);
    }
    if (key1->use_count > 0 && !(key1=key1->clone_tree(param)))
      return 0;                                 // OOM
  }

  // Add tree at key2 to tree at key1
  bool key2_shared=key2->use_count != 0;
  key1->maybe_flag|=key2->maybe_flag;

  /*
    Notation for illustrations used in the rest of this function: 

      Range: [--------]
             ^        ^
             start    stop

      Two overlapping ranges:
        [-----]               [----]            [--]
            [---]     or    [---]       or   [-------]

      Ambiguity: *** 
        The range starts or stops somewhere in the "***" range.
        Example: a starts before b and may end before/the same plase/after b
        a: [----***]
        b:   [---]

      Adjacent ranges:
        Ranges that meet but do not overlap. Example: a = "x < 3", b = "x >= 3"
        a: ----]
        b:      [----
   */

  uint max_part_no= max(key1->max_part_no, key2->max_part_no);

  for (key2=key2->first(); key2; )
  {
    /*
      key1 consists of one or more ranges. tmp is the range currently
      being handled.

      initialize tmp to the latest range in key1 that starts the same
      place or before the range in key2 starts

      key2:           [------]
      key1: [---] [-----] [----]
                  ^
                  tmp
    */
    SEL_ARG *tmp=key1->find_range(key2);

    /*
      Used to describe how two key values are positioned compared to
      each other. Consider key_value_a.<cmp_func>(key_value_b):

        -2: key_value_a is smaller than key_value_b, and they are adjacent
        -1: key_value_a is smaller than key_value_b (not adjacent)
         0: the key values are equal
         1: key_value_a is bigger than key_value_b (not adjacent)
        -2: key_value_a is bigger than key_value_b, and they are adjacent

      Example: "cmp= tmp->cmp_max_to_min(key2)"

      key2:         [--------            (10 <= x ...)
      tmp:    -----]                      (... x <  10) => cmp==-2
      tmp:    ----]                       (... x <=  9) => cmp==-1
      tmp:    ------]                     (... x  = 10) => cmp== 0
      tmp:    --------]                   (... x <= 12) => cmp== 1
      (cmp == 2 does not make sense for cmp_max_to_min())
     */
    int cmp= 0;

    if (!tmp)
    {
      /*
        The range in key2 starts before the first range in key1. Use
        the first range in key1 as tmp.

        key2:     [--------]
        key1:            [****--] [----]   [-------]
                         ^
                         tmp
      */
      tmp=key1->first();
      cmp= -1;
    }
    else if ((cmp= tmp->cmp_max_to_min(key2)) < 0)
    {
      /*
        This is the case:
        key2:          [-------]
        tmp:   [----**]
       */
      SEL_ARG *next=tmp->next;
      if (cmp == -2 && eq_tree(tmp->next_key_part,key2->next_key_part))
      {
        /*
          Adjacent (cmp==-2) and equal next_key_parts => ranges can be merged

          This is the case:
          key2:          [-------]
          tmp:     [----]

          Result:
          key2:    [-------------]     => inserted into key1 below
          tmp:                         => deleted
        */
        SEL_ARG *key2_next=key2->next;
        if (key2_shared)
        {
          if (!(key2=new SEL_ARG(*key2)))
            return 0;           // out of memory
          key2->increment_use_count(key1->use_count+1);
          key2->next=key2_next;                 // New copy of key2
        }

        key2->copy_min(tmp);
        if (!(key1=key1->tree_delete(tmp)))
        {                                       // Only one key in tree
          key1=key2;
          key1->make_root();
          key2=key2_next;
          break;
        }
      }
      if (!(tmp=next)) // Move to next range in key1. Now tmp.min > key2.min
        break;         // No more ranges in key1. Copy rest of key2
    }

    if (cmp < 0)
    {
      /*
        This is the case:
        key2:  [--***]
        tmp:       [----]
      */
      int tmp_cmp;
      if ((tmp_cmp=tmp->cmp_min_to_max(key2)) > 0)
      {
        /*
          This is the case:
          key2:  [------**]
          tmp:             [----]
        */
        if (tmp_cmp == 2 && eq_tree(tmp->next_key_part,key2->next_key_part))
        {
          /*
            Adjacent ranges with equal next_key_part. Merge like this:

            This is the case:
            key2:    [------]
            tmp:             [-----]

            Result:
            key2:    [------]
            tmp:     [-------------]

            Then move on to next key2 range.
          */
          tmp->copy_min_to_min(key2);
          key1->merge_flags(key2);
          if (tmp->min_flag & NO_MIN_RANGE &&
              tmp->max_flag & NO_MAX_RANGE)
          {
            if (key1->maybe_flag)
              return new SEL_ARG(SEL_ARG::MAYBE_KEY);
            return 0;
          }
          key2->increment_use_count(-1);        // Free not used tree
          key2=key2->next;
          continue;
        }
        else
        {
          /*
            key2 not adjacent to tmp or has different next_key_part.
            Insert into key1 and move to next range in key2
            
            This is the case:
            key2:  [------**]
            tmp:             [----]

            Result:
            key1_  [------**][----]
                   ^         ^
                   insert    tmp
          */
          SEL_ARG *next=key2->next;
          if (key2_shared)
          {
            SEL_ARG *cpy= new SEL_ARG(*key2);   // Must make copy
            if (!cpy)
              return 0;                         // OOM
            key1=key1->insert(cpy);
            key2->increment_use_count(key1->use_count+1);
          }
          else
            key1=key1->insert(key2);            // Will destroy key2_root
          key2=next;
          continue;
        }
      }
    }

    /*
      The ranges in tmp and key2 are overlapping:

      key2:          [----------] 
      tmp:        [*****-----*****]

      Corollary: tmp.min <= key2.max
    */
    if (eq_tree(tmp->next_key_part,key2->next_key_part))
    {
      // Merge overlapping ranges with equal next_key_part
      if (tmp->is_same(key2))
      {
        /*
          Found exact match of key2 inside key1.
          Use the relevant range in key1.
        */
        tmp->merge_flags(key2);                 // Copy maybe flags
        key2->increment_use_count(-1);          // Free not used tree
      }
      else
      {
        SEL_ARG *last= tmp;
        SEL_ARG *first= tmp;

        /*
          Find the last range in key1 that overlaps key2 and
          where all ranges first...last have the same next_key_part as
          key2.

          key2:  [****----------------------*******]
          key1:     [--]  [----] [---]  [-----] [xxxx]
                    ^                   ^       ^
                    first               last    different next_key_part

          Since key2 covers them, the ranges between first and last
          are merged into one range by deleting first...last-1 from
          the key1 tree. In the figure, this applies to first and the
          two consecutive ranges. The range of last is then extended:
            * last.min: Set to min(key2.min, first.min)
            * last.max: If there is a last->next that overlaps key2 (i.e.,
                        last->next has a different next_key_part):
                                        Set adjacent to last->next.min
                        Otherwise:      Set to max(key2.max, last.max)

          Result:
          key2:  [****----------------------*******]
                    [--]  [----] [---]                   => deleted from key1
          key1:  [**------------------------***][xxxx]
                 ^                              ^
                 tmp=last                       different next_key_part
        */
        while (last->next && last->next->cmp_min_to_max(key2) <= 0 &&
               eq_tree(last->next->next_key_part,key2->next_key_part))
        {
          /*
            last->next is covered by key2 and has same next_key_part.
            last can be deleted
          */
          SEL_ARG *save=last;
          last=last->next;
          key1=key1->tree_delete(save);
        }
        // Redirect tmp to last which will cover the entire range
        tmp= last;

        /*
          We need the minimum endpoint of first so we can compare it
          with the minimum endpoint of the enclosing key2 range.
        */
        last->copy_min(first);
        bool full_range= last->copy_min(key2);
        if (!full_range)
        {
          if (last->next && key2->cmp_max_to_min(last->next) >= 0)
          {
            /*
              This is the case:
              key2:    [-------------]
              key1:  [***------]  [xxxx]
                     ^            ^
                     last         different next_key_part

              Extend range of last up to last->next:
              key2:    [-------------]
              key1:  [***--------][xxxx]
            */
            last->copy_min_to_max(last->next);
          }
          else
            /*
              This is the case:
              key2:    [--------*****]
              key1:  [***---------]    [xxxx]
                     ^                 ^
                     last              different next_key_part

              Extend range of last up to max(last.max, key2.max):
              key2:    [--------*****]
              key1:  [***----------**] [xxxx]
             */
            full_range= last->copy_max(key2);
        }
        if (full_range)
        {                                       // Full range
          key1->free_tree();
          for (; key2 ; key2=key2->next)
            key2->increment_use_count(-1);      // Free not used tree
          if (key1->maybe_flag)
            return new SEL_ARG(SEL_ARG::MAYBE_KEY);
          return 0;
        }
      }
    }

    if (cmp >= 0 && tmp->cmp_min_to_min(key2) < 0)
    {
      /*
        This is the case ("cmp>=0" means that tmp.max >= key2.min):
        key2:              [----]
        tmp:     [------------*****]
      */

      if (!tmp->next_key_part)
      {
        /*
          tmp->next_key_part is empty: cut the range that is covered
          by tmp from key2. 
          Reason: (key2->next_key_part OR tmp->next_key_part) will be
          empty and therefore equal to tmp->next_key_part. Thus, this
          part of the key2 range is completely covered by tmp.
        */
        if (tmp->cmp_max_to_max(key2) >= 0)
        {
          /*
            tmp covers the entire range in key2. 
            key2:              [----]
            tmp:     [-----------------]

            Move on to next range in key2
          */
          key2->increment_use_count(-1); // Free not used tree
          key2=key2->next;
          continue;
        }
        else
        {
          /*
            This is the case:
            key2:           [-------]
            tmp:     [---------]

            Result:
            key2:               [---]
            tmp:     [---------]
          */
          if (key2->use_count)
	  {
	    SEL_ARG *key2_cpy= new SEL_ARG(*key2);
            if (key2_cpy)
              return 0;
            key2= key2_cpy;
	  }
          key2->copy_max_to_min(tmp);
          continue;
        }
      }

      /*
        The ranges are overlapping but have not been merged because
        next_key_part of tmp and key2 differ. 
        key2:              [----]
        tmp:     [------------*****]

        Split tmp in two where key2 starts:
        key2:              [----]
        key1:    [--------][--*****]
                 ^         ^
                 insert    tmp
      */
      SEL_ARG *new_arg=tmp->clone_first(key2);
      if (!new_arg)
        return 0;                               // OOM
      if ((new_arg->next_key_part= tmp->next_key_part))
        new_arg->increment_use_count(key1->use_count+1);
      tmp->copy_min_to_min(key2);
      key1=key1->insert(new_arg);
    } // tmp.min >= key2.min due to this if()

    /*
      Now key2.min <= tmp.min <= key2.max:
      key2:   [---------]
      tmp:    [****---*****]
     */
    SEL_ARG key2_cpy(*key2); // Get copy we can modify
    for (;;)
    {
      if (tmp->cmp_min_to_min(&key2_cpy) > 0)
      {
        /*
          This is the case:
          key2_cpy:    [------------]
          key1:                 [-*****]
                                ^
                                tmp
                             
          Result:
          key2_cpy:             [---]
          key1:        [-------][-*****]
                       ^        ^
                       insert   tmp
         */
        SEL_ARG *new_arg=key2_cpy.clone_first(tmp);
        if (!new_arg)
          return 0; // OOM
        if ((new_arg->next_key_part=key2_cpy.next_key_part))
          new_arg->increment_use_count(key1->use_count+1);
        key1=key1->insert(new_arg);
        key2_cpy.copy_min_to_min(tmp);
      } 
      // Now key2_cpy.min == tmp.min

      if ((cmp= tmp->cmp_max_to_max(&key2_cpy)) <= 0)
      {
        /*
          tmp.max <= key2_cpy.max:
          key2_cpy:   a)  [-------]    or b)     [----]
          tmp:            [----]                 [----]

          Steps:
           1) Update next_key_part of tmp: OR it with key2_cpy->next_key_part.
           2) If case a: Insert range [tmp.max, key2_cpy.max] into key1 using
                         next_key_part of key2_cpy

           Result:
           key1:      a)  [----][-]    or b)     [----]
         */
        tmp->maybe_flag|= key2_cpy.maybe_flag;
        key2_cpy.increment_use_count(key1->use_count+1);
        tmp->next_key_part= key_or(param, tmp->next_key_part,
                                   key2_cpy.next_key_part);

        if (!cmp)
          break;                     // case b: done with this key2 range

        // Make key2_cpy the range [tmp.max, key2_cpy.max]
        key2_cpy.copy_max_to_min(tmp);
        if (!(tmp=tmp->next))
        {
          /*
            No more ranges in key1. Insert key2_cpy and go to "end"
            label to insert remaining ranges in key2 if any.
          */
          SEL_ARG *tmp2= new SEL_ARG(key2_cpy);
          if (!tmp2)
            return 0; // OOM
          key1=key1->insert(tmp2);
          key2=key2->next;
          goto end;
        }
        if (tmp->cmp_min_to_max(&key2_cpy) > 0)
        {
          /*
            The next range in key1 does not overlap with key2_cpy.
            Insert this range into key1 and move on to the next range
            in key2.
          */
          SEL_ARG *tmp2= new SEL_ARG(key2_cpy);
          if (!tmp2)
            return 0;                           // OOM
          key1=key1->insert(tmp2);
          break;
        }
        /*
          key2_cpy overlaps with the next range in key1 and the case
          is now "key2.min <= tmp.min <= key2.max". Go back to for(;;)
          to handle this situation.
        */
        continue;
      }
      else
      {
        /*
          This is the case:
          key2_cpy:   [-------]
          tmp:        [------------]

          Result:
          key1:       [-------][---]
                      ^        ^
                      new_arg  tmp
          Steps:
           0) If tmp->next_key_part is empty: do nothing. Reason:
              (key2_cpy->next_key_part OR tmp->next_key_part) will be
              empty and therefore equal to tmp->next_key_part. Thus,
              the range in key2_cpy is completely covered by tmp
           1) Make new_arg with range [tmp.min, key2_cpy.max].
              new_arg->next_key_part is OR between next_key_part
              of tmp and key2_cpy
           2) Make tmp the range [key2.max, tmp.max]
           3) Insert new_arg into key1
        */
        if (!tmp->next_key_part) // Step 0
        {
          key2_cpy.increment_use_count(-1);     // Free not used tree
          break;
        }
        SEL_ARG *new_arg=tmp->clone_last(&key2_cpy);
        if (!new_arg)
          return 0; // OOM
        tmp->copy_max_to_min(&key2_cpy);
        tmp->increment_use_count(key1->use_count+1);
        /* Increment key count as it may be used for next loop */
        key2_cpy.increment_use_count(1);
        new_arg->next_key_part= key_or(param, tmp->next_key_part,
                                       key2_cpy.next_key_part);
        key1=key1->insert(new_arg);
        break;
      }
    }
    // Move on to next range in key2
    key2=key2->next;                            
  }

end:
  /*
    Add key2 ranges that are non-overlapping with and higher than the
    highest range in key1.
  */
  while (key2)
  {
    SEL_ARG *next=key2->next;
    if (key2_shared)
    {
      SEL_ARG *tmp=new SEL_ARG(*key2);          // Must make copy
      if (!tmp)
        return 0;
      key2->increment_use_count(key1->use_count+1);
      key1=key1->insert(tmp);
    }
    else
      key1=key1->insert(key2);                  // Will destroy key2_root
    key2=next;
  }
  key1->use_count++;

  key1->max_part_no= max_part_no;
  return key1;
}


/* Compare if two trees are equal */

static bool eq_tree(SEL_ARG* a,SEL_ARG *b)
{
  if (a == b)
    return 1;
  if (!a || !b || !a->is_same(b))
    return 0;
  if (a->left != &null_element && b->left != &null_element)
  {
    if (!eq_tree(a->left,b->left))
      return 0;
  }
  else if (a->left != &null_element || b->left != &null_element)
    return 0;
  if (a->right != &null_element && b->right != &null_element)
  {
    if (!eq_tree(a->right,b->right))
      return 0;
  }
  else if (a->right != &null_element || b->right != &null_element)
    return 0;
  if (a->next_key_part != b->next_key_part)
  {						// Sub range
    if (!a->next_key_part != !b->next_key_part ||
	!eq_tree(a->next_key_part, b->next_key_part))
      return 0;
  }
  return 1;
}


SEL_ARG *
SEL_ARG::insert(SEL_ARG *key)
{
  SEL_ARG *element,**UNINIT_VAR(par),*UNINIT_VAR(last_element);

  for (element= this; element != &null_element ; )
  {
    last_element=element;
    if (key->cmp_min_to_min(element) > 0)
    {
      par= &element->right; element= element->right;
    }
    else
    {
      par = &element->left; element= element->left;
    }
  }
  *par=key;
  key->parent=last_element;
	/* Link in list */
  if (par == &last_element->left)
  {
    key->next=last_element;
    if ((key->prev=last_element->prev))
      key->prev->next=key;
    last_element->prev=key;
  }
  else
  {
    if ((key->next=last_element->next))
      key->next->prev=key;
    key->prev=last_element;
    last_element->next=key;
  }
  key->left=key->right= &null_element;
  SEL_ARG *root=rb_insert(key);			// rebalance tree
  root->use_count=this->use_count;		// copy root info
  root->elements= this->elements+1;
  root->maybe_flag=this->maybe_flag;
  return root;
}


/*
** Find best key with min <= given key
** Because the call context this should never return 0 to get_range
*/

SEL_ARG *
SEL_ARG::find_range(SEL_ARG *key)
{
  SEL_ARG *element=this,*found=0;

  for (;;)
  {
    if (element == &null_element)
      return found;
    int cmp=element->cmp_min_to_min(key);
    if (cmp == 0)
      return element;
    if (cmp < 0)
    {
      found=element;
      element=element->right;
    }
    else
      element=element->left;
  }
}


/*
  Remove a element from the tree

  SYNOPSIS
    tree_delete()
    key		Key that is to be deleted from tree (this)

  NOTE
    This also frees all sub trees that is used by the element

  RETURN
    root of new tree (with key deleted)
*/

SEL_ARG *
SEL_ARG::tree_delete(SEL_ARG *key)
{
  enum leaf_color remove_color;
  SEL_ARG *root,*nod,**par,*fix_par;
  DBUG_ENTER("tree_delete");

  root=this;
  this->parent= 0;

  /* Unlink from list */
  if (key->prev)
    key->prev->next=key->next;
  if (key->next)
    key->next->prev=key->prev;
  key->increment_use_count(-1);
  if (!key->parent)
    par= &root;
  else
    par=key->parent_ptr();

  if (key->left == &null_element)
  {
    *par=nod=key->right;
    fix_par=key->parent;
    if (nod != &null_element)
      nod->parent=fix_par;
    remove_color= key->color;
  }
  else if (key->right == &null_element)
  {
    *par= nod=key->left;
    nod->parent=fix_par=key->parent;
    remove_color= key->color;
  }
  else
  {
    SEL_ARG *tmp=key->next;			// next bigger key (exist!)
    nod= *tmp->parent_ptr()= tmp->right;	// unlink tmp from tree
    fix_par=tmp->parent;
    if (nod != &null_element)
      nod->parent=fix_par;
    remove_color= tmp->color;

    tmp->parent=key->parent;			// Move node in place of key
    (tmp->left=key->left)->parent=tmp;
    if ((tmp->right=key->right) != &null_element)
      tmp->right->parent=tmp;
    tmp->color=key->color;
    *par=tmp;
    if (fix_par == key)				// key->right == key->next
      fix_par=tmp;				// new parent of nod
  }

  if (root == &null_element)
    DBUG_RETURN(0);				// Maybe root later
  if (remove_color == BLACK)
    root=rb_delete_fixup(root,nod,fix_par);
  test_rb_tree(root,root->parent);

  root->use_count=this->use_count;		// Fix root counters
  root->elements=this->elements-1;
  root->maybe_flag=this->maybe_flag;
  DBUG_RETURN(root);
}


	/* Functions to fix up the tree after insert and delete */

static void left_rotate(SEL_ARG **root,SEL_ARG *leaf)
{
  SEL_ARG *y=leaf->right;
  leaf->right=y->left;
  if (y->left != &null_element)
    y->left->parent=leaf;
  if (!(y->parent=leaf->parent))
    *root=y;
  else
    *leaf->parent_ptr()=y;
  y->left=leaf;
  leaf->parent=y;
}

static void right_rotate(SEL_ARG **root,SEL_ARG *leaf)
{
  SEL_ARG *y=leaf->left;
  leaf->left=y->right;
  if (y->right != &null_element)
    y->right->parent=leaf;
  if (!(y->parent=leaf->parent))
    *root=y;
  else
    *leaf->parent_ptr()=y;
  y->right=leaf;
  leaf->parent=y;
}


SEL_ARG *
SEL_ARG::rb_insert(SEL_ARG *leaf)
{
  SEL_ARG *y,*par,*par2,*root;
  root= this; root->parent= 0;

  leaf->color=RED;
  while (leaf != root && (par= leaf->parent)->color == RED)
  {					// This can't be root or 1 level under
    if (par == (par2= leaf->parent->parent)->left)
    {
      y= par2->right;
      if (y->color == RED)
      {
	par->color=BLACK;
	y->color=BLACK;
	leaf=par2;
	leaf->color=RED;		/* And the loop continues */
      }
      else
      {
	if (leaf == par->right)
	{
	  left_rotate(&root,leaf->parent);
	  par=leaf;			/* leaf is now parent to old leaf */
	}
	par->color=BLACK;
	par2->color=RED;
	right_rotate(&root,par2);
	break;
      }
    }
    else
    {
      y= par2->left;
      if (y->color == RED)
      {
	par->color=BLACK;
	y->color=BLACK;
	leaf=par2;
	leaf->color=RED;		/* And the loop continues */
      }
      else
      {
	if (leaf == par->left)
	{
	  right_rotate(&root,par);
	  par=leaf;
	}
	par->color=BLACK;
	par2->color=RED;
	left_rotate(&root,par2);
	break;
      }
    }
  }
  root->color=BLACK;
  test_rb_tree(root,root->parent);
  return root;
}


SEL_ARG *rb_delete_fixup(SEL_ARG *root,SEL_ARG *key,SEL_ARG *par)
{
  SEL_ARG *x,*w;
  root->parent=0;

  x= key;
  while (x != root && x->color == SEL_ARG::BLACK)
  {
    if (x == par->left)
    {
      w=par->right;
      if (w->color == SEL_ARG::RED)
      {
	w->color=SEL_ARG::BLACK;
	par->color=SEL_ARG::RED;
	left_rotate(&root,par);
	w=par->right;
      }
      if (w->left->color == SEL_ARG::BLACK && w->right->color == SEL_ARG::BLACK)
      {
	w->color=SEL_ARG::RED;
	x=par;
      }
      else
      {
	if (w->right->color == SEL_ARG::BLACK)
	{
	  w->left->color=SEL_ARG::BLACK;
	  w->color=SEL_ARG::RED;
	  right_rotate(&root,w);
	  w=par->right;
	}
	w->color=par->color;
	par->color=SEL_ARG::BLACK;
	w->right->color=SEL_ARG::BLACK;
	left_rotate(&root,par);
	x=root;
	break;
      }
    }
    else
    {
      w=par->left;
      if (w->color == SEL_ARG::RED)
      {
	w->color=SEL_ARG::BLACK;
	par->color=SEL_ARG::RED;
	right_rotate(&root,par);
	w=par->left;
      }
      if (w->right->color == SEL_ARG::BLACK && w->left->color == SEL_ARG::BLACK)
      {
	w->color=SEL_ARG::RED;
	x=par;
      }
      else
      {
	if (w->left->color == SEL_ARG::BLACK)
	{
	  w->right->color=SEL_ARG::BLACK;
	  w->color=SEL_ARG::RED;
	  left_rotate(&root,w);
	  w=par->left;
	}
	w->color=par->color;
	par->color=SEL_ARG::BLACK;
	w->left->color=SEL_ARG::BLACK;
	right_rotate(&root,par);
	x=root;
	break;
      }
    }
    par=x->parent;
  }
  x->color=SEL_ARG::BLACK;
  return root;
}


	/* Test that the properties for a red-black tree hold */

#ifdef EXTRA_DEBUG
int test_rb_tree(SEL_ARG *element,SEL_ARG *parent)
{
  int count_l,count_r;

  if (element == &null_element)
    return 0;					// Found end of tree
  if (element->parent != parent)
  {
    sql_print_error("Wrong tree: Parent doesn't point at parent");
    return -1;
  }
  if (element->color == SEL_ARG::RED &&
      (element->left->color == SEL_ARG::RED ||
       element->right->color == SEL_ARG::RED))
  {
    sql_print_error("Wrong tree: Found two red in a row");
    return -1;
  }
  if (element->left == element->right && element->left != &null_element)
  {						// Dummy test
    sql_print_error("Wrong tree: Found right == left");
    return -1;
  }
  count_l=test_rb_tree(element->left,element);
  count_r=test_rb_tree(element->right,element);
  if (count_l >= 0 && count_r >= 0)
  {
    if (count_l == count_r)
      return count_l+(element->color == SEL_ARG::BLACK);
    sql_print_error("Wrong tree: Incorrect black-count: %d - %d",
	    count_l,count_r);
  }
  return -1;					// Error, no more warnings
}


/**
  Count how many times SEL_ARG graph "root" refers to its part "key" via
  transitive closure.
  
  @param root  An RB-Root node in a SEL_ARG graph.
  @param key   Another RB-Root node in that SEL_ARG graph.

  The passed "root" node may refer to "key" node via root->next_key_part,
  root->next->n

  This function counts how many times the node "key" is referred (via
  SEL_ARG::next_key_part) by 
  - intervals of RB-tree pointed by "root", 
  - intervals of RB-trees that are pointed by SEL_ARG::next_key_part from 
  intervals of RB-tree pointed by "root",
  - and so on.
    
  Here is an example (horizontal links represent next_key_part pointers, 
  vertical links - next/prev prev pointers):  
    
         +----+               $
         |root|-----------------+
         +----+               $ |
           |                  $ |
           |                  $ |
         +----+       +---+   $ |     +---+    Here the return value
         |    |- ... -|   |---$-+--+->|key|    will be 4.
         +----+       +---+   $ |  |  +---+
           |                  $ |  |
          ...                 $ |  |
           |                  $ |  |
         +----+   +---+       $ |  |
         |    |---|   |---------+  |
         +----+   +---+       $    |
           |        |         $    |
          ...     +---+       $    |
                  |   |------------+
                  +---+       $
  @return 
  Number of links to "key" from nodes reachable from "root".
*/

static ulong count_key_part_usage(SEL_ARG *root, SEL_ARG *key)
{
  ulong count= 0;
  for (root=root->first(); root ; root=root->next)
  {
    if (root->next_key_part)
    {
      if (root->next_key_part == key)
	count++;
      if (root->next_key_part->part < key->part)
	count+=count_key_part_usage(root->next_key_part,key);
    }
  }
  return count;
}


/*
  Check if SEL_ARG::use_count value is correct

  SYNOPSIS
    SEL_ARG::test_use_count()
      root  The root node of the SEL_ARG graph (an RB-tree root node that
            has the least value of sel_arg->part in the entire graph, and
            thus is the "origin" of the graph)

  DESCRIPTION
    Check if SEL_ARG::use_count value is correct. See the definition of
    use_count for what is "correct".
*/

void SEL_ARG::test_use_count(SEL_ARG *root)
{
  uint e_count=0;

  if (this->type != SEL_ARG::KEY_RANGE)
    return;
  for (SEL_ARG *pos=first(); pos ; pos=pos->next)
  {
    e_count++;
    if (pos->next_key_part)
    {
      ulong count=count_key_part_usage(root,pos->next_key_part);
      if (count > pos->next_key_part->use_count)
      {
        sql_print_information("Use_count: Wrong count for key at 0x%lx, %lu "
                              "should be %lu", (long unsigned int)pos,
                              pos->next_key_part->use_count, count);
	return;
      }
      pos->next_key_part->test_use_count(root);
    }
  }
  if (e_count != elements)
    sql_print_warning("Wrong use count: %u (should be %u) for tree at 0x%lx",
                      e_count, elements, (long unsigned int) this);
}
#endif

/*
  Calculate cost and E(#rows) for a given index and intervals tree 

  SYNOPSIS
    check_quick_select()
      param             Parameter from test_quick_select
      idx               Number of index to use in PARAM::key SEL_TREE::key
      index_only        TRUE  - assume only index tuples will be accessed
                        FALSE - assume full table rows will be read
      tree              Transformed selection condition, tree->key[idx] holds
                        the intervals for the given index.
      update_tbl_stats  TRUE <=> update table->quick_* with information
                        about range scan we've evaluated.
      mrr_flags   INOUT MRR access flags
      cost        OUT   Scan cost

  NOTES
    param->is_ror_scan is set to reflect if the key scan is a ROR (see
    is_key_scan_ror function for more info)
    param->table->quick_*, param->range_count (and maybe others) are
    updated with data of given key scan, see quick_range_seq_next for details.

  RETURN
    Estimate # of records to be retrieved.
    HA_POS_ERROR if estimate calculation failed due to table handler problems.
*/

static
ha_rows check_quick_select(PARAM *param, uint idx, bool index_only,
                           SEL_ARG *tree, bool update_tbl_stats, 
                           uint *mrr_flags, uint *bufsize, COST_VECT *cost)
{
  SEL_ARG_RANGE_SEQ seq;
  RANGE_SEQ_IF seq_if = {NULL, sel_arg_range_seq_init, sel_arg_range_seq_next, 0, 0};
  handler *file= param->table->file;
  ha_rows rows= HA_POS_ERROR;
  uint keynr= param->real_keynr[idx];
  DBUG_ENTER("check_quick_select");
  
  /* Handle cases when we don't have a valid non-empty list of range */
  if (!tree)
    DBUG_RETURN(HA_POS_ERROR);
  if (tree->type == SEL_ARG::IMPOSSIBLE)
    DBUG_RETURN(0L);
  if (tree->type != SEL_ARG::KEY_RANGE || tree->part != 0)
    DBUG_RETURN(HA_POS_ERROR);

  seq.keyno= idx;
  seq.real_keyno= keynr;
  seq.param= param;
  seq.start= tree;

  param->range_count=0;
  param->max_key_part=0;

  param->is_ror_scan= TRUE;
  if (file->index_flags(keynr, 0, TRUE) & HA_KEY_SCAN_NOT_ROR)
    param->is_ror_scan= FALSE;
  
  *mrr_flags= param->force_default_mrr? HA_MRR_USE_DEFAULT_IMPL: 0;
  /*
    Pass HA_MRR_SORTED to see if MRR implementation can handle sorting.
  */
  *mrr_flags|= HA_MRR_NO_ASSOCIATION | HA_MRR_SORTED;

  bool pk_is_clustered= file->primary_key_is_clustered();
  if (index_only && 
      (file->index_flags(keynr, param->max_key_part, 1) & HA_KEYREAD_ONLY) &&
      !(file->index_flags(keynr, param->max_key_part, 1) & HA_CLUSTERED_INDEX))
     *mrr_flags |= HA_MRR_INDEX_ONLY;
  
  if (param->thd->lex->sql_command != SQLCOM_SELECT)
    *mrr_flags |= HA_MRR_USE_DEFAULT_IMPL;

  *bufsize= param->thd->variables.mrr_buff_size;
  /*
    Skip materialized derived table/view result table from MRR check as
    they aren't contain any data yet.
  */
  if (param->table->pos_in_table_list->is_non_derived())
    rows= file->multi_range_read_info_const(keynr, &seq_if, (void*)&seq, 0,
                                            bufsize, mrr_flags, cost);
  if (rows != HA_POS_ERROR)
  {
    param->quick_rows[keynr]= rows;
    if (update_tbl_stats)
    {
      param->table->quick_keys.set_bit(keynr);
      param->table->quick_key_parts[keynr]= param->max_key_part+1;
      param->table->quick_n_ranges[keynr]= param->range_count;
      param->table->quick_condition_rows=
        min(param->table->quick_condition_rows, rows);
      param->table->quick_rows[keynr]= rows;
    }
  }
  /* Figure out if the key scan is ROR (returns rows in ROWID order) or not */
  enum ha_key_alg key_alg= param->table->key_info[seq.real_keyno].algorithm;
  if ((key_alg != HA_KEY_ALG_BTREE) && (key_alg!= HA_KEY_ALG_UNDEF))
  {
    /* 
      All scans are non-ROR scans for those index types.
      TODO: Don't have this logic here, make table engines return 
      appropriate flags instead.
    */
    param->is_ror_scan= FALSE;
  }
  else if (param->table->s->primary_key == keynr && pk_is_clustered)
  {
    /* Clustered PK scan is always a ROR scan (TODO: same as above) */
    param->is_ror_scan= TRUE;
  }
  else if (param->range_count > 1)
  {
    /* 
      Scaning multiple key values in the index: the records are ROR
      for each value, but not between values. E.g, "SELECT ... x IN
      (1,3)" returns ROR order for all records with x=1, then ROR
      order for records with x=3
    */
    param->is_ror_scan= FALSE;
  }

  DBUG_PRINT("exit", ("Records: %lu", (ulong) rows));
  DBUG_RETURN(rows); //psergey-merge:todo: maintain first_null_comp.
}


/*
  Check if key scan on given index with equality conditions on first n key
  parts is a ROR scan.

  SYNOPSIS
    is_key_scan_ror()
      param  Parameter from test_quick_select
      keynr  Number of key in the table. The key must not be a clustered
             primary key.
      nparts Number of first key parts for which equality conditions
             are present.

  NOTES
    ROR (Rowid Ordered Retrieval) key scan is a key scan that produces
    ordered sequence of rowids (ha_xxx::cmp_ref is the comparison function)

    This function is needed to handle a practically-important special case:
    an index scan is a ROR scan if it is done using a condition in form

        "key1_1=c_1 AND ... AND key1_n=c_n"

    where the index is defined on (key1_1, ..., key1_N [,a_1, ..., a_n])

    and the table has a clustered Primary Key defined as 
      PRIMARY KEY(a_1, ..., a_n, b1, ..., b_k) 
    
    i.e. the first key parts of it are identical to uncovered parts ot the 
    key being scanned. This function assumes that the index flags do not
    include HA_KEY_SCAN_NOT_ROR flag (that is checked elsewhere).

    Check (1) is made in quick_range_seq_next()

  RETURN
    TRUE   The scan is ROR-scan
    FALSE  Otherwise
*/

static bool is_key_scan_ror(PARAM *param, uint keynr, uint8 nparts)
{
  KEY *table_key= param->table->key_info + keynr;
  KEY_PART_INFO *key_part= table_key->key_part + nparts;
  KEY_PART_INFO *key_part_end= (table_key->key_part +
                                table_key->key_parts);
  uint pk_number;
  
  for (KEY_PART_INFO *kp= table_key->key_part; kp < key_part; kp++)
  {
    uint16 fieldnr= param->table->key_info[keynr].
                    key_part[kp - table_key->key_part].fieldnr - 1;
    if (param->table->field[fieldnr]->key_length() != kp->length)
      return FALSE;
  }

  if (key_part == key_part_end)
    return TRUE;

  key_part= table_key->key_part + nparts;
  pk_number= param->table->s->primary_key;
  if (!param->table->file->primary_key_is_clustered() || pk_number == MAX_KEY)
    return FALSE;

  KEY_PART_INFO *pk_part= param->table->key_info[pk_number].key_part;
  KEY_PART_INFO *pk_part_end= pk_part +
                              param->table->key_info[pk_number].key_parts;
  for (;(key_part!=key_part_end) && (pk_part != pk_part_end);
       ++key_part, ++pk_part)
  {
    if ((key_part->field != pk_part->field) ||
        (key_part->length != pk_part->length))
      return FALSE;
  }
  return (key_part == key_part_end);
}


/*
  Create a QUICK_RANGE_SELECT from given key and SEL_ARG tree for that key.

  SYNOPSIS
    get_quick_select()
      param
      idx            Index of used key in param->key.
      key_tree       SEL_ARG tree for the used key
      mrr_flags      MRR parameter for quick select
      mrr_buf_size   MRR parameter for quick select
      parent_alloc   If not NULL, use it to allocate memory for
                     quick select data. Otherwise use quick->alloc.
  NOTES
    The caller must call QUICK_SELECT::init for returned quick select.

    CAUTION! This function may change thd->mem_root to a MEM_ROOT which will be
    deallocated when the returned quick select is deleted.

  RETURN
    NULL on error
    otherwise created quick select
*/

QUICK_RANGE_SELECT *
get_quick_select(PARAM *param,uint idx,SEL_ARG *key_tree, uint mrr_flags,
                 uint mrr_buf_size, MEM_ROOT *parent_alloc)
{
  QUICK_RANGE_SELECT *quick;
  bool create_err= FALSE;
  DBUG_ENTER("get_quick_select");

  if (param->table->key_info[param->real_keynr[idx]].flags & HA_SPATIAL)
    quick=new QUICK_RANGE_SELECT_GEOM(param->thd, param->table,
                                      param->real_keynr[idx],
                                      test(parent_alloc),
                                      parent_alloc, &create_err);
  else
    quick=new QUICK_RANGE_SELECT(param->thd, param->table,
                                 param->real_keynr[idx],
                                 test(parent_alloc), NULL, &create_err);

  if (quick)
  {
    if (create_err ||
	get_quick_keys(param,quick,param->key[idx],key_tree,param->min_key,0,
		       param->max_key,0))
    {
      delete quick;
      quick=0;
    }
    else
    {
      KEY *keyinfo= param->table->key_info+param->real_keynr[idx];
      quick->mrr_flags= mrr_flags;
      quick->mrr_buf_size= mrr_buf_size;
      quick->key_parts=(KEY_PART*)
        memdup_root(parent_alloc? parent_alloc : &quick->alloc,
                    (char*) param->key[idx],
                    sizeof(KEY_PART)*
                    param->table->actual_n_key_parts(keyinfo));
    }
  }
  DBUG_RETURN(quick);
}


/*
** Fix this to get all possible sub_ranges
*/
bool
get_quick_keys(PARAM *param,QUICK_RANGE_SELECT *quick,KEY_PART *key,
	       SEL_ARG *key_tree, uchar *min_key,uint min_key_flag,
	       uchar *max_key, uint max_key_flag)
{
  QUICK_RANGE *range;
  uint flag;
  int min_part= key_tree->part-1, // # of keypart values in min_key buffer
      max_part= key_tree->part-1; // # of keypart values in max_key buffer

  if (key_tree->left != &null_element)
  {
    if (get_quick_keys(param,quick,key,key_tree->left,
		       min_key,min_key_flag, max_key, max_key_flag))
      return 1;
  }
  uchar *tmp_min_key=min_key,*tmp_max_key=max_key;
  min_part+= key_tree->store_min(key[key_tree->part].store_length,
                                 &tmp_min_key,min_key_flag);
  max_part+= key_tree->store_max(key[key_tree->part].store_length,
                                 &tmp_max_key,max_key_flag);

  if (key_tree->next_key_part &&
      key_tree->next_key_part->type == SEL_ARG::KEY_RANGE &&
      key_tree->next_key_part->part == key_tree->part+1)
  {						  // const key as prefix
    if ((tmp_min_key - min_key) == (tmp_max_key - max_key) &&
         memcmp(min_key, max_key, (uint)(tmp_max_key - max_key))==0 &&
	 key_tree->min_flag==0 && key_tree->max_flag==0)
    {
      if (get_quick_keys(param,quick,key,key_tree->next_key_part,
			 tmp_min_key, min_key_flag | key_tree->min_flag,
			 tmp_max_key, max_key_flag | key_tree->max_flag))
	return 1;
      goto end;					// Ugly, but efficient
    }
    {
      uint tmp_min_flag=key_tree->min_flag,tmp_max_flag=key_tree->max_flag;
      if (!tmp_min_flag)
        min_part+= key_tree->next_key_part->store_min_key(key,
                                                          &tmp_min_key,
                                                          &tmp_min_flag,
                                                          MAX_KEY);
      if (!tmp_max_flag)
        max_part+= key_tree->next_key_part->store_max_key(key,
                                                          &tmp_max_key,
                                                          &tmp_max_flag,
                                                          MAX_KEY);
      flag=tmp_min_flag | tmp_max_flag;
    }
  }
  else
  {
    flag = (key_tree->min_flag & GEOM_FLAG) ?
      key_tree->min_flag : key_tree->min_flag | key_tree->max_flag;
  }

  /*
    Ensure that some part of min_key and max_key are used.  If not,
    regard this as no lower/upper range
  */
  if ((flag & GEOM_FLAG) == 0)
  {
    if (tmp_min_key != param->min_key)
      flag&= ~NO_MIN_RANGE;
    else
      flag|= NO_MIN_RANGE;
    if (tmp_max_key != param->max_key)
      flag&= ~NO_MAX_RANGE;
    else
      flag|= NO_MAX_RANGE;
  }
  if (flag == 0)
  {
    uint length= (uint) (tmp_min_key - param->min_key);
    if (length == (uint) (tmp_max_key - param->max_key) &&
	!memcmp(param->min_key,param->max_key,length))
    {
      KEY *table_key=quick->head->key_info+quick->index;
      flag=EQ_RANGE;
      if ((table_key->flags & HA_NOSAME) && key->part == table_key->key_parts-1)
      {
	if (!(table_key->flags & HA_NULL_PART_KEY) ||
	    !null_part_in_key(key,
			      param->min_key,
			      (uint) (tmp_min_key - param->min_key)))
	  flag|= UNIQUE_RANGE;
	else
	  flag|= NULL_RANGE;
      }
    }
  }

  /* Get range for retrieving rows in QUICK_SELECT::get_next */
  if (!(range= new QUICK_RANGE(param->min_key,
			       (uint) (tmp_min_key - param->min_key),
                               min_part >=0 ? make_keypart_map(min_part) : 0,
			       param->max_key,
			       (uint) (tmp_max_key - param->max_key),
                               max_part >=0 ? make_keypart_map(max_part) : 0,
			       flag)))
    return 1;			// out of memory

  set_if_bigger(quick->max_used_key_length, range->min_length);
  set_if_bigger(quick->max_used_key_length, range->max_length);
  set_if_bigger(quick->used_key_parts, (uint) key_tree->part+1);
  if (insert_dynamic(&quick->ranges, (uchar*) &range))
    return 1;

 end:
  if (key_tree->right != &null_element)
    return get_quick_keys(param,quick,key,key_tree->right,
			  min_key,min_key_flag,
			  max_key,max_key_flag);
  return 0;
}

/*
  Return 1 if there is only one range and this uses the whole primary key
*/

bool QUICK_RANGE_SELECT::unique_key_range()
{
  if (ranges.elements == 1)
  {
    QUICK_RANGE *tmp= *((QUICK_RANGE**)ranges.buffer);
    if ((tmp->flag & (EQ_RANGE | NULL_RANGE)) == EQ_RANGE)
    {
      KEY *key=head->key_info+index;
      return (key->flags & HA_NOSAME) && key->key_length == tmp->min_length;
    }
  }
  return 0;
}



/*
  Return TRUE if any part of the key is NULL

  SYNOPSIS
    null_part_in_key()    
      key_part  Array of key parts (index description)
      key       Key values tuple
      length    Length of key values tuple in bytes.

  RETURN
    TRUE   The tuple has at least one "keypartX is NULL"
    FALSE  Otherwise
*/

static bool null_part_in_key(KEY_PART *key_part, const uchar *key, uint length)
{
  for (const uchar *end=key+length ;
       key < end;
       key+= key_part++->store_length)
  {
    if (key_part->null_bit && *key)
      return 1;
  }
  return 0;
}


bool QUICK_SELECT_I::is_keys_used(const MY_BITMAP *fields)
{
  return is_key_used(head, index, fields);
}

bool QUICK_INDEX_SORT_SELECT::is_keys_used(const MY_BITMAP *fields)
{
  QUICK_RANGE_SELECT *quick;
  List_iterator_fast<QUICK_RANGE_SELECT> it(quick_selects);
  while ((quick= it++))
  {
    if (is_key_used(head, quick->index, fields))
      return 1;
  }
  return 0;
}

bool QUICK_ROR_INTERSECT_SELECT::is_keys_used(const MY_BITMAP *fields)
{
  QUICK_SELECT_WITH_RECORD *qr;
  List_iterator_fast<QUICK_SELECT_WITH_RECORD> it(quick_selects);
  while ((qr= it++))
  {
    if (is_key_used(head, qr->quick->index, fields))
      return 1;
  }
  return 0;
}

bool QUICK_ROR_UNION_SELECT::is_keys_used(const MY_BITMAP *fields)
{
  QUICK_SELECT_I *quick;
  List_iterator_fast<QUICK_SELECT_I> it(quick_selects);
  while ((quick= it++))
  {
    if (quick->is_keys_used(fields))
      return 1;
  }
  return 0;
}


FT_SELECT *get_ft_select(THD *thd, TABLE *table, uint key)
{
  bool create_err= FALSE;
  FT_SELECT *fts= new FT_SELECT(thd, table, key, &create_err);
  if (create_err)
  {
    delete fts;
    return NULL;
  }
  else
    return fts;
}

/*
  Create quick select from ref/ref_or_null scan.

  SYNOPSIS
    get_quick_select_for_ref()
      thd      Thread handle
      table    Table to access
      ref      ref[_or_null] scan parameters
      records  Estimate of number of records (needed only to construct
               quick select)
  NOTES
    This allocates things in a new memory root, as this may be called many
    times during a query.

  RETURN
    Quick select that retrieves the same rows as passed ref scan
    NULL on error.
*/

QUICK_RANGE_SELECT *get_quick_select_for_ref(THD *thd, TABLE *table,
                                             TABLE_REF *ref, ha_rows records)
{
  MEM_ROOT *old_root, *alloc;
  QUICK_RANGE_SELECT *quick;
  KEY *key_info = &table->key_info[ref->key];
  KEY_PART *key_part;
  QUICK_RANGE *range;
  uint part;
  bool create_err= FALSE;
  COST_VECT cost;

  old_root= thd->mem_root;
  /* The following call may change thd->mem_root */
  quick= new QUICK_RANGE_SELECT(thd, table, ref->key, 0, 0, &create_err);
  /* save mem_root set by QUICK_RANGE_SELECT constructor */
  alloc= thd->mem_root;
  /*
    return back default mem_root (thd->mem_root) changed by
    QUICK_RANGE_SELECT constructor
  */
  thd->mem_root= old_root;

  if (!quick || create_err)
    return 0;			/* no ranges found */
  if (quick->init())
    goto err;
  quick->records= records;

  if ((cp_buffer_from_ref(thd, table, ref) && thd->is_fatal_error) ||
      !(range= new(alloc) QUICK_RANGE()))
    goto err;                                   // out of memory

  range->min_key= range->max_key= ref->key_buff;
  range->min_length= range->max_length= ref->key_length;
  range->min_keypart_map= range->max_keypart_map=
    make_prev_keypart_map(ref->key_parts);
  range->flag= (ref->key_length == key_info->key_length ? EQ_RANGE : 0);

  if (!(quick->key_parts=key_part=(KEY_PART *)
	alloc_root(&quick->alloc,sizeof(KEY_PART)*ref->key_parts)))
    goto err;

  for (part=0 ; part < ref->key_parts ;part++,key_part++)
  {
    key_part->part=part;
    key_part->field=        key_info->key_part[part].field;
    key_part->length=       key_info->key_part[part].length;
    key_part->store_length= key_info->key_part[part].store_length;
    key_part->null_bit=     key_info->key_part[part].null_bit;
    key_part->flag=         (uint8) key_info->key_part[part].key_part_flag;
  }
  if (insert_dynamic(&quick->ranges,(uchar*)&range))
    goto err;

  /*
     Add a NULL range if REF_OR_NULL optimization is used.
     For example:
       if we have "WHERE A=2 OR A IS NULL" we created the (A=2) range above
       and have ref->null_ref_key set. Will create a new NULL range here.
  */
  if (ref->null_ref_key)
  {
    QUICK_RANGE *null_range;

    *ref->null_ref_key= 1;		// Set null byte then create a range
    if (!(null_range= new (alloc)
          QUICK_RANGE(ref->key_buff, ref->key_length,
                      make_prev_keypart_map(ref->key_parts),
                      ref->key_buff, ref->key_length,
                      make_prev_keypart_map(ref->key_parts), EQ_RANGE)))
      goto err;
    *ref->null_ref_key= 0;		// Clear null byte
    if (insert_dynamic(&quick->ranges,(uchar*)&null_range))
      goto err;
  }

  /* Call multi_range_read_info() to get the MRR flags and buffer size */
  quick->mrr_flags= HA_MRR_NO_ASSOCIATION | 
                    (table->key_read ? HA_MRR_INDEX_ONLY : 0);
  if (thd->lex->sql_command != SQLCOM_SELECT)
    quick->mrr_flags |= HA_MRR_USE_DEFAULT_IMPL;

  quick->mrr_buf_size= thd->variables.mrr_buff_size;
  if (table->file->multi_range_read_info(quick->index, 1, (uint)records,
                                         ~0, 
                                         &quick->mrr_buf_size,
                                         &quick->mrr_flags, &cost))
    goto err;

  return quick;
err:
  delete quick;
  return 0;
}


/*
  Perform key scans for all used indexes (except CPK), get rowids and merge 
  them into an ordered non-recurrent sequence of rowids.
  
  The merge/duplicate removal is performed using Unique class. We put all
  rowids into Unique, get the sorted sequence and destroy the Unique.
  
  If table has a clustered primary key that covers all rows (TRUE for bdb
  and innodb currently) and one of the index_merge scans is a scan on PK,
  then rows that will be retrieved by PK scan are not put into Unique and 
  primary key scan is not performed here, it is performed later separately.

  RETURN
    0     OK
    other error
*/

int read_keys_and_merge_scans(THD *thd,
                              TABLE *head,
                              List<QUICK_RANGE_SELECT> quick_selects,
                              QUICK_RANGE_SELECT *pk_quick_select,
                              READ_RECORD *read_record,
                              bool intersection,
                              key_map *filtered_scans,
                              Unique **unique_ptr)
{
  List_iterator_fast<QUICK_RANGE_SELECT> cur_quick_it(quick_selects);
  QUICK_RANGE_SELECT* cur_quick;
  int result;
  Unique *unique= *unique_ptr;
  handler *file= head->file;
  bool with_cpk_filter= pk_quick_select != NULL;

  DBUG_ENTER("read_keys_and_merge");

  /* We're going to just read rowids. */
  if (!head->key_read)
  {
    head->enable_keyread();
  }
  head->prepare_for_position();

  cur_quick_it.rewind();
  cur_quick= cur_quick_it++;
  bool first_quick= TRUE;
  DBUG_ASSERT(cur_quick != 0);
  
  /*
    We reuse the same instance of handler so we need to call both init and 
    reset here.
  */
  if (cur_quick->init() || cur_quick->reset())
    goto err;

  if (unique == NULL)
  {
    DBUG_EXECUTE_IF("index_merge_may_not_create_a_Unique", DBUG_ABORT(); );
    DBUG_EXECUTE_IF("only_one_Unique_may_be_created", 
                    DBUG_SET("+d,index_merge_may_not_create_a_Unique"); );

    unique= new Unique(refpos_order_cmp, (void *)file,
                       file->ref_length,
                       thd->variables.sortbuff_size,
		       intersection ? quick_selects.elements : 0);                     
    if (!unique)
      goto err;
    *unique_ptr= unique;
  }
  else
  {
    unique->reset();
    filesort_free_buffers(head, false);
  }

  DBUG_ASSERT(file->ref_length == unique->get_size());
  DBUG_ASSERT(thd->variables.sortbuff_size == unique->get_max_in_memory_size());

  for (;;)
  {
    while ((result= cur_quick->get_next()) == HA_ERR_END_OF_FILE)
    {
      if (intersection)
        with_cpk_filter= filtered_scans->is_set(cur_quick->index);
      if (first_quick)
      {
        first_quick= FALSE;
        if (intersection && unique->is_in_memory())
          unique->close_for_expansion();
      }
      cur_quick->range_end();
      cur_quick= cur_quick_it++;
      if (!cur_quick)
        break;

      if (cur_quick->file->inited != handler::NONE) 
        cur_quick->file->ha_index_end();
      if (cur_quick->init() || cur_quick->reset())
        goto err;
    }

    if (result)
    {
      if (result != HA_ERR_END_OF_FILE)
      {
        cur_quick->range_end();
        goto err;
      }
      break;
    }

    if (thd->killed)
      goto err;

    if (with_cpk_filter &&
        pk_quick_select->row_in_ranges() != intersection )
      continue;

    cur_quick->file->position(cur_quick->record);
    if (unique->unique_add((char*)cur_quick->file->ref))
      goto err;
  }

  /*
    Ok all rowids are in the Unique now. The next call will initialize
    head->sort structure so it can be used to iterate through the rowids
    sequence.
  */
  result= unique->get(head);
  /*
    index merge currently doesn't support "using index" at all
  */
  head->disable_keyread();
  if (init_read_record(read_record, thd, head, (SQL_SELECT*) 0, 1 , 1, TRUE))
    result= 1;
 DBUG_RETURN(result);

err:
  head->disable_keyread();
  DBUG_RETURN(1);
}


int QUICK_INDEX_MERGE_SELECT::read_keys_and_merge()

{
  int result;
  DBUG_ENTER("QUICK_INDEX_MERGE_SELECT::read_keys_and_merge");
  result= read_keys_and_merge_scans(thd, head, quick_selects, pk_quick_select,
                                    &read_record, FALSE, NULL, &unique);
  doing_pk_scan= FALSE;
  DBUG_RETURN(result);
}

/*
  Get next row for index_merge.
  NOTES
    The rows are read from
      1. rowids stored in Unique.
      2. QUICK_RANGE_SELECT with clustered primary key (if any).
    The sets of rows retrieved in 1) and 2) are guaranteed to be disjoint.
*/

int QUICK_INDEX_MERGE_SELECT::get_next()
{
  int result;
  DBUG_ENTER("QUICK_INDEX_MERGE_SELECT::get_next");

  if (doing_pk_scan)
    DBUG_RETURN(pk_quick_select->get_next());

  if ((result= read_record.read_record(&read_record)) == -1)
  {
    result= HA_ERR_END_OF_FILE;
    end_read_record(&read_record);
    free_io_cache(head);
    /* All rows from Unique have been retrieved, do a clustered PK scan */
    if (pk_quick_select)
    {
      doing_pk_scan= TRUE;
      if ((result= pk_quick_select->init()) ||
          (result= pk_quick_select->reset()))
        DBUG_RETURN(result);
      DBUG_RETURN(pk_quick_select->get_next());
    }
  }

  DBUG_RETURN(result);
}

int QUICK_INDEX_INTERSECT_SELECT::read_keys_and_merge()

{
  int result;
  DBUG_ENTER("QUICK_INDEX_INTERSECT_SELECT::read_keys_and_merge");
  result= read_keys_and_merge_scans(thd, head, quick_selects, pk_quick_select,
                                    &read_record, TRUE, &filtered_scans,
                                    &unique);
  DBUG_RETURN(result);
}

int QUICK_INDEX_INTERSECT_SELECT::get_next()
{
  int result;
  DBUG_ENTER("QUICK_INDEX_INTERSECT_SELECT::get_next");

  if ((result= read_record.read_record(&read_record)) == -1)
  {
    result= HA_ERR_END_OF_FILE;
    end_read_record(&read_record);
    free_io_cache(head);
  }

  DBUG_RETURN(result);
}


/*
  Retrieve next record.
  SYNOPSIS
     QUICK_ROR_INTERSECT_SELECT::get_next()

  NOTES
    Invariant on enter/exit: all intersected selects have retrieved all index
    records with rowid <= some_rowid_val and no intersected select has
    retrieved any index records with rowid > some_rowid_val.
    We start fresh and loop until we have retrieved the same rowid in each of
    the key scans or we got an error.

    If a Clustered PK scan is present, it is used only to check if row
    satisfies its condition (and never used for row retrieval).

    Locking: to ensure that exclusive locks are only set on records that
    are included in the final result we must release the lock
    on all rows we read but do not include in the final result. This
    must be done on each index that reads the record and the lock
    must be released using the same handler (the same quick object) as
    used when reading the record.

  RETURN
   0     - Ok
   other - Error code if any error occurred.
*/

int QUICK_ROR_INTERSECT_SELECT::get_next()
{
  List_iterator_fast<QUICK_SELECT_WITH_RECORD> quick_it(quick_selects);
  QUICK_SELECT_WITH_RECORD *qr;
  QUICK_RANGE_SELECT* quick;

  /* quick that reads the given rowid first. This is needed in order
  to be able to unlock the row using the same handler object that locked
  it */
  QUICK_RANGE_SELECT* quick_with_last_rowid;

  int error, cmp;
  uint last_rowid_count=0;
  DBUG_ENTER("QUICK_ROR_INTERSECT_SELECT::get_next");

  do
  {
    /* Get a rowid for first quick and save it as a 'candidate' */
    qr= quick_it++;
    quick= qr->quick;
    error= quick->get_next();
    if (cpk_quick)
    {
      while (!error && !cpk_quick->row_in_ranges())
      {
        quick->file->unlock_row(); /* row not in range; unlock */
        error= quick->get_next();
      }
    }
    if (error)
      DBUG_RETURN(error);

    /* Save the read key tuple */
    key_copy(qr->key_tuple, record, head->key_info + quick->index,
             quick->max_used_key_length);

    quick->file->position(quick->record);
    memcpy(last_rowid, quick->file->ref, head->file->ref_length);
    last_rowid_count= 1;
    quick_with_last_rowid= quick;

    while (last_rowid_count < quick_selects.elements)
    {
      if (!(qr= quick_it++))
      {
        quick_it.rewind();
        qr= quick_it++;
      }
      quick= qr->quick;

      do
      {
        if ((error= quick->get_next()))
        {
          quick_with_last_rowid->file->unlock_row();
          DBUG_RETURN(error);
        }
        quick->file->position(quick->record);
        cmp= head->file->cmp_ref(quick->file->ref, last_rowid);
        if (cmp < 0)
        {
          /* This row is being skipped.  Release lock on it. */
          quick->file->unlock_row();
        }
      } while (cmp < 0);

      key_copy(qr->key_tuple, record, head->key_info + quick->index,
               quick->max_used_key_length);

      /* Ok, current select 'caught up' and returned ref >= cur_ref */
      if (cmp > 0)
      {
        /* Found a row with ref > cur_ref. Make it a new 'candidate' */
        if (cpk_quick)
        {
          while (!cpk_quick->row_in_ranges())
          {
            quick->file->unlock_row(); /* row not in range; unlock */
            if ((error= quick->get_next()))
            {
              quick_with_last_rowid->file->unlock_row();
              DBUG_RETURN(error);
            }
          }
          quick->file->position(quick->record);
        }
        memcpy(last_rowid, quick->file->ref, head->file->ref_length);
        quick_with_last_rowid->file->unlock_row();
        last_rowid_count= 1;
        quick_with_last_rowid= quick;

        //save the fields here
        key_copy(qr->key_tuple, record, head->key_info + quick->index,
                 quick->max_used_key_length);
      }
      else
      {
        /* current 'candidate' row confirmed by this select */
        last_rowid_count++;
      }
    }

    /* We get here if we got the same row ref in all scans. */
    if (need_to_fetch_row)
      error= head->file->ha_rnd_pos(head->record[0], last_rowid);
  } while (error == HA_ERR_RECORD_DELETED);

  if (!need_to_fetch_row)
  {
    /* Restore the columns we've read/saved with other quick selects */
    quick_it.rewind();
    while ((qr= quick_it++))
    {
      if (qr->quick != quick)
      {
        key_restore(record, qr->key_tuple, head->key_info + qr->quick->index,
                    qr->quick->max_used_key_length);
      }
    }
  }

  DBUG_RETURN(error);
}


/*
  Retrieve next record.
  SYNOPSIS
    QUICK_ROR_UNION_SELECT::get_next()

  NOTES
    Enter/exit invariant:
    For each quick select in the queue a {key,rowid} tuple has been
    retrieved but the corresponding row hasn't been passed to output.

  RETURN
   0     - Ok
   other - Error code if any error occurred.
*/

int QUICK_ROR_UNION_SELECT::get_next()
{
  int error, dup_row;
  QUICK_SELECT_I *quick;
  uchar *tmp;
  DBUG_ENTER("QUICK_ROR_UNION_SELECT::get_next");

  do
  {
    do
    {
      if (!queue.elements)
        DBUG_RETURN(HA_ERR_END_OF_FILE);
      /* Ok, we have a queue with >= 1 scans */

      quick= (QUICK_SELECT_I*)queue_top(&queue);
      memcpy(cur_rowid, quick->last_rowid, rowid_length);

      /* put into queue rowid from the same stream as top element */
      if ((error= quick->get_next()))
      {
        if (error != HA_ERR_END_OF_FILE)
          DBUG_RETURN(error);
        queue_remove_top(&queue);
      }
      else
      {
        quick->save_last_pos();
        queue_replace_top(&queue);
      }

      if (!have_prev_rowid)
      {
        /* No rows have been returned yet */
        dup_row= FALSE;
        have_prev_rowid= TRUE;
      }
      else
        dup_row= !head->file->cmp_ref(cur_rowid, prev_rowid);
    } while (dup_row);

    tmp= cur_rowid;
    cur_rowid= prev_rowid;
    prev_rowid= tmp;

    error= head->file->ha_rnd_pos(quick->record, prev_rowid);
  } while (error == HA_ERR_RECORD_DELETED);
  DBUG_RETURN(error);
}


int QUICK_RANGE_SELECT::reset()
{
  uint  buf_size;
  uchar *mrange_buff;
  int   error;
  HANDLER_BUFFER empty_buf;
  MY_BITMAP * const save_read_set= head->read_set;
  MY_BITMAP * const save_write_set= head->write_set;
  DBUG_ENTER("QUICK_RANGE_SELECT::reset");
  last_range= NULL;
  cur_range= (QUICK_RANGE**) ranges.buffer;
  RANGE_SEQ_IF seq_funcs= {NULL, quick_range_seq_init, quick_range_seq_next, 0, 0};

  if (in_ror_merged_scan)
    head->column_bitmaps_set_no_signal(&column_bitmap, &column_bitmap);
  
  if (file->inited == handler::RND)
  {
    /* Handler could be left in this state by MRR */
    if ((error= file->ha_rnd_end()))
      DBUG_RETURN(error);
  }

  if (file->inited == handler::NONE)
  {
    DBUG_EXECUTE_IF("bug14365043_2",
                    DBUG_SET("+d,ha_index_init_fail"););
    if ((error= file->ha_index_init(index,1)))
    {
        file->print_error(error, MYF(0));
        goto err;
    }
  }

  /* Allocate buffer if we need one but haven't allocated it yet */
  if (mrr_buf_size && !mrr_buf_desc)
  {
    buf_size= mrr_buf_size;
    while (buf_size && !my_multi_malloc(MYF(MY_WME),
                                        &mrr_buf_desc, sizeof(*mrr_buf_desc),
                                        &mrange_buff, buf_size,
                                        NullS))
    {
      /* Try to shrink the buffers until both are 0. */
      buf_size/= 2;
    }
    if (!mrr_buf_desc)
      DBUG_RETURN(HA_ERR_OUT_OF_MEM);

    /* Initialize the handler buffer. */
    mrr_buf_desc->buffer= mrange_buff;
    mrr_buf_desc->buffer_end= mrange_buff + buf_size;
    mrr_buf_desc->end_of_used_area= mrange_buff;
#ifdef HAVE_valgrind
    /*
      We need this until ndb will use the buffer efficiently
      (Now ndb stores  complete row in here, instead of only the used fields
      which gives us valgrind warnings in compare_record[])
    */
    bzero((char*) mrange_buff, buf_size);
#endif
  }

  if (!mrr_buf_desc)
    empty_buf.buffer= empty_buf.buffer_end= empty_buf.end_of_used_area= NULL;
 
  error= file->multi_range_read_init(&seq_funcs, (void*)this, ranges.elements,
                                     mrr_flags, mrr_buf_desc? mrr_buf_desc: 
                                                              &empty_buf);
err:
  /* Restore bitmaps set on entry */
  if (in_ror_merged_scan)
    head->column_bitmaps_set_no_signal(save_read_set, save_write_set);

  DBUG_RETURN(error);
}


/*
  Get next possible record using quick-struct.

  SYNOPSIS
    QUICK_RANGE_SELECT::get_next()

  NOTES
    Record is read into table->record[0]

  RETURN
    0			Found row
    HA_ERR_END_OF_FILE	No (more) rows in range
    #			Error code
*/

int QUICK_RANGE_SELECT::get_next()
{
  range_id_t dummy;
  MY_BITMAP * const save_read_set= head->read_set;
  MY_BITMAP * const save_write_set= head->write_set;

  DBUG_ENTER("QUICK_RANGE_SELECT::get_next");
  if (in_ror_merged_scan)
  {
    /*
      We don't need to signal the bitmap change as the bitmap is always the
      same for this head->file
    */
    head->column_bitmaps_set_no_signal(&column_bitmap, &column_bitmap);
  }

  int result= file->multi_range_read_next(&dummy);

  if (in_ror_merged_scan)
  {
    /* Restore bitmaps set on entry */
    head->column_bitmaps_set_no_signal(save_read_set, save_write_set);
  }
  DBUG_RETURN(result);
}


/*
  Get the next record with a different prefix.

  @param prefix_length   length of cur_prefix
  @param group_key_parts The number of key parts in the group prefix
  @param cur_prefix      prefix of a key to be searched for

  Each subsequent call to the method retrieves the first record that has a
  prefix with length prefix_length and which is different from cur_prefix,
  such that the record with the new prefix is within the ranges described by
  this->ranges. The record found is stored into the buffer pointed by
  this->record. The method is useful for GROUP-BY queries with range
  conditions to discover the prefix of the next group that satisfies the range
  conditions.

  @todo

    This method is a modified copy of QUICK_RANGE_SELECT::get_next(), so both
    methods should be unified into a more general one to reduce code
    duplication.

  @retval 0                  on success
  @retval HA_ERR_END_OF_FILE if returned all keys
  @retval other              if some error occurred
*/

int QUICK_RANGE_SELECT::get_next_prefix(uint prefix_length,
                                        uint group_key_parts,
                                        uchar *cur_prefix)
{
  DBUG_ENTER("QUICK_RANGE_SELECT::get_next_prefix");
  const key_part_map keypart_map= make_prev_keypart_map(group_key_parts);

  for (;;)
  {
    int result;
    if (last_range)
    {
      /* Read the next record in the same range with prefix after cur_prefix. */
      DBUG_ASSERT(cur_prefix != NULL);
      result= file->ha_index_read_map(record, cur_prefix, keypart_map,
                                      HA_READ_AFTER_KEY);
      if (result || last_range->max_keypart_map == 0)
        DBUG_RETURN(result);

      key_range previous_endpoint;
      last_range->make_max_endpoint(&previous_endpoint, prefix_length, keypart_map);
      if (file->compare_key(&previous_endpoint) <= 0)
        DBUG_RETURN(0);
    }

    uint count= ranges.elements - (cur_range - (QUICK_RANGE**) ranges.buffer);
    if (count == 0)
    {
      /* Ranges have already been used up before. None is left for read. */
      last_range= 0;
      DBUG_RETURN(HA_ERR_END_OF_FILE);
    }
    last_range= *(cur_range++);

    key_range start_key, end_key;
    last_range->make_min_endpoint(&start_key, prefix_length, keypart_map);
    last_range->make_max_endpoint(&end_key, prefix_length, keypart_map);

    result= file->read_range_first(last_range->min_keypart_map ? &start_key : 0,
				   last_range->max_keypart_map ? &end_key : 0,
                                   test(last_range->flag & EQ_RANGE),
				   TRUE);
    if (last_range->flag == (UNIQUE_RANGE | EQ_RANGE))
      last_range= 0;			// Stop searching

    if (result != HA_ERR_END_OF_FILE)
      DBUG_RETURN(result);
    last_range= 0;			// No matching rows; go to next range
  }
}


/* Get next for geometrical indexes */

int QUICK_RANGE_SELECT_GEOM::get_next()
{
  DBUG_ENTER("QUICK_RANGE_SELECT_GEOM::get_next");

  for (;;)
  {
    int result;
    if (last_range)
    {
      // Already read through key
      result= file->ha_index_next_same(record, last_range->min_key,
                                       last_range->min_length);
      if (result != HA_ERR_END_OF_FILE)
	DBUG_RETURN(result);
    }

    uint count= ranges.elements - (cur_range - (QUICK_RANGE**) ranges.buffer);
    if (count == 0)
    {
      /* Ranges have already been used up before. None is left for read. */
      last_range= 0;
      DBUG_RETURN(HA_ERR_END_OF_FILE);
    }
    last_range= *(cur_range++);

    result= file->ha_index_read_map(record, last_range->min_key,
                                    last_range->min_keypart_map,
                                    (ha_rkey_function)(last_range->flag ^
                                                       GEOM_FLAG));
    if (result != HA_ERR_KEY_NOT_FOUND && result != HA_ERR_END_OF_FILE)
      DBUG_RETURN(result);
    last_range= 0;				// Not found, to next range
  }
}


/*
  Check if current row will be retrieved by this QUICK_RANGE_SELECT

  NOTES
    It is assumed that currently a scan is being done on another index
    which reads all necessary parts of the index that is scanned by this
    quick select.
    The implementation does a binary search on sorted array of disjoint
    ranges, without taking size of range into account.

    This function is used to filter out clustered PK scan rows in
    index_merge quick select.

  RETURN
    TRUE  if current row will be retrieved by this quick select
    FALSE if not
*/

bool QUICK_RANGE_SELECT::row_in_ranges()
{
  QUICK_RANGE *res;
  uint min= 0;
  uint max= ranges.elements - 1;
  uint mid= (max + min)/2;

  while (min != max)
  {
    if (cmp_next(*(QUICK_RANGE**)dynamic_array_ptr(&ranges, mid)))
    {
      /* current row value > mid->max */
      min= mid + 1;
    }
    else
      max= mid;
    mid= (min + max) / 2;
  }
  res= *(QUICK_RANGE**)dynamic_array_ptr(&ranges, mid);
  return (!cmp_next(res) && !cmp_prev(res));
}

/*
  This is a hack: we inherit from QUICK_RANGE_SELECT so that we can use the
  get_next() interface, but we have to hold a pointer to the original
  QUICK_RANGE_SELECT because its data are used all over the place. What
  should be done is to factor out the data that is needed into a base
  class (QUICK_SELECT), and then have two subclasses (_ASC and _DESC)
  which handle the ranges and implement the get_next() function.  But
  for now, this seems to work right at least.
 */

QUICK_SELECT_DESC::QUICK_SELECT_DESC(QUICK_RANGE_SELECT *q,
                                     uint used_key_parts_arg)
 :QUICK_RANGE_SELECT(*q), rev_it(rev_ranges),
  used_key_parts (used_key_parts_arg)
{
  QUICK_RANGE *r;
  /* 
    Use default MRR implementation for reverse scans. No table engine
    currently can do an MRR scan with output in reverse index order.
  */
  mrr_buf_desc= NULL;
  mrr_flags |= HA_MRR_USE_DEFAULT_IMPL;
  mrr_buf_size= 0;

  QUICK_RANGE **pr= (QUICK_RANGE**)ranges.buffer;
  QUICK_RANGE **end_range= pr + ranges.elements;
  for (; pr!=end_range; pr++)
    rev_ranges.push_front(*pr);

  /* Remove EQ_RANGE flag for keys that are not using the full key */
  for (r = rev_it++; r; r = rev_it++)
  {
    if ((r->flag & EQ_RANGE) &&
	head->key_info[index].key_length != r->max_length)
      r->flag&= ~EQ_RANGE;
  }
  rev_it.rewind();
  q->dont_free=1;				// Don't free shared mem
}


int QUICK_SELECT_DESC::get_next()
{
  DBUG_ENTER("QUICK_SELECT_DESC::get_next");

  /* The max key is handled as follows:
   *   - if there is NO_MAX_RANGE, start at the end and move backwards
   *   - if it is an EQ_RANGE, which means that max key covers the entire
   *     key, go directly to the key and read through it (sorting backwards is
   *     same as sorting forwards)
   *   - if it is NEAR_MAX, go to the key or next, step back once, and
   *     move backwards
   *   - otherwise (not NEAR_MAX == include the key), go after the key,
   *     step back once, and move backwards
   */

  for (;;)
  {
    int result;
    if (last_range)
    {						// Already read through key
      result = ((last_range->flag & EQ_RANGE && 
                 used_key_parts <= head->key_info[index].key_parts) ? 
                file->ha_index_next_same(record, last_range->min_key,
                                      last_range->min_length) :
                file->ha_index_prev(record));
      if (!result)
      {
	if (cmp_prev(*rev_it.ref()) == 0)
	  DBUG_RETURN(0);
      }
      else if (result != HA_ERR_END_OF_FILE)
	DBUG_RETURN(result);
    }

    if (!(last_range= rev_it++))
      DBUG_RETURN(HA_ERR_END_OF_FILE);		// All ranges used

    if (last_range->flag & NO_MAX_RANGE)        // Read last record
    {
      int local_error;
      if ((local_error= file->ha_index_last(record)))
	DBUG_RETURN(local_error);		// Empty table
      if (cmp_prev(last_range) == 0)
	DBUG_RETURN(0);
      last_range= 0;                            // No match; go to next range
      continue;
    }

    if (last_range->flag & EQ_RANGE &&
        used_key_parts <= head->key_info[index].key_parts)

    {
      result= file->ha_index_read_map(record, last_range->max_key,
                                      last_range->max_keypart_map,
                                      HA_READ_KEY_EXACT);
    }
    else
    {
      DBUG_ASSERT(last_range->flag & NEAR_MAX ||
                  (last_range->flag & EQ_RANGE && 
                   used_key_parts > head->key_info[index].key_parts) ||
                  range_reads_after_key(last_range));
      result= file->ha_index_read_map(record, last_range->max_key,
                                      last_range->max_keypart_map,
                                      ((last_range->flag & NEAR_MAX) ?
                                       HA_READ_BEFORE_KEY :
                                       HA_READ_PREFIX_LAST_OR_PREV));
    }
    if (result)
    {
      if (result != HA_ERR_KEY_NOT_FOUND && result != HA_ERR_END_OF_FILE)
	DBUG_RETURN(result);
      last_range= 0;                            // Not found, to next range
      continue;
    }
    if (cmp_prev(last_range) == 0)
    {
      if (last_range->flag == (UNIQUE_RANGE | EQ_RANGE))
	last_range= 0;				// Stop searching
      DBUG_RETURN(0);				// Found key is in range
    }
    last_range= 0;                              // To next range
  }
}


/**
  Create a compatible quick select with the result ordered in an opposite way

  @param used_key_parts_arg  Number of used key parts

  @retval NULL in case of errors (OOM etc)
  @retval pointer to a newly created QUICK_SELECT_DESC if success
*/

QUICK_SELECT_I *QUICK_RANGE_SELECT::make_reverse(uint used_key_parts_arg)
{
  QUICK_SELECT_DESC *new_quick= new QUICK_SELECT_DESC(this, used_key_parts_arg);
  if (new_quick == NULL)
  {
    delete new_quick;
    return NULL;
  }
  return new_quick;
}


/*
  Compare if found key is over max-value
  Returns 0 if key <= range->max_key
  TODO: Figure out why can't this function be as simple as cmp_prev(). 
*/

int QUICK_RANGE_SELECT::cmp_next(QUICK_RANGE *range_arg)
{
  if (range_arg->flag & NO_MAX_RANGE)
    return 0;                                   /* key can't be to large */

  KEY_PART *key_part=key_parts;
  uint store_length;

  for (uchar *key=range_arg->max_key, *end=key+range_arg->max_length;
       key < end;
       key+= store_length, key_part++)
  {
    int cmp;
    store_length= key_part->store_length;
    if (key_part->null_bit)
    {
      if (*key)
      {
        if (!key_part->field->is_null())
          return 1;
        continue;
      }
      else if (key_part->field->is_null())
        return 0;
      key++;					// Skip null byte
      store_length--;
    }
    if ((cmp=key_part->field->key_cmp(key, key_part->length)) < 0)
      return 0;
    if (cmp > 0)
      return 1;
  }
  return (range_arg->flag & NEAR_MAX) ? 1 : 0;          // Exact match
}


/*
  Returns 0 if found key is inside range (found key >= range->min_key).
*/

int QUICK_RANGE_SELECT::cmp_prev(QUICK_RANGE *range_arg)
{
  int cmp;
  if (range_arg->flag & NO_MIN_RANGE)
    return 0;					/* key can't be to small */

  cmp= key_cmp(key_part_info, range_arg->min_key,
               range_arg->min_length);
  if (cmp > 0 || (cmp == 0 && !(range_arg->flag & NEAR_MIN)))
    return 0;
  return 1;                                     // outside of range
}


/*
 * TRUE if this range will require using HA_READ_AFTER_KEY
   See comment in get_next() about this
 */

bool QUICK_SELECT_DESC::range_reads_after_key(QUICK_RANGE *range_arg)
{
  return ((range_arg->flag & (NO_MAX_RANGE | NEAR_MAX)) ||
	  !(range_arg->flag & EQ_RANGE) ||
	  head->key_info[index].key_length != range_arg->max_length) ? 1 : 0;
}


void QUICK_SELECT_I::add_key_name(String *str, bool *first)
{
  KEY *key_info= head->key_info + index;

  if (*first)
    *first= FALSE;
  else
    str->append(',');
  str->append(key_info->name);
}
 

void QUICK_RANGE_SELECT::add_info_string(String *str)
{
  bool first= TRUE;
  
  add_key_name(str, &first);
}

void QUICK_INDEX_MERGE_SELECT::add_info_string(String *str)
{
  QUICK_RANGE_SELECT *quick;
  bool first= TRUE;
  List_iterator_fast<QUICK_RANGE_SELECT> it(quick_selects);

  str->append(STRING_WITH_LEN("sort_union("));
  while ((quick= it++))
  {
    quick->add_key_name(str, &first);
  }
  if (pk_quick_select)
    pk_quick_select->add_key_name(str, &first);
  str->append(')');
}

void QUICK_INDEX_INTERSECT_SELECT::add_info_string(String *str)
{
  QUICK_RANGE_SELECT *quick;
  bool first= TRUE;
  List_iterator_fast<QUICK_RANGE_SELECT> it(quick_selects);

  str->append(STRING_WITH_LEN("sort_intersect("));
  if (pk_quick_select)
    pk_quick_select->add_key_name(str, &first);
  while ((quick= it++))
  {
    quick->add_key_name(str, &first);
  }
  str->append(')');
}

void QUICK_ROR_INTERSECT_SELECT::add_info_string(String *str)
{
  bool first= TRUE;
  QUICK_SELECT_WITH_RECORD *qr;
  List_iterator_fast<QUICK_SELECT_WITH_RECORD> it(quick_selects);

  str->append(STRING_WITH_LEN("intersect("));
  while ((qr= it++))
  {
    qr->quick->add_key_name(str, &first);
  }
  if (cpk_quick)
    cpk_quick->add_key_name(str, &first);
  str->append(')');
}


void QUICK_ROR_UNION_SELECT::add_info_string(String *str)
{
  QUICK_SELECT_I *quick;
  bool first= TRUE;
  List_iterator_fast<QUICK_SELECT_I> it(quick_selects);

  str->append(STRING_WITH_LEN("union("));
  while ((quick= it++))
  {
    if (first)
      first= FALSE;
    else
      str->append(',');
    quick->add_info_string(str);
  }
  str->append(')');
}


void QUICK_SELECT_I::add_key_and_length(String *key_names,
                                        String *used_lengths,
                                        bool *first)
{
  char buf[64];
  uint length;
  KEY *key_info= head->key_info + index;

  if (*first)
    *first= FALSE;
  else
  {
    key_names->append(',');
    used_lengths->append(',');
  }
  key_names->append(key_info->name);
  length= longlong10_to_str(max_used_key_length, buf, 10) - buf;
  used_lengths->append(buf, length);
}


void QUICK_RANGE_SELECT::add_keys_and_lengths(String *key_names,
                                              String *used_lengths)
{
  bool first= TRUE;

  add_key_and_length(key_names, used_lengths, &first);
}

void QUICK_INDEX_MERGE_SELECT::add_keys_and_lengths(String *key_names,
                                                    String *used_lengths)
{
  QUICK_RANGE_SELECT *quick;
  bool first= TRUE;

  List_iterator_fast<QUICK_RANGE_SELECT> it(quick_selects);

  while ((quick= it++))
  {
    quick->add_key_and_length(key_names, used_lengths, &first);
  }

  if (pk_quick_select)
    pk_quick_select->add_key_and_length(key_names, used_lengths, &first);
}


void QUICK_INDEX_INTERSECT_SELECT::add_keys_and_lengths(String *key_names,
                                                        String *used_lengths)
{
  QUICK_RANGE_SELECT *quick;
  bool first= TRUE;

  List_iterator_fast<QUICK_RANGE_SELECT> it(quick_selects);

  if (pk_quick_select)
    pk_quick_select->add_key_and_length(key_names, used_lengths, &first);

  while ((quick= it++))
  {
    quick->add_key_and_length(key_names, used_lengths, &first);
  }
}

void QUICK_ROR_INTERSECT_SELECT::add_keys_and_lengths(String *key_names,
                                                      String *used_lengths)
{
  QUICK_SELECT_WITH_RECORD *qr;
  bool first= TRUE;

  List_iterator_fast<QUICK_SELECT_WITH_RECORD> it(quick_selects);

  while ((qr= it++))
  {
    qr->quick->add_key_and_length(key_names, used_lengths, &first);
  }
  if (cpk_quick)
    cpk_quick->add_key_and_length(key_names, used_lengths, &first);
}

void QUICK_ROR_UNION_SELECT::add_keys_and_lengths(String *key_names,
                                                  String *used_lengths)
{
  QUICK_SELECT_I *quick;
  bool first= TRUE;

  List_iterator_fast<QUICK_SELECT_I> it(quick_selects);

  while ((quick= it++))
  {
    if (first)
      first= FALSE;
    else
    {
      used_lengths->append(',');
      key_names->append(',');
    }
    quick->add_keys_and_lengths(key_names, used_lengths);
  }
}


/*******************************************************************************
* Implementation of QUICK_GROUP_MIN_MAX_SELECT
*******************************************************************************/

static inline uint get_field_keypart(KEY *index, Field *field);
static inline SEL_ARG * get_index_range_tree(uint index, SEL_TREE* range_tree,
                                             PARAM *param, uint *param_idx);
static bool get_constant_key_infix(KEY *index_info, SEL_ARG *index_range_tree,
                       KEY_PART_INFO *first_non_group_part,
                       KEY_PART_INFO *min_max_arg_part,
                       KEY_PART_INFO *last_part, THD *thd,
                       uchar *key_infix, uint *key_infix_len,
                       KEY_PART_INFO **first_non_infix_part);
static bool
check_group_min_max_predicates(Item *cond, Item_field *min_max_arg_item,
                               Field::imagetype image_type);

static void
cost_group_min_max(TABLE* table, KEY *index_info, uint used_key_parts,
                   uint group_key_parts, SEL_TREE *range_tree,
                   SEL_ARG *index_tree, ha_rows quick_prefix_records,
                   bool have_min, bool have_max,
                   double *read_cost, ha_rows *records);


/**
  Test if this access method is applicable to a GROUP query with MIN/MAX
  functions, and if so, construct a new TRP object.

  DESCRIPTION
    Test whether a query can be computed via a QUICK_GROUP_MIN_MAX_SELECT.
    Queries computable via a QUICK_GROUP_MIN_MAX_SELECT must satisfy the
    following conditions:
    A) Table T has at least one compound index I of the form:
       I = <A_1, ...,A_k, [B_1,..., B_m], C, [D_1,...,D_n]>
    B) Query conditions:
    B0. Q is over a single table T.
    B1. The attributes referenced by Q are a subset of the attributes of I.
    B2. All attributes QA in Q can be divided into 3 overlapping groups:
        - SA = {S_1, ..., S_l, [C]} - from the SELECT clause, where C is
          referenced by any number of MIN and/or MAX functions if present.
        - WA = {W_1, ..., W_p} - from the WHERE clause
        - GA = <G_1, ..., G_k> - from the GROUP BY clause (if any)
             = SA              - if Q is a DISTINCT query (based on the
                                 equivalence of DISTINCT and GROUP queries.
        - NGA = QA - (GA union C) = {NG_1, ..., NG_m} - the ones not in
          GROUP BY and not referenced by MIN/MAX functions.
        with the following properties specified below.
    B3. If Q has a GROUP BY WITH ROLLUP clause the access method is not 
        applicable.

    SA1. There is at most one attribute in SA referenced by any number of
         MIN and/or MAX functions which, which if present, is denoted as C.
    SA2. The position of the C attribute in the index is after the last A_k.
    SA3. The attribute C can be referenced in the WHERE clause only in
         predicates of the forms:
         - (C {< | <= | > | >= | =} const)
         - (const {< | <= | > | >= | =} C)
         - (C between const_i and const_j)
         - C IS NULL
         - C IS NOT NULL
         - C != const
    SA4. If Q has a GROUP BY clause, there are no other aggregate functions
         except MIN and MAX. For queries with DISTINCT, aggregate functions
         are allowed.
    SA5. The select list in DISTINCT queries should not contain expressions.
    SA6. Clustered index can not be used by GROUP_MIN_MAX quick select
         for AGG_FUNC(DISTINCT ...) optimization because cursor position is
         never stored after a unique key lookup in the clustered index and
         furhter index_next/prev calls can not be used. So loose index scan
         optimization can not be used in this case.
    GA1. If Q has a GROUP BY clause, then GA is a prefix of I. That is, if
         G_i = A_j => i = j.
    GA2. If Q has a DISTINCT clause, then there is a permutation of SA that
         forms a prefix of I. This permutation is used as the GROUP clause
         when the DISTINCT query is converted to a GROUP query.
    GA3. The attributes in GA may participate in arbitrary predicates, divided
         into two groups:
         - RNG(G_1,...,G_q ; where q <= k) is a range condition over the
           attributes of a prefix of GA
         - PA(G_i1,...G_iq) is an arbitrary predicate over an arbitrary subset
           of GA. Since P is applied to only GROUP attributes it filters some
           groups, and thus can be applied after the grouping.
    GA4. There are no expressions among G_i, just direct column references.
    NGA1.If in the index I there is a gap between the last GROUP attribute G_k,
         and the MIN/MAX attribute C, then NGA must consist of exactly the
         index attributes that constitute the gap. As a result there is a
         permutation of NGA that coincides with the gap in the index
         <B_1, ..., B_m>.
    NGA2.If BA <> {}, then the WHERE clause must contain a conjunction EQ of
         equality conditions for all NG_i of the form (NG_i = const) or
         (const = NG_i), such that each NG_i is referenced in exactly one
         conjunct. Informally, the predicates provide constants to fill the
         gap in the index.
    WA1. There are no other attributes in the WHERE clause except the ones
         referenced in predicates RNG, PA, PC, EQ defined above. Therefore
         WA is subset of (GA union NGA union C) for GA,NGA,C that pass the
         above tests. By transitivity then it also follows that each WA_i
         participates in the index I (if this was already tested for GA, NGA
         and C).

    C) Overall query form:
       SELECT EXPR([A_1,...,A_k], [B_1,...,B_m], [MIN(C)], [MAX(C)])
         FROM T
        WHERE [RNG(A_1,...,A_p ; where p <= k)]
         [AND EQ(B_1,...,B_m)]
         [AND PC(C)]
         [AND PA(A_i1,...,A_iq)]
       GROUP BY A_1,...,A_k
       [HAVING PH(A_1, ..., B_1,..., C)]
    where EXPR(...) is an arbitrary expression over some or all SELECT fields,
    or:
       SELECT DISTINCT A_i1,...,A_ik
         FROM T
        WHERE [RNG(A_1,...,A_p ; where p <= k)]
         [AND PA(A_i1,...,A_iq)];

  NOTES
    If the current query satisfies the conditions above, and if
    (mem_root! = NULL), then the function constructs and returns a new TRP
    object, that is later used to construct a new QUICK_GROUP_MIN_MAX_SELECT.
    If (mem_root == NULL), then the function only tests whether the current
    query satisfies the conditions above, and, if so, sets
    is_applicable = TRUE.

    Queries with DISTINCT for which index access can be used are transformed
    into equivalent group-by queries of the form:

    SELECT A_1,...,A_k FROM T
     WHERE [RNG(A_1,...,A_p ; where p <= k)]
      [AND PA(A_i1,...,A_iq)]
    GROUP BY A_1,...,A_k;

    The group-by list is a permutation of the select attributes, according
    to their order in the index.

  TODO
  - What happens if the query groups by the MIN/MAX field, and there is no
    other field as in: "select min(a) from t1 group by a" ?
  - We assume that the general correctness of the GROUP-BY query was checked
    before this point. Is this correct, or do we have to check it completely?
  - Lift the limitation in condition (B3), that is, make this access method 
    applicable to ROLLUP queries.

 @param  param     Parameter from test_quick_select
 @param  sel_tree  Range tree generated by get_mm_tree
 @param  read_time Best read time so far (=table/index scan time)
 @return table read plan
   @retval NULL  Loose index scan not applicable or mem_root == NULL
   @retval !NULL Loose index scan table read plan
*/

static TRP_GROUP_MIN_MAX *
get_best_group_min_max(PARAM *param, SEL_TREE *tree, double read_time)
{
  THD *thd= param->thd;
  JOIN *join= thd->lex->current_select->join;
  TABLE *table= param->table;
  bool have_min= FALSE;              /* TRUE if there is a MIN function. */
  bool have_max= FALSE;              /* TRUE if there is a MAX function. */
  Item_field *min_max_arg_item= NULL; // The argument of all MIN/MAX functions
  KEY_PART_INFO *min_max_arg_part= NULL; /* The corresponding keypart. */
  uint group_prefix_len= 0; /* Length (in bytes) of the key prefix. */
  KEY *index_info= NULL;    /* The index chosen for data access. */
  uint index= 0;            /* The id of the chosen index. */
  uint group_key_parts= 0;  // Number of index key parts in the group prefix.
  uint used_key_parts= 0;   /* Number of index key parts used for access. */
  uchar key_infix[MAX_KEY_LENGTH]; /* Constants from equality predicates.*/
  uint key_infix_len= 0;          /* Length of key_infix. */
  TRP_GROUP_MIN_MAX *read_plan= NULL; /* The eventually constructed TRP. */
  uint key_part_nr;
  ORDER *tmp_group;
  Item *item;
  Item_field *item_field;
  bool is_agg_distinct;
  List<Item_field> agg_distinct_flds;

  DBUG_ENTER("get_best_group_min_max");

  /* Perform few 'cheap' tests whether this access method is applicable. */
  if (!join)
    DBUG_RETURN(NULL);        /* This is not a select statement. */
  if ((join->table_count != 1) ||  /* The query must reference one table. */
      (join->select_lex->olap == ROLLUP_TYPE)) /* Check (B3) for ROLLUP */
    DBUG_RETURN(NULL);
  if (table->s->keys == 0)        /* There are no indexes to use. */
    DBUG_RETURN(NULL);
  if (join->conds && join->conds->used_tables() & OUTER_REF_TABLE_BIT)
    DBUG_RETURN(NULL); /* Cannot execute with correlated conditions. */

  /* Check (SA1,SA4) and store the only MIN/MAX argument - the C attribute.*/
  if (join->make_sum_func_list(join->all_fields, join->fields_list, 1))
    DBUG_RETURN(NULL);

  List_iterator<Item> select_items_it(join->fields_list);
  is_agg_distinct = is_indexed_agg_distinct(join, &agg_distinct_flds);

  if ((!join->group_list) && /* Neither GROUP BY nor a DISTINCT query. */
      (!join->select_distinct) &&
      !is_agg_distinct)
    DBUG_RETURN(NULL);
  /* Analyze the query in more detail. */

  if (join->sum_funcs[0])
  {
    Item_sum *min_max_item;
    Item_sum **func_ptr= join->sum_funcs;
    while ((min_max_item= *(func_ptr++)))
    {
      if (min_max_item->sum_func() == Item_sum::MIN_FUNC)
        have_min= TRUE;
      else if (min_max_item->sum_func() == Item_sum::MAX_FUNC)
        have_max= TRUE;
      else if (is_agg_distinct &&
               (min_max_item->sum_func() == Item_sum::COUNT_DISTINCT_FUNC ||
                min_max_item->sum_func() == Item_sum::SUM_DISTINCT_FUNC ||
                min_max_item->sum_func() == Item_sum::AVG_DISTINCT_FUNC))
        continue;
      else
        DBUG_RETURN(NULL);

      /* The argument of MIN/MAX. */
      Item *expr= min_max_item->get_arg(0)->real_item();
      if (expr->type() == Item::FIELD_ITEM) /* Is it an attribute? */
      {
        if (! min_max_arg_item)
          min_max_arg_item= (Item_field*) expr;
        else if (! min_max_arg_item->eq(expr, 1))
          DBUG_RETURN(NULL);
      }
      else
        DBUG_RETURN(NULL);
    }
  }
  /* Check (SA5). */
  if (join->select_distinct)
  {
    while ((item= select_items_it++))
    {
      if (item->real_item()->type() != Item::FIELD_ITEM)
        DBUG_RETURN(NULL);
    }
  }

  /* Check (GA4) - that there are no expressions among the group attributes. */
  for (tmp_group= join->group_list; tmp_group; tmp_group= tmp_group->next)
  {
    if ((*tmp_group->item)->real_item()->type() != Item::FIELD_ITEM)
      DBUG_RETURN(NULL);
  }

  /*
    Check that table has at least one compound index such that the conditions
    (GA1,GA2) are all TRUE. If there is more than one such index, select the
    first one. Here we set the variables: group_prefix_len and index_info.
  */
  KEY *cur_index_info= table->key_info;
  KEY *cur_index_info_end= cur_index_info + table->s->keys;
  /* Cost-related variables for the best index so far. */
  double best_read_cost= DBL_MAX;
  ha_rows best_records= 0;
  SEL_ARG *best_index_tree= NULL;
  ha_rows best_quick_prefix_records= 0;
  uint best_param_idx= 0;

  const uint pk= param->table->s->primary_key;
  uint max_key_part;  
  SEL_ARG *cur_index_tree= NULL;
  ha_rows cur_quick_prefix_records= 0;
  uint cur_param_idx=MAX_KEY;

  for (uint cur_index= 0 ; cur_index_info != cur_index_info_end ;
       cur_index_info++, cur_index++)
  {
    KEY_PART_INFO *cur_part;
    KEY_PART_INFO *end_part; /* Last part for loops. */
    /* Last index part. */
    KEY_PART_INFO *last_part;
    KEY_PART_INFO *first_non_group_part;
    KEY_PART_INFO *first_non_infix_part;
    uint key_parts;
    uint key_infix_parts;
    uint cur_group_key_parts= 0;
    uint cur_group_prefix_len= 0;
    double cur_read_cost;
    ha_rows cur_records;
    key_map used_key_parts_map;
    uint cur_key_infix_len= 0;
    uchar cur_key_infix[MAX_KEY_LENGTH];
    uint cur_used_key_parts;
    
    /* Check (B1) - if current index is covering. */
    if (!table->covering_keys.is_set(cur_index))
      goto next_index;

    /*
      Unless extended keys can be used for cur_index:
      If the current storage manager is such that it appends the primary key to
      each index, then the above condition is insufficient to check if the
      index is covering. In such cases it may happen that some fields are
      covered by the PK index, but not by the current index. Since we can't
      use the concatenation of both indexes for index lookup, such an index
      does not qualify as covering in our case. If this is the case, below
      we check that all query fields are indeed covered by 'cur_index'.
    */
    if (cur_index_info->key_parts == table->actual_n_key_parts(cur_index_info)
        && pk < MAX_KEY && cur_index != pk &&
        (table->file->ha_table_flags() & HA_PRIMARY_KEY_IN_READ_INDEX))
    {
      /* For each table field */
      for (uint i= 0; i < table->s->fields; i++)
      {
        Field *cur_field= table->field[i];
        /*
          If the field is used in the current query ensure that it's
          part of 'cur_index'
        */
        if (bitmap_is_set(table->read_set, cur_field->field_index) &&
            !cur_field->part_of_key_not_clustered.is_set(cur_index))
          goto next_index;                  // Field was not part of key
      }
    }

    max_key_part= 0;
    used_key_parts_map.clear_all();

    /*
      Check (GA1) for GROUP BY queries.
    */
    if (join->group_list)
    {
      cur_part= cur_index_info->key_part;
      end_part= cur_part + table->actual_n_key_parts(cur_index_info);
      /* Iterate in parallel over the GROUP list and the index parts. */
      for (tmp_group= join->group_list; tmp_group && (cur_part != end_part);
           tmp_group= tmp_group->next, cur_part++)
      {
        /*
          TODO:
          tmp_group::item is an array of Item, is it OK to consider only the
          first Item? If so, then why? What is the array for?
        */
        /* Above we already checked that all group items are fields. */
        DBUG_ASSERT((*tmp_group->item)->real_item()->type() == Item::FIELD_ITEM);
        Item_field *group_field= (Item_field *) (*tmp_group->item)->real_item();
        if (group_field->field->eq(cur_part->field))
        {
          cur_group_prefix_len+= cur_part->store_length;
          ++cur_group_key_parts;
          max_key_part= cur_part - cur_index_info->key_part + 1;
          used_key_parts_map.set_bit(max_key_part);
        }
        else
          goto next_index;
      }
    }
    /*
      Check (GA2) if this is a DISTINCT query.
      If GA2, then Store a new ORDER object in group_fields_array at the
      position of the key part of item_field->field. Thus we get the ORDER
      objects for each field ordered as the corresponding key parts.
      Later group_fields_array of ORDER objects is used to convert the query
      to a GROUP query.
    */
    if ((!join->group_list && join->select_distinct) ||
             is_agg_distinct)
    {
      if (!is_agg_distinct)
      {
        select_items_it.rewind();
      }

      List_iterator<Item_field> agg_distinct_flds_it (agg_distinct_flds);
      while (NULL != (item = (is_agg_distinct ?
             (Item *) agg_distinct_flds_it++ : select_items_it++)))
      {
        /* (SA5) already checked above. */
        item_field= (Item_field*) item->real_item(); 
        DBUG_ASSERT(item->real_item()->type() == Item::FIELD_ITEM);

        /* not doing loose index scan for derived tables */
        if (!item_field->field)
          goto next_index;

        /* Find the order of the key part in the index. */
        key_part_nr= get_field_keypart(cur_index_info, item_field->field);
        /*
          Check if this attribute was already present in the select list.
          If it was present, then its corresponding key part was alredy used.
        */
        if (used_key_parts_map.is_set(key_part_nr))
          continue;
        if (key_part_nr < 1 ||
            (!is_agg_distinct && key_part_nr > join->fields_list.elements))
          goto next_index;
        cur_part= cur_index_info->key_part + key_part_nr - 1;
        cur_group_prefix_len+= cur_part->store_length;
        used_key_parts_map.set_bit(key_part_nr);
        ++cur_group_key_parts;
        max_key_part= max(max_key_part,key_part_nr);
      }
      /*
        Check that used key parts forms a prefix of the index.
        To check this we compare bits in all_parts and cur_parts.
        all_parts have all bits set from 0 to (max_key_part-1).
        cur_parts have bits set for only used keyparts.
      */
      ulonglong all_parts, cur_parts;
      all_parts= (1<<max_key_part) - 1;
      cur_parts= used_key_parts_map.to_ulonglong() >> 1;
      if (all_parts != cur_parts)
        goto next_index;
    }

    /* Check (SA2). */
    if (min_max_arg_item)
    {
      key_part_nr= get_field_keypart(cur_index_info, min_max_arg_item->field);
      if (key_part_nr <= cur_group_key_parts)
        goto next_index;
      min_max_arg_part= cur_index_info->key_part + key_part_nr - 1;
    }

    /*
      Check (NGA1, NGA2) and extract a sequence of constants to be used as part
      of all search keys.
    */

    /*
      If there is MIN/MAX, each keypart between the last group part and the
      MIN/MAX part must participate in one equality with constants, and all
      keyparts after the MIN/MAX part must not be referenced in the query.

      If there is no MIN/MAX, the keyparts after the last group part can be
      referenced only in equalities with constants, and the referenced keyparts
      must form a sequence without any gaps that starts immediately after the
      last group keypart.
    */
    key_parts= table->actual_n_key_parts(cur_index_info);
    last_part= cur_index_info->key_part + key_parts;
    first_non_group_part= (cur_group_key_parts < key_parts) ?
                          cur_index_info->key_part + cur_group_key_parts :
                          NULL;
    first_non_infix_part= min_max_arg_part ?
                          (min_max_arg_part < last_part) ?
                             min_max_arg_part :
                             NULL :
                           NULL;
    if (first_non_group_part &&
        (!min_max_arg_part || (min_max_arg_part - first_non_group_part > 0)))
    {
      if (tree)
      {
        uint dummy;
        SEL_ARG *index_range_tree= get_index_range_tree(cur_index, tree, param,
                                                        &dummy);
        if (!get_constant_key_infix(cur_index_info, index_range_tree,
                                    first_non_group_part, min_max_arg_part,
                                    last_part, thd, cur_key_infix, 
                                    &cur_key_infix_len,
                                    &first_non_infix_part))
          goto next_index;
      }
      else if (min_max_arg_part &&
               (min_max_arg_part - first_non_group_part > 0))
      {
        /*
          There is a gap but no range tree, thus no predicates at all for the
          non-group keyparts.
        */
        goto next_index;
      }
      else if (first_non_group_part && join->conds)
      {
        /*
          If there is no MIN/MAX function in the query, but some index
          key part is referenced in the WHERE clause, then this index
          cannot be used because the WHERE condition over the keypart's
          field cannot be 'pushed' to the index (because there is no
          range 'tree'), and the WHERE clause must be evaluated before
          GROUP BY/DISTINCT.
        */
        /*
          Store the first and last keyparts that need to be analyzed
          into one array that can be passed as parameter.
        */
        KEY_PART_INFO *key_part_range[2];
        key_part_range[0]= first_non_group_part;
        key_part_range[1]= last_part;

        /* Check if cur_part is referenced in the WHERE clause. */
        if (join->conds->walk(&Item::find_item_in_field_list_processor, 0,
                              (uchar*) key_part_range))
          goto next_index;
      }
    }

    /*
      Test (WA1) partially - that no other keypart after the last infix part is
      referenced in the query.
    */
    if (first_non_infix_part)
    {
      cur_part= first_non_infix_part +
                (min_max_arg_part && (min_max_arg_part < last_part));
      for (; cur_part != last_part; cur_part++)
      {
        if (bitmap_is_set(table->read_set, cur_part->field->field_index))
          goto next_index;
      }
    }

    /* If we got to this point, cur_index_info passes the test. */
    key_infix_parts= cur_key_infix_len ? (uint) 
                     (first_non_infix_part - first_non_group_part) : 0;
    cur_used_key_parts= cur_group_key_parts + key_infix_parts;

    /* Compute the cost of using this index. */
    if (tree)
    {
      /* Find the SEL_ARG sub-tree that corresponds to the chosen index. */
      cur_index_tree= get_index_range_tree(cur_index, tree, param,
                                           &cur_param_idx);
      /* Check if this range tree can be used for prefix retrieval. */
      COST_VECT dummy_cost;
      uint mrr_flags= HA_MRR_USE_DEFAULT_IMPL;
      uint mrr_bufsize=0;
      cur_quick_prefix_records= check_quick_select(param, cur_param_idx,
                                                   FALSE /*don't care*/,
                                                   cur_index_tree, TRUE,
                                                   &mrr_flags, &mrr_bufsize,
                                                   &dummy_cost);
    }
    cost_group_min_max(table, cur_index_info, cur_used_key_parts,
                       cur_group_key_parts, tree, cur_index_tree,
                       cur_quick_prefix_records, have_min, have_max,
                       &cur_read_cost, &cur_records);
    /*
      If cur_read_cost is lower than best_read_cost use cur_index.
      Do not compare doubles directly because they may have different
      representations (64 vs. 80 bits).
    */
    if (cur_read_cost < best_read_cost - (DBL_EPSILON * cur_read_cost))
    {
      index_info= cur_index_info;
      index= cur_index;
      best_read_cost= cur_read_cost;
      best_records= cur_records;
      best_index_tree= cur_index_tree;
      best_quick_prefix_records= cur_quick_prefix_records;
      best_param_idx= cur_param_idx;
      group_key_parts= cur_group_key_parts;
      group_prefix_len= cur_group_prefix_len;
      key_infix_len= cur_key_infix_len;
      if (key_infix_len)
        memcpy (key_infix, cur_key_infix, sizeof (key_infix));
      used_key_parts= cur_used_key_parts;
    }

  next_index:;
  }
  if (!index_info) /* No usable index found. */
    DBUG_RETURN(NULL);

  /* Check (SA3) for the where clause. */
  if (join->conds && min_max_arg_item &&
      !check_group_min_max_predicates(join->conds, min_max_arg_item,
                                      (index_info->flags & HA_SPATIAL) ?
                                      Field::itMBR : Field::itRAW))
    DBUG_RETURN(NULL);

  /*
    Check (SA6) if clustered key is used
  */
  if (is_agg_distinct && index == table->s->primary_key &&
      table->file->primary_key_is_clustered())
    DBUG_RETURN(NULL);

  /* The query passes all tests, so construct a new TRP object. */
  read_plan= new (param->mem_root)
                 TRP_GROUP_MIN_MAX(have_min, have_max, is_agg_distinct,
                                   min_max_arg_part,
                                   group_prefix_len, used_key_parts,
                                   group_key_parts, index_info, index,
                                   key_infix_len,
                                   (key_infix_len > 0) ? key_infix : NULL,
                                   tree, best_index_tree, best_param_idx,
                                   best_quick_prefix_records);
  if (read_plan)
  {
    if (tree && read_plan->quick_prefix_records == 0)
      DBUG_RETURN(NULL);

    read_plan->read_cost= best_read_cost;
    read_plan->records=   best_records;
    if (read_time < best_read_cost && is_agg_distinct)
    {
      read_plan->read_cost= 0;
      read_plan->use_index_scan();
    }

    DBUG_PRINT("info",
               ("Returning group min/max plan: cost: %g, records: %lu",
                read_plan->read_cost, (ulong) read_plan->records));
  }

  DBUG_RETURN(read_plan);
}


/*
  Check that the MIN/MAX attribute participates only in range predicates
  with constants.

  SYNOPSIS
    check_group_min_max_predicates()
    cond              tree (or subtree) describing all or part of the WHERE
                      clause being analyzed
    min_max_arg_item  the field referenced by the MIN/MAX function(s)
    min_max_arg_part  the keypart of the MIN/MAX argument if any

  DESCRIPTION
    The function walks recursively over the cond tree representing a WHERE
    clause, and checks condition (SA3) - if a field is referenced by a MIN/MAX
    aggregate function, it is referenced only by one of the following
    predicates: {=, !=, <, <=, >, >=, between, is null, is not null}.

  RETURN
    TRUE  if cond passes the test
    FALSE o/w
*/

static bool
check_group_min_max_predicates(Item *cond, Item_field *min_max_arg_item,
                               Field::imagetype image_type)
{
  DBUG_ENTER("check_group_min_max_predicates");
  DBUG_ASSERT(cond && min_max_arg_item);

  cond= cond->real_item();
  Item::Type cond_type= cond->real_type();
  if (cond_type == Item::COND_ITEM) /* 'AND' or 'OR' */
  {
    DBUG_PRINT("info", ("Analyzing: %s", ((Item_func*) cond)->func_name()));
    List_iterator_fast<Item> li(*((Item_cond*) cond)->argument_list());
    Item *and_or_arg;
    while ((and_or_arg= li++))
    {
      if (!check_group_min_max_predicates(and_or_arg, min_max_arg_item,
                                         image_type))
        DBUG_RETURN(FALSE);
    }
    DBUG_RETURN(TRUE);
  }

  /*
    Disallow loose index scan if the MIN/MAX argument field is referenced by
    a subquery in the WHERE clause.
  */

  if (cond_type == Item::SUBSELECT_ITEM)
  {
    Item_subselect *subs_cond= (Item_subselect*) cond;
    if (subs_cond->is_correlated)
    {
      DBUG_ASSERT(subs_cond->upper_refs.elements > 0);
      List_iterator_fast<Item_subselect::Ref_to_outside>
        li(subs_cond->upper_refs);
      Item_subselect::Ref_to_outside *dep;
      while ((dep= li++))
      {
        if (dep->item->eq(min_max_arg_item, FALSE))
          DBUG_RETURN(FALSE);
      }
    }
    DBUG_RETURN(TRUE);
  }

  /*
    Condition of the form 'field' is equivalent to 'field <> 0' and thus
    satisfies the SA3 condition.
  */
  if (cond_type == Item::FIELD_ITEM)
  {
    DBUG_PRINT("info", ("Analyzing: %s", cond->full_name()));
    DBUG_RETURN(TRUE);
  }

  /* We presume that at this point there are no other Items than functions. */
  DBUG_ASSERT(cond_type == Item::FUNC_ITEM);

  /* Test if cond references only group-by or non-group fields. */
  Item_func *pred= (Item_func*) cond;
  Item **arguments= pred->arguments();
  Item *cur_arg;
  DBUG_PRINT("info", ("Analyzing: %s", pred->func_name()));
  for (uint arg_idx= 0; arg_idx < pred->argument_count (); arg_idx++)
  {
    cur_arg= arguments[arg_idx]->real_item();
    DBUG_PRINT("info", ("cur_arg: %s", cur_arg->full_name()));
    if (cur_arg->type() == Item::FIELD_ITEM)
    {
      if (min_max_arg_item->eq(cur_arg, 1)) 
      {
       /*
         If pred references the MIN/MAX argument, check whether pred is a range
         condition that compares the MIN/MAX argument with a constant.
       */
        Item_func::Functype pred_type= pred->functype();
        if (pred_type != Item_func::EQUAL_FUNC     &&
            pred_type != Item_func::LT_FUNC        &&
            pred_type != Item_func::LE_FUNC        &&
            pred_type != Item_func::GT_FUNC        &&
            pred_type != Item_func::GE_FUNC        &&
            pred_type != Item_func::BETWEEN        &&
            pred_type != Item_func::ISNULL_FUNC    &&
            pred_type != Item_func::ISNOTNULL_FUNC &&
            pred_type != Item_func::EQ_FUNC        &&
            pred_type != Item_func::NE_FUNC)
          DBUG_RETURN(FALSE);

        /* Check that pred compares min_max_arg_item with a constant. */
        Item *args[3];
        bzero(args, 3 * sizeof(Item*));
        bool inv;
        /* Test if this is a comparison of a field and a constant. */
        if (!simple_pred(pred, args, &inv))
          DBUG_RETURN(FALSE);

        /* Check for compatible string comparisons - similar to get_mm_leaf. */
        if (args[0] && args[1] && !args[2] && // this is a binary function
            min_max_arg_item->result_type() == STRING_RESULT &&
            /*
              Don't use an index when comparing strings of different collations.
            */
            ((args[1]->result_type() == STRING_RESULT &&
              image_type == Field::itRAW &&
              ((Field_str*) min_max_arg_item->field)->charset() !=
              pred->compare_collation())
             ||
             /*
               We can't always use indexes when comparing a string index to a
               number.
             */
             (args[1]->result_type() != STRING_RESULT &&
              min_max_arg_item->field->cmp_type() != args[1]->result_type())))
          DBUG_RETURN(FALSE);
      }
    }
    else if (cur_arg->type() == Item::FUNC_ITEM)
    {
      if (!check_group_min_max_predicates(cur_arg, min_max_arg_item,
                                         image_type))
        DBUG_RETURN(FALSE);
    }
    else if (cur_arg->const_item())
    {
      /*
        For predicates of the form "const OP expr" we also have to check 'expr'
        to make a decision.
      */
      continue;
    }
    else
      DBUG_RETURN(FALSE);
  }

  DBUG_RETURN(TRUE);
}


/*
  Extract a sequence of constants from a conjunction of equality predicates.

  SYNOPSIS
    get_constant_key_infix()
    index_info             [in]  Descriptor of the chosen index.
    index_range_tree       [in]  Range tree for the chosen index
    first_non_group_part   [in]  First index part after group attribute parts
    min_max_arg_part       [in]  The keypart of the MIN/MAX argument if any
    last_part              [in]  Last keypart of the index
    thd                    [in]  Current thread
    key_infix              [out] Infix of constants to be used for index lookup
    key_infix_len          [out] Lenghth of the infix
    first_non_infix_part   [out] The first keypart after the infix (if any)
    
  DESCRIPTION
    Test conditions (NGA1, NGA2) from get_best_group_min_max(). Namely,
    for each keypart field NGF_i not in GROUP-BY, check that there is a
    constant equality predicate among conds with the form (NGF_i = const_ci) or
    (const_ci = NGF_i).
    Thus all the NGF_i attributes must fill the 'gap' between the last group-by
    attribute and the MIN/MAX attribute in the index (if present). If these
    conditions hold, copy each constant from its corresponding predicate into
    key_infix, in the order its NG_i attribute appears in the index, and update
    key_infix_len with the total length of the key parts in key_infix.

  RETURN
    TRUE  if the index passes the test
    FALSE o/w
*/

static bool
get_constant_key_infix(KEY *index_info, SEL_ARG *index_range_tree,
                       KEY_PART_INFO *first_non_group_part,
                       KEY_PART_INFO *min_max_arg_part,
                       KEY_PART_INFO *last_part, THD *thd,
                       uchar *key_infix, uint *key_infix_len,
                       KEY_PART_INFO **first_non_infix_part)
{
  SEL_ARG       *cur_range;
  KEY_PART_INFO *cur_part;
  /* End part for the first loop below. */
  KEY_PART_INFO *end_part= min_max_arg_part ? min_max_arg_part : last_part;

  *key_infix_len= 0;
  uchar *key_ptr= key_infix;
  for (cur_part= first_non_group_part; cur_part != end_part; cur_part++)
  {
    /*
      Find the range tree for the current keypart. We assume that
      index_range_tree points to the leftmost keypart in the index.
    */
    for (cur_range= index_range_tree; 
         cur_range && cur_range->type == SEL_ARG::KEY_RANGE;
         cur_range= cur_range->next_key_part)
    {
      if (cur_range->field->eq(cur_part->field))
        break;
    }
    if (!cur_range || cur_range->type != SEL_ARG::KEY_RANGE)
    {
      if (min_max_arg_part)
        return FALSE; /* The current keypart has no range predicates at all. */
      else
      {
        *first_non_infix_part= cur_part;
        return TRUE;
      }
    }

    /* Check that the current range tree is a single point interval. */
    if (cur_range->prev || cur_range->next)
      return FALSE; /* This is not the only range predicate for the field. */
    if ((cur_range->min_flag & NO_MIN_RANGE) ||
        (cur_range->max_flag & NO_MAX_RANGE) ||
        (cur_range->min_flag & NEAR_MIN) || (cur_range->max_flag & NEAR_MAX))
      return FALSE;

    uint field_length= cur_part->store_length;
    if (cur_range->maybe_null &&
         cur_range->min_value[0] && cur_range->max_value[0])
    { 
      /*
        cur_range specifies 'IS NULL'. In this case the argument points
        to a "null value" (is_null_string) that may not always be long
        enough for a direct memcpy to a field.
      */
      DBUG_ASSERT (field_length > 0);
      *key_ptr= 1;
      bzero(key_ptr+1,field_length-1);
      key_ptr+= field_length;
      *key_infix_len+= field_length;
    }
    else if (memcmp(cur_range->min_value, cur_range->max_value, field_length) == 0)
    { /* cur_range specifies an equality condition. */
      memcpy(key_ptr, cur_range->min_value, field_length);
      key_ptr+= field_length;
      *key_infix_len+= field_length;
    }
    else
      return FALSE;
  }

  if (!min_max_arg_part && (cur_part == last_part))
    *first_non_infix_part= last_part;

  return TRUE;
}


/*
  Find the key part referenced by a field.

  SYNOPSIS
    get_field_keypart()
    index  descriptor of an index
    field  field that possibly references some key part in index

  NOTES
    The return value can be used to get a KEY_PART_INFO pointer by
    part= index->key_part + get_field_keypart(...) - 1;

  RETURN
    Positive number which is the consecutive number of the key part, or
    0 if field does not reference any index field.
*/

static inline uint
get_field_keypart(KEY *index, Field *field)
{
  KEY_PART_INFO *part, *end;

  for (part= index->key_part,
         end= part + field->table->actual_n_key_parts(index);
       part < end; part++)
  {
    if (field->eq(part->field))
      return part - index->key_part + 1;
  }
  return 0;
}


/*
  Find the SEL_ARG sub-tree that corresponds to the chosen index.

  SYNOPSIS
    get_index_range_tree()
    index     [in]  The ID of the index being looked for
    range_tree[in]  Tree of ranges being searched
    param     [in]  PARAM from SQL_SELECT::test_quick_select
    param_idx [out] Index in the array PARAM::key that corresponds to 'index'

  DESCRIPTION

    A SEL_TREE contains range trees for all usable indexes. This procedure
    finds the SEL_ARG sub-tree for 'index'. The members of a SEL_TREE are
    ordered in the same way as the members of PARAM::key, thus we first find
    the corresponding index in the array PARAM::key. This index is returned
    through the variable param_idx, to be used later as argument of
    check_quick_select().

  RETURN
    Pointer to the SEL_ARG subtree that corresponds to index.
*/

SEL_ARG * get_index_range_tree(uint index, SEL_TREE* range_tree, PARAM *param,
                               uint *param_idx)
{
  uint idx= 0; /* Index nr in param->key_parts */
  while (idx < param->keys)
  {
    if (index == param->real_keynr[idx])
      break;
    idx++;
  }
  *param_idx= idx;
  return(range_tree->keys[idx]);
}


/*
  Compute the cost of a quick_group_min_max_select for a particular index.

  SYNOPSIS
    cost_group_min_max()
    table                [in] The table being accessed
    index_info           [in] The index used to access the table
    used_key_parts       [in] Number of key parts used to access the index
    group_key_parts      [in] Number of index key parts in the group prefix
    range_tree           [in] Tree of ranges for all indexes
    index_tree           [in] The range tree for the current index
    quick_prefix_records [in] Number of records retrieved by the internally
			      used quick range select if any
    have_min             [in] True if there is a MIN function
    have_max             [in] True if there is a MAX function
    read_cost           [out] The cost to retrieve rows via this quick select
    records             [out] The number of rows retrieved

  DESCRIPTION
    This method computes the access cost of a TRP_GROUP_MIN_MAX instance and
    the number of rows returned. It updates this->read_cost and this->records.

  NOTES
    The cost computation distinguishes several cases:
    1) No equality predicates over non-group attributes (thus no key_infix).
       If groups are bigger than blocks on the average, then we assume that it
       is very unlikely that block ends are aligned with group ends, thus even
       if we look for both MIN and MAX keys, all pairs of neighbor MIN/MAX
       keys, except for the first MIN and the last MAX keys, will be in the
       same block.  If groups are smaller than blocks, then we are going to
       read all blocks.
    2) There are equality predicates over non-group attributes.
       In this case the group prefix is extended by additional constants, and
       as a result the min/max values are inside sub-groups of the original
       groups. The number of blocks that will be read depends on whether the
       ends of these sub-groups will be contained in the same or in different
       blocks. We compute the probability for the two ends of a subgroup to be
       in two different blocks as the ratio of:
       - the number of positions of the left-end of a subgroup inside a group,
         such that the right end of the subgroup is past the end of the buffer
         containing the left-end, and
       - the total number of possible positions for the left-end of the
         subgroup, which is the number of keys in the containing group.
       We assume it is very unlikely that two ends of subsequent subgroups are
       in the same block.
    3) The are range predicates over the group attributes.
       Then some groups may be filtered by the range predicates. We use the
       selectivity of the range predicates to decide how many groups will be
       filtered.

  TODO
     - Take into account the optional range predicates over the MIN/MAX
       argument.
     - Check if we have a PK index and we use all cols - then each key is a
       group, and it will be better to use an index scan.

  RETURN
    None
*/

void cost_group_min_max(TABLE* table, KEY *index_info, uint used_key_parts,
                        uint group_key_parts, SEL_TREE *range_tree,
                        SEL_ARG *index_tree, ha_rows quick_prefix_records,
                        bool have_min, bool have_max,
                        double *read_cost, ha_rows *records)
{
  ha_rows table_records;
  uint num_groups;
  uint num_blocks;
  uint keys_per_block;
  uint keys_per_group;
  uint keys_per_subgroup; /* Average number of keys in sub-groups */
                          /* formed by a key infix. */
  double p_overlap; /* Probability that a sub-group overlaps two blocks. */
  double quick_prefix_selectivity;
  double io_cost;
  double cpu_cost= 0; /* TODO: CPU cost of index_read calls? */
  DBUG_ENTER("cost_group_min_max");

  table_records= table->stat_records();
  keys_per_block= (table->file->stats.block_size / 2 /
                   (index_info->key_length + table->file->ref_length)
                        + 1);
  num_blocks= (uint)(table_records / keys_per_block) + 1;

  /* Compute the number of keys in a group. */
  keys_per_group= index_info->actual_rec_per_key(group_key_parts - 1);
  if (keys_per_group == 0) /* If there is no statistics try to guess */
    /* each group contains 10% of all records */
    keys_per_group= (uint)(table_records / 10) + 1;
  num_groups= (uint)(table_records / keys_per_group) + 1;

  /* Apply the selectivity of the quick select for group prefixes. */
  if (range_tree && (quick_prefix_records != HA_POS_ERROR))
  {
    quick_prefix_selectivity= (double) quick_prefix_records /
                              (double) table_records;
    num_groups= (uint) rint(num_groups * quick_prefix_selectivity);
    set_if_bigger(num_groups, 1);
  }

  if (used_key_parts > group_key_parts)
  { /*
      Compute the probability that two ends of a subgroup are inside
      different blocks.
    */
    keys_per_subgroup= index_info->actual_rec_per_key(used_key_parts - 1);
    if (keys_per_subgroup >= keys_per_block) /* If a subgroup is bigger than */
      p_overlap= 1.0;       /* a block, it will overlap at least two blocks. */
    else
    {
      double blocks_per_group= (double) num_blocks / (double) num_groups;
      p_overlap= (blocks_per_group * (keys_per_subgroup - 1)) / keys_per_group;
      p_overlap= min(p_overlap, 1.0);
    }
    io_cost= (double) min(num_groups * (1 + p_overlap), num_blocks);
  }
  else
    io_cost= (keys_per_group > keys_per_block) ?
             (have_min && have_max) ? (double) (num_groups + 1) :
                                      (double) num_groups :
             (double) num_blocks;

  /*
    TODO: If there is no WHERE clause and no other expressions, there should be
    no CPU cost. We leave it here to make this cost comparable to that of index
    scan as computed in SQL_SELECT::test_quick_select().
  */
  cpu_cost= (double) num_groups / TIME_FOR_COMPARE;

  *read_cost= io_cost + cpu_cost;
  *records= num_groups;

  DBUG_PRINT("info",
             ("table rows: %lu  keys/block: %u  keys/group: %u  result rows: %lu  blocks: %u",
              (ulong)table_records, keys_per_block, keys_per_group, 
              (ulong) *records, num_blocks));
  DBUG_VOID_RETURN;
}


/*
  Construct a new quick select object for queries with group by with min/max.

  SYNOPSIS
    TRP_GROUP_MIN_MAX::make_quick()
    param              Parameter from test_quick_select
    retrieve_full_rows ignored
    parent_alloc       Memory pool to use, if any.

  NOTES
    Make_quick ignores the retrieve_full_rows parameter because
    QUICK_GROUP_MIN_MAX_SELECT always performs 'index only' scans.
    The other parameter are ignored as well because all necessary
    data to create the QUICK object is computed at this TRP creation
    time.

  RETURN
    New QUICK_GROUP_MIN_MAX_SELECT object if successfully created,
    NULL otherwise.
*/

QUICK_SELECT_I *
TRP_GROUP_MIN_MAX::make_quick(PARAM *param, bool retrieve_full_rows,
                              MEM_ROOT *parent_alloc)
{
  QUICK_GROUP_MIN_MAX_SELECT *quick;
  DBUG_ENTER("TRP_GROUP_MIN_MAX::make_quick");

  quick= new QUICK_GROUP_MIN_MAX_SELECT(param->table,
                                        param->thd->lex->current_select->join,
                                        have_min, have_max, 
                                        have_agg_distinct, min_max_arg_part,
                                        group_prefix_len, group_key_parts,
                                        used_key_parts, index_info, index,
                                        read_cost, records, key_infix_len,
                                        key_infix, parent_alloc, is_index_scan);
  if (!quick)
    DBUG_RETURN(NULL);

  if (quick->init())
  {
    delete quick;
    DBUG_RETURN(NULL);
  }

  if (range_tree)
  {
    DBUG_ASSERT(quick_prefix_records > 0);
    if (quick_prefix_records == HA_POS_ERROR)
      quick->quick_prefix_select= NULL; /* Can't construct a quick select. */
    else
      /* Make a QUICK_RANGE_SELECT to be used for group prefix retrieval. */
      quick->quick_prefix_select= get_quick_select(param, param_idx,
                                                   index_tree,
                                                   HA_MRR_USE_DEFAULT_IMPL, 0,
                                                   &quick->alloc);

    /*
      Extract the SEL_ARG subtree that contains only ranges for the MIN/MAX
      attribute, and create an array of QUICK_RANGES to be used by the
      new quick select.
    */
    if (min_max_arg_part)
    {
      SEL_ARG *min_max_range= index_tree;
      while (min_max_range) /* Find the tree for the MIN/MAX key part. */
      {
        if (min_max_range->field->eq(min_max_arg_part->field))
          break;
        min_max_range= min_max_range->next_key_part;
      }
      /* Scroll to the leftmost interval for the MIN/MAX argument. */
      while (min_max_range && min_max_range->prev)
        min_max_range= min_max_range->prev;
      /* Create an array of QUICK_RANGEs for the MIN/MAX argument. */
      while (min_max_range)
      {
        if (quick->add_range(min_max_range))
        {
          delete quick;
          quick= NULL;
          DBUG_RETURN(NULL);
        }
        min_max_range= min_max_range->next;
      }
    }
  }
  else
    quick->quick_prefix_select= NULL;

  quick->update_key_stat();
  quick->adjust_prefix_ranges();

  DBUG_RETURN(quick);
}


/*
  Construct new quick select for group queries with min/max.

  SYNOPSIS
    QUICK_GROUP_MIN_MAX_SELECT::QUICK_GROUP_MIN_MAX_SELECT()
    table             The table being accessed
    join              Descriptor of the current query
    have_min          TRUE if the query selects a MIN function
    have_max          TRUE if the query selects a MAX function
    min_max_arg_part  The only argument field of all MIN/MAX functions
    group_prefix_len  Length of all key parts in the group prefix
    prefix_key_parts  All key parts in the group prefix
    index_info        The index chosen for data access
    use_index         The id of index_info
    read_cost         Cost of this access method
    records           Number of records returned
    key_infix_len     Length of the key infix appended to the group prefix
    key_infix         Infix of constants from equality predicates
    parent_alloc      Memory pool for this and quick_prefix_select data
    is_index_scan     get the next different key not by jumping on it via
                      index read, but by scanning until the end of the 
                      rows with equal key value.

  RETURN
    None
*/

QUICK_GROUP_MIN_MAX_SELECT::
QUICK_GROUP_MIN_MAX_SELECT(TABLE *table, JOIN *join_arg, bool have_min_arg,
                           bool have_max_arg, bool have_agg_distinct_arg,
                           KEY_PART_INFO *min_max_arg_part_arg,
                           uint group_prefix_len_arg, uint group_key_parts_arg,
                           uint used_key_parts_arg, KEY *index_info_arg,
                           uint use_index, double read_cost_arg,
                           ha_rows records_arg, uint key_infix_len_arg,
                           uchar *key_infix_arg, MEM_ROOT *parent_alloc,
                           bool is_index_scan_arg)
  :file(table->file), join(join_arg), index_info(index_info_arg),
   group_prefix_len(group_prefix_len_arg),
   group_key_parts(group_key_parts_arg), have_min(have_min_arg),
   have_max(have_max_arg), have_agg_distinct(have_agg_distinct_arg),
   seen_first_key(FALSE), doing_key_read(FALSE), min_max_arg_part(min_max_arg_part_arg),
   key_infix(key_infix_arg), key_infix_len(key_infix_len_arg),
   min_functions_it(NULL), max_functions_it(NULL),
   is_index_scan(is_index_scan_arg)
{
  head=       table;
  index=      use_index;
  record=     head->record[0];
  tmp_record= head->record[1];
  read_time= read_cost_arg;
  records= records_arg;
  used_key_parts= used_key_parts_arg;
  real_key_parts= used_key_parts_arg;
  real_prefix_len= group_prefix_len + key_infix_len;
  group_prefix= NULL;
  min_max_arg_len= min_max_arg_part ? min_max_arg_part->store_length : 0;

  /*
    We can't have parent_alloc set as the init function can't handle this case
    yet.
  */
  DBUG_ASSERT(!parent_alloc);
  if (!parent_alloc)
  {
    init_sql_alloc(&alloc, join->thd->variables.range_alloc_block_size, 0,
                   MYF(MY_THREAD_SPECIFIC));
    join->thd->mem_root= &alloc;
  }
  else
    bzero(&alloc, sizeof(MEM_ROOT));            // ensure that it's not used
}


/*
  Do post-constructor initialization.

  SYNOPSIS
    QUICK_GROUP_MIN_MAX_SELECT::init()
  
  DESCRIPTION
    The method performs initialization that cannot be done in the constructor
    such as memory allocations that may fail. It allocates memory for the
    group prefix and inifix buffers, and for the lists of MIN/MAX item to be
    updated during execution.

  RETURN
    0      OK
    other  Error code
*/

int QUICK_GROUP_MIN_MAX_SELECT::init()
{
  if (group_prefix) /* Already initialized. */
    return 0;

  if (!(last_prefix= (uchar*) alloc_root(&alloc, group_prefix_len)))
      return 1;
  /*
    We may use group_prefix to store keys with all select fields, so allocate
    enough space for it.
  */
  if (!(group_prefix= (uchar*) alloc_root(&alloc,
                                         real_prefix_len + min_max_arg_len)))
    return 1;

  if (key_infix_len > 0)
  {
    /*
      The memory location pointed to by key_infix will be deleted soon, so
      allocate a new buffer and copy the key_infix into it.
    */
    uchar *tmp_key_infix= (uchar*) alloc_root(&alloc, key_infix_len);
    if (!tmp_key_infix)
      return 1;
    memcpy(tmp_key_infix, this->key_infix, key_infix_len);
    this->key_infix= tmp_key_infix;
  }

  if (min_max_arg_part)
  {
    if (my_init_dynamic_array(&min_max_ranges, sizeof(QUICK_RANGE*), 16, 16,
                              MYF(MY_THREAD_SPECIFIC)))
      return 1;

    if (have_min)
    {
      if (!(min_functions= new List<Item_sum>))
        return 1;
    }
    else
      min_functions= NULL;
    if (have_max)
    {
      if (!(max_functions= new List<Item_sum>))
        return 1;
    }
    else
      max_functions= NULL;

    Item_sum *min_max_item;
    Item_sum **func_ptr= join->sum_funcs;
    while ((min_max_item= *(func_ptr++)))
    {
      if (have_min && (min_max_item->sum_func() == Item_sum::MIN_FUNC))
        min_functions->push_back(min_max_item);
      else if (have_max && (min_max_item->sum_func() == Item_sum::MAX_FUNC))
        max_functions->push_back(min_max_item);
    }

    if (have_min)
    {
      if (!(min_functions_it= new List_iterator<Item_sum>(*min_functions)))
        return 1;
    }

    if (have_max)
    {
      if (!(max_functions_it= new List_iterator<Item_sum>(*max_functions)))
        return 1;
    }
  }
  else
    min_max_ranges.elements= 0;

  return 0;
}


QUICK_GROUP_MIN_MAX_SELECT::~QUICK_GROUP_MIN_MAX_SELECT()
{
  DBUG_ENTER("QUICK_GROUP_MIN_MAX_SELECT::~QUICK_GROUP_MIN_MAX_SELECT");
  if (file->inited != handler::NONE) 
  {
    DBUG_ASSERT(file == head->file);
    if (doing_key_read)
      head->disable_keyread();
    file->ha_index_end();
  }
  if (min_max_arg_part)
    delete_dynamic(&min_max_ranges);
  free_root(&alloc,MYF(0));
  delete min_functions_it;
  delete max_functions_it;
  delete quick_prefix_select;
  DBUG_VOID_RETURN; 
}


/*
  Eventually create and add a new quick range object.

  SYNOPSIS
    QUICK_GROUP_MIN_MAX_SELECT::add_range()
    sel_range  Range object from which a 

  NOTES
    Construct a new QUICK_RANGE object from a SEL_ARG object, and
    add it to the array min_max_ranges. If sel_arg is an infinite
    range, e.g. (x < 5 or x > 4), then skip it and do not construct
    a quick range.

  RETURN
    FALSE on success
    TRUE  otherwise
*/

bool QUICK_GROUP_MIN_MAX_SELECT::add_range(SEL_ARG *sel_range)
{
  QUICK_RANGE *range;
  uint range_flag= sel_range->min_flag | sel_range->max_flag;

  /* Skip (-inf,+inf) ranges, e.g. (x < 5 or x > 4). */
  if ((range_flag & NO_MIN_RANGE) && (range_flag & NO_MAX_RANGE))
    return FALSE;

  if (!(sel_range->min_flag & NO_MIN_RANGE) &&
      !(sel_range->max_flag & NO_MAX_RANGE))
  {
    if (sel_range->maybe_null &&
        sel_range->min_value[0] && sel_range->max_value[0])
      range_flag|= NULL_RANGE; /* IS NULL condition */
    else if (memcmp(sel_range->min_value, sel_range->max_value,
                    min_max_arg_len) == 0)
      range_flag|= EQ_RANGE;  /* equality condition */
  }
  range= new QUICK_RANGE(sel_range->min_value, min_max_arg_len,
                         make_keypart_map(sel_range->part),
                         sel_range->max_value, min_max_arg_len,
                         make_keypart_map(sel_range->part),
                         range_flag);
  if (!range)
    return TRUE;
  if (insert_dynamic(&min_max_ranges, (uchar*)&range))
    return TRUE;
  return FALSE;
}


/*
  Opens the ranges if there are more conditions in quick_prefix_select than
  the ones used for jumping through the prefixes.

  SYNOPSIS
    QUICK_GROUP_MIN_MAX_SELECT::adjust_prefix_ranges()

  NOTES
    quick_prefix_select is made over the conditions on the whole key.
    It defines a number of ranges of length x. 
    However when jumping through the prefixes we use only the the first 
    few most significant keyparts in the range key. However if there
    are more keyparts to follow the ones we are using we must make the 
    condition on the key inclusive (because x < "ab" means 
    x[0] < 'a' OR (x[0] == 'a' AND x[1] < 'b').
    To achive the above we must turn off the NEAR_MIN/NEAR_MAX
*/
void QUICK_GROUP_MIN_MAX_SELECT::adjust_prefix_ranges ()
{
  if (quick_prefix_select &&
      group_prefix_len < quick_prefix_select->max_used_key_length)
  {
    DYNAMIC_ARRAY *arr;
    uint inx;

    for (inx= 0, arr= &quick_prefix_select->ranges; inx < arr->elements; inx++)
    {
      QUICK_RANGE *range;

      get_dynamic(arr, (uchar*)&range, inx);
      range->flag &= ~(NEAR_MIN | NEAR_MAX);
    }
  }
}


/*
  Determine the total number and length of the keys that will be used for
  index lookup.

  SYNOPSIS
    QUICK_GROUP_MIN_MAX_SELECT::update_key_stat()

  DESCRIPTION
    The total length of the keys used for index lookup depends on whether
    there are any predicates referencing the min/max argument, and/or if
    the min/max argument field can be NULL.
    This function does an optimistic analysis whether the search key might
    be extended by a constant for the min/max keypart. It is 'optimistic'
    because during actual execution it may happen that a particular range
    is skipped, and then a shorter key will be used. However this is data
    dependent and can't be easily estimated here.

  RETURN
    None
*/

void QUICK_GROUP_MIN_MAX_SELECT::update_key_stat()
{
  max_used_key_length= real_prefix_len;
  if (min_max_ranges.elements > 0)
  {
    QUICK_RANGE *cur_range;
    if (have_min)
    { /* Check if the right-most range has a lower boundary. */
      get_dynamic(&min_max_ranges, (uchar*)&cur_range,
                  min_max_ranges.elements - 1);
      if (!(cur_range->flag & NO_MIN_RANGE))
      {
        max_used_key_length+= min_max_arg_len;
        used_key_parts++;
        return;
      }
    }
    if (have_max)
    { /* Check if the left-most range has an upper boundary. */
      get_dynamic(&min_max_ranges, (uchar*)&cur_range, 0);
      if (!(cur_range->flag & NO_MAX_RANGE))
      {
        max_used_key_length+= min_max_arg_len;
        used_key_parts++;
        return;
      }
    }
  }
  else if (have_min && min_max_arg_part &&
           min_max_arg_part->field->real_maybe_null())
  {
    /*
      If a MIN/MAX argument value is NULL, we can quickly determine
      that we're in the beginning of the next group, because NULLs
      are always < any other value. This allows us to quickly
      determine the end of the current group and jump to the next
      group (see next_min()) and thus effectively increases the
      usable key length.
    */
    max_used_key_length+= min_max_arg_len;
    used_key_parts++;
  }
}


/*
  Initialize a quick group min/max select for key retrieval.

  SYNOPSIS
    QUICK_GROUP_MIN_MAX_SELECT::reset()

  DESCRIPTION
    Initialize the index chosen for access and find and store the prefix
    of the last group. The method is expensive since it performs disk access.

  RETURN
    0      OK
    other  Error code
*/

int QUICK_GROUP_MIN_MAX_SELECT::reset(void)
{
  int result;
  DBUG_ENTER("QUICK_GROUP_MIN_MAX_SELECT::reset");

  seen_first_key= FALSE;
  if (!head->key_read)
  {
    doing_key_read= 1;
    head->enable_keyread(); /* We need only the key attributes */
  }
  if ((result= file->ha_index_init(index,1)))
  {
    head->file->print_error(result, MYF(0));
    DBUG_RETURN(result);
  }
  if (quick_prefix_select && quick_prefix_select->reset())
    DBUG_RETURN(1);
  result= file->ha_index_last(record);
  if (result == HA_ERR_END_OF_FILE)
    DBUG_RETURN(0);
  /* Save the prefix of the last group. */
  key_copy(last_prefix, record, index_info, group_prefix_len);

  DBUG_RETURN(0);
}



/* 
  Get the next key containing the MIN and/or MAX key for the next group.

  SYNOPSIS
    QUICK_GROUP_MIN_MAX_SELECT::get_next()

  DESCRIPTION
    The method finds the next subsequent group of records that satisfies the
    query conditions and finds the keys that contain the MIN/MAX values for
    the key part referenced by the MIN/MAX function(s). Once a group and its
    MIN/MAX values are found, store these values in the Item_sum objects for
    the MIN/MAX functions. The rest of the values in the result row are stored
    in the Item_field::result_field of each select field. If the query does
    not contain MIN and/or MAX functions, then the function only finds the
    group prefix, which is a query answer itself.

  NOTES
    If both MIN and MAX are computed, then we use the fact that if there is
    no MIN key, there can't be a MAX key as well, so we can skip looking
    for a MAX key in this case.

  RETURN
    0                  on success
    HA_ERR_END_OF_FILE if returned all keys
    other              if some error occurred
*/

int QUICK_GROUP_MIN_MAX_SELECT::get_next()
{
  int min_res= 0;
  int max_res= 0;
#ifdef HPUX11
  /*
    volatile is required by a bug in the HP compiler due to which the
    last test of result fails.
  */
  volatile int result;
#else
  int result;
#endif
  int is_last_prefix= 0;

  DBUG_ENTER("QUICK_GROUP_MIN_MAX_SELECT::get_next");

  /*
    Loop until a group is found that satisfies all query conditions or the last
    group is reached.
  */
  do
  {
    result= next_prefix();
    /*
      Check if this is the last group prefix. Notice that at this point
      this->record contains the current prefix in record format.
    */
    if (!result)
    {
      is_last_prefix= key_cmp(index_info->key_part, last_prefix,
                              group_prefix_len);
      DBUG_ASSERT(is_last_prefix <= 0);
    }
    else 
    {
      if (result == HA_ERR_KEY_NOT_FOUND)
        continue;
      break;
    }

    if (have_min)
    {
      min_res= next_min();
      if (min_res == 0)
        update_min_result();
    }
    /* If there is no MIN in the group, there is no MAX either. */
    if ((have_max && !have_min) ||
        (have_max && have_min && (min_res == 0)))
    {
      max_res= next_max();
      if (max_res == 0)
        update_max_result();
      /* If a MIN was found, a MAX must have been found as well. */
      DBUG_ASSERT((have_max && !have_min) ||
                  (have_max && have_min && (max_res == 0)));
    }
    /*
      If this is just a GROUP BY or DISTINCT without MIN or MAX and there
      are equality predicates for the key parts after the group, find the
      first sub-group with the extended prefix.
    */
    if (!have_min && !have_max && key_infix_len > 0)
      result= file->ha_index_read_map(record, group_prefix,
                                      make_prev_keypart_map(real_key_parts),
                                      HA_READ_KEY_EXACT);

    result= have_min ? min_res : have_max ? max_res : result;
  } while ((result == HA_ERR_KEY_NOT_FOUND || result == HA_ERR_END_OF_FILE) &&
           is_last_prefix != 0);

  if (result == HA_ERR_KEY_NOT_FOUND)
    result= HA_ERR_END_OF_FILE;

  DBUG_RETURN(result);
}


/*
  Retrieve the minimal key in the next group.

  SYNOPSIS
    QUICK_GROUP_MIN_MAX_SELECT::next_min()

  DESCRIPTION
    Find the minimal key within this group such that the key satisfies the query
    conditions and NULL semantics. The found key is loaded into this->record.

  IMPLEMENTATION
    Depending on the values of min_max_ranges.elements, key_infix_len, and
    whether there is a  NULL in the MIN field, this function may directly
    return without any data access. In this case we use the key loaded into
    this->record by the call to this->next_prefix() just before this call.

  RETURN
    0                    on success
    HA_ERR_KEY_NOT_FOUND if no MIN key was found that fulfills all conditions.
    HA_ERR_END_OF_FILE   - "" -
    other                if some error occurred
*/

int QUICK_GROUP_MIN_MAX_SELECT::next_min()
{
  int result= 0;
  DBUG_ENTER("QUICK_GROUP_MIN_MAX_SELECT::next_min");

  /* Find the MIN key using the eventually extended group prefix. */
  if (min_max_ranges.elements > 0)
  {
    if ((result= next_min_in_range()))
      DBUG_RETURN(result);
  }
  else
  {
    /* Apply the constant equality conditions to the non-group select fields */
    if (key_infix_len > 0)
    {
      if ((result=
           file->ha_index_read_map(record, group_prefix,
                                   make_prev_keypart_map(real_key_parts),
                                   HA_READ_KEY_EXACT)))
        DBUG_RETURN(result);
    }

    /*
      If the min/max argument field is NULL, skip subsequent rows in the same
      group with NULL in it. Notice that:
      - if the first row in a group doesn't have a NULL in the field, no row
      in the same group has (because NULL < any other value),
      - min_max_arg_part->field->ptr points to some place in 'record'.
    */
    if (min_max_arg_part && min_max_arg_part->field->is_null())
    {
      uchar *tmp_key_buff= (uchar*)my_alloca(max_used_key_length);
      /* Find the first subsequent record without NULL in the MIN/MAX field. */
      key_copy(tmp_key_buff, record, index_info, max_used_key_length);
      result= file->ha_index_read_map(record, tmp_key_buff,
                                      make_keypart_map(real_key_parts),
                                      HA_READ_AFTER_KEY);
      /*
        Check if the new record belongs to the current group by comparing its
        prefix with the group's prefix. If it is from the next group, then the
        whole group has NULLs in the MIN/MAX field, so use the first record in
        the group as a result.
        TODO:
        It is possible to reuse this new record as the result candidate for the
        next call to next_min(), and to save one lookup in the next call. For
        this add a new member 'this->next_group_prefix'.
      */
      if (!result)
      {
        if (key_cmp(index_info->key_part, group_prefix, real_prefix_len))
          key_restore(record, tmp_key_buff, index_info, 0);
      }
      else if (result == HA_ERR_KEY_NOT_FOUND || result == HA_ERR_END_OF_FILE)
        result= 0; /* There is a result in any case. */
      my_afree(tmp_key_buff);
    }
  }

  /*
    If the MIN attribute is non-nullable, this->record already contains the
    MIN key in the group, so just return.
  */
  DBUG_RETURN(result);
}


/* 
  Retrieve the maximal key in the next group.

  SYNOPSIS
    QUICK_GROUP_MIN_MAX_SELECT::next_max()

  DESCRIPTION
    Lookup the maximal key of the group, and store it into this->record.

  RETURN
    0                    on success
    HA_ERR_KEY_NOT_FOUND if no MAX key was found that fulfills all conditions.
    HA_ERR_END_OF_FILE	 - "" -
    other                if some error occurred
*/

int QUICK_GROUP_MIN_MAX_SELECT::next_max()
{
  int result;

  DBUG_ENTER("QUICK_GROUP_MIN_MAX_SELECT::next_max");

  /* Get the last key in the (possibly extended) group. */
  if (min_max_ranges.elements > 0)
    result= next_max_in_range();
  else
    result= file->ha_index_read_map(record, group_prefix,
                                    make_prev_keypart_map(real_key_parts),
                                    HA_READ_PREFIX_LAST);
  DBUG_RETURN(result);
}


/** 
  Find the next different key value by skiping all the rows with the same key 
  value.

  Implements a specialized loose index access method for queries 
  containing aggregate functions with distinct of the form:
    SELECT [SUM|COUNT|AVG](DISTINCT a,...) FROM t
  This method comes to replace the index scan + Unique class 
  (distinct selection) for loose index scan that visits all the rows of a 
  covering index instead of jumping in the begining of each group.
  TODO: Placeholder function. To be replaced by a handler API call

  @param is_index_scan     hint to use index scan instead of random index read 
                           to find the next different value.
  @param file              table handler
  @param key_part          group key to compare
  @param record            row data
  @param group_prefix      current key prefix data
  @param group_prefix_len  length of the current key prefix data
  @param group_key_parts   number of the current key prefix columns
  @return status
    @retval  0  success
    @retval !0  failure
*/

static int index_next_different (bool is_index_scan, handler *file, 
                                KEY_PART_INFO *key_part, uchar * record, 
                                const uchar * group_prefix,
                                uint group_prefix_len, 
                                uint group_key_parts)
{
  if (is_index_scan)
  {
    int result= 0;

    while (!key_cmp (key_part, group_prefix, group_prefix_len))
    {
      result= file->ha_index_next(record);
      if (result)
        return(result);
    }
    return result;
  }
  else
    return file->ha_index_read_map(record, group_prefix,
                                make_prev_keypart_map(group_key_parts),
                                HA_READ_AFTER_KEY);
}


/*
  Determine the prefix of the next group.

  SYNOPSIS
    QUICK_GROUP_MIN_MAX_SELECT::next_prefix()

  DESCRIPTION
    Determine the prefix of the next group that satisfies the query conditions.
    If there is a range condition referencing the group attributes, use a
    QUICK_RANGE_SELECT object to retrieve the *first* key that satisfies the
    condition. If there is a key infix of constants, append this infix
    immediately after the group attributes. The possibly extended prefix is
    stored in this->group_prefix. The first key of the found group is stored in
    this->record, on which relies this->next_min().

  RETURN
    0                    on success
    HA_ERR_KEY_NOT_FOUND if there is no key with the formed prefix
    HA_ERR_END_OF_FILE   if there are no more keys
    other                if some error occurred
*/
int QUICK_GROUP_MIN_MAX_SELECT::next_prefix()
{
  int result;
  DBUG_ENTER("QUICK_GROUP_MIN_MAX_SELECT::next_prefix");

  if (quick_prefix_select)
  {
    uchar *cur_prefix= seen_first_key ? group_prefix : NULL;
    if ((result= quick_prefix_select->get_next_prefix(group_prefix_len,
                                                      group_key_parts, 
                                                      cur_prefix)))
      DBUG_RETURN(result);
    seen_first_key= TRUE;
  }
  else
  {
    if (!seen_first_key)
    {
      result= file->ha_index_first(record);
      if (result)
        DBUG_RETURN(result);
      seen_first_key= TRUE;
    }
    else
    {
      /* Load the first key in this group into record. */
      result= index_next_different (is_index_scan, file, index_info->key_part,
                            record, group_prefix, group_prefix_len, 
                            group_key_parts);
      if (result)
        DBUG_RETURN(result);
    }
  }

  /* Save the prefix of this group for subsequent calls. */
  key_copy(group_prefix, record, index_info, group_prefix_len);
  /* Append key_infix to group_prefix. */
  if (key_infix_len > 0)
    memcpy(group_prefix + group_prefix_len,
           key_infix, key_infix_len);

  DBUG_RETURN(0);
}


/*
  Find the minimal key in a group that satisfies some range conditions for the
  min/max argument field.

  SYNOPSIS
    QUICK_GROUP_MIN_MAX_SELECT::next_min_in_range()

  DESCRIPTION
    Given the sequence of ranges min_max_ranges, find the minimal key that is
    in the left-most possible range. If there is no such key, then the current
    group does not have a MIN key that satisfies the WHERE clause. If a key is
    found, its value is stored in this->record.

  RETURN
    0                    on success
    HA_ERR_KEY_NOT_FOUND if there is no key with the given prefix in any of
                         the ranges
    HA_ERR_END_OF_FILE   - "" -
    other                if some error
*/

int QUICK_GROUP_MIN_MAX_SELECT::next_min_in_range()
{
  ha_rkey_function find_flag;
  key_part_map keypart_map;
  QUICK_RANGE *cur_range;
  bool found_null= FALSE;
  int result= HA_ERR_KEY_NOT_FOUND;

  DBUG_ASSERT(min_max_ranges.elements > 0);

  for (uint range_idx= 0; range_idx < min_max_ranges.elements; range_idx++)
  { /* Search from the left-most range to the right. */
    get_dynamic(&min_max_ranges, (uchar*)&cur_range, range_idx);

    /*
      If the current value for the min/max argument is bigger than the right
      boundary of cur_range, there is no need to check this range.
    */
    if (range_idx != 0 && !(cur_range->flag & NO_MAX_RANGE) &&
        (key_cmp(min_max_arg_part, (const uchar*) cur_range->max_key,
                 min_max_arg_len) == 1))
      continue;

    if (cur_range->flag & NO_MIN_RANGE)
    {
      keypart_map= make_prev_keypart_map(real_key_parts);
      find_flag= HA_READ_KEY_EXACT;
    }
    else
    {
      /* Extend the search key with the lower boundary for this range. */
      memcpy(group_prefix + real_prefix_len, cur_range->min_key,
             cur_range->min_length);
      keypart_map= make_keypart_map(real_key_parts);
      find_flag= (cur_range->flag & (EQ_RANGE | NULL_RANGE)) ?
                 HA_READ_KEY_EXACT : (cur_range->flag & NEAR_MIN) ?
                 HA_READ_AFTER_KEY : HA_READ_KEY_OR_NEXT;
    }

    result= file->ha_index_read_map(record, group_prefix, keypart_map,
                                    find_flag);
    if (result)
    {
      if ((result == HA_ERR_KEY_NOT_FOUND || result == HA_ERR_END_OF_FILE) &&
          (cur_range->flag & (EQ_RANGE | NULL_RANGE)))
        continue; /* Check the next range. */

      /*
        In all other cases (HA_ERR_*, HA_READ_KEY_EXACT with NO_MIN_RANGE,
        HA_READ_AFTER_KEY, HA_READ_KEY_OR_NEXT) if the lookup failed for this
        range, it can't succeed for any other subsequent range.
      */
      break;
    }

    /* A key was found. */
    if (cur_range->flag & EQ_RANGE)
      break; /* No need to perform the checks below for equal keys. */

    if (cur_range->flag & NULL_RANGE)
    {
      /*
        Remember this key, and continue looking for a non-NULL key that
        satisfies some other condition.
      */
      memcpy(tmp_record, record, head->s->rec_buff_length);
      found_null= TRUE;
      continue;
    }

    /* Check if record belongs to the current group. */
    if (key_cmp(index_info->key_part, group_prefix, real_prefix_len))
    {
      result= HA_ERR_KEY_NOT_FOUND;
      continue;
    }

    /* If there is an upper limit, check if the found key is in the range. */
    if ( !(cur_range->flag & NO_MAX_RANGE) )
    {
      /* Compose the MAX key for the range. */
      uchar *max_key= (uchar*) my_alloca(real_prefix_len + min_max_arg_len);
      memcpy(max_key, group_prefix, real_prefix_len);
      memcpy(max_key + real_prefix_len, cur_range->max_key,
             cur_range->max_length);
      /* Compare the found key with max_key. */
      int cmp_res= key_cmp(index_info->key_part, max_key,
                           real_prefix_len + min_max_arg_len);
      my_afree(max_key);
      /*
        The key is outside of the range if: 
        the interval is open and the key is equal to the maximum boundry
        or
        the key is greater than the maximum
      */
      if (((cur_range->flag & NEAR_MAX) && cmp_res == 0) ||
          cmp_res > 0)
      {
        result= HA_ERR_KEY_NOT_FOUND;
        continue;
      }
    }
    /* If we got to this point, the current key qualifies as MIN. */
    DBUG_ASSERT(result == 0);
    break;
  }
  /*
    If there was a key with NULL in the MIN/MAX field, and there was no other
    key without NULL from the same group that satisfies some other condition,
    then use the key with the NULL.
  */
  if (found_null && result)
  {
    memcpy(record, tmp_record, head->s->rec_buff_length);
    result= 0;
  }
  return result;
}


/*
  Find the maximal key in a group that satisfies some range conditions for the
  min/max argument field.

  SYNOPSIS
    QUICK_GROUP_MIN_MAX_SELECT::next_max_in_range()

  DESCRIPTION
    Given the sequence of ranges min_max_ranges, find the maximal key that is
    in the right-most possible range. If there is no such key, then the current
    group does not have a MAX key that satisfies the WHERE clause. If a key is
    found, its value is stored in this->record.

  RETURN
    0                    on success
    HA_ERR_KEY_NOT_FOUND if there is no key with the given prefix in any of
                         the ranges
    HA_ERR_END_OF_FILE   - "" -
    other                if some error
*/

int QUICK_GROUP_MIN_MAX_SELECT::next_max_in_range()
{
  ha_rkey_function find_flag;
  key_part_map keypart_map;
  QUICK_RANGE *cur_range;
  int result;

  DBUG_ASSERT(min_max_ranges.elements > 0);

  for (uint range_idx= min_max_ranges.elements; range_idx > 0; range_idx--)
  { /* Search from the right-most range to the left. */
    get_dynamic(&min_max_ranges, (uchar*)&cur_range, range_idx - 1);

    /*
      If the current value for the min/max argument is smaller than the left
      boundary of cur_range, there is no need to check this range.
    */
    if (range_idx != min_max_ranges.elements &&
        !(cur_range->flag & NO_MIN_RANGE) &&
        (key_cmp(min_max_arg_part, (const uchar*) cur_range->min_key,
                 min_max_arg_len) == -1))
      continue;

    if (cur_range->flag & NO_MAX_RANGE)
    {
      keypart_map= make_prev_keypart_map(real_key_parts);
      find_flag= HA_READ_PREFIX_LAST;
    }
    else
    {
      /* Extend the search key with the upper boundary for this range. */
      memcpy(group_prefix + real_prefix_len, cur_range->max_key,
             cur_range->max_length);
      keypart_map= make_keypart_map(real_key_parts);
      find_flag= (cur_range->flag & EQ_RANGE) ?
                 HA_READ_KEY_EXACT : (cur_range->flag & NEAR_MAX) ?
                 HA_READ_BEFORE_KEY : HA_READ_PREFIX_LAST_OR_PREV;
    }

    result= file->ha_index_read_map(record, group_prefix, keypart_map,
                                    find_flag);

    if (result)
    {
      if ((result == HA_ERR_KEY_NOT_FOUND || result == HA_ERR_END_OF_FILE) &&
          (cur_range->flag & EQ_RANGE))
        continue; /* Check the next range. */

      /*
        In no key was found with this upper bound, there certainly are no keys
        in the ranges to the left.
      */
      return result;
    }
    /* A key was found. */
    if (cur_range->flag & EQ_RANGE)
      return 0; /* No need to perform the checks below for equal keys. */

    /* Check if record belongs to the current group. */
    if (key_cmp(index_info->key_part, group_prefix, real_prefix_len))
      continue;                                 // Row not found

    /* If there is a lower limit, check if the found key is in the range. */
    if ( !(cur_range->flag & NO_MIN_RANGE) )
    {
      /* Compose the MIN key for the range. */
      uchar *min_key= (uchar*) my_alloca(real_prefix_len + min_max_arg_len);
      memcpy(min_key, group_prefix, real_prefix_len);
      memcpy(min_key + real_prefix_len, cur_range->min_key,
             cur_range->min_length);
      /* Compare the found key with min_key. */
      int cmp_res= key_cmp(index_info->key_part, min_key,
                           real_prefix_len + min_max_arg_len);
      my_afree(min_key);
      /*
        The key is outside of the range if: 
        the interval is open and the key is equal to the minimum boundry
        or
        the key is less than the minimum
      */
      if (((cur_range->flag & NEAR_MIN) && cmp_res == 0) ||
          cmp_res < 0)
        continue;
    }
    /* If we got to this point, the current key qualifies as MAX. */
    return result;
  }
  return HA_ERR_KEY_NOT_FOUND;
}


/*
  Update all MIN function results with the newly found value.

  SYNOPSIS
    QUICK_GROUP_MIN_MAX_SELECT::update_min_result()

  DESCRIPTION
    The method iterates through all MIN functions and updates the result value
    of each function by calling Item_sum::reset(), which in turn picks the new
    result value from this->head->record[0], previously updated by
    next_min(). The updated value is stored in a member variable of each of the
    Item_sum objects, depending on the value type.

  IMPLEMENTATION
    The update must be done separately for MIN and MAX, immediately after
    next_min() was called and before next_max() is called, because both MIN and
    MAX take their result value from the same buffer this->head->record[0]
    (i.e.  this->record).

  RETURN
    None
*/

void QUICK_GROUP_MIN_MAX_SELECT::update_min_result()
{
  Item_sum *min_func;

  min_functions_it->rewind();
  while ((min_func= (*min_functions_it)++))
    min_func->reset_and_add();
}


/*
  Update all MAX function results with the newly found value.

  SYNOPSIS
    QUICK_GROUP_MIN_MAX_SELECT::update_max_result()

  DESCRIPTION
    The method iterates through all MAX functions and updates the result value
    of each function by calling Item_sum::reset(), which in turn picks the new
    result value from this->head->record[0], previously updated by
    next_max(). The updated value is stored in a member variable of each of the
    Item_sum objects, depending on the value type.

  IMPLEMENTATION
    The update must be done separately for MIN and MAX, immediately after
    next_max() was called, because both MIN and MAX take their result value
    from the same buffer this->head->record[0] (i.e.  this->record).

  RETURN
    None
*/

void QUICK_GROUP_MIN_MAX_SELECT::update_max_result()
{
  Item_sum *max_func;

  max_functions_it->rewind();
  while ((max_func= (*max_functions_it)++))
    max_func->reset_and_add();
}


/*
  Append comma-separated list of keys this quick select uses to key_names;
  append comma-separated list of corresponding used lengths to used_lengths.

  SYNOPSIS
    QUICK_GROUP_MIN_MAX_SELECT::add_keys_and_lengths()
    key_names    [out] Names of used indexes
    used_lengths [out] Corresponding lengths of the index names

  DESCRIPTION
    This method is used by select_describe to extract the names of the
    indexes used by a quick select.

*/

void QUICK_GROUP_MIN_MAX_SELECT::add_keys_and_lengths(String *key_names,
                                                      String *used_lengths)
{
  bool first= TRUE;

  add_key_and_length(key_names, used_lengths, &first);
}


#ifndef DBUG_OFF

static void print_sel_tree(PARAM *param, SEL_TREE *tree, key_map *tree_map,
                           const char *msg)
{
  SEL_ARG **key,**end;
  int idx;
  char buff[1024];
  DBUG_ENTER("print_sel_tree");

  String tmp(buff,sizeof(buff),&my_charset_bin);
  tmp.length(0);
  for (idx= 0,key=tree->keys, end=key+param->keys ;
       key != end ;
       key++,idx++)
  {
    if (tree_map->is_set(idx))
    {
      uint keynr= param->real_keynr[idx];
      if (tmp.length())
        tmp.append(',');
      tmp.append(param->table->key_info[keynr].name);
    }
  }
  if (!tmp.length())
    tmp.append(STRING_WITH_LEN("(empty)"));

  DBUG_PRINT("info", ("SEL_TREE: 0x%lx (%s)  scans: %s", (long) tree, msg,
                      tmp.c_ptr_safe()));

  DBUG_VOID_RETURN;
}


static void print_ror_scans_arr(TABLE *table, const char *msg,
                                struct st_ror_scan_info **start,
                                struct st_ror_scan_info **end)
{
  DBUG_ENTER("print_ror_scans_arr");

  char buff[1024];
  String tmp(buff,sizeof(buff),&my_charset_bin);
  tmp.length(0);
  for (;start != end; start++)
  {
    if (tmp.length())
      tmp.append(',');
    tmp.append(table->key_info[(*start)->keynr].name);
  }
  if (!tmp.length())
    tmp.append(STRING_WITH_LEN("(empty)"));
  DBUG_PRINT("info", ("ROR key scans (%s): %s", msg, tmp.c_ptr()));
  DBUG_VOID_RETURN;
}


/*****************************************************************************
** Print a quick range for debugging
** TODO:
** This should be changed to use a String to store each row instead
** of locking the DEBUG stream !
*****************************************************************************/

static void
print_key(KEY_PART *key_part, const uchar *key, uint used_length)
{
  char buff[1024];
  const uchar *key_end= key+used_length;
  uint store_length;
  TABLE *table= key_part->field->table;
  my_bitmap_map *old_sets[2];

  dbug_tmp_use_all_columns(table, old_sets, table->read_set, table->write_set);

  for (; key < key_end; key+=store_length, key_part++)
  {
    String tmp(buff,sizeof(buff),&my_charset_bin);
    Field *field=      key_part->field;
    store_length= key_part->store_length;

    if (field->real_maybe_null())
    {
      if (*key)
      {
	fwrite("NULL",sizeof(char),4,DBUG_FILE);
	continue;
      }
      key++;					// Skip null byte
      store_length--;
    }
    field->set_key_image(key, key_part->length);
    if (field->type() == MYSQL_TYPE_BIT)
      (void) field->val_int_as_str(&tmp, 1);
    else
      field->val_str(&tmp);
    fwrite(tmp.ptr(),sizeof(char),tmp.length(),DBUG_FILE);
    if (key+store_length < key_end)
      fputc('/',DBUG_FILE);
  }
  dbug_tmp_restore_column_maps(table->read_set, table->write_set, old_sets);
}


static void print_quick(QUICK_SELECT_I *quick, const key_map *needed_reg)
{
  char buf[MAX_KEY/8+1];
  TABLE *table;
  my_bitmap_map *old_sets[2];
  DBUG_ENTER("print_quick");
  if (!quick)
    DBUG_VOID_RETURN;
  DBUG_LOCK_FILE;

  table= quick->head;
  dbug_tmp_use_all_columns(table, old_sets, table->read_set, table->write_set);
  quick->dbug_dump(0, TRUE);
  dbug_tmp_restore_column_maps(table->read_set, table->write_set, old_sets);

  fprintf(DBUG_FILE,"other_keys: 0x%s:\n", needed_reg->print(buf));

  DBUG_UNLOCK_FILE;
  DBUG_VOID_RETURN;
}


void QUICK_RANGE_SELECT::dbug_dump(int indent, bool verbose)
{
  /* purecov: begin inspected */
  fprintf(DBUG_FILE, "%*squick range select, key %s, length: %d\n",
	  indent, "", head->key_info[index].name, max_used_key_length);

  if (verbose)
  {
    QUICK_RANGE *range;
    QUICK_RANGE **pr= (QUICK_RANGE**)ranges.buffer;
    QUICK_RANGE **end_range= pr + ranges.elements;
    for (; pr != end_range; ++pr)
    {
      fprintf(DBUG_FILE, "%*s", indent + 2, "");
      range= *pr;
      if (!(range->flag & NO_MIN_RANGE))
      {
        print_key(key_parts, range->min_key, range->min_length);
        if (range->flag & NEAR_MIN)
	  fputs(" < ",DBUG_FILE);
        else
	  fputs(" <= ",DBUG_FILE);
      }
      fputs("X",DBUG_FILE);

      if (!(range->flag & NO_MAX_RANGE))
      {
        if (range->flag & NEAR_MAX)
	  fputs(" < ",DBUG_FILE);
        else
	  fputs(" <= ",DBUG_FILE);
        print_key(key_parts, range->max_key, range->max_length);
      }
      fputs("\n",DBUG_FILE);
    }
  }
  /* purecov: end */    
}

void QUICK_INDEX_SORT_SELECT::dbug_dump(int indent, bool verbose)
{
  List_iterator_fast<QUICK_RANGE_SELECT> it(quick_selects);
  QUICK_RANGE_SELECT *quick;
  fprintf(DBUG_FILE, "%*squick index_merge select\n", indent, "");
  fprintf(DBUG_FILE, "%*smerged scans {\n", indent, "");
  while ((quick= it++))
    quick->dbug_dump(indent+2, verbose);
  if (pk_quick_select)
  {
    fprintf(DBUG_FILE, "%*sclustered PK quick:\n", indent, "");
    pk_quick_select->dbug_dump(indent+2, verbose);
  }
  fprintf(DBUG_FILE, "%*s}\n", indent, "");
}

void QUICK_ROR_INTERSECT_SELECT::dbug_dump(int indent, bool verbose)
{
  List_iterator_fast<QUICK_SELECT_WITH_RECORD> it(quick_selects);
  QUICK_SELECT_WITH_RECORD *qr;
  fprintf(DBUG_FILE, "%*squick ROR-intersect select, %scovering\n",
          indent, "", need_to_fetch_row? "":"non-");
  fprintf(DBUG_FILE, "%*smerged scans {\n", indent, "");
  while ((qr= it++))
    qr->quick->dbug_dump(indent+2, verbose);
  if (cpk_quick)
  {
    fprintf(DBUG_FILE, "%*sclustered PK quick:\n", indent, "");
    cpk_quick->dbug_dump(indent+2, verbose);
  }
  fprintf(DBUG_FILE, "%*s}\n", indent, "");
}

void QUICK_ROR_UNION_SELECT::dbug_dump(int indent, bool verbose)
{
  List_iterator_fast<QUICK_SELECT_I> it(quick_selects);
  QUICK_SELECT_I *quick;
  fprintf(DBUG_FILE, "%*squick ROR-union select\n", indent, "");
  fprintf(DBUG_FILE, "%*smerged scans {\n", indent, "");
  while ((quick= it++))
    quick->dbug_dump(indent+2, verbose);
  fprintf(DBUG_FILE, "%*s}\n", indent, "");
}


/*
  Print quick select information to DBUG_FILE.

  SYNOPSIS
    QUICK_GROUP_MIN_MAX_SELECT::dbug_dump()
    indent  Indentation offset
    verbose If TRUE show more detailed output.

  DESCRIPTION
    Print the contents of this quick select to DBUG_FILE. The method also
    calls dbug_dump() for the used quick select if any.

  IMPLEMENTATION
    Caller is responsible for locking DBUG_FILE before this call and unlocking
    it afterwards.

  RETURN
    None
*/

void QUICK_GROUP_MIN_MAX_SELECT::dbug_dump(int indent, bool verbose)
{
  fprintf(DBUG_FILE,
          "%*squick_group_min_max_select: index %s (%d), length: %d\n",
	  indent, "", index_info->name, index, max_used_key_length);
  if (key_infix_len > 0)
  {
    fprintf(DBUG_FILE, "%*susing key_infix with length %d:\n",
            indent, "", key_infix_len);
  }
  if (quick_prefix_select)
  {
    fprintf(DBUG_FILE, "%*susing quick_range_select:\n", indent, "");
    quick_prefix_select->dbug_dump(indent + 2, verbose);
  }
  if (min_max_ranges.elements > 0)
  {
    fprintf(DBUG_FILE, "%*susing %d quick_ranges for MIN/MAX:\n",
            indent, "", min_max_ranges.elements);
  }
}


#endif /* !DBUG_OFF */
<|MERGE_RESOLUTION|>--- conflicted
+++ resolved
@@ -3328,13 +3328,10 @@
   {
     PARAM param;
     MEM_ROOT alloc;
-<<<<<<< HEAD
     SEL_TREE *tree;
     SEL_ARG **key, **end;
     uint idx= 0;
   
-=======
->>>>>>> 4eb245f0
     init_sql_alloc(&alloc, thd->variables.range_alloc_block_size, 0,
                    MYF(MY_THREAD_SPECIFIC));
     param.thd= thd;
@@ -3344,14 +3341,7 @@
     param.is_ror_scan= FALSE;
 
     if (create_key_parts_for_pseudo_indexes(&param, used_fields))
-    {
-      free_root(&alloc, MYF(0));
-<<<<<<< HEAD
       goto free_alloc;
-=======
-      DBUG_RETURN(FALSE);
->>>>>>> 4eb245f0
-    }
 
     param.prev_tables= param.read_tables= 0;
     param.current_table= table->map;
@@ -3359,21 +3349,10 @@
     param.real_keynr[0]= 0;
     param.alloced_sel_args= 0;
 
-<<<<<<< HEAD
     thd->no_errors=1;		    
 
     tree= get_mm_tree(&param, cond);
 
-=======
-    thd->no_errors=1;				// Don't warn about NULL
-
-    SEL_TREE *tree;
-    SEL_ARG **key, **end;
-    uint idx= 0;
-  
-    tree= get_mm_tree(&param, cond);
-
->>>>>>> 4eb245f0
     if (!tree)
       goto free_alloc;
     
