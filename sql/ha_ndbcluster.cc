--- conflicted
+++ resolved
@@ -4336,13 +4336,9 @@
       ERR_RETURN(ndb->getNdbError());
     no_uncommitted_rows_reset(thd);
     thd_ndb->stmt= trans;
-<<<<<<< HEAD
-    trans_register_ha(thd, FALSE, ndbcluster_hton);
-=======
     thd_ndb->query_state&= NDB_QUERY_NORMAL;
     m_active_trans= trans;
-    trans_register_ha(thd, FALSE, &ndbcluster_hton);
->>>>>>> be252426
+    trans_register_ha(thd, FALSE, ndbcluster_hton);
   }
 
   // Start of statement
@@ -8246,12 +8242,9 @@
   
   if (multi_range_curr == multi_range_end)
   {
-<<<<<<< HEAD
     DBUG_MULTI_RANGE(16);
-=======
     Thd_ndb *thd_ndb= get_thd_ndb(current_thd);
     thd_ndb->query_state&= NDB_QUERY_NORMAL;
->>>>>>> be252426
     DBUG_RETURN(HA_ERR_END_OF_FILE);
   }
   
