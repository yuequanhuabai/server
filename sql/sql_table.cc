--- conflicted
+++ resolved
@@ -1656,7 +1656,6 @@
       }
       if (!error || error == ENOENT || error == HA_ERR_NO_SUCH_TABLE)
       {
-<<<<<<< HEAD
         int new_error;
 	/* Delete the table definition file */
 	strmov(end,reg_ext);
@@ -1667,68 +1666,6 @@
                                                             table->table_name);
         }
         error|= new_error;
-=======
-	column->length*= sql_field->charset->mbmaxlen;
-
-	if (f_is_blob(sql_field->pack_flag) ||
-            (f_is_geom(sql_field->pack_flag) && key->type != Key::SPATIAL))
-	{
-	  if (!(file->table_flags() & HA_CAN_INDEX_BLOBS))
-	  {
-	    my_error(ER_BLOB_USED_AS_KEY, MYF(0), column->field_name);
-	    DBUG_RETURN(-1);
-	  }
-          if (f_is_geom(sql_field->pack_flag) && sql_field->geom_type ==
-              Field::GEOM_POINT)
-            column->length= 25;
-	  if (!column->length)
-	  {
-	    my_error(ER_BLOB_KEY_WITHOUT_LENGTH, MYF(0), column->field_name);
-	    DBUG_RETURN(-1);
-	  }
-	}
-#ifdef HAVE_SPATIAL
-	if (key->type == Key::SPATIAL)
-	{
-	  if (!column->length)
-	  {
-	    /*
-              4 is: (Xmin,Xmax,Ymin,Ymax), this is for 2D case
-              Lately we'll extend this code to support more dimensions
-	    */
-	    column->length= 4*sizeof(double);
-	  }
-	}
-#endif
-	if (!(sql_field->flags & NOT_NULL_FLAG))
-	{
-	  if (key->type == Key::PRIMARY)
-	  {
-	    /* Implicitly set primary key fields to NOT NULL for ISO conf. */
-	    sql_field->flags|= NOT_NULL_FLAG;
-	    sql_field->pack_flag&= ~FIELDFLAG_MAYBE_NULL;
-            null_fields--;
-	  }
-	  else
-	     key_info->flags|= HA_NULL_PART_KEY;
-	  if (!(file->table_flags() & HA_NULL_IN_KEY))
-	  {
-	    my_error(ER_NULL_COLUMN_IN_INDEX, MYF(0), column->field_name);
-	    DBUG_RETURN(-1);
-	  }
-	  if (key->type == Key::SPATIAL)
-	  {
-	    my_message(ER_SPATIAL_CANT_HAVE_NULL,
-                       ER(ER_SPATIAL_CANT_HAVE_NULL), MYF(0));
-	    DBUG_RETURN(-1);
-	  }
-	}
-	if (MTYP_TYPENR(sql_field->unireg_check) == Field::NEXT_NUMBER)
-	{
-	  if (column_nr == 0 || (file->table_flags() & HA_AUTO_PART_KEY))
-	    auto_increment--;			// Field is used
-	}
->>>>>>> 933bf869
       }
     }
     if (error)
@@ -2803,7 +2740,7 @@
 	  }
           if (f_is_geom(sql_field->pack_flag) && sql_field->geom_type ==
               Field::GEOM_POINT)
-            column->length= 21;
+            column->length= 25;
 	  if (!column->length)
 	  {
 	    my_error(ER_BLOB_KEY_WITHOUT_LENGTH, MYF(0), column->field_name);
