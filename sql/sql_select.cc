--- conflicted
+++ resolved
@@ -8834,15 +8834,8 @@
     null_pack_length-=hidden_null_pack_length;
     keyinfo->key_parts= ((field_count-param->hidden_field_count)+
 			 test(null_pack_length));
-<<<<<<< HEAD
-    set_if_smaller(table->s->max_rows, rows_limit);
-    param->end_write_records= rows_limit;
     table->distinct= 1;
     table->s->keys= 1;
-=======
-    table->distinct=1;
-    table->keys=1;
->>>>>>> 521fdc7a
     if (blob_count)
     {
       using_unique_constraint=1;
