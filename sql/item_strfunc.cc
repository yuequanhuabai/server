/*
   Copyright (c) 2000, 2017, Oracle and/or its affiliates.
   Copyright (c) 2009, 2018, MariaDB Corporation

   This program is free software; you can redistribute it and/or modify
   it under the terms of the GNU General Public License as published by
   the Free Software Foundation; version 2 of the License.

   This program is distributed in the hope that it will be useful,
   but WITHOUT ANY WARRANTY; without even the implied warranty of
   MERCHANTABILITY or FITNESS FOR A PARTICULAR PURPOSE.  See the
   GNU General Public License for more details.

   You should have received a copy of the GNU General Public License
   along with this program; if not, write to the Free Software
   Foundation, Inc., 51 Franklin St, Fifth Floor, Boston, MA 02110-1301  USA
*/

/**
  @file

  @brief
  This file defines all string functions

  @warning
    Some string functions don't always put and end-null on a String.
    (This shouldn't be needed)
*/

#ifdef USE_PRAGMA_IMPLEMENTATION
#pragma implementation				// gcc: Class implementation
#endif

#include <my_global.h>                          // HAVE_*

#include "sql_priv.h"
/*
  It is necessary to include set_var.h instead of item.h because there
  are dependencies on include order for set_var.h and item.h. This
  will be resolved later.
*/
#include "sql_class.h"                          // set_var.h: THD
#include "set_var.h"
#include "sql_base.h"
#include "sql_time.h"
#include "sql_acl.h"                            // SUPER_ACL
#include "des_key_file.h"       // st_des_keyschedule, st_des_keyblock
#include "password.h"           // my_make_scrambled_password,
                                // my_make_scrambled_password_323
#include <m_ctype.h>
#include <my_md5.h>
C_MODE_START
#include "../mysys/my_static.h"			// For soundex_map
C_MODE_END
#include "sql_show.h"                           // append_identifier
#include <sql_repl.h>
#include "sql_statistics.h"

size_t username_char_length= 80;

/*
  For the Items which have only val_str_ascii() method
  and don't have their own "native" val_str(),
  we provide a "wrapper" method to convert from ASCII
  to Item character set when it's necessary.
  Conversion happens only in case of "tricky" Item character set (e.g. UCS2).
  Normally conversion does not happen, and val_str_ascii() is immediately
  returned instead.

  No matter if conversion is needed or not needed,
  the result is always returned in "str" (see MDEV-10306 why).

  @param [OUT] str          - Store the result here
  @param [IN]  ascii_buffer - Use this temporary buffer to call val_str_ascii()
*/
String *Item_func::val_str_from_val_str_ascii(String *str, String *ascii_buffer)
{
  DBUG_ASSERT(fixed == 1);

  if (!(collation.collation->state & MY_CS_NONASCII))
  {
    String *res= val_str_ascii(str);
    if (res)
      res->set_charset(collation.collation);
    return res;
  }
  
  DBUG_ASSERT(str != ascii_buffer);
  
  uint errors;
  String *res= val_str_ascii(ascii_buffer);
  if (!res)
    return 0;
  
  if ((null_value= str->copy(res->ptr(), res->length(),
                             &my_charset_latin1, collation.collation,
                             &errors)))
    return 0;
  
  return str;
}


bool Item_str_func::fix_fields(THD *thd, Item **ref)
{
  bool res= Item_func::fix_fields(thd, ref);
  /*
    In Item_str_func::check_well_formed_result() we may set null_value
    flag on the same condition as in test() below.
  */
  maybe_null= maybe_null || thd->is_strict_mode();
  return res;
}


my_decimal *Item_str_func::val_decimal(my_decimal *decimal_value)
{
  DBUG_ASSERT(fixed == 1);
  StringBuffer<64> tmp;
  String *res= val_str(&tmp);
  return res ? decimal_from_string_with_check(decimal_value, res) : 0;
}


double Item_str_func::val_real()
{
  DBUG_ASSERT(fixed == 1);
  StringBuffer<64> tmp;
  String *res= val_str(&tmp);
  return res ? double_from_string_with_check(res) : 0.0;
}


longlong Item_str_func::val_int()
{
  DBUG_ASSERT(fixed == 1);
  StringBuffer<22> tmp;
  String *res= val_str(&tmp);
  return res ? longlong_from_string_with_check(res) : 0;
}


String *Item_func_md5::val_str_ascii(String *str)
{
  DBUG_ASSERT(fixed == 1);
  String * sptr= args[0]->val_str(str);
  if (sptr)
  {
    uchar digest[16];

    null_value=0;
    compute_md5_hash(digest, (const char *) sptr->ptr(), sptr->length());
    if (str->alloc(32))				// Ensure that memory is free
    {
      null_value=1;
      return 0;
    }
    array_to_hex((char *) str->ptr(), digest, 16);
    str->set_charset(&my_charset_numeric);
    str->length((uint) 32);
    return str;
  }
  null_value=1;
  return 0;
}


String *Item_func_sha::val_str_ascii(String *str)
{
  DBUG_ASSERT(fixed == 1);
  String * sptr= args[0]->val_str(str);
  if (sptr)  /* If we got value different from NULL */
  {
    /* Temporary buffer to store 160bit digest */
    uint8 digest[MY_SHA1_HASH_SIZE];
    my_sha1(digest, (const char *) sptr->ptr(), sptr->length());
    /* Ensure that memory is free and we got result */
    if (!str->alloc(MY_SHA1_HASH_SIZE*2))
    {
      array_to_hex((char *) str->ptr(), digest, MY_SHA1_HASH_SIZE);
      str->set_charset(&my_charset_numeric);
      str->length((uint)  MY_SHA1_HASH_SIZE*2);
      null_value=0;
      return str;
    }
  }
  null_value=1;
  return 0;
}

void Item_func_sha::fix_length_and_dec()
{
  // size of hex representation of hash
  fix_length_and_charset(MY_SHA1_HASH_SIZE * 2, default_charset());
}

String *Item_func_sha2::val_str_ascii(String *str)
{
  DBUG_ASSERT(fixed == 1);
  unsigned char digest_buf[512/8]; // enough for SHA512
  String *input_string;
  const char *input_ptr;
  size_t input_len;

  input_string= args[0]->val_str(str);
  str->set_charset(&my_charset_bin);

  if (input_string == NULL)
  {
    null_value= TRUE;
    return (String *) NULL;
  }

  null_value= args[0]->null_value;
  if (null_value)
    return (String *) NULL;

  input_ptr= input_string->ptr();
  input_len= input_string->length();

  longlong digest_length= args[1]->val_int();
  switch (digest_length) {
  case 512:
    my_sha512(digest_buf, input_ptr, input_len);
    break;
  case 384:
    my_sha384(digest_buf, input_ptr, input_len);
    break;
  case 224:
    my_sha224(digest_buf, input_ptr, input_len);
    break;
  case 0: // SHA-256 is the default
    digest_length= 256;
    /* fall through */
  case 256:
    my_sha256(digest_buf, input_ptr, input_len);
    break;
  default:
    if (!args[1]->const_item())
    {
      THD *thd= current_thd;
      push_warning_printf(thd,
                          Sql_condition::WARN_LEVEL_WARN,
                          ER_WRONG_PARAMETERS_TO_NATIVE_FCT,
                          ER_THD(thd, ER_WRONG_PARAMETERS_TO_NATIVE_FCT),
                          "sha2");
    }
    null_value= TRUE;
    return NULL;
  }
  digest_length/= 8; /* bits to bytes */

  /* 
    Since we're subverting the usual String methods, we must make sure that
    the destination has space for the bytes we're about to write.
  */
  str->realloc((uint) digest_length*2 + 1); /* Each byte as two nybbles */

  /* Convert the large number to a string-hex representation. */
  array_to_hex((char *) str->ptr(), digest_buf, (uint)digest_length);

  /* We poked raw bytes in.  We must inform the the String of its length. */
  str->length((uint) digest_length*2); /* Each byte as two nybbles */

  null_value= FALSE;
  return str;
}


void Item_func_sha2::fix_length_and_dec()
{
  maybe_null= 1;
  max_length = 0;

  int sha_variant= (int)(args[1]->const_item() ? args[1]->val_int() : 512);

  switch (sha_variant) {
  case 0: // SHA-256 is the default
    sha_variant= 256;
    /* fall through */
  case 512:
  case 384:
  case 256:
  case 224:
    fix_length_and_charset(sha_variant/8 * 2, default_charset());
    break;
  default:
    THD *thd= current_thd;
    push_warning_printf(thd,
                        Sql_condition::WARN_LEVEL_WARN,
                        ER_WRONG_PARAMETERS_TO_NATIVE_FCT,
                        ER_THD(thd, ER_WRONG_PARAMETERS_TO_NATIVE_FCT),
                        "sha2");
  }
}

/* Implementation of AES encryption routines */
void Item_aes_crypt::create_key(String *user_key, uchar *real_key)
{
  uchar *real_key_end= real_key + AES_KEY_LENGTH / 8;
  uchar *ptr;
  const char *sptr= user_key->ptr();
  const char *key_end= sptr + user_key->length();

  bzero(real_key, AES_KEY_LENGTH / 8);

  for (ptr= real_key; sptr < key_end; ptr++, sptr++)
  {
    if (ptr == real_key_end)
      ptr= real_key;
    *ptr ^= (uchar) *sptr;
  }
}


String *Item_aes_crypt::val_str(String *str2)
{
  DBUG_ASSERT(fixed == 1);
  StringBuffer<80> user_key_buf;
  String *sptr= args[0]->val_str(&str_value);
  String *user_key=  args[1]->val_str(&user_key_buf);
  uint32 aes_length;

  if (sptr && user_key) // we need both arguments to be not NULL
  {
    null_value=0;
    aes_length=my_aes_get_size(MY_AES_ECB, sptr->length());

    if (!str2->alloc(aes_length))		// Ensure that memory is free
    {
      uchar rkey[AES_KEY_LENGTH / 8];
      create_key(user_key, rkey);

      if (!my_aes_crypt(MY_AES_ECB, what, (uchar*)sptr->ptr(), sptr->length(),
                 (uchar*)str2->ptr(), &aes_length,
                 rkey, AES_KEY_LENGTH / 8, 0, 0))
      {
        str2->length((uint) aes_length);
        return str2;
      }
    }
  }
  null_value=1;
  return 0;
}

void Item_func_aes_encrypt::fix_length_and_dec()
{
  max_length=my_aes_get_size(MY_AES_ECB, args[0]->max_length);
  what= ENCRYPTION_FLAG_ENCRYPT;
}



void Item_func_aes_decrypt::fix_length_and_dec()
{
  max_length=args[0]->max_length;
  maybe_null= 1;
  what= ENCRYPTION_FLAG_DECRYPT;
}


void Item_func_to_base64::fix_length_and_dec()
{
  maybe_null= args[0]->maybe_null;
  collation.set(default_charset(), DERIVATION_COERCIBLE, MY_REPERTOIRE_ASCII);
  if (args[0]->max_length > (uint) my_base64_encode_max_arg_length())
  {
    maybe_null= 1;
    fix_char_length_ulonglong((ulonglong) my_base64_encode_max_arg_length());
  }
  else
  {
    int length= my_base64_needed_encoded_length((int) args[0]->max_length);
    DBUG_ASSERT(length > 0);
    fix_char_length_ulonglong((ulonglong) length - 1);
  }
}


String *Item_func_to_base64::val_str_ascii(String *str)
{
  String *res= args[0]->val_str(&tmp_value);
  bool too_long= false;
  int length;
  if (!res ||
      res->length() > (uint) my_base64_encode_max_arg_length() ||
      (too_long=
       ((uint) (length= my_base64_needed_encoded_length((int) res->length())) >
        current_thd->variables.max_allowed_packet)) ||
      str->alloc((uint) length))
  {
    null_value= 1; // NULL input, too long input, or OOM.
    if (too_long)
    {
      THD *thd= current_thd;
      push_warning_printf(thd, Sql_condition::WARN_LEVEL_WARN,
                          ER_WARN_ALLOWED_PACKET_OVERFLOWED,
                          ER_THD(thd, ER_WARN_ALLOWED_PACKET_OVERFLOWED),
                          func_name(),
                          thd->variables.max_allowed_packet);
    }
    return 0;
  }
  my_base64_encode(res->ptr(), (int) res->length(), (char*) str->ptr());
  DBUG_ASSERT(length > 0);
  str->length((uint) length - 1); // Without trailing '\0'
  null_value= 0;
  return str;
}


void Item_func_from_base64::fix_length_and_dec()
{
  if (args[0]->max_length > (uint) my_base64_decode_max_arg_length())
  {
    fix_char_length_ulonglong((ulonglong) my_base64_decode_max_arg_length());
  }
  else
  {
    int length= my_base64_needed_decoded_length((int) args[0]->max_length);
    fix_char_length_ulonglong((ulonglong) length);
  }
  maybe_null= 1; // Can be NULL, e.g. in case of badly formed input string
}


String *Item_func_from_base64::val_str(String *str)
{
  String *res= args[0]->val_str_ascii(&tmp_value);
  int length;
  const char *end_ptr;

  if (!res)
    goto err;

  if (res->length() > (uint) my_base64_decode_max_arg_length() ||
      ((uint) (length= my_base64_needed_decoded_length((int) res->length())) >
       current_thd->variables.max_allowed_packet))
  {
    THD *thd= current_thd;
    push_warning_printf(thd, Sql_condition::WARN_LEVEL_WARN,
                        ER_WARN_ALLOWED_PACKET_OVERFLOWED,
                        ER_THD(thd, ER_WARN_ALLOWED_PACKET_OVERFLOWED),
                        func_name(),
                        thd->variables.max_allowed_packet);
    goto err;
  }

  if (str->alloc((uint) length))
    goto err;

  if ((length= my_base64_decode(res->ptr(), (int) res->length(),
                                (char *) str->ptr(), &end_ptr, 0)) < 0 ||
      end_ptr < res->ptr() + res->length())
  {
    THD *thd= current_thd;
    push_warning_printf(thd, Sql_condition::WARN_LEVEL_WARN,
                        ER_BAD_BASE64_DATA, ER_THD(thd, ER_BAD_BASE64_DATA),
                        (int) (end_ptr - res->ptr()));
    goto err;
  }

  str->length((uint) length);
  null_value= 0;
  return str;
err:
  null_value= 1; // NULL input, too long input, OOM, or badly formed input
  return 0;
}
///////////////////////////////////////////////////////////////////////////////


const char *histogram_types[] =
           {"SINGLE_PREC_HB", "DOUBLE_PREC_HB", 0};
static TYPELIB hystorgam_types_typelib=
  { array_elements(histogram_types),
    "histogram_types",
    histogram_types, NULL};
const char *representation_by_type[]= {"%.3f", "%.5f"};

String *Item_func_decode_histogram::val_str(String *str)
{
  DBUG_ASSERT(fixed == 1);
  char buff[STRING_BUFFER_USUAL_SIZE];
  String *res, tmp(buff, sizeof(buff), &my_charset_bin);
  int type;

  tmp.length(0);
  if (!(res= args[0]->val_str(&tmp)) ||
      (type= find_type(res->c_ptr_safe(),
                       &hystorgam_types_typelib, MYF(0))) <= 0)
  {
    null_value= 1;
    return 0;
  }
  type--;

  tmp.length(0);
  if (!(res= args[1]->val_str(&tmp)))
  {
    null_value= 1;
    return 0;
  }
  if (type == DOUBLE_PREC_HB && res->length() % 2 != 0)
    res->length(res->length() - 1); // one byte is unused

  double prev= 0.0;
  uint i;
  str->length(0);
  char numbuf[32];
  const uchar *p= (uchar*)res->c_ptr_safe();
  for (i= 0; i < res->length(); i++)
  {
    double val;
    switch (type)
    {
    case SINGLE_PREC_HB:
      val= p[i] / ((double)((1 << 8) - 1));
      break;
    case DOUBLE_PREC_HB:
      val= uint2korr(p + i) / ((double)((1 << 16) - 1));
      i++;
      break;
    default:
      val= 0;
      DBUG_ASSERT(0);
    }
    /* show delta with previous value */
    int size= my_snprintf(numbuf, sizeof(numbuf),
                          representation_by_type[type], val - prev);
    str->append(numbuf, size);
    str->append(",");
    prev= val;
  }
  /* show delta with max */
  int size= my_snprintf(numbuf, sizeof(numbuf),
                        representation_by_type[type], 1.0 - prev);
  str->append(numbuf, size);

  null_value=0;
  return str;
}


///////////////////////////////////////////////////////////////////////////////

/*
  Realloc the result buffer.
  NOTE: We should be prudent in the initial allocation unit -- the
  size of the arguments is a function of data distribution, which
  can be any. Instead of overcommitting at the first row, we grow
  the allocated amount by the factor of 2. This ensures that no
  more than 25% of memory will be overcommitted on average.

  @param IN/OUT str    - the result string
  @param IN     length - new total space required in "str"
  @retval       false  - on success
  @retval       true   - on error
*/

bool Item_func_concat::realloc_result(String *str, uint length) const
{
  if (str->alloced_length() >= length)
    return false; // Alloced space is big enough, nothing to do.

  if (str->alloced_length() == 0)
    return str->alloc(length);

  /*
    Item_func_concat::val_str() makes sure the result length does not grow
    higher than max_allowed_packet. So "length" is limited to 1G here.
    We can't say anything about the current value of str->alloced_length(),
    as str was initially set by args[0]->val_str(str).
    So multiplication by 2 can overflow, if args[0] for some reasons
    did not limit the result to max_alloced_packet. But it's not harmful,
    "str" will be realloced exactly to "length" bytes in case of overflow.
  */
  uint new_length= MY_MAX(str->alloced_length() * 2, length);
  return str->realloc(new_length);
}


/**
  Concatenate args with the following premises:
  If only one arg (which is ok), return value of arg;
*/

String *Item_func_concat::val_str(String *str)
{
  DBUG_ASSERT(fixed == 1);
  THD *thd= current_thd;
<<<<<<< HEAD
  String *res,*use_as_buff;
  uint i;
  bool is_const= 0;

  null_value=0;
  if (!(res= arg_val_str(0, str, &is_const)))
    goto null;
  use_as_buff= &tmp_value;
  for (i=1 ; i < arg_count ; i++)
  {
    if (res->length() == 0)
    {
      /*
       CONCAT accumulates its result in the result of its the first
       non-empty argument. Because of this we need is_const to be 
       evaluated only for it.
      */
      if (!(res= arg_val_str(i, str, &is_const)))
        goto null;
    }
    else
    {
      const String *res2;
      if (!(res2=args[i]->val_str(use_as_buff)))
        goto null;
      if (res2->length() == 0)
        continue;
      if (!(res= append_value(thd, res, is_const, str, &use_as_buff, res2)))
        goto null;
      is_const= 0;
    }
  }
  res->set_charset(collation.collation);
  return res;

null:
  null_value=1;
  return 0;
}


String *Item_func_concat_operator_oracle::val_str(String *str)
{
  THD *thd= current_thd;
  DBUG_ASSERT(fixed == 1);
  String *res, *use_as_buff;
  uint i;
  bool is_const= false;

  null_value= 0;
  // Search first non null argument
  for (i= 0; i < arg_count; i++)
  {
    if ((res= arg_val_str(i, str, &is_const)))
      break;
  }
  if (i == arg_count)
    goto null;

  use_as_buff= &tmp_value;

  for (i++ ; i < arg_count ; i++)
  {
    if (res->length() == 0)
    {
      // See comments in Item_func_concat::val_str()
      String *tmp;
      if (!(tmp= arg_val_str(i, str, &is_const)))
        continue;
      res= tmp;
    }
    else
    {
      const String *res2;
      if (!(res2= args[i]->val_str(use_as_buff)) || res2->length() == 0)
        continue;
      if (!(res= append_value(thd, res, is_const, str, &use_as_buff, res2)))
        goto null;
      is_const= 0;
=======
  String *res;

  null_value=0;
  if (!(res= args[0]->val_str(str)))
    goto null;

  if (res != str)
    str->copy(res->ptr(), res->length(), res->charset());

  for (uint i= 1 ; i < arg_count ; i++)
  {
    uint concat_len;
    if (!(res= args[i]->val_str(&tmp_value)))
      goto null;
   if (res->length() == 0)
     continue;
    if ((concat_len= str->length() + res->length()) >
        thd->variables.max_allowed_packet)
    {
      push_warning_printf(thd, Sql_condition::WARN_LEVEL_WARN,
                          ER_WARN_ALLOWED_PACKET_OVERFLOWED,
                          ER(ER_WARN_ALLOWED_PACKET_OVERFLOWED), func_name(),
                          thd->variables.max_allowed_packet);
      goto null;
>>>>>>> 5c057b3f
    }
    DBUG_ASSERT(!res->uses_buffer_owned_by(str));
    DBUG_ASSERT(!str->uses_buffer_owned_by(res));
    if (realloc_result(str, concat_len) || str->append(*res))
      goto null;
  }

  str->set_charset(collation.collation);
  return str;

null:
  null_value= true;
  return 0;
}


String *Item_func_concat::append_value(THD *thd,
                                       String *res,
                                       bool res_is_const,
                                       String *str,
                                       String **use_as_buff,
                                       const String *res2)
{
  DBUG_ASSERT(res2->length() > 0);

  if ((ulong) res->length() + (ulong) res2->length() >
      thd->variables.max_allowed_packet)
  {
    push_warning_printf(thd, Sql_condition::WARN_LEVEL_WARN,
                        ER_WARN_ALLOWED_PACKET_OVERFLOWED,
                        ER_THD(thd, ER_WARN_ALLOWED_PACKET_OVERFLOWED),
                        func_name(),
                        thd->variables.max_allowed_packet);
    return NULL;
  }

  uint32 concat_len= res->length() + res2->length();

  if (!res_is_const && res->alloced_length() >= concat_len)
  {                                         // Use old buffer
    return res->append(*res2) ? NULL : res;
  }

  if (str->alloced_length() >= concat_len)
  {
    if (str->ptr() == res2->ptr())
    {
      if (str->replace(0, 0, *res))
        return NULL;
    }
    else
    {
      if (str->copy(*res) || str->append(*res2))
        return NULL;
    }
    *use_as_buff= &tmp_value;
    return str;
  }

  if (res == &tmp_value)
  {
    if (res->append(*res2))                 // Must be a blob
      return NULL;
    return res;
  }

  if (res2 == &tmp_value)
  {                                         // This can happend only 1 time
    if (tmp_value.replace(0, 0, *res))
      return NULL;
    *use_as_buff= str;                      // Put next arg here
    return &tmp_value;
  }

  if (tmp_value.is_alloced() && res2->ptr() >= tmp_value.ptr() &&
      res2->ptr() <= tmp_value.ptr() + tmp_value.alloced_length())
  {
    /*
      This happens really seldom:
      In this case res2 is sub string of tmp_value.  We will
      now work in place in tmp_value to set it to res | res2
    */
    /* Chop the last characters in tmp_value that isn't in res2 */
    tmp_value.length((uint32) (res2->ptr() - tmp_value.ptr()) +
                     res2->length());
    /* Place res2 at start of tmp_value, remove chars before res2 */
    if (tmp_value.replace(0,(uint32) (res2->ptr() - tmp_value.ptr()),
                          *res))
      return NULL;
    *use_as_buff= str;                      // Put next arg here
    return &tmp_value;
  }

  /*
    Two big const strings
    NOTE: We should be prudent in the initial allocation unit -- the
    size of the arguments is a function of data distribution, which
    can be any. Instead of overcommitting at the first row, we grow
    the allocated amount by the factor of 2. This ensures that no
    more than 25% of memory will be overcommitted on average.
  */

  if (tmp_value.alloced_length() < concat_len)
  {
    if (tmp_value.alloced_length() == 0)
    {
      if (tmp_value.alloc(concat_len))
        return NULL;
    }
    else
    {
      uint32 new_len= tmp_value.alloced_length() > INT_MAX32 ?
                      UINT_MAX32 - 1 :
                      tmp_value.alloced_length() * 2;
      set_if_bigger(new_len, concat_len);
      if (tmp_value.realloc(new_len))
        return NULL;
    }
  }

  if (tmp_value.copy(*res) || tmp_value.append(*res2))
    return NULL;

  *use_as_buff= str;
  return &tmp_value;
}


void Item_func_concat::fix_length_and_dec()
{
  ulonglong char_length= 0;

  if (agg_arg_charsets_for_string_result(collation, args, arg_count))
    return;

  for (uint i=0 ; i < arg_count ; i++)
    char_length+= args[i]->max_char_length();

  fix_char_length_ulonglong(char_length);
}

/**
  @details
  Function des_encrypt() by tonu@spam.ee & monty
  Works only if compiled with OpenSSL library support.
  @return
    A binary string where first character is CHAR(128 | key-number).
    If one uses a string key key_number is 127.
    Encryption result is longer than original by formula:
  @code new_length= org_length + (8-(org_length % 8))+1 @endcode
*/

String *Item_func_des_encrypt::val_str(String *str)
{
  DBUG_ASSERT(fixed == 1);
#if defined(HAVE_OPENSSL) && !defined(EMBEDDED_LIBRARY)
  uint code= ER_WRONG_PARAMETERS_TO_PROCEDURE;
  DES_cblock ivec;
  struct st_des_keyblock keyblock;
  struct st_des_keyschedule keyschedule;
  const char *append_str="********";
  uint key_number, res_length, tail;
  String *res= args[0]->val_str(&tmp_value);

  if ((null_value= args[0]->null_value))
    return 0;                                   // ENCRYPT(NULL) == NULL
  if ((res_length=res->length()) == 0)
    return make_empty_result();
  if (arg_count == 1)
  {
    /* Protect against someone doing FLUSH DES_KEY_FILE */
    mysql_mutex_lock(&LOCK_des_key_file);
    keyschedule= des_keyschedule[key_number=des_default_key];
    mysql_mutex_unlock(&LOCK_des_key_file);
  }
  else if (args[1]->result_type() == INT_RESULT)
  {
    key_number= (uint) args[1]->val_int();
    if (key_number > 9)
      goto error;
    mysql_mutex_lock(&LOCK_des_key_file);
    keyschedule= des_keyschedule[key_number];
    mysql_mutex_unlock(&LOCK_des_key_file);
  }
  else
  {
    String *keystr= args[1]->val_str(str);
    if (!keystr)
      goto error;
    key_number=127;				// User key string

    /* We make good 24-byte (168 bit) key from given plaintext key with MD5 */
    bzero((char*) &ivec,sizeof(ivec));
    if (!EVP_BytesToKey(EVP_des_ede3_cbc(),EVP_md5(),NULL,
		   (uchar*) keystr->ptr(), (int) keystr->length(),
		   1, (uchar*) &keyblock,ivec))
      goto error;
    DES_set_key_unchecked(&keyblock.key1,&keyschedule.ks1);
    DES_set_key_unchecked(&keyblock.key2,&keyschedule.ks2);
    DES_set_key_unchecked(&keyblock.key3,&keyschedule.ks3);
  }

  /*
     The problem: DES algorithm requires original data to be in 8-bytes
     chunks. Missing bytes get filled with '*'s and result of encryption
     can be up to 8 bytes longer than original string. When decrypted,
     we do not know the size of original string :(
     We add one byte with value 0x1..0x8 as the last byte of the padded
     string marking change of string length.
  */

  tail= 8 - (res_length % 8);                   // 1..8 marking extra length
  res_length+=tail;
  if (tmp_arg.realloc(res_length))
    goto error;
  tmp_arg.length(0);
  tmp_arg.append(res->ptr(), res->length());
  code= ER_OUT_OF_RESOURCES;
  if (tmp_arg.append(append_str, tail) || str->alloc(res_length+1))
    goto error;
  tmp_arg[res_length-1]=tail;                   // save extra length
  str->realloc(res_length+1);
  str->length(res_length+1);
  str->set_charset(&my_charset_bin);
  (*str)[0]=(char) (128 | key_number);
  // Real encryption
  bzero((char*) &ivec,sizeof(ivec));
  DES_ede3_cbc_encrypt((const uchar*) (tmp_arg.ptr()),
		       (uchar*) (str->ptr()+1),
		       res_length,
		       &keyschedule.ks1,
		       &keyschedule.ks2,
		       &keyschedule.ks3,
		       &ivec, TRUE);
  return str;

error:
  THD *thd= current_thd;
  push_warning_printf(thd,Sql_condition::WARN_LEVEL_WARN,
                      code, ER_THD(thd, code),
                      "des_encrypt");
#else
  THD *thd= current_thd;
  push_warning_printf(thd, Sql_condition::WARN_LEVEL_WARN,
                      ER_FEATURE_DISABLED, ER_THD(thd, ER_FEATURE_DISABLED),
                      "des_encrypt", "--with-ssl");
#endif /* defined(HAVE_OPENSSL) && !defined(EMBEDDED_LIBRARY) */
  null_value=1;
  return 0;
}


String *Item_func_des_decrypt::val_str(String *str)
{
  DBUG_ASSERT(fixed == 1);
#if defined(HAVE_OPENSSL) && !defined(EMBEDDED_LIBRARY)
  uint code= ER_WRONG_PARAMETERS_TO_PROCEDURE;
  DES_cblock ivec;
  struct st_des_keyblock keyblock;
  struct st_des_keyschedule keyschedule;
  String *res= args[0]->val_str(&tmp_value);
  uint length,tail;

  if ((null_value= args[0]->null_value))
    return 0;
  length= res->length();
  if (length < 9 || (length % 8) != 1 || !((*res)[0] & 128))
    return res;				// Skip decryption if not encrypted

  if (arg_count == 1)			// If automatic uncompression
  {
    uint key_number=(uint) (*res)[0] & 127;
    // Check if automatic key and that we have privilege to uncompress using it
    if (!(current_thd->security_ctx->master_access & SUPER_ACL) ||
        key_number > 9)
      goto error;

    mysql_mutex_lock(&LOCK_des_key_file);
    keyschedule= des_keyschedule[key_number];
    mysql_mutex_unlock(&LOCK_des_key_file);
  }
  else
  {
    // We make good 24-byte (168 bit) key from given plaintext key with MD5
    String *keystr= args[1]->val_str(str);
    if (!keystr)
      goto error;

    bzero((char*) &ivec,sizeof(ivec));
    if (!EVP_BytesToKey(EVP_des_ede3_cbc(),EVP_md5(),NULL,
		   (uchar*) keystr->ptr(),(int) keystr->length(),
		   1,(uchar*) &keyblock,ivec))
      goto error;
    // Here we set all 64-bit keys (56 effective) one by one
    DES_set_key_unchecked(&keyblock.key1,&keyschedule.ks1);
    DES_set_key_unchecked(&keyblock.key2,&keyschedule.ks2);
    DES_set_key_unchecked(&keyblock.key3,&keyschedule.ks3);
  }
  code= ER_OUT_OF_RESOURCES;
  if (str->alloc(length-1))
    goto error;

  bzero((char*) &ivec,sizeof(ivec));
  DES_ede3_cbc_encrypt((const uchar*) res->ptr()+1,
		       (uchar*) (str->ptr()),
		       length-1,
		       &keyschedule.ks1,
		       &keyschedule.ks2,
		       &keyschedule.ks3,
		       &ivec, FALSE);
  /* Restore old length of key */
  if ((tail=(uint) (uchar) (*str)[length-2]) > 8)
    goto wrong_key;				     // Wrong key
  str->length(length-1-tail);
  str->set_charset(&my_charset_bin);
  return str;

error:
  {
    THD *thd= current_thd;
    push_warning_printf(thd, Sql_condition::WARN_LEVEL_WARN,
                        code, ER_THD(thd, code),
                        "des_decrypt");
  }
wrong_key:
#else
  {
    THD *thd= current_thd;
    push_warning_printf(thd, Sql_condition::WARN_LEVEL_WARN,
                        ER_FEATURE_DISABLED, ER_THD(thd, ER_FEATURE_DISABLED),
                        "des_decrypt", "--with-ssl");
  }
#endif /* defined(HAVE_OPENSSL) && !defined(EMBEDDED_LIBRARY) */
  null_value=1;
  return 0;
}


/**
  concat with separator. First arg is the separator
  concat_ws takes at least two arguments.
*/

String *Item_func_concat_ws::val_str(String *str)
{
  DBUG_ASSERT(fixed == 1);
  char tmp_str_buff[10];
  String tmp_sep_str(tmp_str_buff, sizeof(tmp_str_buff),default_charset_info),
         *sep_str, *res, *res2,*use_as_buff;
  uint i;
  bool is_const= 0;
  THD *thd= 0;

  null_value=0;
  if (!(sep_str= args[0]->val_str(&tmp_sep_str)))
    goto null;

  use_as_buff= &tmp_value;
  str->length(0);				// QQ; Should be removed
  res=str;                                      // If 0 arg_count

  // Skip until non-null argument is found.
  // If not, return the empty string
  for (i=1; i < arg_count; i++)
    if ((res= args[i]->val_str(str)))
    {
      is_const= args[i]->const_item();
      break;
    }

  if (i ==  arg_count)
    return make_empty_result();

  for (i++; i < arg_count ; i++)
  {
    if (!(res2= args[i]->val_str(use_as_buff)))
      continue;					// Skip NULL

    if (!thd)
      thd= current_thd;
    if (res->length() + sep_str->length() + res2->length() >
	thd->variables.max_allowed_packet)
    {
      push_warning_printf(thd, Sql_condition::WARN_LEVEL_WARN,
			  ER_WARN_ALLOWED_PACKET_OVERFLOWED,
			  ER_THD(thd, ER_WARN_ALLOWED_PACKET_OVERFLOWED),
                          func_name(),
			  thd->variables.max_allowed_packet);
      goto null;
    }
    if (!is_const && res->alloced_length() >=
	res->length() + sep_str->length() + res2->length())
    {						// Use old buffer
      res->append(*sep_str);			// res->length() > 0 always
      res->append(*res2);
    }
    else if (str->alloced_length() >=
	     res->length() + sep_str->length() + res2->length())
    {
      /* We have room in str;  We can't get any errors here */
      if (str->ptr() == res2->ptr())
      {						// This is quite uncommon!
	str->replace(0,0,*sep_str);
	str->replace(0,0,*res);
      }
      else
      {
	str->copy(*res);
	str->append(*sep_str);
	str->append(*res2);
      }
      res=str;
      use_as_buff= &tmp_value;
    }
    else if (res == &tmp_value)
    {
      if (res->append(*sep_str) || res->append(*res2))
	goto null; // Must be a blob
    }
    else if (res2 == &tmp_value)
    {						// This can happend only 1 time
      if (tmp_value.replace(0,0,*sep_str) || tmp_value.replace(0,0,*res))
	goto null;
      res= &tmp_value;
      use_as_buff=str;				// Put next arg here
    }
    else if (tmp_value.is_alloced() && res2->ptr() >= tmp_value.ptr() &&
	     res2->ptr() < tmp_value.ptr() + tmp_value.alloced_length())
    {
      /*
	This happens really seldom:
	In this case res2 is sub string of tmp_value.  We will
	now work in place in tmp_value to set it to res | sep_str | res2
      */
      /* Chop the last characters in tmp_value that isn't in res2 */
      tmp_value.length((uint32) (res2->ptr() - tmp_value.ptr()) +
		       res2->length());
      /* Place res2 at start of tmp_value, remove chars before res2 */
      if (tmp_value.replace(0,(uint32) (res2->ptr() - tmp_value.ptr()),
			    *res) ||
	  tmp_value.replace(res->length(),0, *sep_str))
	goto null;
      res= &tmp_value;
      use_as_buff=str;			// Put next arg here
    }
    else
    {						// Two big const strings
      /*
        NOTE: We should be prudent in the initial allocation unit -- the
        size of the arguments is a function of data distribution, which can
        be any. Instead of overcommitting at the first row, we grow the
        allocated amount by the factor of 2. This ensures that no more than
        25% of memory will be overcommitted on average.
      */

      uint concat_len= res->length() + sep_str->length() + res2->length();

      if (tmp_value.alloced_length() < concat_len)
      {
        if (tmp_value.alloced_length() == 0)
        {
          if (tmp_value.alloc(concat_len))
            goto null;
        }
        else
        {
          uint new_len = MY_MAX(tmp_value.alloced_length() * 2, concat_len);

          if (tmp_value.realloc(new_len))
            goto null;
        }
      }

      if (tmp_value.copy(*res) ||
	  tmp_value.append(*sep_str) ||
	  tmp_value.append(*res2))
	goto null;
      res= &tmp_value;
      use_as_buff=str;
    }
  }
  res->set_charset(collation.collation);
  return res;

null:
  null_value=1;
  return 0;
}


void Item_func_concat_ws::fix_length_and_dec()
{
  ulonglong char_length;

  if (agg_arg_charsets_for_string_result(collation, args, arg_count))
    return;

  /*
     arg_count cannot be less than 2,
     it is done on parser level in sql_yacc.yy
     so, (arg_count - 2) is safe here.
  */
  char_length= (ulonglong) args[0]->max_char_length() * (arg_count - 2);
  for (uint i=1 ; i < arg_count ; i++)
    char_length+= args[i]->max_char_length();

  fix_char_length_ulonglong(char_length);
}


String *Item_func_reverse::val_str(String *str)
{
  DBUG_ASSERT(fixed == 1);
  String *res= args[0]->val_str(&tmp_value);
  const char *ptr, *end;
  char *tmp;

  if ((null_value=args[0]->null_value))
    return 0;
  /* An empty string is a special case as the string pointer may be null */
  if (!res->length())
    return make_empty_result();
  if (str->alloced_length() < res->length() &&
      str->realloc(res->length()))
  {
    null_value= 1;
    return 0;
  }
  str->length(res->length());
  str->set_charset(res->charset());
  ptr= res->ptr();
  end= res->end();
  tmp= (char *) str->end();
#ifdef USE_MB
  if (use_mb(res->charset()))
  {
    register uint32 l;
    while (ptr < end)
    {
      if ((l= my_ismbchar(res->charset(),ptr,end)))
      {
        tmp-= l;
        DBUG_ASSERT(tmp >= str->ptr());
        memcpy(tmp,ptr,l);
        ptr+= l;
      }
      else
        *--tmp= *ptr++;
    }
  }
  else
#endif /* USE_MB */
  {
    while (ptr < end)
      *--tmp= *ptr++;
  }
  return str;
}


void Item_func_reverse::fix_length_and_dec()
{
  agg_arg_charsets_for_string_result(collation, args, 1);
  DBUG_ASSERT(collation.collation != NULL);
  fix_char_length(args[0]->max_char_length());
}

/**
  Replace all occurences of string2 in string1 with string3.

  Don't reallocate val_str() if not needed.

  @todo
    Fix that this works with binary strings when using USE_MB 
*/

String *Item_func_replace::val_str_internal(String *str,
                                            String *empty_string_for_null)
{
  DBUG_ASSERT(fixed == 1);
  String *res,*res2,*res3;
  int offset;
  uint from_length,to_length;
  bool alloced=0;
#ifdef USE_MB
  const char *ptr,*end,*strend,*search,*search_end;
  register uint32 l;
  bool binary_cmp;
#endif
  THD *thd= 0;

  null_value=0;
  res=args[0]->val_str(str);
  if (args[0]->null_value)
    goto null;
  res2=args[1]->val_str(&tmp_value);
  if (args[1]->null_value)
  {
    if (!empty_string_for_null)
      goto null;
    res2= empty_string_for_null;
  }
  res->set_charset(collation.collation);

#ifdef USE_MB
  binary_cmp = ((res->charset()->state & MY_CS_BINSORT) || !use_mb(res->charset()));
#endif

  if (res2->length() == 0)
    return res;
#ifndef USE_MB
  if ((offset=res->strstr(*res2)) < 0)
    return res;
#else
  offset=0;
  if (binary_cmp && (offset=res->strstr(*res2)) < 0)
    return res;
#endif
  if (!(res3=args[2]->val_str(&tmp_value2)))
  {
    if (!empty_string_for_null)
      goto null;
    res3= empty_string_for_null;
  }
  from_length= res2->length();
  to_length=   res3->length();

#ifdef USE_MB
  if (!binary_cmp)
  {
    search=res2->ptr();
    search_end=search+from_length;
redo:
    DBUG_ASSERT(res->ptr() || !offset);
    ptr=res->ptr()+offset;
    strend=res->ptr()+res->length();
    /*
      In some cases val_str() can return empty string
      with ptr() == NULL and length() == 0.
      Let's check strend to avoid overflow.
    */
    end= strend ? strend - from_length + 1 : NULL;
    while (ptr < end)
    {
      if (*ptr == *search)
      {
        register char *i,*j;
        i=(char*) ptr+1; j=(char*) search+1;
        while (j != search_end)
          if (*i++ != *j++) goto skip;
        offset= (int) (ptr-res->ptr());

        if (!thd)
          thd= current_thd;

        if (res->length()-from_length + to_length >
            thd->variables.max_allowed_packet)
        {
          push_warning_printf(thd, Sql_condition::WARN_LEVEL_WARN,
                              ER_WARN_ALLOWED_PACKET_OVERFLOWED,
                              ER_THD(thd, ER_WARN_ALLOWED_PACKET_OVERFLOWED),
                              func_name(),
                              thd->variables.max_allowed_packet);

          goto null;
        }
        if (!alloced)
        {
          alloced=1;
          res=copy_if_not_alloced(str,res,res->length()+to_length);
        }
        res->replace((uint) offset,from_length,*res3);
        offset+=(int) to_length;
        goto redo;
      }
  skip:
      if ((l=my_ismbchar(res->charset(), ptr,strend))) ptr+=l;
      else ++ptr;
    }
  }
  else
#endif /* USE_MB */
  {
    thd= current_thd;
    do
    {
      if (res->length()-from_length + to_length >
	  thd->variables.max_allowed_packet)
      {
	push_warning_printf(thd, Sql_condition::WARN_LEVEL_WARN,
			    ER_WARN_ALLOWED_PACKET_OVERFLOWED,
			    ER_THD(thd, ER_WARN_ALLOWED_PACKET_OVERFLOWED),
                            func_name(),
			    thd->variables.max_allowed_packet);
        goto null;
      }
      if (!alloced)
      {
        alloced=1;
        res=copy_if_not_alloced(str,res,res->length()+to_length);
      }
      res->replace((uint) offset,from_length,*res3);
      offset+=(int) to_length;
    }
    while ((offset=res->strstr(*res2,(uint) offset)) >= 0);
  }
  if (empty_string_for_null && !res->length())
    goto null;

  return res;

null:
  null_value=1;
  return 0;
}


void Item_func_replace::fix_length_and_dec()
{
  ulonglong char_length= (ulonglong) args[0]->max_char_length();
  int diff=(int) (args[2]->max_char_length() - args[1]->max_char_length());
  if (diff > 0 && args[1]->max_char_length())
  {						// Calculate of maxreplaces
    ulonglong max_substrs= char_length / args[1]->max_char_length();
    char_length+= max_substrs * (uint) diff;
  }

  if (agg_arg_charsets_for_string_result_with_comparison(collation, args, 3))
    return;
  fix_char_length_ulonglong(char_length);
}


/*********************************************************************/
bool Item_func_regexp_replace::fix_fields(THD *thd, Item **ref)
{
  re.set_recursion_limit(thd);
  return Item_str_func::fix_fields(thd, ref);
}


void Item_func_regexp_replace::fix_length_and_dec()
{
  if (agg_arg_charsets_for_string_result_with_comparison(collation, args, 3))
    return;
  max_length= MAX_BLOB_WIDTH;
  re.init(collation.collation, 0);
  re.fix_owner(this, args[0], args[1]);
}


/*
  Traverse through the replacement string and append to "str".
  Sub-pattern references \0 .. \9 are recognized, which are replaced
  to the chunks of the source string.
*/
bool Item_func_regexp_replace::append_replacement(String *str,
                                                  const LEX_CSTRING *source,
                                                  const LEX_CSTRING *replace)
{
  const char *beg= replace->str;
  const char *end= beg + replace->length;
  CHARSET_INFO *cs= re.library_charset();

  for ( ; ; )
  {
    my_wc_t wc;
    int cnv, n;

    if ((cnv= cs->cset->mb_wc(cs, &wc, (const uchar *) beg,
                                       (const uchar *) end)) < 1)
      break; /* End of line */
    beg+= cnv;

    if (wc != '\\')
    {
      if (str->append(beg - cnv, cnv, cs))
        return true;
      continue;
    }

    if ((cnv= cs->cset->mb_wc(cs, &wc, (const uchar *) beg,
                                       (const uchar *) end)) < 1)
      break; /* End of line */
    beg+= cnv;

    if ((n= ((int) wc) - '0') >= 0 && n <= 9)
    {
      if (n < re.nsubpatterns())
      {
        /* A valid sub-pattern reference found */
        int pbeg= re.subpattern_start(n), plength= re.subpattern_end(n) - pbeg;
        if (str->append(source->str + pbeg, plength, cs))
          return true;
      }
    }
    else
    {
      /*
         A non-digit character following after '\'.
         Just add the character itself.
       */
      if (str->append(beg - cnv, cnv, cs))
        return false;
    }
  }
  return false;
}


String *Item_func_regexp_replace::val_str(String *str)
{
  DBUG_ASSERT(fixed == 1);
  char buff0[MAX_FIELD_WIDTH];
  char buff2[MAX_FIELD_WIDTH];
  String tmp0(buff0,sizeof(buff0),&my_charset_bin);
  String tmp2(buff2,sizeof(buff2),&my_charset_bin);
  String *source= args[0]->val_str(&tmp0);
  String *replace= args[2]->val_str(&tmp2);
  LEX_CSTRING src, rpl;
  int startoffset= 0;

  if ((null_value= (args[0]->null_value || args[2]->null_value ||
                    re.recompile(args[1]))))
    return (String *) 0;

  if (!(source= re.convert_if_needed(source, &re.subject_converter)) ||
      !(replace= re.convert_if_needed(replace, &re.replace_converter)))
    goto err;

  src= source->lex_cstring();
  rpl= replace->lex_cstring();

  str->length(0);
  str->set_charset(collation.collation);

  for ( ; ; ) // Iterate through all matches
  {

    if (re.exec(src.str, src.length, startoffset))
      goto err;

    if (!re.match() || re.subpattern_length(0) == 0)
    {
      /* 
        No match or an empty match.
        Append the rest of the source string
        starting from startoffset until the end of the source.
      */
      if (str->append(src.str + startoffset, src.length - startoffset, re.library_charset()))
        goto err;
      return str;
    }

    /*
      Append prefix, the part before the matching pattern.
      starting from startoffset until the next match
    */
    if (str->append(src.str + startoffset, re.subpattern_start(0) - startoffset, re.library_charset()))
      goto err;

    // Append replacement
    if (append_replacement(str, &src, &rpl))
      goto err;

    // Set the new start point as the end of previous match
    startoffset= re.subpattern_end(0);
  }
  return str;

err:
  null_value= true;
  return (String *) 0;
}


bool Item_func_regexp_substr::fix_fields(THD *thd, Item **ref)
{
  re.set_recursion_limit(thd);
  return Item_str_func::fix_fields(thd, ref);
}


void Item_func_regexp_substr::fix_length_and_dec()
{
  if (agg_arg_charsets_for_string_result_with_comparison(collation, args, 2))
    return;
  fix_char_length(args[0]->max_char_length());
  re.init(collation.collation, 0);
  re.fix_owner(this, args[0], args[1]);
}


String *Item_func_regexp_substr::val_str(String *str)
{
  DBUG_ASSERT(fixed == 1);
  char buff0[MAX_FIELD_WIDTH];
  String tmp0(buff0,sizeof(buff0),&my_charset_bin);
  String *source= args[0]->val_str(&tmp0);

  if ((null_value= (args[0]->null_value || re.recompile(args[1]))))
    return (String *) 0;

  if (!(source= re.convert_if_needed(source, &re.subject_converter)))
    goto err;

  str->length(0);
  str->set_charset(collation.collation);

  if (re.exec(source->ptr(), source->length(), 0))
    goto err;

  if (!re.match())
    return str;

  if (str->append(source->ptr() + re.subpattern_start(0),
                  re.subpattern_end(0) - re.subpattern_start(0),
                  re.library_charset()))
    goto err;

  return str;

err:
  null_value= true;
  return (String *) 0;
}


/************************************************************************/


String *Item_func_insert::val_str(String *str)
{
  DBUG_ASSERT(fixed == 1);
  String *res,*res2;
  longlong start, length;  /* must be longlong to avoid truncation */

  null_value=0;
  res=args[0]->val_str(str);
  res2=args[3]->val_str(&tmp_value);
  start= args[1]->val_int() - 1;
  length= args[2]->val_int();

  if (args[0]->null_value || args[1]->null_value || args[2]->null_value ||
      args[3]->null_value)
    goto null; /* purecov: inspected */

  if ((start < 0) || (start > res->length()))
    return res;                                 // Wrong param; skip insert
  if ((length < 0) || (length > res->length()))
    length= res->length();

  /*
    There is one exception not handled (intentionaly) by the character set
    aggregation code. If one string is strong side and is binary, and
    another one is weak side and is a multi-byte character string,
    then we need to operate on the second string in terms on bytes when
    calling ::numchars() and ::charpos(), rather than in terms of characters.
    Lets substitute its character set to binary.
  */
  if (collation.collation == &my_charset_bin)
  {
    res->set_charset(&my_charset_bin);
    res2->set_charset(&my_charset_bin);
  }

  /* start and length are now sufficiently valid to pass to charpos function */
   start= res->charpos((int) start);
   length= res->charpos((int) length, (uint32) start);

  /* Re-testing with corrected params */
  if (start + 1 > res->length()) // remember, start = args[1].val_int() - 1
    return res; /* purecov: inspected */        // Wrong param; skip insert
  if (length > res->length() - start)
    length= res->length() - start;

  {
    THD *thd= current_thd;
    if ((ulonglong) (res->length() - length + res2->length()) >
        (ulonglong) thd->variables.max_allowed_packet)
    {
      push_warning_printf(thd, Sql_condition::WARN_LEVEL_WARN,
                          ER_WARN_ALLOWED_PACKET_OVERFLOWED,
                          ER_THD(thd, ER_WARN_ALLOWED_PACKET_OVERFLOWED),
                          func_name(), thd->variables.max_allowed_packet);
      goto null;
    }
  }
  res=copy_if_not_alloced(str,res,res->length());
  res->replace((uint32) start,(uint32) length,*res2);
  return res;
null:
  null_value=1;
  return 0;
}


void Item_func_insert::fix_length_and_dec()
{
  ulonglong char_length;

  // Handle character set for args[0] and args[3].
  if (agg_arg_charsets_for_string_result(collation, args, 2, 3))
    return;
  char_length= ((ulonglong) args[0]->max_char_length() +
                (ulonglong) args[3]->max_char_length());
  fix_char_length_ulonglong(char_length);
}


String *Item_str_conv::val_str(String *str)
{
  DBUG_ASSERT(fixed == 1);
  String *res;
  if (!(res=args[0]->val_str(str)))
  {
    null_value=1; /* purecov: inspected */
    return 0; /* purecov: inspected */
  }
  null_value=0;
  if (multiply == 1)
  {
    uint len;
    res= copy_if_not_alloced(&tmp_value, res, res->length());
    len= converter(collation.collation, (char*) res->ptr(), res->length(),
                                        (char*) res->ptr(), res->length());
    DBUG_ASSERT(len <= res->length());
    res->length(len);
  }
  else
  {
    uint len= res->length() * multiply;
    tmp_value.alloc(len);
    tmp_value.set_charset(collation.collation);
    len= converter(collation.collation, (char*) res->ptr(), res->length(),
                                        (char*) tmp_value.ptr(), len);
    tmp_value.length(len);
    res= &tmp_value;
  }
  return res;
}


void Item_func_lcase::fix_length_and_dec()
{
  agg_arg_charsets_for_string_result(collation, args, 1);
  DBUG_ASSERT(collation.collation != NULL);
  multiply= collation.collation->casedn_multiply;
  converter= collation.collation->cset->casedn;
  fix_char_length_ulonglong((ulonglong) args[0]->max_char_length() * multiply);
}

void Item_func_ucase::fix_length_and_dec()
{
  agg_arg_charsets_for_string_result(collation, args, 1);
  DBUG_ASSERT(collation.collation != NULL);
  multiply= collation.collation->caseup_multiply;
  converter= collation.collation->cset->caseup;
  fix_char_length_ulonglong((ulonglong) args[0]->max_char_length() * multiply);
}


String *Item_func_left::val_str(String *str)
{
  DBUG_ASSERT(fixed == 1);
  String *res= args[0]->val_str(str);

  /* must be longlong to avoid truncation */
  longlong length= args[1]->val_int();
  uint char_pos;

  if ((null_value=(args[0]->null_value || args[1]->null_value)))
    return 0;

  /* if "unsigned_flag" is set, we have a *huge* positive number. */
  if ((length <= 0) && (!args[1]->unsigned_flag))
    return make_empty_result();
  if ((res->length() <= (ulonglong) length) ||
      (res->length() <= (char_pos= res->charpos((int) length))))
    return res;

  tmp_value.set(*res, 0, char_pos);
  return &tmp_value;
}


void Item_str_func::left_right_max_length()
{
  uint32 char_length= args[0]->max_char_length();
  if (args[1]->const_item())
  {
    int length= (int) args[1]->val_int();
    if (args[1]->null_value || length <= 0)
      char_length=0;
    else
      set_if_smaller(char_length, (uint) length);
  }
  fix_char_length(char_length);
}


void Item_func_left::fix_length_and_dec()
{
  agg_arg_charsets_for_string_result(collation, args, 1);
  DBUG_ASSERT(collation.collation != NULL);
  left_right_max_length();
}


String *Item_func_right::val_str(String *str)
{
  DBUG_ASSERT(fixed == 1);
  String *res= args[0]->val_str(str);
  /* must be longlong to avoid truncation */
  longlong length= args[1]->val_int();

  if ((null_value=(args[0]->null_value || args[1]->null_value)))
    return 0; /* purecov: inspected */

  /* if "unsigned_flag" is set, we have a *huge* positive number. */
  if ((length <= 0) && (!args[1]->unsigned_flag))
    return make_empty_result(); /* purecov: inspected */

  if (res->length() <= (ulonglong) length)
    return res; /* purecov: inspected */

  uint start=res->numchars();
  if (start <= (uint) length)
    return res;
  start=res->charpos(start - (uint) length);
  tmp_value.set(*res,start,res->length()-start);
  return &tmp_value;
}


void Item_func_right::fix_length_and_dec()
{
  agg_arg_charsets_for_string_result(collation, args, 1);
  DBUG_ASSERT(collation.collation != NULL);
  left_right_max_length();
}


String *Item_func_substr::val_str(String *str)
{
  DBUG_ASSERT(fixed == 1);
  String *res  = args[0]->val_str(str);
  /* must be longlong to avoid truncation */
  longlong start= get_position();
  /* Assumes that the maximum length of a String is < INT_MAX32. */
  /* Limit so that code sees out-of-bound value properly. */
  longlong length= arg_count == 3 ? args[2]->val_int() : INT_MAX32;
  longlong tmp_length;

  if ((null_value=(args[0]->null_value || args[1]->null_value ||
		   (arg_count == 3 && args[2]->null_value))))
    return 0; /* purecov: inspected */

  /* Negative or zero length, will return empty string. */
  if ((arg_count == 3) && (length <= 0) && 
      (length == 0 || !args[2]->unsigned_flag))
    return make_empty_result();

  /* Assumes that the maximum length of a String is < INT_MAX32. */
  /* Set here so that rest of code sees out-of-bound value as such. */
  if ((length <= 0) || (length > INT_MAX32))
    length= INT_MAX32;

  /* if "unsigned_flag" is set, we have a *huge* positive number. */
  /* Assumes that the maximum length of a String is < INT_MAX32. */
  if ((!args[1]->unsigned_flag && (start < INT_MIN32 || start > INT_MAX32)) ||
      (args[1]->unsigned_flag && ((ulonglong) start > INT_MAX32)))
    return make_empty_result();

  start= ((start < 0) ? res->numchars() + start : start - 1);
  start= res->charpos((int) start);
  if ((start < 0) || ((uint) start + 1 > res->length()))
    return make_empty_result();

  length= res->charpos((int) length, (uint32) start);
  tmp_length= res->length() - start;
  length= MY_MIN(length, tmp_length);

  if (!start && (longlong) res->length() == length)
    return res;
  tmp_value.set(*res, (uint32) start, (uint32) length);
  return &tmp_value;
}


void Item_func_substr::fix_length_and_dec()
{
  max_length=args[0]->max_length;

  agg_arg_charsets_for_string_result(collation, args, 1);
  DBUG_ASSERT(collation.collation != NULL);
  if (args[1]->const_item())
  {
    int32 start= (int32) get_position();
    if (args[1]->null_value)
      max_length= 0;
    else if (start < 0)
      max_length= ((uint)(-start) > max_length) ? 0 : (uint)(-start);
    else
      max_length-= MY_MIN((uint)(start - 1), max_length);
  }
  if (arg_count == 3 && args[2]->const_item())
  {
    int32 length= (int32) args[2]->val_int();
    if (args[2]->null_value || length <= 0)
      max_length=0; /* purecov: inspected */
    else
      set_if_smaller(max_length,(uint) length);
  }
  max_length*= collation.collation->mbmaxlen;
}


void Item_func_substr_index::fix_length_and_dec()
{ 
  if (agg_arg_charsets_for_string_result_with_comparison(collation, args, 2))
    return;
  fix_char_length(args[0]->max_char_length());
}


String *Item_func_substr_index::val_str(String *str)
{
  DBUG_ASSERT(fixed == 1);
  char buff[MAX_FIELD_WIDTH];
  String tmp(buff,sizeof(buff),system_charset_info);
  String *res= args[0]->val_str(str);
  String *delimiter= args[1]->val_str(&tmp);
  int32 count= (int32) args[2]->val_int();
  uint offset;

  if (args[0]->null_value || args[1]->null_value || args[2]->null_value)
  {					// string and/or delim are null
    null_value=1;
    return 0;
  }
  null_value=0;
  uint delimiter_length= delimiter->length();
  if (!res->length() || !delimiter_length || !count)
    return make_empty_result();		// Wrong parameters

  res->set_charset(collation.collation);

#ifdef USE_MB
  if (use_mb(res->charset()))
  {
    const char *ptr= res->ptr();
    const char *strend= ptr+res->length();
    const char *end= strend-delimiter_length+1;
    const char *search= delimiter->ptr();
    const char *search_end= search+delimiter_length;
    int32 n=0,c=count,pass;
    register uint32 l;
    for (pass=(count>0);pass<2;++pass)
    {
      while (ptr < end)
      {
        if (*ptr == *search)
        {
	  register char *i,*j;
	  i=(char*) ptr+1; j=(char*) search+1;
	  while (j != search_end)
	    if (*i++ != *j++) goto skip;
	  if (pass==0) ++n;
	  else if (!--c) break;
	  ptr+= delimiter_length;
	  continue;
	}
    skip:
        if ((l=my_ismbchar(res->charset(), ptr,strend))) ptr+=l;
        else ++ptr;
      } /* either not found or got total number when count<0 */
      if (pass == 0) /* count<0 */
      {
        c+=n+1;
        if (c<=0) return res; /* not found, return original string */
        ptr=res->ptr();
      }
      else
      {
        if (c) return res; /* Not found, return original string */
        if (count>0) /* return left part */
        {
	  tmp_value.set(*res,0,(ulong) (ptr-res->ptr()));
        }
        else /* return right part */
        {
	  ptr+= delimiter_length;
	  tmp_value.set(*res,(ulong) (ptr-res->ptr()), (ulong) (strend-ptr));
        }
      }
    }
  }
  else
#endif /* USE_MB */
  {
    if (count > 0)
    {					// start counting from the beginning
      for (offset=0; ; offset+= delimiter_length)
      {
	if ((int) (offset= res->strstr(*delimiter, offset)) < 0)
	  return res;			// Didn't find, return org string
	if (!--count)
	{
	  tmp_value.set(*res,0,offset);
	  break;
	}
      }
    }
    else
    {
      /*
        Negative index, start counting at the end
      */
      for (offset=res->length(); offset ;)
      {
        /* 
          this call will result in finding the position pointing to one 
          address space less than where the found substring is located
          in res
        */
	if ((int) (offset= res->strrstr(*delimiter, offset)) < 0)
	  return res;			// Didn't find, return org string
        /*
          At this point, we've searched for the substring
          the number of times as supplied by the index value
        */
	if (!++count)
	{
	  offset+= delimiter_length;
	  tmp_value.set(*res,offset,res->length()- offset);
	  break;
	}
      }
      if (count)
        return res;                     // Didn't find, return org string
    }
  }
  /*
    We always mark tmp_value as const so that if val_str() is called again
    on this object, we don't disrupt the contents of tmp_value when it was
    derived from another String.
  */
  tmp_value.mark_as_const();
  return (&tmp_value);
}

/*
** The trim functions are extension to ANSI SQL because they trim substrings
** They ltrim() and rtrim() functions are optimized for 1 byte strings
** They also return the original string if possible, else they return
** a substring that points at the original string.
*/


String *Item_func_ltrim::val_str(String *str)
{
  DBUG_ASSERT(fixed == 1);
  char buff[MAX_FIELD_WIDTH], *ptr, *end;
  String tmp(buff,sizeof(buff),system_charset_info);
  String *res, *remove_str;
  uint UNINIT_VAR(remove_length);

  res= args[0]->val_str(str);
  if ((null_value=args[0]->null_value))
    return 0;
  remove_str= &remove;                          /* Default value. */
  if (arg_count == 2)
  {
    remove_str= args[1]->val_str(&tmp);
    if ((null_value= args[1]->null_value))
      return 0;
  }

  if ((remove_length= remove_str->length()) == 0 ||
      remove_length > res->length())
    return non_trimmed_value(res);

  ptr= (char*) res->ptr();
  end= ptr+res->length();
  if (remove_length == 1)
  {
    char chr=(*remove_str)[0];
    while (ptr != end && *ptr == chr)
      ptr++;
  }
  else
  {
    const char *r_ptr=remove_str->ptr();
    end-=remove_length;
    while (ptr <= end && !memcmp(ptr, r_ptr, remove_length))
      ptr+=remove_length;
    end+=remove_length;
  }
  if (ptr == res->ptr())
    return non_trimmed_value(res);
  return trimmed_value(res, (uint32) (ptr - res->ptr()), (uint32) (end - ptr));
}


String *Item_func_rtrim::val_str(String *str)
{
  DBUG_ASSERT(fixed == 1);
  char buff[MAX_FIELD_WIDTH], *ptr, *end;
  String tmp(buff, sizeof(buff), system_charset_info);
  String *res, *remove_str;
  uint UNINIT_VAR(remove_length);

  res= args[0]->val_str(str);
  if ((null_value=args[0]->null_value))
    return 0;
  remove_str= &remove;                          /* Default value. */
  if (arg_count == 2)
  {
    remove_str= args[1]->val_str(&tmp);
    if ((null_value= args[1]->null_value))
      return 0;
  }

  if ((remove_length= remove_str->length()) == 0 ||
      remove_length > res->length())
    return non_trimmed_value(res);

  ptr= (char*) res->ptr();
  end= ptr+res->length();
#ifdef USE_MB
  char *p=ptr;
  register uint32 l;
#endif
  if (remove_length == 1)
  {
    char chr=(*remove_str)[0];
#ifdef USE_MB
    if (use_mb(collation.collation))
    {
      while (ptr < end)
      {
	if ((l= my_ismbchar(collation.collation, ptr, end))) ptr+= l, p=ptr;
	else ++ptr;
      }
      ptr=p;
    }
#endif
    while (ptr != end  && end[-1] == chr)
      end--;
  }
  else
  {
    const char *r_ptr=remove_str->ptr();
#ifdef USE_MB
    if (use_mb(collation.collation))
    {
  loop:
      while (ptr + remove_length < end)
      {
	if ((l= my_ismbchar(collation.collation, ptr, end))) ptr+= l;
	else ++ptr;
      }
      if (ptr + remove_length == end && !memcmp(ptr,r_ptr,remove_length))
      {
	end-=remove_length;
	ptr=p;
	goto loop;
      }
    }
    else
#endif /* USE_MB */
    {
      while (ptr + remove_length <= end &&
	     !memcmp(end-remove_length, r_ptr, remove_length))
	end-=remove_length;
    }
  }
  if (end == res->ptr()+res->length())
    return non_trimmed_value(res);
  return trimmed_value(res, 0, (uint32) (end - res->ptr()));
}


String *Item_func_trim::val_str(String *str)
{
  DBUG_ASSERT(fixed == 1);
  char buff[MAX_FIELD_WIDTH], *ptr, *end;
  const char *r_ptr;
  String tmp(buff, sizeof(buff), system_charset_info);
  String *res, *remove_str;
  uint UNINIT_VAR(remove_length);

  res= args[0]->val_str(str);
  if ((null_value=args[0]->null_value))
    return 0;
  remove_str= &remove;                          /* Default value. */
  if (arg_count == 2)
  {
    remove_str= args[1]->val_str(&tmp);
    if ((null_value= args[1]->null_value))
      return 0;
  }

  if ((remove_length= remove_str->length()) == 0 ||
      remove_length > res->length())
    return non_trimmed_value(res);

  ptr= (char*) res->ptr();
  end= ptr+res->length();
  r_ptr= remove_str->ptr();
  while (ptr+remove_length <= end && !memcmp(ptr,r_ptr,remove_length))
    ptr+=remove_length;
#ifdef USE_MB
  if (use_mb(collation.collation))
  {
    char *p=ptr;
    register uint32 l;
 loop:
    while (ptr + remove_length < end)
    {
      if ((l= my_ismbchar(collation.collation, ptr, end)))
        ptr+= l;
      else
        ++ptr;
    }
    if (ptr + remove_length == end && !memcmp(ptr,r_ptr,remove_length))
    {
      end-=remove_length;
      ptr=p;
      goto loop;
    }
    ptr=p;
  }
  else
#endif /* USE_MB */
  {
    while (ptr + remove_length <= end &&
	   !memcmp(end-remove_length,r_ptr,remove_length))
      end-=remove_length;
  }
  if (ptr == res->ptr() && end == ptr+res->length())
    return non_trimmed_value(res);
  return trimmed_value(res, (uint32) (ptr - res->ptr()), (uint32) (end - ptr));
}

void Item_func_trim::fix_length_and_dec()
{
  if (arg_count == 1)
  {
    agg_arg_charsets_for_string_result(collation, args, 1);
    DBUG_ASSERT(collation.collation != NULL);
    remove.set_charset(collation.collation);
    remove.set_ascii(" ",1);
  }
  else
  {
    // Handle character set for args[1] and args[0].
    // Note that we pass args[1] as the first item, and args[0] as the second.
    if (agg_arg_charsets_for_string_result_with_comparison(collation,
                                                           &args[1], 2, -1))
      return;
  }
  fix_char_length(args[0]->max_char_length());
}

void Item_func_trim::print(String *str, enum_query_type query_type)
{
  if (arg_count == 1)
  {
    Item_func::print(str, query_type);
    return;
  }
  str->append(Item_func_trim::func_name());
  str->append('(');
  str->append(mode_name());
  str->append(' ');
  args[1]->print(str, query_type);
  str->append(STRING_WITH_LEN(" from "));
  args[0]->print(str, query_type);
  str->append(')');
}


/* Item_func_password */

bool Item_func_password::fix_fields(THD *thd, Item **ref)
{
  if (deflt)
    alg= (thd->variables.old_passwords ? OLD : NEW);
  return Item_str_ascii_func::fix_fields(thd, ref);
}

String *Item_func_password::val_str_ascii(String *str)
{
  DBUG_ASSERT(fixed == 1);
  String *res= args[0]->val_str(str); 
  switch (alg){
  case NEW:
    if (args[0]->null_value || res->length() == 0)
      return make_empty_result();
    my_make_scrambled_password(tmp_value, res->ptr(), res->length());
    str->set(tmp_value, SCRAMBLED_PASSWORD_CHAR_LENGTH, &my_charset_latin1);
    break;
  case OLD:
    if ((null_value=args[0]->null_value))
      return 0;
    if (res->length() == 0)
      return make_empty_result();
    my_make_scrambled_password_323(tmp_value, res->ptr(), res->length());
    str->set(tmp_value, SCRAMBLED_PASSWORD_CHAR_LENGTH_323, &my_charset_latin1);
    break;
  default:
    DBUG_ASSERT(0);
  }
  return str;
}

char *Item_func_password::alloc(THD *thd, const char *password,
                                size_t pass_len, enum PW_Alg al)
{
  char *buff= (char *) thd->alloc((al==NEW)?
                                  SCRAMBLED_PASSWORD_CHAR_LENGTH + 1:
                                  SCRAMBLED_PASSWORD_CHAR_LENGTH_323 + 1);
  if (!buff)
    return NULL;

  switch (al) {
  case NEW:
    my_make_scrambled_password(buff, password, pass_len);
    break;
  case OLD:
    my_make_scrambled_password_323(buff, password, pass_len);
    break;
  default:
    DBUG_ASSERT(0);
  }
  return buff;
}



#define bin_to_ascii(c) ((c)>=38?((c)-38+'a'):(c)>=12?((c)-12+'A'):(c)+'.')

String *Item_func_encrypt::val_str(String *str)
{
  DBUG_ASSERT(fixed == 1);
  String *res  =args[0]->val_str(str);

#ifdef HAVE_CRYPT
  char salt[3],*salt_ptr;
  if ((null_value=args[0]->null_value))
    return 0;
  if (res->length() == 0)
    return make_empty_result();
  if (arg_count == 1)
  {					// generate random salt
    time_t timestamp=current_thd->query_start();
    salt[0] = bin_to_ascii( (ulong) timestamp & 0x3f);
    salt[1] = bin_to_ascii(( (ulong) timestamp >> 5) & 0x3f);
    salt[2] = 0;
    salt_ptr=salt;
  }
  else
  {					// obtain salt from the first two bytes
    String *salt_str=args[1]->val_str(&tmp_value);
    if ((null_value= (args[1]->null_value || salt_str->length() < 2)))
      return 0;
    salt_ptr= salt_str->c_ptr_safe();
  }
  mysql_mutex_lock(&LOCK_crypt);
  char *tmp= crypt(res->c_ptr_safe(),salt_ptr);
  if (!tmp)
  {
    mysql_mutex_unlock(&LOCK_crypt);
    null_value= 1;
    return 0;
  }
  str->set(tmp, (uint) strlen(tmp), &my_charset_bin);
  str->copy();
  mysql_mutex_unlock(&LOCK_crypt);
  return str;
#else
  null_value=1;
  return 0;
#endif	/* HAVE_CRYPT */
}

bool Item_func_encode::seed()
{
  char buf[80];
  ulong rand_nr[2];
  String *key, tmp(buf, sizeof(buf), system_charset_info);

  if (!(key= args[1]->val_str(&tmp)))
    return TRUE;

  hash_password(rand_nr, key->ptr(), key->length());
  sql_crypt.init(rand_nr);

  return FALSE;
}

void Item_func_encode::fix_length_and_dec()
{
  max_length=args[0]->max_length;
  maybe_null=args[0]->maybe_null || args[1]->maybe_null;
  collation.set(&my_charset_bin);
  /* Precompute the seed state if the item is constant. */
  seeded= args[1]->const_item() &&
          (args[1]->result_type() == STRING_RESULT) && !seed();
}

String *Item_func_encode::val_str(String *str)
{
  String *res;
  DBUG_ASSERT(fixed == 1);

  if (!(res=args[0]->val_str(str)))
  {
    null_value= 1;
    return NULL;
  }

  if (!seeded && seed())
  {
    null_value= 1;
    return NULL;
  }

  null_value= 0;
  res= copy_if_not_alloced(str, res, res->length());
  crypto_transform(res);
  sql_crypt.reinit();

  return res;
}

void Item_func_encode::crypto_transform(String *res)
{
  sql_crypt.encode((char*) res->ptr(),res->length());
  res->set_charset(&my_charset_bin);
}

void Item_func_decode::crypto_transform(String *res)
{
  sql_crypt.decode((char*) res->ptr(),res->length());
}


String *Item_func_database::val_str(String *str)
{
  DBUG_ASSERT(fixed == 1);
  THD *thd= current_thd;
  if (thd->db == NULL)
  {
    null_value= 1;
    return 0;
  }
  else
    str->copy(thd->db, thd->db_length, system_charset_info);
  null_value= 0;
  return str;
}


String *Item_func_sqlerrm::val_str(String *str)
{
  DBUG_ASSERT(fixed);
  DBUG_ASSERT(!null_value);
  Diagnostics_area::Sql_condition_iterator it=
    current_thd->get_stmt_da()->sql_conditions();
  const Sql_condition *err;
  if ((err= it++))
  {
    str->copy(err->get_message_text(), err->get_message_octet_length(),
              system_charset_info);
    return str;
  }
  str->copy(C_STRING_WITH_LEN("normal, successful completition"),
            system_charset_info);
  return str;
}


/**
  @note USER() is replicated correctly if binlog_format=ROW or (as of
  BUG#28086) binlog_format=MIXED, but is incorrectly replicated to ''
  if binlog_format=STATEMENT.
*/
bool Item_func_user::init(const char *user, const char *host)
{
  DBUG_ASSERT(fixed == 1);

  // For system threads (e.g. replication SQL thread) user may be empty
  if (user)
  {
    CHARSET_INFO *cs= str_value.charset();
    size_t res_length= (strlen(user)+strlen(host)+2) * cs->mbmaxlen;

    if (str_value.alloc((uint) res_length))
    {
      null_value=1;
      return TRUE;
    }

    res_length=cs->cset->snprintf(cs, (char*)str_value.ptr(), (uint) res_length,
                                  "%s@%s", user, host);
    str_value.length((uint) res_length);
    str_value.mark_as_const();
  }
  return FALSE;
}


Item *Item_func_sysconst::safe_charset_converter(THD *thd, CHARSET_INFO *tocs)
{
  /*
   During view or prepared statement creation, the item should not
   make use of const_charset_converter as it would imply substitution
   with constant items which is not correct. Functions can have different
   values during view creation and view execution based on context.

   Return the identical item during view creation and prepare.
  */
  if (thd->lex->is_ps_or_view_context_analysis())
    return this;
  return const_charset_converter(thd, tocs, true, fully_qualified_func_name());
}

bool Item_func_sysconst::const_item() const
{
  if (current_thd->lex->is_ps_or_view_context_analysis())
    return false;
  return true;
}

bool Item_func_user::fix_fields(THD *thd, Item **ref)
{
  return (Item_func_sysconst::fix_fields(thd, ref) ||
          init(thd->main_security_ctx.user,
               thd->main_security_ctx.host_or_ip));
}


bool Item_func_current_user::fix_fields(THD *thd, Item **ref)
{
  if (Item_func_sysconst::fix_fields(thd, ref))
    return TRUE;

  Security_context *ctx= context && context->security_ctx
                          ? context->security_ctx : thd->security_ctx;
  return init(ctx->priv_user, ctx->priv_host);
}

bool Item_func_current_role::fix_fields(THD *thd, Item **ref)
{
  if (Item_func_sysconst::fix_fields(thd, ref))
    return 1;

  Security_context *ctx= context && context->security_ctx
                          ? context->security_ctx : thd->security_ctx;
  if (ctx->priv_role[0])
  {
    if (str_value.copy(ctx->priv_role, strlen(ctx->priv_role),
                       system_charset_info))
      return 1;
    str_value.mark_as_const();
    null_value= maybe_null= 0;
    return 0;
  }
  null_value= maybe_null= 1;
  return 0;
}

void Item_func_soundex::fix_length_and_dec()
{
  uint32 char_length= args[0]->max_char_length();
  agg_arg_charsets_for_string_result(collation, args, 1);
  DBUG_ASSERT(collation.collation != NULL);
  set_if_bigger(char_length, 4);
  fix_char_length(char_length);
}


/**
  If alpha, map input letter to soundex code.
  If not alpha and remove_garbage is set then skip to next char
  else return 0
*/

static int soundex_toupper(int ch)
{
  return (ch >= 'a' && ch <= 'z') ? ch - 'a' + 'A' : ch;
}


static char get_scode(int wc)
{
  int ch= soundex_toupper(wc);
  if (ch < 'A' || ch > 'Z')
  {
					// Thread extended alfa (country spec)
    return '0';				// as vokal
  }
  return(soundex_map[ch-'A']);
}


static bool my_uni_isalpha(int wc)
{
  /*
    Return true for all Basic Latin letters: a..z A..Z.
    Return true for all Unicode characters with code higher than U+00C0:
    - characters between 'z' and U+00C0 are controls and punctuations.
    - "U+00C0 LATIN CAPITAL LETTER A WITH GRAVE" is the first letter after 'z'.
  */
  return (wc >= 'a' && wc <= 'z') ||
         (wc >= 'A' && wc <= 'Z') ||
         (wc >= 0xC0);
}


String *Item_func_soundex::val_str(String *str)
{
  DBUG_ASSERT(fixed == 1);
  String *res= args[0]->val_str(&tmp_value);
  char last_ch,ch;
  CHARSET_INFO *cs= collation.collation;
  my_wc_t wc;
  uint nchars;
  int rc;

  if ((null_value= args[0]->null_value))
    return 0; /* purecov: inspected */

  if (str->alloc(MY_MAX(res->length(), 4 * cs->mbminlen)))
    return &tmp_value; /* purecov: inspected */
  str->set_charset(collation.collation);
  char *to= (char *) str->ptr();
  char *to_end= to + str->alloced_length();
  char *from= (char *) res->ptr(), *end= from + res->length();
  
  for ( ; ; ) /* Skip pre-space */
  {
    if ((rc= cs->cset->mb_wc(cs, &wc, (uchar*) from, (uchar*) end)) <= 0)
      return make_empty_result(); /* EOL or invalid byte sequence */
    
    if (rc == 1 && cs->ctype)
    {
      /* Single byte letter found */
      if (my_isalpha(cs, *from))
      {
        last_ch= get_scode(*from);       // Code of the first letter
        *to++= soundex_toupper(*from++); // Copy first letter
        break;
      }
      from++;
    }
    else
    {
      from+= rc;
      if (my_uni_isalpha(wc))
      {
        /* Multibyte letter found */
        wc= soundex_toupper(wc);
        last_ch= get_scode(wc);     // Code of the first letter
        if ((rc= cs->cset->wc_mb(cs, wc, (uchar*) to, (uchar*) to_end)) <= 0)
        {
          /* Extra safety - should not really happen */
          DBUG_ASSERT(false);
          return make_empty_result();
        }
        to+= rc;
        break;
      }
    }
  }
  
  /*
     last_ch is now set to the first 'double-letter' check.
     loop on input letters until end of input
  */
  for (nchars= 1 ; ; )
  {
    if ((rc= cs->cset->mb_wc(cs, &wc, (uchar*) from, (uchar*) end)) <= 0)
      break; /* EOL or invalid byte sequence */

    if (rc == 1 && cs->ctype)
    {
      if (!my_isalpha(cs, *from++))
        continue;
    }
    else
    {
      from+= rc;
      if (!my_uni_isalpha(wc))
        continue;
    }
    
    ch= get_scode(wc);
    if ((ch != '0') && (ch != last_ch)) // if not skipped or double
    {
      // letter, copy to output
      if ((rc= cs->cset->wc_mb(cs, (my_wc_t) ch,
                               (uchar*) to, (uchar*) to_end)) <= 0)
      {
        // Extra safety - should not really happen
        DBUG_ASSERT(false);
        break;
      }
      to+= rc;
      nchars++;
      last_ch= ch;  // save code of last input letter
    }               // for next double-letter check
  }
  
  /* Pad up to 4 characters with DIGIT ZERO, if the string is shorter */
  if (nchars < 4) 
  {
    uint nbytes= (4 - nchars) * cs->mbminlen;
    cs->cset->fill(cs, to, nbytes, '0');
    to+= nbytes;
  }

  str->length((uint) (to - str->ptr()));
  return str;
}


/**
  Change a number to format '3,333,333,333.000'.

  This should be 'internationalized' sometimes.
*/

const int FORMAT_MAX_DECIMALS= 30;


void Item_func_format::fix_length_and_dec()
{
  uint32 char_length= args[0]->max_char_length();
  uint32 max_sep_count= (char_length / 3) + (decimals ? 1 : 0) + /*sign*/1;
  collation.set(default_charset());
  fix_char_length(char_length + max_sep_count + decimals);
  if (arg_count == 3)
    locale= args[2]->basic_const_item() ? args[2]->locale_from_val_str() : NULL;
  else
    locale= &my_locale_en_US; /* Two arguments */
}


/**
  @todo
  This needs to be fixed for multi-byte character set where numbers
  are stored in more than one byte
*/

String *Item_func_format::val_str_ascii(String *str)
{
  uint32 str_length;
  /* Number of decimal digits */
  int dec;
  /* Number of characters used to represent the decimals, including '.' */
  uint32 dec_length;
  const MY_LOCALE *lc;
  DBUG_ASSERT(fixed == 1);

  dec= (int) args[1]->val_int();
  if (args[1]->null_value)
  {
    null_value=1;
    return NULL;
  }

  lc= locale ? locale : args[2]->locale_from_val_str();

  dec= set_zone(dec, 0, FORMAT_MAX_DECIMALS);
  dec_length= dec ? dec+1 : 0;
  null_value=0;

  if (args[0]->result_type() == DECIMAL_RESULT ||
      args[0]->result_type() == INT_RESULT)
  {
    my_decimal dec_val, rnd_dec, *res;
    res= args[0]->val_decimal(&dec_val);
    if ((null_value=args[0]->null_value))
      return 0; /* purecov: inspected */
    my_decimal_round(E_DEC_FATAL_ERROR, res, dec, false, &rnd_dec);
    my_decimal2string(E_DEC_FATAL_ERROR, &rnd_dec, 0, 0, 0, str);
    str_length= str->length();
  }
  else
  {
    double nr= args[0]->val_real();
    if ((null_value=args[0]->null_value))
      return 0; /* purecov: inspected */
    nr= my_double_round(nr, (longlong) dec, FALSE, FALSE);
    str->set_real(nr, dec, &my_charset_numeric);
    if (!isfinite(nr))
      return str;
    str_length=str->length();
  }
  /* We need this test to handle 'nan' and short values */
  if (lc->grouping[0] > 0 &&
      str_length >= dec_length + 1 + lc->grouping[0])
  {
    /* We need space for ',' between each group of digits as well. */
    char buf[2 * FLOATING_POINT_BUFFER];
    int count;
    const char *grouping= lc->grouping;
    char sign_length= *str->ptr() == '-' ? 1 : 0;
    const char *src= str->ptr() + str_length - dec_length - 1;
    const char *src_begin= str->ptr() + sign_length;
    char *dst= buf + sizeof(buf);
    
    /* Put the fractional part */
    if (dec)
    {
      dst-= (dec + 1);
      *dst= lc->decimal_point;
      memcpy(dst + 1, src + 2, dec);
    }
    
    /* Put the integer part with grouping */
    for (count= *grouping; src >= src_begin; count--)
    {
      /*
        When *grouping==0x80 (which means "end of grouping")
        count will be initialized to -1 and
        we'll never get into this "if" anymore.
      */
      if (count == 0)
      {
        *--dst= lc->thousand_sep;
        if (grouping[1])
          grouping++;
        count= *grouping;
      }
      DBUG_ASSERT(dst > buf);
      *--dst= *src--;
    }
    
    if (sign_length) /* Put '-' */
      *--dst= *str->ptr();
    
    /* Put the rest of the integer part without grouping */
    str->copy(dst, buf + sizeof(buf) - dst, &my_charset_latin1);
  }
  else if (dec_length && lc->decimal_point != '.')
  {
    /*
      For short values without thousands (<1000)
      replace decimal point to localized value.
    */
    DBUG_ASSERT(dec_length <= str_length);
    ((char*) str->ptr())[str_length - dec_length]= lc->decimal_point;
  }
  return str;
}


void Item_func_elt::fix_length_and_dec()
{
  uint32 char_length= 0;
  decimals=0;

  if (agg_arg_charsets_for_string_result(collation, args + 1, arg_count - 1))
    return;

  for (uint i= 1 ; i < arg_count ; i++)
  {
    set_if_bigger(char_length, args[i]->max_char_length());
    set_if_bigger(decimals,args[i]->decimals);
  }
  fix_char_length(char_length);
  maybe_null=1;					// NULL if wrong first arg
}


double Item_func_elt::val_real()
{
  DBUG_ASSERT(fixed == 1);
  uint tmp;
  null_value=1;
  if ((tmp=(uint) args[0]->val_int()) == 0 || tmp >= arg_count)
    return 0.0;
  double result= args[tmp]->val_real();
  null_value= args[tmp]->null_value;
  return result;
}


longlong Item_func_elt::val_int()
{
  DBUG_ASSERT(fixed == 1);
  uint tmp;
  null_value=1;
  if ((tmp=(uint) args[0]->val_int()) == 0 || tmp >= arg_count)
    return 0;

  longlong result= args[tmp]->val_int();
  null_value= args[tmp]->null_value;
  return result;
}


String *Item_func_elt::val_str(String *str)
{
  DBUG_ASSERT(fixed == 1);
  uint tmp;
  null_value=1;
  if ((tmp=(uint) args[0]->val_int()) == 0 || tmp >= arg_count)
    return NULL;

  String *result= args[tmp]->val_str(str);
  if (result)
    result->set_charset(collation.collation);
  null_value= args[tmp]->null_value;
  return result;
}


void Item_func_make_set::fix_length_and_dec()
{
  uint32 char_length= arg_count - 2; /* Separators */

  if (agg_arg_charsets_for_string_result(collation, args + 1, arg_count - 1))
    return;
  
  for (uint i=1 ; i < arg_count ; i++)
    char_length+= args[i]->max_char_length();
  fix_char_length(char_length);
}


String *Item_func_make_set::val_str(String *str)
{
  DBUG_ASSERT(fixed == 1);
  ulonglong bits;
  bool first_found=0;
  Item **ptr=args+1;
  String *result= make_empty_result();

  bits=args[0]->val_int();
  if ((null_value=args[0]->null_value))
    return NULL;

  if (arg_count < 65)
    bits &= ((ulonglong) 1 << (arg_count-1))-1;

  for (; bits; bits >>= 1, ptr++)
  {
    if (bits & 1)
    {
      String *res= (*ptr)->val_str(str);
      if (res)					// Skip nulls
      {
	if (!first_found)
	{					// First argument
	  first_found=1;
	  if (res != str)
	    result=res;				// Use original string
	  else
	  {
	    if (tmp_str.copy(*res))		// Don't use 'str'
              return make_empty_result();
	    result= &tmp_str;
	  }
	}
	else
	{
	  if (result != &tmp_str)
	  {					// Copy data to tmp_str
	    if (tmp_str.alloc(result->length()+res->length()+1) ||
		tmp_str.copy(*result))
              return make_empty_result();
	    result= &tmp_str;
	  }
	  if (tmp_str.append(STRING_WITH_LEN(","), &my_charset_bin) || tmp_str.append(*res))
            return make_empty_result();
	}
      }
    }
  }
  return result;
}


void Item_func_char::print(String *str, enum_query_type query_type)
{
  str->append(Item_func_char::func_name());
  str->append('(');
  print_args(str, 0, query_type);
  if (collation.collation != &my_charset_bin)
  {
    str->append(C_STRING_WITH_LEN(" using "));
    str->append(collation.collation->csname);
  }
  str->append(')');
}


String *Item_func_char::val_str(String *str)
{
  DBUG_ASSERT(fixed == 1);
  str->length(0);
  str->set_charset(collation.collation);
  for (uint i=0 ; i < arg_count ; i++)
  {
    int32 num=(int32) args[i]->val_int();
    if (!args[i]->null_value)
      append_char(str, num);
  }
  str->realloc(str->length());			// Add end 0 (for Purify)
  return check_well_formed_result(str);
}


void Item_func_char::append_char(String *str, int32 num)
{
  char tmp[4];
  if (num & 0xFF000000L)
  {
    mi_int4store(tmp, num);
    str->append(tmp, 4, &my_charset_bin);
  }
  else if (num & 0xFF0000L)
  {
    mi_int3store(tmp, num);
    str->append(tmp, 3, &my_charset_bin);
  }
  else if (num & 0xFF00L)
  {
    mi_int2store(tmp, num);
    str->append(tmp, 2, &my_charset_bin);
  }
  else
  {
    tmp[0]= (char) num;
    str->append(tmp, 1, &my_charset_bin);
  }
}


String *Item_func_chr::val_str(String *str)
{
  DBUG_ASSERT(fixed == 1);
  str->length(0);
  str->set_charset(collation.collation);
  int32 num=(int32) args[0]->val_int();
  if (!args[0]->null_value)
    append_char(str, num);
  else
  {
    null_value= 1;
    return 0;
  }
  str->realloc(str->length());			// Add end 0 (for Purify)
  return check_well_formed_result(str);
}


inline String* alloc_buffer(String *res,String *str,String *tmp_value,
			    ulong length)
{
  if (res->alloced_length() < length)
  {
    if (str->alloced_length() >= length)
    {
      (void) str->copy(*res);
      str->length(length);
      return str;
    }
    if (tmp_value->alloc(length))
      return 0;
    (void) tmp_value->copy(*res);
    tmp_value->length(length);
    return tmp_value;
  }
  res->length(length);
  return res;
}


void Item_func_repeat::fix_length_and_dec()
{
  agg_arg_charsets_for_string_result(collation, args, 1);
  DBUG_ASSERT(collation.collation != NULL);
  if (args[1]->const_item())
  {
    /* must be longlong to avoid truncation */
    longlong count= args[1]->val_int();

    /* Assumes that the maximum length of a String is < INT_MAX32. */
    /* Set here so that rest of code sees out-of-bound value as such. */
    if (args[1]->null_value)
      count= 0;
    else if (count > INT_MAX32)
      count= INT_MAX32;

    ulonglong char_length= (ulonglong) args[0]->max_char_length() * count;
    fix_char_length_ulonglong(char_length);
  }
  else
  {
    max_length= MAX_BLOB_WIDTH;
    maybe_null= 1;
  }
}

/**
  Item_func_repeat::str is carefully written to avoid reallocs
  as much as possible at the cost of a local buffer
*/

String *Item_func_repeat::val_str(String *str)
{
  DBUG_ASSERT(fixed == 1);
  uint length,tot_length;
  char *to;
  /* must be longlong to avoid truncation */
  longlong count= args[1]->val_int();
  String *res= args[0]->val_str(str);

  if (args[0]->null_value || args[1]->null_value)
    goto err;				// string and/or delim are null
  null_value= 0;

  if (count <= 0 && (count == 0 || !args[1]->unsigned_flag))
    return make_empty_result();

  /* Assumes that the maximum length of a String is < INT_MAX32. */
  /* Bounds check on count:  If this is triggered, we will error. */
  if ((ulonglong) count > INT_MAX32)
    count= INT_MAX32;
  if (count == 1)			// To avoid reallocs
    return res;
  length=res->length();

  // Safe length check
  {
    THD *thd= current_thd;
    if (length > thd->variables.max_allowed_packet / (uint) count)
    {
      push_warning_printf(thd, Sql_condition::WARN_LEVEL_WARN,
                          ER_WARN_ALLOWED_PACKET_OVERFLOWED,
                          ER_THD(thd, ER_WARN_ALLOWED_PACKET_OVERFLOWED),
                          func_name(), thd->variables.max_allowed_packet);
      goto err;
    }
  }
  tot_length= length*(uint) count;
  if (!(res= alloc_buffer(res,str,&tmp_value,tot_length)))
    goto err;

  to=(char*) res->ptr()+length;
  while (--count)
  {
    memcpy(to,res->ptr(),length);
    to+=length;
  }
  return (res);

err:
  null_value=1;
  return 0;
}


void Item_func_space::fix_length_and_dec()
{
  collation.set(default_charset(), DERIVATION_COERCIBLE, MY_REPERTOIRE_ASCII);
  if (args[0]->const_item())
  {
    /* must be longlong to avoid truncation */
    longlong count= args[0]->val_int();
    if (args[0]->null_value)
      goto end;
    /*
     Assumes that the maximum length of a String is < INT_MAX32.
     Set here so that rest of code sees out-of-bound value as such.
    */
    if (count > INT_MAX32)
      count= INT_MAX32;
    fix_char_length_ulonglong(count);
    return;
  }

end:
  max_length= MAX_BLOB_WIDTH;
  maybe_null= 1;
}


String *Item_func_space::val_str(String *str)
{
  uint tot_length;
  longlong count= args[0]->val_int();
  CHARSET_INFO *cs= collation.collation;

  if (args[0]->null_value)
    goto err;				// string and/or delim are null
  null_value= 0;

  if (count <= 0 && (count == 0 || !args[0]->unsigned_flag))
    return make_empty_result();
  /*
   Assumes that the maximum length of a String is < INT_MAX32.
   Bounds check on count:  If this is triggered, we will error.
  */
  if ((ulonglong) count > INT_MAX32)
    count= INT_MAX32;

  // Safe length check
  tot_length= (uint) count * cs->mbminlen;
  {
    THD *thd= current_thd;
    if (tot_length > thd->variables.max_allowed_packet)
    {
      push_warning_printf(thd, Sql_condition::WARN_LEVEL_WARN,
                          ER_WARN_ALLOWED_PACKET_OVERFLOWED,
                          ER_THD(thd, ER_WARN_ALLOWED_PACKET_OVERFLOWED),
                          func_name(),
                          thd->variables.max_allowed_packet);
      goto err;
    }
  }
  if (str->alloc(tot_length))
    goto err;
  str->length(tot_length);
  str->set_charset(cs);
  cs->cset->fill(cs, (char*) str->ptr(), tot_length, ' ');
  return str;

err:
  null_value= 1;
  return 0;
}


void Item_func_binlog_gtid_pos::fix_length_and_dec()
{
  collation.set(system_charset_info);
  max_length= MAX_BLOB_WIDTH;
  maybe_null= 1;
}


String *Item_func_binlog_gtid_pos::val_str(String *str)
{
  DBUG_ASSERT(fixed == 1);
#ifndef HAVE_REPLICATION
  null_value= 0;
  str->copy("", 0, system_charset_info);
  return str;
#else
  String name_str, *name;
  longlong pos;

  if (args[0]->null_value || args[1]->null_value)
    goto err;

  name= args[0]->val_str(&name_str);
  pos= args[1]->val_int();

  if (pos < 0 || pos > UINT_MAX32)
    goto err;

  if (gtid_state_from_binlog_pos(name->c_ptr_safe(), (uint32)pos, str))
    goto err;
  null_value= 0;
  return str;

err:
  null_value= 1;
  return NULL;
#endif  /* !HAVE_REPLICATION */
}


void Item_func_pad::fix_length_and_dec()
{
  if (arg_count == 3)
  {
    // Handle character set for args[0] and args[2].
    if (agg_arg_charsets_for_string_result(collation, &args[0], 2, 2))
      return;
  }
  else
  {
    if (agg_arg_charsets_for_string_result(collation, &args[0], 1, 1))
      return;
    pad_str.set_charset(collation.collation);
    pad_str.length(0);
    pad_str.append(" ", 1);
  }

  if (args[1]->const_item())
  {
    ulonglong char_length= (ulonglong) args[1]->val_int();
    DBUG_ASSERT(collation.collation->mbmaxlen > 0);
    /* Assumes that the maximum length of a String is < INT_MAX32. */
    /* Set here so that rest of code sees out-of-bound value as such. */
    if (args[1]->null_value)
      char_length= 0;
    else if (char_length > INT_MAX32)
      char_length= INT_MAX32;
    fix_char_length_ulonglong(char_length);
  }
  else
  {
    max_length= MAX_BLOB_WIDTH;
    maybe_null= 1;
  }
}


String *Item_func_rpad::val_str(String *str)
{
  DBUG_ASSERT(fixed == 1);
  uint32 res_byte_length,res_char_length,pad_char_length,pad_byte_length;
  char *to;
  const char *ptr_pad;
  /* must be longlong to avoid truncation */
  longlong count= args[1]->val_int();
  longlong byte_count;
  String *res= args[0]->val_str(str);
  String *rpad= arg_count == 2 ? &pad_str : args[2]->val_str(&pad_str);

  if (!res || args[1]->null_value || !rpad || 
      ((count < 0) && !args[1]->unsigned_flag))
    goto err;

  null_value=0;

  if (count == 0)
    return make_empty_result();

  /* Assumes that the maximum length of a String is < INT_MAX32. */
  /* Set here so that rest of code sees out-of-bound value as such. */
  if ((ulonglong) count > INT_MAX32)
    count= INT_MAX32;
  /*
    There is one exception not handled (intentionaly) by the character set
    aggregation code. If one string is strong side and is binary, and
    another one is weak side and is a multi-byte character string,
    then we need to operate on the second string in terms on bytes when
    calling ::numchars() and ::charpos(), rather than in terms of characters.
    Lets substitute its character set to binary.
  */
  if (collation.collation == &my_charset_bin)
  {
    res->set_charset(&my_charset_bin);
    rpad->set_charset(&my_charset_bin);
  }

  if (count <= (res_char_length= res->numchars()))
  {						// String to pad is big enough
    res->length(res->charpos((int) count));	// Shorten result if longer
    return (res);
  }

  byte_count= count * collation.collation->mbmaxlen;
  {
    THD *thd= current_thd;
    if ((ulonglong) byte_count > thd->variables.max_allowed_packet)
    {
      push_warning_printf(thd, Sql_condition::WARN_LEVEL_WARN,
                          ER_WARN_ALLOWED_PACKET_OVERFLOWED,
                          ER_THD(thd, ER_WARN_ALLOWED_PACKET_OVERFLOWED),
                          func_name(), thd->variables.max_allowed_packet);
      goto err;
    }
  }

  if (arg_count == 3)
  {
    if (args[2]->null_value || !(pad_char_length= rpad->numchars()))
      goto err;
  }
  else
    pad_char_length= 1; // Implicit space

  res_byte_length= res->length();	/* Must be done before alloc_buffer */
  if (!(res= alloc_buffer(res,str,&tmp_value, (ulong) byte_count)))
    goto err;

  to= (char*) res->ptr()+res_byte_length;
  ptr_pad=rpad->ptr();
  pad_byte_length= rpad->length();
  count-= res_char_length;
  for ( ; (uint32) count > pad_char_length; count-= pad_char_length)
  {
    memcpy(to,ptr_pad,pad_byte_length);
    to+= pad_byte_length;
  }
  if (count)
  {
    pad_byte_length= rpad->charpos((int) count);
    memcpy(to,ptr_pad,(size_t) pad_byte_length);
    to+= pad_byte_length;
  }
  res->length((uint) (to- (char*) res->ptr()));
  return (res);

 err:
  null_value=1;
  return 0;
}


String *Item_func_lpad::val_str(String *str)
{
  DBUG_ASSERT(fixed == 1);
  uint32 res_char_length,pad_char_length;
  /* must be longlong to avoid truncation */
  longlong count= args[1]->val_int();
  longlong byte_count;
  String *res= args[0]->val_str(&tmp_value);
  String *pad= arg_count == 2 ? &pad_str : args[2]->val_str(&pad_str);

  if (!res || args[1]->null_value || !pad ||  
      ((count < 0) && !args[1]->unsigned_flag))
    goto err;  

  null_value=0;

  if (count == 0)
    return make_empty_result();

  /* Assumes that the maximum length of a String is < INT_MAX32. */
  /* Set here so that rest of code sees out-of-bound value as such. */
  if ((ulonglong) count > INT_MAX32)
    count= INT_MAX32;

  /*
    There is one exception not handled (intentionaly) by the character set
    aggregation code. If one string is strong side and is binary, and
    another one is weak side and is a multi-byte character string,
    then we need to operate on the second string in terms on bytes when
    calling ::numchars() and ::charpos(), rather than in terms of characters.
    Lets substitute its character set to binary.
  */
  if (collation.collation == &my_charset_bin)
  {
    res->set_charset(&my_charset_bin);
    pad->set_charset(&my_charset_bin);
  }

  res_char_length= res->numchars();

  if (count <= res_char_length)
  {
    res->length(res->charpos((int) count));
    return res;
  }
  
  byte_count= count * collation.collation->mbmaxlen;
  
  {
    THD *thd= current_thd;
    if ((ulonglong) byte_count > thd->variables.max_allowed_packet)
    {
      push_warning_printf(thd, Sql_condition::WARN_LEVEL_WARN,
                          ER_WARN_ALLOWED_PACKET_OVERFLOWED,
                          ER_THD(thd, ER_WARN_ALLOWED_PACKET_OVERFLOWED),
                          func_name(), thd->variables.max_allowed_packet);
      goto err;
    }
  }

  if (str->alloc((uint32) byte_count))
    goto err;

  if (arg_count == 3)
  {
    if (args[2]->null_value || !(pad_char_length= pad->numchars()))
      goto err;
  }
  else
    pad_char_length= 1; // Implicit space
  
  str->length(0);
  str->set_charset(collation.collation);
  count-= res_char_length;
  while (count >= pad_char_length)
  {
    str->append(*pad);
    count-= pad_char_length;
  }
  if (count > 0)
    str->append(pad->ptr(), pad->charpos((int) count), collation.collation);

  str->append(*res);
  null_value= 0;
  return str;

err:
  null_value= 1;
  return 0;
}


String *Item_func_conv::val_str(String *str)
{
  DBUG_ASSERT(fixed == 1);
  String *res= args[0]->val_str(str);
  char *endptr,ans[65],*ptr;
  longlong dec;
  int from_base= (int) args[1]->val_int();
  int to_base= (int) args[2]->val_int();
  int err;

  // Note that abs(INT_MIN) is undefined.
  if (args[0]->null_value || args[1]->null_value || args[2]->null_value ||
      from_base == INT_MIN || to_base == INT_MIN ||
      abs(to_base) > 36 || abs(to_base) < 2 ||
      abs(from_base) > 36 || abs(from_base) < 2 || !(res->length()))
  {
    null_value= 1;
    return NULL;
  }
  null_value= 0;
  unsigned_flag= !(from_base < 0);

  if (args[0]->field_type() == MYSQL_TYPE_BIT) 
  {
    /* 
     Special case: The string representation of BIT doesn't resemble the
     decimal representation, so we shouldn't change it to string and then to
     decimal. 
    */
    dec= args[0]->val_int();
  }
  else
  {
    if (from_base < 0)
      dec= my_strntoll(res->charset(), res->ptr(), res->length(),
                       -from_base, &endptr, &err);
    else
      dec= (longlong) my_strntoull(res->charset(), res->ptr(), res->length(),
                                   from_base, &endptr, &err);
  }

  if (!(ptr= longlong2str(dec, ans, to_base)) ||
      str->copy(ans, (uint32) (ptr - ans), default_charset()))
  {
    null_value= 1;
    return NULL;
  }
  return str;
}


String *Item_func_conv_charset::val_str(String *str)
{
  DBUG_ASSERT(fixed == 1);
  if (use_cached_value)
    return null_value ? 0 : &str_value;
  String *arg= args[0]->val_str(&tmp_value);
  String_copier_for_item copier(current_thd);
  return ((null_value= args[0]->null_value ||
                       copier.copy_with_warn(collation.collation, str,
                                             arg->charset(), arg->ptr(),
                                             arg->length(), arg->length()))) ?
    0 : str;
}

void Item_func_conv_charset::fix_length_and_dec()
{
  DBUG_ASSERT(collation.derivation == DERIVATION_IMPLICIT);
  fix_char_length(args[0]->max_char_length());
}

void Item_func_conv_charset::print(String *str, enum_query_type query_type)
{
  str->append(STRING_WITH_LEN("convert("));
  args[0]->print(str, query_type);
  str->append(STRING_WITH_LEN(" using "));
  str->append(collation.collation->csname);
  str->append(')');
}

String *Item_func_set_collation::val_str(String *str)
{
  DBUG_ASSERT(fixed == 1);
  str=args[0]->val_str(str);
  if ((null_value=args[0]->null_value))
    return 0;
  str->set_charset(collation.collation);
  return str;
}

void Item_func_set_collation::fix_length_and_dec()
{
  CHARSET_INFO *set_collation;
  const char *colname;
  String tmp, *str= args[1]->val_str(&tmp);
  colname= str->c_ptr();
  if (colname == binary_keyword)
    set_collation= get_charset_by_csname(args[0]->collation.collation->csname,
					 MY_CS_BINSORT,MYF(0));
  else
  {
    if (!(set_collation= mysqld_collation_get_by_name(colname)))  
      return;
  }

  if (!set_collation || 
      !my_charset_same(args[0]->collation.collation,set_collation))
  {
    my_error(ER_COLLATION_CHARSET_MISMATCH, MYF(0),
             colname, args[0]->collation.collation->csname);
    return;
  }
  collation.set(set_collation, DERIVATION_EXPLICIT,
                args[0]->collation.repertoire);
  max_length= args[0]->max_length;
}


bool Item_func_set_collation::eq(const Item *item, bool binary_cmp) const
{
  /* Assume we don't have rtti */
  if (this == item)
    return 1;
  if (item->type() != FUNC_ITEM)
    return 0;
  Item_func *item_func=(Item_func*) item;
  if (arg_count != item_func->argument_count() ||
      functype() != item_func->functype())
    return 0;
  Item_func_set_collation *item_func_sc=(Item_func_set_collation*) item;
  if (collation.collation != item_func_sc->collation.collation)
    return 0;
  for (uint i=0; i < arg_count ; i++)
    if (!args[i]->eq(item_func_sc->args[i], binary_cmp))
      return 0;
  return 1;
}


void Item_func_set_collation::print(String *str, enum_query_type query_type)
{
  args[0]->print_parenthesised(str, query_type, precedence());
  str->append(STRING_WITH_LEN(" collate "));
  DBUG_ASSERT(args[1]->basic_const_item() &&
              args[1]->type() == Item::STRING_ITEM);
  ((Item_string *)args[1])->print_value(str);
}

String *Item_func_charset::val_str(String *str)
{
  DBUG_ASSERT(fixed == 1);
  uint dummy_errors;

  CHARSET_INFO *cs= args[0]->charset_for_protocol(); 
  null_value= 0;
  str->copy(cs->csname, (uint) strlen(cs->csname),
	    &my_charset_latin1, collation.collation, &dummy_errors);
  return str;
}

String *Item_func_collation::val_str(String *str)
{
  DBUG_ASSERT(fixed == 1);
  uint dummy_errors;
  CHARSET_INFO *cs= args[0]->charset_for_protocol(); 

  null_value= 0;
  str->copy(cs->name, (uint) strlen(cs->name),
	    &my_charset_latin1, collation.collation, &dummy_errors);
  return str;
}


void Item_func_weight_string::fix_length_and_dec()
{
  CHARSET_INFO *cs= args[0]->collation.collation;
  collation.set(&my_charset_bin, args[0]->collation.derivation);
  flags= my_strxfrm_flag_normalize(flags, cs->levels_for_order);
  /* 
    Use result_length if it was given explicitly in constructor,
    otherwise calculate max_length using argument's max_length
    and "nweights".
  */
  if (!(max_length= result_length))
  {
    uint char_length;
    char_length= ((cs->state & MY_CS_STRNXFRM_BAD_NWEIGHTS) || !nweights) ?
                 args[0]->max_char_length() : nweights * cs->levels_for_order;
    max_length= cs->coll->strnxfrmlen(cs, char_length * cs->mbmaxlen);
  }
  maybe_null= 1;
}


/* Return a weight_string according to collation */
String *Item_func_weight_string::val_str(String *str)
{
  String *res;
  CHARSET_INFO *cs= args[0]->collation.collation;
  uint tmp_length, frm_length;
  DBUG_ASSERT(fixed == 1);

  if (args[0]->result_type() != STRING_RESULT ||
      !(res= args[0]->val_str(&tmp_value)))
    goto nl;
  
  /*
    Use result_length if it was given in constructor
    explicitly, otherwise calculate result length
    from argument and "nweights".
  */
  if (!(tmp_length= result_length))
  {
    uint char_length;
    if (cs->state & MY_CS_STRNXFRM_BAD_NWEIGHTS)
    {
      /*
        latin2_czech_cs and cp1250_czech_cs do not support
        the "nweights" limit in strnxfrm(). Use the full length.
      */
      char_length= res->length();
    }
    else
    {
      /*
        If we don't need to pad the result with spaces, then it should be
        OK to calculate character length of the argument approximately:
        "res->length() / cs->mbminlen" can return a number that is 
        bigger than the real number of characters in the string, so
        we'll allocate a little bit more memory but avoid calling
        the slow res->numchars().
        In case if we do need to pad with spaces, we call res->numchars()
        to know the true number of characters.
      */
      if (!(char_length= nweights))
        char_length= (flags & MY_STRXFRM_PAD_WITH_SPACE) ?
                      res->numchars() : (res->length() / cs->mbminlen);
    }
    tmp_length= cs->coll->strnxfrmlen(cs, char_length * cs->mbmaxlen);
  }

  {
    THD *thd= current_thd;
    if (tmp_length > current_thd->variables.max_allowed_packet)
    {
      push_warning_printf(thd, Sql_condition::WARN_LEVEL_WARN,
                          ER_WARN_ALLOWED_PACKET_OVERFLOWED,
                          ER_THD(thd, ER_WARN_ALLOWED_PACKET_OVERFLOWED),
                          func_name(),
                          thd->variables.max_allowed_packet);
      goto nl;
    }
  }

  if (str->alloc(tmp_length))
    goto nl;

  frm_length= cs->coll->strnxfrm(cs,
                                 (uchar *) str->ptr(), tmp_length,
                                 nweights ? nweights : tmp_length,
                                 (const uchar *) res->ptr(), res->length(),
                                 flags);
  DBUG_ASSERT(frm_length <= tmp_length);

  str->length(frm_length);
  null_value= 0;
  return str;

nl:
  null_value= 1;
  return 0;
}


void Item_func_weight_string::print(String *str, enum_query_type query_type)
{
  str->append(func_name());
  str->append('(');
  args[0]->print(str, query_type);
  str->append(',');
  str->append_ulonglong(result_length);
  str->append(',');
  str->append_ulonglong(nweights);
  str->append(',');
  str->append_ulonglong(flags);
  str->append(')');
}


String *Item_func_hex::val_str_ascii_from_val_real(String *str)
{
  ulonglong dec;
  double val= args[0]->val_real();
  if ((null_value= args[0]->null_value))
    return 0;
  if ((val <= (double) LONGLONG_MIN) ||
      (val >= (double) (ulonglong) ULONGLONG_MAX))
    dec= ~(longlong) 0;
  else
    dec= (ulonglong) (val + (val > 0 ? 0.5 : -0.5));
  return str->set_hex(dec) ? make_empty_result() : str;
}


String *Item_func_hex::val_str_ascii_from_val_str(String *str)
{
  DBUG_ASSERT(&tmp_value != str);
  String *res= args[0]->val_str(&tmp_value);
  DBUG_ASSERT(res != str);
  if ((null_value= (res == NULL)))
    return NULL;
  return str->set_hex(res->ptr(), res->length()) ? make_empty_result() : str;
}


String *Item_func_hex::val_str_ascii_from_val_int(String *str)
{
  ulonglong dec= (ulonglong) args[0]->val_int();
  if ((null_value= args[0]->null_value))
    return 0;
  return str->set_hex(dec) ? make_empty_result() : str;
}


  /** Convert given hex string to a binary string. */

String *Item_func_unhex::val_str(String *str)
{
  const char *from, *end;
  char *to;
  String *res;
  uint length;
  DBUG_ASSERT(fixed == 1);

  res= args[0]->val_str(&tmp_value);
  if (!res || str->alloc(length= (1+res->length())/2))
  {
    null_value=1;
    return 0;
  }

  from= res->ptr();
  null_value= 0;
  str->length(length);
  to= (char*) str->ptr();
  if (res->length() % 2)
  {
    int hex_char;
    *to++= hex_char= hexchar_to_int(*from++);
    if ((null_value= (hex_char == -1)))
      return 0;
  }
  for (end=res->ptr()+res->length(); from < end ; from+=2, to++)
  {
    int hex_char;
    *to= (hex_char= hexchar_to_int(from[0])) << 4;
    if ((null_value= (hex_char == -1)))
      return 0;
    *to|= hex_char= hexchar_to_int(from[1]);
    if ((null_value= (hex_char == -1)))
      return 0;
  }
  return str;
}


#ifndef DBUG_OFF
String *Item_func_like_range::val_str(String *str)
{
  DBUG_ASSERT(fixed == 1);
  longlong nbytes= args[1]->val_int();
  String *res= args[0]->val_str(str);
  size_t min_len, max_len;
  CHARSET_INFO *cs= collation.collation;

  if (!res || args[0]->null_value || args[1]->null_value ||
      nbytes < 0 || nbytes > MAX_BLOB_WIDTH ||
      min_str.alloc((size_t)nbytes) || max_str.alloc((size_t)nbytes))
    goto err;
  null_value=0;

  if (cs->coll->like_range(cs, res->ptr(), res->length(),
                           '\\', '_', '%', (size_t)nbytes,
                           (char*) min_str.ptr(), (char*) max_str.ptr(),
                           &min_len, &max_len))
    goto err;

  min_str.set_charset(collation.collation);
  max_str.set_charset(collation.collation);
  min_str.length(min_len);
  max_str.length(max_len);

  return is_min ? &min_str : &max_str;

err:
  null_value= 1;
  return 0;
}
#endif


void Item_func_binary::print(String *str, enum_query_type query_type)
{
  str->append(STRING_WITH_LEN("cast("));
  args[0]->print(str, query_type);
  str->append(STRING_WITH_LEN(" as binary)"));
}


#include <my_dir.h>				// For my_stat

String *Item_load_file::val_str(String *str)
{
  DBUG_ASSERT(fixed == 1);
  String *file_name;
  File file;
  MY_STAT stat_info;
  char path[FN_REFLEN];
  DBUG_ENTER("load_file");

  if (!(file_name= args[0]->val_str(str))
#ifndef NO_EMBEDDED_ACCESS_CHECKS
      || !(current_thd->security_ctx->master_access & FILE_ACL)
#endif
      )
    goto err;

  (void) fn_format(path, file_name->c_ptr_safe(), mysql_real_data_home, "",
		   MY_RELATIVE_PATH | MY_UNPACK_FILENAME);

  /* Read only allowed from within dir specified by secure_file_priv */
  if (!is_secure_file_path(path))
    goto err;

  if (!mysql_file_stat(key_file_loadfile, path, &stat_info, MYF(0)))
    goto err;

  if (!(stat_info.st_mode & S_IROTH))
  {
    /* my_error(ER_TEXTFILE_NOT_READABLE, MYF(0), file_name->c_ptr()); */
    goto err;
  }

  {
    THD *thd= current_thd;
    if (stat_info.st_size > (long) thd->variables.max_allowed_packet)
    {
      push_warning_printf(thd, Sql_condition::WARN_LEVEL_WARN,
                          ER_WARN_ALLOWED_PACKET_OVERFLOWED,
                          ER_THD(thd, ER_WARN_ALLOWED_PACKET_OVERFLOWED),
                          func_name(), thd->variables.max_allowed_packet);
      goto err;
    }
  }
  if (tmp_value.alloc((size_t)stat_info.st_size))
    goto err;
  if ((file= mysql_file_open(key_file_loadfile,
                             file_name->ptr(), O_RDONLY, MYF(0))) < 0)
    goto err;
  if (mysql_file_read(file, (uchar*) tmp_value.ptr(), (size_t)stat_info.st_size,
                      MYF(MY_NABP)))
  {
    mysql_file_close(file, MYF(0));
    goto err;
  }
  tmp_value.length((uint32)stat_info.st_size);
  mysql_file_close(file, MYF(0));
  null_value = 0;
  DBUG_RETURN(&tmp_value);

err:
  null_value = 1;
  DBUG_RETURN(0);
}


String* Item_func_export_set::val_str(String* str)
{
  DBUG_ASSERT(fixed == 1);
  String yes_buf, no_buf, sep_buf;
  const ulonglong the_set = (ulonglong) args[0]->val_int();
  const String *yes= args[1]->val_str(&yes_buf);
  const String *no= args[2]->val_str(&no_buf);
  const String *sep= NULL;

  uint num_set_values = 64;
  str->length(0);
  str->set_charset(collation.collation);

  /* Check if some argument is a NULL value */
  if (args[0]->null_value || args[1]->null_value || args[2]->null_value)
  {
    null_value= true;
    return NULL;
  }
  /*
    Arg count can only be 3, 4 or 5 here. This is guaranteed from the
    grammar for EXPORT_SET()
  */
  switch(arg_count) {
  case 5:
    num_set_values = (uint) args[4]->val_int();
    if (num_set_values > 64)
      num_set_values=64;
    if (args[4]->null_value)
    {
      null_value= true;
      return NULL;
    }
    /* Fall through */
  case 4:
    if (!(sep = args[3]->val_str(&sep_buf)))	// Only true if NULL
    {
      null_value= true;
      return NULL;
    }
    break;
  case 3:
    {
      /* errors is not checked - assume "," can always be converted */
      uint errors;
      sep_buf.copy(STRING_WITH_LEN(","), &my_charset_bin,
                   collation.collation, &errors);
      sep = &sep_buf;
    }
    break;
  default:
    DBUG_ASSERT(0); // cannot happen
  }
  null_value= false;

  THD *thd= current_thd;
  const ulong max_allowed_packet= thd->variables.max_allowed_packet;
  const uint num_separators= num_set_values > 0 ? num_set_values - 1 : 0;
  const ulonglong max_total_length=
    num_set_values * MY_MAX(yes->length(), no->length()) +
    num_separators * sep->length();

  if (unlikely(max_total_length > max_allowed_packet))
  {
    push_warning_printf(thd, Sql_condition::WARN_LEVEL_WARN,
                        ER_WARN_ALLOWED_PACKET_OVERFLOWED,
                        ER_THD(thd, ER_WARN_ALLOWED_PACKET_OVERFLOWED),
                        func_name(), max_allowed_packet);
    null_value= true;
    return NULL;
  }

  uint ix;
  ulonglong mask;
  for (ix= 0, mask=0x1; ix < num_set_values; ++ix, mask = (mask << 1))
  {
    if (the_set & mask)
      str->append(*yes);
    else
      str->append(*no);
    if (ix != num_separators)
      str->append(*sep);
  }
  return str;
}

void Item_func_export_set::fix_length_and_dec()
{
  uint32 length= MY_MAX(args[1]->max_char_length(), args[2]->max_char_length());
  uint32 sep_length= (arg_count > 3 ? args[3]->max_char_length() : 1);

  if (agg_arg_charsets_for_string_result(collation,
                                         args + 1, MY_MIN(4, arg_count) - 1))
    return;
  fix_char_length(length * 64 + sep_length * 63);
}


#define get_esc_bit(mask, num) (1 & (*((mask) + ((num) >> 3))) >> ((num) & 7))

/**
  QUOTE() function returns argument string in single quotes suitable for
  using in a SQL statement.

  Adds a \\ before all characters that needs to be escaped in a SQL string.
  We also escape '^Z' (END-OF-FILE in windows) to avoid probelms when
  running commands from a file in windows.

  This function is very useful when you want to generate SQL statements.

  @note
    QUOTE(NULL) returns the string 'NULL' (4 letters, without quotes).

  @retval
    str	   Quoted string
  @retval
    NULL	   Out of memory.
*/

String *Item_func_quote::val_str(String *str)
{
  DBUG_ASSERT(fixed == 1);
  /*
    Bit mask that has 1 for set for the position of the following characters:
    0, \, ' and ^Z
  */

  static uchar escmask[32]=
  {
    0x01, 0x00, 0x00, 0x04, 0x80, 0x00, 0x00, 0x00,
    0x00, 0x00, 0x00, 0x10, 0x00, 0x00, 0x00, 0x00,
    0x00, 0x00, 0x00, 0x00, 0x00, 0x00, 0x00, 0x00,
    0x00, 0x00, 0x00, 0x00, 0x00, 0x00, 0x00, 0x00
  };

  ulong max_allowed_packet= current_thd->variables.max_allowed_packet;
  char *from, *to, *end, *start;
  String *arg= args[0]->val_str(&tmp_value);
  uint arg_length, new_length;
  if (!arg)					// Null argument
  {
    /* Return the string 'NULL' */
    str->copy(STRING_WITH_LEN("NULL"), collation.collation);
    null_value= 0;
    return str;
  }

  arg_length= arg->length();

  if (collation.collation->mbmaxlen == 1)
  {
    new_length= arg_length + 2; /* for beginning and ending ' signs */
    for (from= (char*) arg->ptr(), end= from + arg_length; from < end; from++)
      new_length+= get_esc_bit(escmask, (uchar) *from);
    if (new_length > max_allowed_packet)
      goto toolong;
  }
  else
  {
    new_length= (arg_length * 2) +  /* For string characters */
                (2 * collation.collation->mbmaxlen); /* For quotes */
    set_if_smaller(new_length, max_allowed_packet);
  }

  if (str->alloc(new_length))
    goto null;

  if (collation.collation->mbmaxlen > 1)
  {
    CHARSET_INFO *cs= collation.collation;
    int mblen;
    uchar *to_end;
    to= (char*) str->ptr();
    to_end= (uchar*) to + new_length;

    /* Put leading quote */
    if ((mblen= cs->cset->wc_mb(cs, '\'', (uchar *) to, to_end)) <= 0)
      goto toolong;
    to+= mblen;

    for (start= (char*) arg->ptr(), end= start + arg_length; start < end; )
    {
      my_wc_t wc;
      bool escape;
      if ((mblen= cs->cset->mb_wc(cs, &wc, (uchar*) start, (uchar*) end)) <= 0)
        goto null;
      start+= mblen;
      switch (wc) {
        case 0:      escape= 1; wc= '0'; break;
        case '\032': escape= 1; wc= 'Z'; break;
        case '\'':   escape= 1; break;
        case '\\':   escape= 1; break;
        default:     escape= 0; break;
      }
      if (escape)
      {
        if ((mblen= cs->cset->wc_mb(cs, '\\', (uchar*) to, to_end)) <= 0)
          goto toolong;
        to+= mblen;
      }
      if ((mblen= cs->cset->wc_mb(cs, wc, (uchar*) to, to_end)) <= 0)
        goto toolong;
      to+= mblen;
    }

    /* Put trailing quote */
    if ((mblen= cs->cset->wc_mb(cs, '\'', (uchar *) to, to_end)) <= 0)
      goto toolong;
    to+= mblen;
    new_length= (uint)(to - str->ptr());
    goto ret;
  }

  /*
    We replace characters from the end to the beginning
  */
  to= (char*) str->ptr() + new_length - 1;
  *to--= '\'';
  for (start= (char*) arg->ptr(),end= start + arg_length; end-- != start; to--)
  {
    /*
      We can't use the bitmask here as we want to replace \O and ^Z with 0
      and Z
    */
    switch (*end)  {
    case 0:
      *to--= '0';
      *to=   '\\';
      break;
    case '\032':
      *to--= 'Z';
      *to=   '\\';
      break;
    case '\'':
    case '\\':
      *to--= *end;
      *to=   '\\';
      break;
    default:
      *to= *end;
      break;
    }
  }
  *to= '\'';

ret:
  str->length(new_length);
  str->set_charset(collation.collation);
  null_value= 0;
  return str;

toolong:
  push_warning_printf(current_thd, Sql_condition::WARN_LEVEL_WARN,
                      ER_WARN_ALLOWED_PACKET_OVERFLOWED,
                      ER_THD(current_thd, ER_WARN_ALLOWED_PACKET_OVERFLOWED),
                      func_name(), max_allowed_packet);
null:
  null_value= 1;
  return 0;
}

longlong Item_func_uncompressed_length::val_int()
{
  DBUG_ASSERT(fixed == 1);
  String *res= args[0]->val_str(&value);
  if (!res)
  {
    null_value=1;
    return 0; /* purecov: inspected */
  }
  null_value=0;
  if (res->is_empty()) return 0;

  /*
    If length is <= 4 bytes, data is corrupt. This is the best we can do
    to detect garbage input without decompressing it.
  */
  if (res->length() <= 4)
  {
    THD *thd= current_thd;
    push_warning_printf(thd, Sql_condition::WARN_LEVEL_WARN,
                        ER_ZLIB_Z_DATA_ERROR,
                        ER_THD(thd, ER_ZLIB_Z_DATA_ERROR));
    null_value= 1;
    return 0;
  }

 /*
    res->ptr() using is safe because we have tested that string is at least
    5 bytes long.
    res->c_ptr() is not used because:
      - we do not need \0 terminated string to get first 4 bytes
      - c_ptr() tests simbol after string end (uninitialiozed memory) which
        confuse valgrind
  */
  return uint4korr(res->ptr()) & 0x3FFFFFFF;
}

longlong Item_func_crc32::val_int()
{
  DBUG_ASSERT(fixed == 1);
  String *res=args[0]->val_str(&value);
  if (!res)
  {
    null_value=1;
    return 0; /* purecov: inspected */
  }
  null_value=0;
  return (longlong) my_checksum(0L, (uchar*)res->ptr(), res->length());
}

#ifdef HAVE_COMPRESS
#include "zlib.h"

String *Item_func_compress::val_str(String *str)
{
  int err= Z_OK, code;
  size_t new_size;
  String *res;
  Byte *body;
  char *tmp, *last_char;
  DBUG_ASSERT(fixed == 1);

  if (!(res= args[0]->val_str(&tmp_value)))
  {
    null_value= 1;
    return 0;
  }
  null_value= 0;
  if (res->is_empty()) return res;

  /*
    Citation from zlib.h (comment for compress function):

    Compresses the source buffer into the destination buffer.  sourceLen is
    the byte length of the source buffer. Upon entry, destLen is the total
    size of the destination buffer, which must be at least 0.1% larger than
    sourceLen plus 12 bytes.
    We assume here that the buffer can't grow more than .25 %.
  */
  new_size= res->length() + res->length() / 5 + 12;

  // Check new_size overflow: new_size <= res->length()
  if (((uint32) (new_size+5) <= res->length()) || 
      str->realloc((uint32) new_size + 4 + 1))
  {
    null_value= 1;
    return 0;
  }

  body= ((Byte*)str->ptr()) + 4;

  // As far as we have checked res->is_empty() we can use ptr()
  if ((err= my_compress_buffer(body, &new_size, (const uchar *)res->ptr(),
                               res->length())) != Z_OK)
  {
    THD *thd= current_thd;
    code= err==Z_MEM_ERROR ? ER_ZLIB_Z_MEM_ERROR : ER_ZLIB_Z_BUF_ERROR;
    push_warning(thd, Sql_condition::WARN_LEVEL_WARN, code,
                 ER_THD(thd, code));
    null_value= 1;
    return 0;
  }

  tmp= (char*) str->ptr(); // int4store is a macro; avoid side effects
  int4store(tmp, res->length() & 0x3FFFFFFF);

  /* This is to ensure that things works for CHAR fields, which trim ' ': */
  last_char= ((char*)body)+new_size-1;
  if (*last_char == ' ')
  {
    *++last_char= '.';
    new_size++;
  }

  str->length((uint32)new_size + 4);
  return str;
}


String *Item_func_uncompress::val_str(String *str)
{
  DBUG_ASSERT(fixed == 1);
  String *res= args[0]->val_str(&tmp_value);
  ulong new_size;
  int err;
  uint code;

  if (!res)
    goto err;
  null_value= 0;
  if (res->is_empty())
    return res;

  /* If length is less than 4 bytes, data is corrupt */
  if (res->length() <= 4)
  {
    THD *thd= current_thd;
    push_warning_printf(thd, Sql_condition::WARN_LEVEL_WARN,
			ER_ZLIB_Z_DATA_ERROR,
			ER_THD(thd, ER_ZLIB_Z_DATA_ERROR));
    goto err;
  }

  /* Size of uncompressed data is stored as first 4 bytes of field */
  new_size= uint4korr(res->ptr()) & 0x3FFFFFFF;
  if (new_size > current_thd->variables.max_allowed_packet)
  {
    THD *thd= current_thd;
    push_warning_printf(thd,Sql_condition::WARN_LEVEL_WARN,
			ER_TOO_BIG_FOR_UNCOMPRESS,
			ER_THD(thd, ER_TOO_BIG_FOR_UNCOMPRESS),
                        static_cast<int>(thd->variables.
                                         max_allowed_packet));
    goto err;
  }
  if (str->realloc((uint32)new_size))
    goto err;

  if ((err= uncompress((Byte*)str->ptr(), &new_size,
		       ((const Bytef*)res->ptr())+4,res->length()-4)) == Z_OK)
  {
    str->length((uint32) new_size);
    return str;
  }

  code= ((err == Z_BUF_ERROR) ? ER_ZLIB_Z_BUF_ERROR :
	 ((err == Z_MEM_ERROR) ? ER_ZLIB_Z_MEM_ERROR : ER_ZLIB_Z_DATA_ERROR));
  {
    THD *thd= current_thd;
    push_warning(thd, Sql_condition::WARN_LEVEL_WARN, code, ER_THD(thd, code));
  }

err:
  null_value= 1;
  return 0;
}
#endif


String *Item_func_uuid::val_str(String *str)
{
  DBUG_ASSERT(fixed == 1);
  uchar guid[MY_UUID_SIZE];

  str->realloc(MY_UUID_STRING_LENGTH+1);
  str->length(MY_UUID_STRING_LENGTH);
  str->set_charset(system_charset_info);
  my_uuid(guid);
  my_uuid2str(guid, (char *)str->ptr());

  return str;
}


Item_func_dyncol_create::Item_func_dyncol_create(THD *thd, List<Item> &args,
                                                 DYNCALL_CREATE_DEF *dfs):
  Item_str_func(thd, args), defs(dfs), vals(0), keys_num(NULL), keys_str(NULL),
  names(FALSE), force_names(FALSE)
{
  DBUG_ASSERT((args.elements & 0x1) == 0); // even number of arguments
}


bool Item_func_dyncol_create::fix_fields(THD *thd, Item **ref)
{
  uint i;
  bool res= Item_func::fix_fields(thd, ref); // no need Item_str_func here
  if (!res)
  {
    vals= (DYNAMIC_COLUMN_VALUE *) alloc_root(thd->mem_root,
                                              sizeof(DYNAMIC_COLUMN_VALUE) *
                                              (arg_count / 2));
    for (i= 0;
         i + 1 < arg_count && args[i]->result_type() == INT_RESULT;
         i+= 2)
      ;
    if (i + 1 < arg_count)
    {
      names= TRUE;
    }

    keys_num= (uint *) alloc_root(thd->mem_root,
                               (sizeof(LEX_STRING) > sizeof(uint) ?
                                sizeof(LEX_STRING) :
                                sizeof(uint)) *
                               (arg_count / 2));
    keys_str= (LEX_STRING *) keys_num;
    status_var_increment(thd->status_var.feature_dynamic_columns);
  }
  return res || vals == 0 || keys_num == 0;
}


void Item_func_dyncol_create::fix_length_and_dec()
{
  max_length= MAX_BLOB_WIDTH;
  maybe_null= TRUE;
  collation.set(&my_charset_bin);
  decimals= 0;
}

bool Item_func_dyncol_create::prepare_arguments(THD *thd, bool force_names_arg)
{
  char buff[STRING_BUFFER_USUAL_SIZE];
  String *res, tmp(buff, sizeof(buff), &my_charset_bin);
  uint column_count= (arg_count / 2);
  uint i;
  my_decimal dtmp, *dres;
  force_names= force_names_arg;

  if (!(names || force_names))
  {
    for (i= 0; i < column_count; i++)
    {
      uint valpos= i * 2 + 1;
      DYNAMIC_COLUMN_TYPE type= defs[i].type;
      if (type == DYN_COL_NULL)
        switch (args[valpos]->field_type())
        {
        case MYSQL_TYPE_VARCHAR:
        case MYSQL_TYPE_ENUM:
        case MYSQL_TYPE_SET:
        case MYSQL_TYPE_TINY_BLOB:
        case MYSQL_TYPE_MEDIUM_BLOB:
        case MYSQL_TYPE_LONG_BLOB:
        case MYSQL_TYPE_BLOB:
        case MYSQL_TYPE_VAR_STRING:
        case MYSQL_TYPE_STRING:
        case MYSQL_TYPE_GEOMETRY:
          type= DYN_COL_STRING;
          break;
        default:
          break;
        }

      if (type == DYN_COL_STRING &&
          args[valpos]->type() == Item::FUNC_ITEM &&
          ((Item_func *)args[valpos])->functype() == DYNCOL_FUNC)
      {
        force_names= 1;
        break;
      }
    }
  }

  /* get values */
  for (i= 0; i < column_count; i++)
  {
    uint valpos= i * 2 + 1;
    DYNAMIC_COLUMN_TYPE type= defs[i].type;
    if (type == DYN_COL_NULL) // auto detect
    {
      /*
        We don't have a default here to ensure we get a warning if
        one adds a new not handled MYSQL_TYPE_...
      */
      switch (args[valpos]->field_type()) {
      case MYSQL_TYPE_DECIMAL:
      case MYSQL_TYPE_NEWDECIMAL:
        type= DYN_COL_DECIMAL;
        break;
      case MYSQL_TYPE_TINY:
      case MYSQL_TYPE_SHORT:
      case MYSQL_TYPE_LONG:
      case MYSQL_TYPE_LONGLONG:
      case MYSQL_TYPE_INT24:
      case MYSQL_TYPE_YEAR:
      case MYSQL_TYPE_BIT:
        type= args[valpos]->unsigned_flag ? DYN_COL_UINT : DYN_COL_INT;
        break;
      case MYSQL_TYPE_FLOAT:
      case MYSQL_TYPE_DOUBLE:
        type= DYN_COL_DOUBLE;
        break;
      case MYSQL_TYPE_NULL:
        type= DYN_COL_NULL;
        break;
      case MYSQL_TYPE_TIMESTAMP:
      case MYSQL_TYPE_TIMESTAMP2:
      case MYSQL_TYPE_DATETIME:
      case MYSQL_TYPE_DATETIME2:
        type= DYN_COL_DATETIME;
	break;
      case MYSQL_TYPE_DATE:
      case MYSQL_TYPE_NEWDATE:
        type= DYN_COL_DATE;
        break;
      case MYSQL_TYPE_TIME:
      case MYSQL_TYPE_TIME2:
        type= DYN_COL_TIME;
        break;
      case MYSQL_TYPE_VARCHAR:
      case MYSQL_TYPE_ENUM:
      case MYSQL_TYPE_SET:
      case MYSQL_TYPE_TINY_BLOB:
      case MYSQL_TYPE_MEDIUM_BLOB:
      case MYSQL_TYPE_LONG_BLOB:
      case MYSQL_TYPE_BLOB:
      case MYSQL_TYPE_VAR_STRING:
      case MYSQL_TYPE_STRING:
      case MYSQL_TYPE_GEOMETRY:
        type= DYN_COL_STRING;
        break;
      }
    }
    if (type == DYN_COL_STRING &&
        args[valpos]->type() == Item::FUNC_ITEM &&
        ((Item_func *)args[valpos])->functype() == DYNCOL_FUNC)
    {
      DBUG_ASSERT(names || force_names);
      type= DYN_COL_DYNCOL;
    }
    if (names || force_names)
    {
      res= args[i * 2]->val_str(&tmp);
      if (res)
      {
        // guaranty UTF-8 string for names
        if (my_charset_same(res->charset(), DYNCOL_UTF))
        {
          keys_str[i].length= res->length();
          keys_str[i].str= thd->strmake(res->ptr(), res->length());
        }
        else
        {
          uint strlen= res->length() * DYNCOL_UTF->mbmaxlen + 1;
          uint dummy_errors;
          if (char *str= (char *) thd->alloc(strlen))
          {
            keys_str[i].length=
              copy_and_convert(str, strlen, DYNCOL_UTF,
                               res->ptr(), res->length(), res->charset(),
                               &dummy_errors);
              keys_str[i].str= str;
          }
          else
            keys_str[i].length= 0;

        }
      }
      else
      {
        keys_str[i].length= 0;
        keys_str[i].str= NULL;
      }
    }
    else
      keys_num[i]= (uint) args[i * 2]->val_int();
    if (args[i * 2]->null_value)
    {
      /* to make cleanup possible */
      for (; i < column_count; i++)
        vals[i].type= DYN_COL_NULL;
      return 1;
    }
    vals[i].type= type;
    switch (type) {
    case DYN_COL_NULL:
      DBUG_ASSERT(args[valpos]->field_type() == MYSQL_TYPE_NULL);
      break;
    case DYN_COL_INT:
      vals[i].x.long_value= args[valpos]->val_int();
      break;
    case DYN_COL_UINT:
      vals[i].x.ulong_value= args[valpos]->val_int();
      break;
    case DYN_COL_DOUBLE:
      vals[i].x.double_value= args[valpos]->val_real();
      break;
    case DYN_COL_DYNCOL:
    case DYN_COL_STRING:
      res= args[valpos]->val_str(&tmp);
      if (res && defs[i].cs)
        res->set_charset(defs[i].cs);
      if (res &&
          (vals[i].x.string.value.str= thd->strmake(res->ptr(), res->length())))
      {
	vals[i].x.string.value.length= res->length();
	vals[i].x.string.charset= res->charset();
      }
      else
      {
        args[valpos]->null_value= 1;            // In case of out of memory
        vals[i].x.string.value.str= NULL;
        vals[i].x.string.value.length= 0;         // just to be safe
      }
      break;
    case DYN_COL_DECIMAL:
      if ((dres= args[valpos]->val_decimal(&dtmp)))
      {
	mariadb_dyncol_prepare_decimal(&vals[i]);
        DBUG_ASSERT(vals[i].x.decimal.value.len == dres->len);
        vals[i].x.decimal.value.intg= dres->intg;
        vals[i].x.decimal.value.frac= dres->frac;
        vals[i].x.decimal.value.sign= dres->sign();
        memcpy(vals[i].x.decimal.buffer, dres->buf,
               sizeof(vals[i].x.decimal.buffer));
      }
      else
      {
	mariadb_dyncol_prepare_decimal(&vals[i]); // just to be safe
        DBUG_ASSERT(args[valpos]->null_value);
      }
      break;
    case DYN_COL_DATETIME:
    case DYN_COL_DATE:
      args[valpos]->get_date(&vals[i].x.time_value,
                             sql_mode_for_dates(thd));
      break;
    case DYN_COL_TIME:
      args[valpos]->get_time(&vals[i].x.time_value);
      break;
    default:
      DBUG_ASSERT(0);
      vals[i].type= DYN_COL_NULL;
    }
    if (vals[i].type != DYN_COL_NULL && args[valpos]->null_value)
    {
      vals[i].type= DYN_COL_NULL;
    }
  }
  return FALSE;
}


String *Item_func_dyncol_create::val_str(String *str)
{
  DYNAMIC_COLUMN col;
  String *res;
  uint column_count= (arg_count / 2);
  enum enum_dyncol_func_result rc;
  DBUG_ASSERT((arg_count & 0x1) == 0); // even number of arguments

  /* FIXME: add thd argument to Item::val_str() */
  if (prepare_arguments(current_thd, FALSE))
  {
    res= NULL;
    null_value= 1;
  }
  else
  {
    if ((rc= ((names || force_names) ?
              mariadb_dyncol_create_many_named(&col, column_count, keys_str,
                                               vals, TRUE) :
              mariadb_dyncol_create_many_num(&col, column_count, keys_num,
                                             vals, TRUE))))
    {
      dynamic_column_error_message(rc);
      mariadb_dyncol_free(&col);
      res= NULL;
      null_value= TRUE;
    }
    else
    {
      /* Move result from DYNAMIC_COLUMN to str_value */
      char *ptr;
      size_t length, alloc_length;
      dynstr_reassociate(&col, &ptr, &length, &alloc_length);
      str_value.reset(ptr, length, alloc_length, &my_charset_bin);
      res= &str_value;
      null_value= FALSE;
    }
  }

  return res;
}

void Item_func_dyncol_create::print_arguments(String *str,
                                              enum_query_type query_type)
{
  uint i;
  uint column_count= (arg_count / 2);
  for (i= 0; i < column_count; i++)
  {
    args[i*2]->print(str, query_type);
    str->append(',');
    args[i*2 + 1]->print(str, query_type);
    switch (defs[i].type) {
    case DYN_COL_NULL: // automatic type => write nothing
      break;
    case DYN_COL_INT:
      str->append(STRING_WITH_LEN(" AS int"));
      break;
    case DYN_COL_UINT:
      str->append(STRING_WITH_LEN(" AS unsigned int"));
      break;
    case DYN_COL_DOUBLE:
      str->append(STRING_WITH_LEN(" AS double"));
      break;
    case DYN_COL_DYNCOL:
    case DYN_COL_STRING:
      str->append(STRING_WITH_LEN(" AS char"));
      if (defs[i].cs)
      {
        str->append(STRING_WITH_LEN(" charset "));
        str->append(defs[i].cs->csname);
        str->append(' ');
      }
      break;
    case DYN_COL_DECIMAL:
      str->append(STRING_WITH_LEN(" AS decimal"));
      break;
    case DYN_COL_DATETIME:
      str->append(STRING_WITH_LEN(" AS datetime"));
      break;
    case DYN_COL_DATE:
      str->append(STRING_WITH_LEN(" AS date"));
      break;
    case DYN_COL_TIME:
      str->append(STRING_WITH_LEN(" AS time"));
      break;
    }
    if (i < column_count - 1)
      str->append(',');
  }
}


void Item_func_dyncol_create::print(String *str,
                                    enum_query_type query_type)
{
  DBUG_ASSERT((arg_count & 0x1) == 0); // even number of arguments
  str->append(STRING_WITH_LEN("column_create("));
  print_arguments(str, query_type);
  str->append(')');
}

String *Item_func_dyncol_json::val_str(String *str)
{
  DYNAMIC_STRING json, col;
  String *res;
  enum enum_dyncol_func_result rc;

  res= args[0]->val_str(str);
  if (args[0]->null_value)
    goto null;

  col.str= (char *)res->ptr();
  col.length= res->length();
  if ((rc= mariadb_dyncol_json(&col, &json)))
  {
    dynamic_column_error_message(rc);
    goto null;
  }
  bzero(&col, sizeof(col));
  {
    /* Move result from DYNAMIC_COLUMN to str */
    char *ptr;
    size_t length, alloc_length;
    dynstr_reassociate(&json, &ptr, &length, &alloc_length);
    str->reset(ptr, length, alloc_length, DYNCOL_UTF);
    null_value= FALSE;
  }
  str->set_charset(DYNCOL_UTF);
  return str;

null:
  bzero(&col, sizeof(col));
  null_value= TRUE;
  return NULL;
}

String *Item_func_dyncol_add::val_str(String *str)
{
  DYNAMIC_COLUMN col;
  String *res;
  uint column_count=  (arg_count / 2);
  enum enum_dyncol_func_result rc;
  DBUG_ASSERT((arg_count & 0x1) == 1); // odd number of arguments

  /* We store the packed data last */
  res= args[arg_count - 1]->val_str(str);
  if (args[arg_count - 1]->null_value ||
      init_dynamic_string(&col, NULL, res->length() + STRING_BUFFER_USUAL_SIZE,
                          STRING_BUFFER_USUAL_SIZE))
    goto null;

  col.length= res->length();
  memcpy(col.str, res->ptr(), col.length);

  /* FIXME: add thd argument to Item::val_str() */
  if (prepare_arguments(current_thd, mariadb_dyncol_has_names(&col)))
    goto null;

  if ((rc= ((names || force_names) ?
            mariadb_dyncol_update_many_named(&col, column_count,
                                             keys_str, vals) :
            mariadb_dyncol_update_many_num(&col, column_count,
                                           keys_num, vals))))
  {
    dynamic_column_error_message(rc);
    mariadb_dyncol_free(&col);
    goto null;
  }

  {
    /* Move result from DYNAMIC_COLUMN to str */
    char *ptr;
    size_t length, alloc_length;
    dynstr_reassociate(&col, &ptr, &length, &alloc_length);
    str->reset(ptr, length, alloc_length, &my_charset_bin);
    null_value= FALSE;
  }

  return str;

null:
  null_value= TRUE;
  return NULL;
}


void Item_func_dyncol_add::print(String *str,
                                 enum_query_type query_type)
{
  DBUG_ASSERT((arg_count & 0x1) == 1); // odd number of arguments
  str->append(STRING_WITH_LEN("column_add("));
  args[arg_count - 1]->print(str, query_type);
  str->append(',');
  print_arguments(str, query_type);
  str->append(')');
}


/**
  Get value for a column stored in a dynamic column

  @notes
  This function ensures that null_value is set correctly
*/

bool Item_dyncol_get::get_dyn_value(THD *thd, DYNAMIC_COLUMN_VALUE *val,
                                    String *tmp)
{
  DYNAMIC_COLUMN dyn_str;
  String *res;
  longlong num= 0;
  LEX_STRING buf, *name= NULL;
  char nmstrbuf[11];
  String nmbuf(nmstrbuf, sizeof(nmstrbuf), system_charset_info);
  enum enum_dyncol_func_result rc;

  if (args[1]->result_type() == INT_RESULT)
    num= args[1]->val_int();
  else
  {
    String *nm= args[1]->val_str(&nmbuf);
    if (!nm || args[1]->null_value)
    {
      null_value= 1;
      return 1;
    }

    if (my_charset_same(nm->charset(), DYNCOL_UTF))
    {
      buf.str= (char *) nm->ptr();
      buf.length= nm->length();
    }
    else
    {
      uint strlen= nm->length() * DYNCOL_UTF->mbmaxlen + 1;
      uint dummy_errors;
      buf.str= (char *) thd->alloc(strlen);
      if (buf.str)
      {
        buf.length=
          copy_and_convert(buf.str, strlen, DYNCOL_UTF,
                           nm->ptr(), nm->length(), nm->charset(),
                           &dummy_errors);
      }
      else
        buf.length= 0;
    }
    name= &buf;
  }


  if (args[1]->null_value || num < 0 || num > INT_MAX)
  {
    null_value= 1;
    return 1;
  }

  res= args[0]->val_str(tmp);
  if (args[0]->null_value)
  {
    null_value= 1;
    return 1;
  }

  dyn_str.str=   (char*) res->ptr();
  dyn_str.length= res->length();
  if ((rc= ((name == NULL) ?
            mariadb_dyncol_get_num(&dyn_str, (uint) num, val) :
            mariadb_dyncol_get_named(&dyn_str, name, val))))
  {
    dynamic_column_error_message(rc);
    null_value= 1;
    return 1;
  }

  null_value= 0;
  return 0;                                     // ok
}


String *Item_dyncol_get::val_str(String *str_result)
{
  DYNAMIC_COLUMN_VALUE val;
  char buff[STRING_BUFFER_USUAL_SIZE];
  String tmp(buff, sizeof(buff), &my_charset_bin);

  if (get_dyn_value(current_thd, &val, &tmp))
    return NULL;

  switch (val.type) {
  case DYN_COL_NULL:
    goto null;
  case DYN_COL_INT:
  case DYN_COL_UINT:
    str_result->set_int(val.x.long_value, MY_TEST(val.type == DYN_COL_UINT),
                       &my_charset_latin1);
    break;
  case DYN_COL_DOUBLE:
    str_result->set_real(val.x.double_value, NOT_FIXED_DEC, &my_charset_latin1);
    break;
  case DYN_COL_DYNCOL:
  case DYN_COL_STRING:
    if ((char*) tmp.ptr() <= val.x.string.value.str &&
        (char*) tmp.ptr() + tmp.length() >= val.x.string.value.str)
    {
      /* value is allocated in tmp buffer; We have to make a copy */
      str_result->copy(val.x.string.value.str, val.x.string.value.length,
                      val.x.string.charset);
    }
    else
    {
      /*
        It's safe to use the current value because it's either pointing
        into a field or in a buffer for another item and this buffer
        is not going to be deleted during expression evaluation
      */
      str_result->set(val.x.string.value.str, val.x.string.value.length,
                      val.x.string.charset);
    }
    break;
  case DYN_COL_DECIMAL:
  {
    int res;
    int length= decimal_string_size(&val.x.decimal.value);
    if (str_result->alloc(length))
      goto null;
    if ((res= decimal2string(&val.x.decimal.value, (char*) str_result->ptr(),
                             &length, 0, 0, ' ')) != E_DEC_OK)
    {
      char buff[40];
      int len= sizeof(buff);
      DBUG_ASSERT(length < (int)sizeof(buff));
      decimal2string(&val.x.decimal.value, buff, &len, 0, 0, ' ');
      decimal_operation_results(res, buff, "CHAR");
    }
    str_result->set_charset(&my_charset_latin1);
    str_result->length(length);
    break;
  }
  case DYN_COL_DATETIME:
  case DYN_COL_DATE:
  case DYN_COL_TIME:
  {
    int length;
    /*
      We use AUTO_SEC_PART_DIGITS here to ensure that we do not loose
      any microseconds from the data. This is safe to do as we are
      asked to return the time argument as a string.
    */
    if (str_result->alloc(MAX_DATE_STRING_REP_LENGTH) ||
        !(length= my_TIME_to_str(&val.x.time_value, (char*) str_result->ptr(),
                                 AUTO_SEC_PART_DIGITS)))
      goto null;
    str_result->set_charset(&my_charset_latin1);
    str_result->length(length);
    break;
  }
  }
  return str_result;

null:
  null_value= TRUE;
  return 0;
}


longlong Item_dyncol_get::val_int()
{
  THD *thd= current_thd;
  DYNAMIC_COLUMN_VALUE val;
  char buff[STRING_BUFFER_USUAL_SIZE];
  String tmp(buff, sizeof(buff), &my_charset_bin);

  if (get_dyn_value(thd, &val, &tmp))
    return 0;

  switch (val.type) {
  case DYN_COL_DYNCOL:
  case DYN_COL_NULL:
    goto null;
  case DYN_COL_UINT:
    unsigned_flag= 1;            // Make it possible for caller to detect sign
    return val.x.long_value;
  case DYN_COL_INT:
    unsigned_flag= 0;            // Make it possible for caller to detect sign
    return val.x.long_value;
  case DYN_COL_DOUBLE:
    return Converter_double_to_longlong_with_warn(thd, val.x.double_value,
                                                  unsigned_flag).result();
  case DYN_COL_STRING:
  {
    int error;
    longlong num;
    char *end= val.x.string.value.str + val.x.string.value.length, *org_end= end;

    num= my_strtoll10(val.x.string.value.str, &end, &error);
    if (end != org_end || error > 0)
    {
      push_warning_printf(thd, Sql_condition::WARN_LEVEL_WARN,
                          ER_BAD_DATA,
                          ER_THD(thd, ER_BAD_DATA),
                          ErrConvString(val.x.string.value.str,
                                        val.x.string.value.length,
                                        val.x.string.charset).ptr(),
                          unsigned_flag ? "UNSIGNED INT" : "INT");
    }
    unsigned_flag= error >= 0;
    return num;
  }
  case DYN_COL_DECIMAL:
  {
    longlong num;
    my_decimal2int(E_DEC_FATAL_ERROR, &val.x.decimal.value, unsigned_flag,
                   &num);
    return num;
  }
  case DYN_COL_DATETIME:
  case DYN_COL_DATE:
  case DYN_COL_TIME:
    unsigned_flag= !val.x.time_value.neg;
    if (unsigned_flag)
      return TIME_to_ulonglong(&val.x.time_value);
    else
      return -(longlong)TIME_to_ulonglong(&val.x.time_value);
  }

null:
  null_value= TRUE;
  return 0;
}


double Item_dyncol_get::val_real()
{
  THD *thd= current_thd;
  DYNAMIC_COLUMN_VALUE val;
  char buff[STRING_BUFFER_USUAL_SIZE];
  String tmp(buff, sizeof(buff), &my_charset_bin);

  if (get_dyn_value(thd, &val, &tmp))
    return 0.0;

  switch (val.type) {
  case DYN_COL_DYNCOL:
  case DYN_COL_NULL:
    goto null;
  case DYN_COL_UINT:
    return ulonglong2double(val.x.ulong_value);
  case DYN_COL_INT:
    return (double) val.x.long_value;
  case DYN_COL_DOUBLE:
    return (double) val.x.double_value;
  case DYN_COL_STRING:
  {
    int error;
    char *end;
    double res= my_strntod(val.x.string.charset, (char*) val.x.string.value.str,
                           val.x.string.value.length, &end, &error);

    if (end != (char*) val.x.string.value.str + val.x.string.value.length ||
        error)
    {
      push_warning_printf(thd, Sql_condition::WARN_LEVEL_WARN,
                          ER_BAD_DATA,
                          ER_THD(thd, ER_BAD_DATA),
                          ErrConvString(val.x.string.value.str,
                                        val.x.string.value.length,
                                        val.x.string.charset).ptr(),
                          "DOUBLE");
    }
    return res;
  }
  case DYN_COL_DECIMAL:
  {
    double res;
    /* This will always succeed */
    decimal2double(&val.x.decimal.value, &res);
    return res;
  }
  case DYN_COL_DATETIME:
  case DYN_COL_DATE:
  case DYN_COL_TIME:
    return TIME_to_double(&val.x.time_value);
  }

null:
  null_value= TRUE;
  return 0.0;
}


my_decimal *Item_dyncol_get::val_decimal(my_decimal *decimal_value)
{
  THD *thd= current_thd;
  DYNAMIC_COLUMN_VALUE val;
  char buff[STRING_BUFFER_USUAL_SIZE];
  String tmp(buff, sizeof(buff), &my_charset_bin);

  if (get_dyn_value(thd, &val, &tmp))
    return NULL;

  switch (val.type) {
  case DYN_COL_DYNCOL:
  case DYN_COL_NULL:
    goto null;
  case DYN_COL_UINT:
    int2my_decimal(E_DEC_FATAL_ERROR, val.x.long_value, TRUE, decimal_value);
    break;
  case DYN_COL_INT:
    int2my_decimal(E_DEC_FATAL_ERROR, val.x.long_value, FALSE, decimal_value);
    break;
  case DYN_COL_DOUBLE:
    double2my_decimal(E_DEC_FATAL_ERROR, val.x.double_value, decimal_value);
    break;
  case DYN_COL_STRING:
  {
    const char *end;
    int rc;
    rc= str2my_decimal(0, val.x.string.value.str, val.x.string.value.length,
                       val.x.string.charset, decimal_value, &end);
    if (rc != E_DEC_OK ||
        end != val.x.string.value.str + val.x.string.value.length)
    {
      push_warning_printf(thd, Sql_condition::WARN_LEVEL_WARN,
                          ER_BAD_DATA,
                          ER_THD(thd, ER_BAD_DATA),
                          ErrConvString(val.x.string.value.str,
                                        val.x.string.value.length,
                                        val.x.string.charset).ptr(),
                          "DECIMAL");
    }
    break;
  }
  case DYN_COL_DECIMAL:
    decimal2my_decimal(&val.x.decimal.value, decimal_value);
    break;
  case DYN_COL_DATETIME:
  case DYN_COL_DATE:
  case DYN_COL_TIME:
    decimal_value= TIME_to_my_decimal(&val.x.time_value, decimal_value);
    break;
  }
  return decimal_value;

null:
  null_value= TRUE;
  return 0;
}


bool Item_dyncol_get::get_date(MYSQL_TIME *ltime, ulonglong fuzzy_date)
{
  DYNAMIC_COLUMN_VALUE val;
  char buff[STRING_BUFFER_USUAL_SIZE];
  String tmp(buff, sizeof(buff), &my_charset_bin);
  bool signed_value= 0;

  if (get_dyn_value(current_thd, &val, &tmp))
    return 1;                                   // Error

  switch (val.type) {
  case DYN_COL_DYNCOL:
  case DYN_COL_NULL:
    goto null;
  case DYN_COL_INT:
    signed_value= 1;                                  // For error message
    /* fall through */
  case DYN_COL_UINT:
    if (signed_value || val.x.ulong_value <= LONGLONG_MAX)
    {
      longlong llval = (longlong)val.x.ulong_value;
      bool neg = llval < 0;
      if (int_to_datetime_with_warn(neg, (ulonglong)(neg ? -llval :
                                                llval),
                                    ltime, fuzzy_date, 0 /* TODO */))
        goto null;
      return 0;
    }
    /* let double_to_datetime_with_warn() issue the warning message */
    val.x.double_value= static_cast<double>(ULONGLONG_MAX);
    /* fall through */
  case DYN_COL_DOUBLE:
    if (double_to_datetime_with_warn(val.x.double_value, ltime, fuzzy_date,
                                     0 /* TODO */))
      goto null;
    return 0;
  case DYN_COL_DECIMAL:
    if (decimal_to_datetime_with_warn((my_decimal*)&val.x.decimal.value, ltime,
                                      fuzzy_date, 0 /* TODO */))
      goto null;
    return 0;
  case DYN_COL_STRING:
    if (str_to_datetime_with_warn(&my_charset_numeric,
                                  val.x.string.value.str,
                                  val.x.string.value.length,
                                  ltime, fuzzy_date))
      goto null;
    return 0;
  case DYN_COL_DATETIME:
  case DYN_COL_DATE:
  case DYN_COL_TIME:
    *ltime= val.x.time_value;
    return 0;
  }

null:
  null_value= TRUE;
  return 1;
}

void Item_dyncol_get::print(String *str, enum_query_type query_type)
{
  /*
    Parent cast doesn't exist yet, only print dynamic column name. This happens
    when called from create_func_cast() / wrong_precision_error().
  */
  if (!str->length())
  {
    args[1]->print(str, query_type);
    return;
  }

  /* see create_func_dyncol_get */
  DBUG_ASSERT(str->length() >= 5);
  DBUG_ASSERT(strncmp(str->ptr() + str->length() - 5, "cast(", 5) == 0);

  str->length(str->length() - 5);    // removing "cast("
  str->append(STRING_WITH_LEN("column_get("));
  args[0]->print(str, query_type);
  str->append(',');
  args[1]->print(str, query_type);
  /* let the parent cast item add " as <type>)" */
}


String *Item_func_dyncol_list::val_str(String *str)
{
  uint i;
  enum enum_dyncol_func_result rc;
  LEX_STRING *names= 0;
  uint count;
  DYNAMIC_COLUMN col;
  String *res= args[0]->val_str(str);

  if (args[0]->null_value)
    goto null;
  col.length= res->length();
  /* We do not change the string, so could do this trick */
  col.str= (char *)res->ptr();
  if ((rc= mariadb_dyncol_list_named(&col, &count, &names)))
  {
    bzero(&col, sizeof(col));
    dynamic_column_error_message(rc);
    goto null;
  }
  bzero(&col, sizeof(col));

  /*
    We estimate average name length as 10
  */
  if (str->alloc(count * 13))
    goto null;

  str->length(0);
  for (i= 0; i < count; i++)
  {
    append_identifier(current_thd, str, names[i].str, names[i].length);
    if (i < count - 1)
      str->qs_append(',');
  }
  null_value= FALSE;
  if (names)
    my_free(names);
  str->set_charset(DYNCOL_UTF);
  return str;

null:
  null_value= TRUE;
  if (names)
    my_free(names);
  return NULL;
}<|MERGE_RESOLUTION|>--- conflicted
+++ resolved
@@ -590,87 +590,6 @@
 {
   DBUG_ASSERT(fixed == 1);
   THD *thd= current_thd;
-<<<<<<< HEAD
-  String *res,*use_as_buff;
-  uint i;
-  bool is_const= 0;
-
-  null_value=0;
-  if (!(res= arg_val_str(0, str, &is_const)))
-    goto null;
-  use_as_buff= &tmp_value;
-  for (i=1 ; i < arg_count ; i++)
-  {
-    if (res->length() == 0)
-    {
-      /*
-       CONCAT accumulates its result in the result of its the first
-       non-empty argument. Because of this we need is_const to be 
-       evaluated only for it.
-      */
-      if (!(res= arg_val_str(i, str, &is_const)))
-        goto null;
-    }
-    else
-    {
-      const String *res2;
-      if (!(res2=args[i]->val_str(use_as_buff)))
-        goto null;
-      if (res2->length() == 0)
-        continue;
-      if (!(res= append_value(thd, res, is_const, str, &use_as_buff, res2)))
-        goto null;
-      is_const= 0;
-    }
-  }
-  res->set_charset(collation.collation);
-  return res;
-
-null:
-  null_value=1;
-  return 0;
-}
-
-
-String *Item_func_concat_operator_oracle::val_str(String *str)
-{
-  THD *thd= current_thd;
-  DBUG_ASSERT(fixed == 1);
-  String *res, *use_as_buff;
-  uint i;
-  bool is_const= false;
-
-  null_value= 0;
-  // Search first non null argument
-  for (i= 0; i < arg_count; i++)
-  {
-    if ((res= arg_val_str(i, str, &is_const)))
-      break;
-  }
-  if (i == arg_count)
-    goto null;
-
-  use_as_buff= &tmp_value;
-
-  for (i++ ; i < arg_count ; i++)
-  {
-    if (res->length() == 0)
-    {
-      // See comments in Item_func_concat::val_str()
-      String *tmp;
-      if (!(tmp= arg_val_str(i, str, &is_const)))
-        continue;
-      res= tmp;
-    }
-    else
-    {
-      const String *res2;
-      if (!(res2= args[i]->val_str(use_as_buff)) || res2->length() == 0)
-        continue;
-      if (!(res= append_value(thd, res, is_const, str, &use_as_buff, res2)))
-        goto null;
-      is_const= 0;
-=======
   String *res;
 
   null_value=0;
@@ -682,24 +601,8 @@
 
   for (uint i= 1 ; i < arg_count ; i++)
   {
-    uint concat_len;
-    if (!(res= args[i]->val_str(&tmp_value)))
-      goto null;
-   if (res->length() == 0)
-     continue;
-    if ((concat_len= str->length() + res->length()) >
-        thd->variables.max_allowed_packet)
-    {
-      push_warning_printf(thd, Sql_condition::WARN_LEVEL_WARN,
-                          ER_WARN_ALLOWED_PACKET_OVERFLOWED,
-                          ER(ER_WARN_ALLOWED_PACKET_OVERFLOWED), func_name(),
-                          thd->variables.max_allowed_packet);
-      goto null;
->>>>>>> 5c057b3f
-    }
-    DBUG_ASSERT(!res->uses_buffer_owned_by(str));
-    DBUG_ASSERT(!str->uses_buffer_owned_by(res));
-    if (realloc_result(str, concat_len) || str->append(*res))
+    if (!(res= args[i]->val_str(&tmp_value)) ||
+        append_value(thd, str, res))
       goto null;
   }
 
@@ -712,115 +615,58 @@
 }
 
 
-String *Item_func_concat::append_value(THD *thd,
-                                       String *res,
-                                       bool res_is_const,
-                                       String *str,
-                                       String **use_as_buff,
-                                       const String *res2)
-{
-  DBUG_ASSERT(res2->length() > 0);
-
-  if ((ulong) res->length() + (ulong) res2->length() >
+String *Item_func_concat_operator_oracle::val_str(String *str)
+{
+  DBUG_ASSERT(fixed == 1);
+  THD *thd= current_thd;
+  String *res;
+  uint i;
+
+  null_value=0;
+  // Search first non null argument
+  for (i= 0; i < arg_count; i++)
+  {
+    if ((res= args[i]->val_str(str)))
+      break;
+  }
+  if (i == arg_count)
+    goto null;
+
+  if (res != str)
+    str->copy(res->ptr(), res->length(), res->charset());
+
+  for (i++ ; i < arg_count ; i++)
+  {
+    if (!(res= args[i]->val_str(&tmp_value)) || res->length() == 0)
+     continue;
+    if (append_value(thd, str, res))
+      goto null;
+  }
+
+  str->set_charset(collation.collation);
+  return str;
+
+null:
+  null_value= true;
+  return 0;
+}
+
+
+bool Item_func_concat::append_value(THD *thd, String *res, const String *app)
+{
+  uint concat_len;
+  if ((concat_len= res->length() + app->length()) >
       thd->variables.max_allowed_packet)
   {
     push_warning_printf(thd, Sql_condition::WARN_LEVEL_WARN,
                         ER_WARN_ALLOWED_PACKET_OVERFLOWED,
-                        ER_THD(thd, ER_WARN_ALLOWED_PACKET_OVERFLOWED),
-                        func_name(),
+                        ER(ER_WARN_ALLOWED_PACKET_OVERFLOWED), func_name(),
                         thd->variables.max_allowed_packet);
-    return NULL;
-  }
-
-  uint32 concat_len= res->length() + res2->length();
-
-  if (!res_is_const && res->alloced_length() >= concat_len)
-  {                                         // Use old buffer
-    return res->append(*res2) ? NULL : res;
-  }
-
-  if (str->alloced_length() >= concat_len)
-  {
-    if (str->ptr() == res2->ptr())
-    {
-      if (str->replace(0, 0, *res))
-        return NULL;
-    }
-    else
-    {
-      if (str->copy(*res) || str->append(*res2))
-        return NULL;
-    }
-    *use_as_buff= &tmp_value;
-    return str;
-  }
-
-  if (res == &tmp_value)
-  {
-    if (res->append(*res2))                 // Must be a blob
-      return NULL;
-    return res;
-  }
-
-  if (res2 == &tmp_value)
-  {                                         // This can happend only 1 time
-    if (tmp_value.replace(0, 0, *res))
-      return NULL;
-    *use_as_buff= str;                      // Put next arg here
-    return &tmp_value;
-  }
-
-  if (tmp_value.is_alloced() && res2->ptr() >= tmp_value.ptr() &&
-      res2->ptr() <= tmp_value.ptr() + tmp_value.alloced_length())
-  {
-    /*
-      This happens really seldom:
-      In this case res2 is sub string of tmp_value.  We will
-      now work in place in tmp_value to set it to res | res2
-    */
-    /* Chop the last characters in tmp_value that isn't in res2 */
-    tmp_value.length((uint32) (res2->ptr() - tmp_value.ptr()) +
-                     res2->length());
-    /* Place res2 at start of tmp_value, remove chars before res2 */
-    if (tmp_value.replace(0,(uint32) (res2->ptr() - tmp_value.ptr()),
-                          *res))
-      return NULL;
-    *use_as_buff= str;                      // Put next arg here
-    return &tmp_value;
-  }
-
-  /*
-    Two big const strings
-    NOTE: We should be prudent in the initial allocation unit -- the
-    size of the arguments is a function of data distribution, which
-    can be any. Instead of overcommitting at the first row, we grow
-    the allocated amount by the factor of 2. This ensures that no
-    more than 25% of memory will be overcommitted on average.
-  */
-
-  if (tmp_value.alloced_length() < concat_len)
-  {
-    if (tmp_value.alloced_length() == 0)
-    {
-      if (tmp_value.alloc(concat_len))
-        return NULL;
-    }
-    else
-    {
-      uint32 new_len= tmp_value.alloced_length() > INT_MAX32 ?
-                      UINT_MAX32 - 1 :
-                      tmp_value.alloced_length() * 2;
-      set_if_bigger(new_len, concat_len);
-      if (tmp_value.realloc(new_len))
-        return NULL;
-    }
-  }
-
-  if (tmp_value.copy(*res) || tmp_value.append(*res2))
-    return NULL;
-
-  *use_as_buff= str;
-  return &tmp_value;
+    return true;
+  }
+  DBUG_ASSERT(!res->uses_buffer_owned_by(app));
+  DBUG_ASSERT(!app->uses_buffer_owned_by(res));
+  return realloc_result(res, concat_len) || res->append(*app);
 }
 
 
