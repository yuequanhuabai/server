--- conflicted
+++ resolved
@@ -221,7 +221,6 @@
 
 struct system_variables
 {
-<<<<<<< HEAD
   /*
     How dynamically allocated system variables are handled:
     
@@ -237,9 +236,7 @@
   uint dynamic_variables_size;  /* how many bytes are in use */
   
   ulonglong myisam_max_extra_sort_file_size;
-=======
   ulonglong maria_max_sort_file_size;
->>>>>>> de28fd57
   ulonglong myisam_max_sort_file_size;
   ulonglong max_heap_table_size;
   ulonglong tmp_table_size;
