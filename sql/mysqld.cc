/* Copyright (C) 2000-2003 MySQL AB

   This program is free software; you can redistribute it and/or modify
   it under the terms of the GNU General Public License as published by
   the Free Software Foundation; version 2 of the License.

   This program is distributed in the hope that it will be useful,
   but WITHOUT ANY WARRANTY; without even the implied warranty of
   MERCHANTABILITY or FITNESS FOR A PARTICULAR PURPOSE.  See the
   GNU General Public License for more details.

   You should have received a copy of the GNU General Public License
   along with this program; if not, write to the Free Software
   Foundation, Inc., 59 Temple Place, Suite 330, Boston, MA  02111-1307  USA */

#include "mysql_priv.h"
#include <m_ctype.h>
#include <my_dir.h>
#include "slave.h"
#include "rpl_mi.h"
#include "sql_repl.h"
#include "rpl_filter.h"
#include "repl_failsafe.h"
#include "stacktrace.h"
#include "mysqld_suffix.h"
#include "mysys_err.h"
#include "events.h"
<<<<<<< HEAD

#include "../storage/myisam/ha_myisam.h"

#include "rpl_injector.h"

#ifdef WITH_NDBCLUSTER_STORAGE_ENGINE
=======

#include "../storage/myisam/ha_myisam.h"

#include "rpl_injector.h"

#ifdef WITH_INNOBASE_STORAGE_ENGINE
#define OPT_INNODB_DEFAULT 1
#else
#define OPT_INNODB_DEFAULT 0
#endif
#define OPT_BDB_DEFAULT 0
#ifdef WITH_NDBCLUSTER_STORAGE_ENGINE
#define OPT_NDBCLUSTER_DEFAULT 0
>>>>>>> a84d2971
#if defined(NOT_ENOUGH_TESTED) \
  && defined(NDB_SHM_TRANSPORTER) && MYSQL_VERSION_ID >= 50000
#define OPT_NDB_SHM_DEFAULT 1
#else
#define OPT_NDB_SHM_DEFAULT 0
#endif
#endif

#ifndef DEFAULT_SKIP_THREAD_PRIORITY
#define DEFAULT_SKIP_THREAD_PRIORITY 0
#endif

#include <thr_alarm.h>
#include <ft_global.h>
#include <errmsg.h>
#include "sp_rcontext.h"
#include "sp_cache.h"

#define mysqld_charset &my_charset_latin1

#ifdef HAVE_purify
#define IF_PURIFY(A,B) (A)
#else
#define IF_PURIFY(A,B) (B)
#endif

#if SIZEOF_CHARP == 4
#define MAX_MEM_TABLE_SIZE ~(ulong) 0
#else
#define MAX_MEM_TABLE_SIZE ~(ulonglong) 0
#endif

/* stack traces are only supported on linux intel */
#if defined(__linux__)  && defined(__i386__) && defined(USE_PSTACK)
#define	HAVE_STACK_TRACE_ON_SEGV
#include "../pstack/pstack.h"
char pstack_file_name[80];
#endif /* __linux__ */

/* We have HAVE_purify below as this speeds up the shutdown of MySQL */

#if defined(HAVE_DEC_3_2_THREADS) || defined(SIGNALS_DONT_BREAK_READ) || defined(HAVE_purify) && defined(__linux__)
#define HAVE_CLOSE_SERVER_SOCK 1
#endif

extern "C" {					// Because of SCO 3.2V4.2
#include <errno.h>
#include <sys/stat.h>
#ifndef __GNU_LIBRARY__
#define __GNU_LIBRARY__				// Skip warnings in getopt.h
#endif
#include <my_getopt.h>
#ifdef HAVE_SYSENT_H
#include <sysent.h>
#endif
#ifdef HAVE_PWD_H
#include <pwd.h>				// For getpwent
#endif
#ifdef HAVE_GRP_H
#include <grp.h>
#endif
#include <my_net.h>

#if !defined(__WIN__)
#  ifndef __NETWARE__
#include <sys/resource.h>
#  endif /* __NETWARE__ */
#ifdef HAVE_SYS_UN_H
#  include <sys/un.h>
#endif
#include <netdb.h>
#ifdef HAVE_SELECT_H
#  include <select.h>
#endif
#ifdef HAVE_SYS_SELECT_H
#include <sys/select.h>
#endif
#include <sys/utsname.h>
#endif /* __WIN__ */

#include <my_libwrap.h>

#ifdef HAVE_SYS_MMAN_H
#include <sys/mman.h>
#endif

#ifdef __NETWARE__
#define zVOLSTATE_ACTIVE 6
#define zVOLSTATE_DEACTIVE 2
#define zVOLSTATE_MAINTENANCE 3

#undef __event_h__
#include <../include/event.h>
/*
  This #undef exists here because both libc of NetWare and MySQL have
  files named event.h which causes compilation errors.
*/

#include <nks/netware.h>
#include <nks/vm.h>
#include <library.h>
#include <monitor.h>
#include <zOmni.h>                              //For NEB
#include <neb.h>                                //For NEB
#include <nebpub.h>                             //For NEB
#include <zEvent.h>                             //For NSS event structures
#include <zPublics.h>

static void *neb_consumer_id= NULL;             //For storing NEB consumer id
static char datavolname[256]= {0};
static VolumeID_t datavolid;
static event_handle_t eh;
static Report_t ref;
static void *refneb= NULL;
my_bool event_flag= FALSE;
static int volumeid= -1;

  /* NEB event callback */
unsigned long neb_event_callback(struct EventBlock *eblock);
static void registerwithneb();
static void getvolumename();
static void getvolumeID(BYTE *volumeName);
#endif /* __NETWARE__ */
  

#ifdef _AIX41
int initgroups(const char *,unsigned int);
#endif

#if defined(__FreeBSD__) && defined(HAVE_IEEEFP_H)
#include <ieeefp.h>
#ifdef HAVE_FP_EXCEPT				// Fix type conflict
typedef fp_except fp_except_t;
#endif

  /* We can't handle floating point exceptions with threads, so disable
     this on freebsd
  */

inline void reset_floating_point_exceptions()
{
  /* Don't fall for overflow, underflow,divide-by-zero or loss of precision */
#if defined(__i386__)
  fpsetmask(~(FP_X_INV | FP_X_DNML | FP_X_OFL | FP_X_UFL | FP_X_DZ |
	      FP_X_IMP));
#else
 fpsetmask(~(FP_X_INV |             FP_X_OFL | FP_X_UFL | FP_X_DZ |
	     FP_X_IMP));
#endif
}
#else
#define reset_floating_point_exceptions()
#endif /* __FreeBSD__ && HAVE_IEEEFP_H */

} /* cplusplus */

#define MYSQL_KILL_SIGNAL SIGTERM

#ifdef HAVE_GLIBC2_STYLE_GETHOSTBYNAME_R
#include <sys/types.h>
#else
#include <my_pthread.h>			// For thr_setconcurency()
#endif

#ifdef SOLARIS
extern "C" int gethostname(char *name, int namelen);
#endif


/* Constants */

const char *show_comp_option_name[]= {"YES", "NO", "DISABLED"};
static const char *sql_mode_names[]=
{
  "REAL_AS_FLOAT", "PIPES_AS_CONCAT", "ANSI_QUOTES", "IGNORE_SPACE",
  "?", "ONLY_FULL_GROUP_BY", "NO_UNSIGNED_SUBTRACTION",
  "NO_DIR_IN_CREATE",
  "POSTGRESQL", "ORACLE", "MSSQL", "DB2", "MAXDB", "NO_KEY_OPTIONS",
  "NO_TABLE_OPTIONS", "NO_FIELD_OPTIONS", "MYSQL323", "MYSQL40", "ANSI",
  "NO_AUTO_VALUE_ON_ZERO", "NO_BACKSLASH_ESCAPES", "STRICT_TRANS_TABLES",
  "STRICT_ALL_TABLES",
  "NO_ZERO_IN_DATE", "NO_ZERO_DATE", "ALLOW_INVALID_DATES",
  "ERROR_FOR_DIVISION_BY_ZERO",
  "TRADITIONAL", "NO_AUTO_CREATE_USER", "HIGH_NOT_PRECEDENCE",
  "NO_ENGINE_SUBSTITUTION",
  NullS
};
static const unsigned int sql_mode_names_len[]=
{
  /*REAL_AS_FLOAT*/               13,
  /*PIPES_AS_CONCAT*/             15,
  /*ANSI_QUOTES*/                 11,
  /*IGNORE_SPACE*/                12,
  /*?*/                           1,
  /*ONLY_FULL_GROUP_BY*/          18,
  /*NO_UNSIGNED_SUBTRACTION*/     23,
  /*NO_DIR_IN_CREATE*/            16,
  /*POSTGRESQL*/                  10,
  /*ORACLE*/                      6,
  /*MSSQL*/                       5,
  /*DB2*/                         3,
  /*MAXDB*/                       5,
  /*NO_KEY_OPTIONS*/              14,
  /*NO_TABLE_OPTIONS*/            16,
  /*NO_FIELD_OPTIONS*/            16,
  /*MYSQL323*/                    8,
  /*MYSQL40*/                     7,
  /*ANSI*/                        4,
  /*NO_AUTO_VALUE_ON_ZERO*/       21,
  /*NO_BACKSLASH_ESCAPES*/        20,
  /*STRICT_TRANS_TABLES*/         19,
  /*STRICT_ALL_TABLES*/           17,
  /*NO_ZERO_IN_DATE*/             15,
  /*NO_ZERO_DATE*/                12,
  /*ALLOW_INVALID_DATES*/         19,
  /*ERROR_FOR_DIVISION_BY_ZERO*/  26,
  /*TRADITIONAL*/                 11,
  /*NO_AUTO_CREATE_USER*/         19,
  /*HIGH_NOT_PRECEDENCE*/         19,
  /*NO_ENGINE_SUBSTITUTION*/      22
};
TYPELIB sql_mode_typelib= { array_elements(sql_mode_names)-1,"",
			    sql_mode_names,
                            (unsigned int *)sql_mode_names_len };
static const char *tc_heuristic_recover_names[]=
{
  "COMMIT", "ROLLBACK", NullS
};
static TYPELIB tc_heuristic_recover_typelib=
{
  array_elements(tc_heuristic_recover_names)-1,"",
  tc_heuristic_recover_names, NULL
};

static const char *thread_handling_names[]=
{ "one-thread-per-connection", "no-threads",
#if HAVE_POOL_OF_THREADS == 1
  "pool-of-threads",
#endif
  NullS};

TYPELIB thread_handling_typelib=
{
  array_elements(thread_handling_names) - 1, "",
  thread_handling_names, NULL
};

const char *first_keyword= "first", *binary_keyword= "BINARY";
const char *my_localhost= "localhost", *delayed_user= "DELAYED";
#if SIZEOF_OFF_T > 4 && defined(BIG_TABLES)
#define GET_HA_ROWS GET_ULL
#else
#define GET_HA_ROWS GET_ULONG
#endif

bool opt_large_files= sizeof(my_off_t) > 4;

/*
  Used with --help for detailed option
*/
static my_bool opt_help= 0, opt_verbose= 0;

arg_cmp_func Arg_comparator::comparator_matrix[5][2] =
{{&Arg_comparator::compare_string,     &Arg_comparator::compare_e_string},
 {&Arg_comparator::compare_real,       &Arg_comparator::compare_e_real},
 {&Arg_comparator::compare_int_signed, &Arg_comparator::compare_e_int},
 {&Arg_comparator::compare_row,        &Arg_comparator::compare_e_row},
 {&Arg_comparator::compare_decimal,    &Arg_comparator::compare_e_decimal}};

const char *log_output_names[] = { "NONE", "FILE", "TABLE", NullS};
static const unsigned int log_output_names_len[]= { 4, 4, 5, 0 };
TYPELIB log_output_typelib= {array_elements(log_output_names)-1,"",
                             log_output_names, 
                             (unsigned int *) log_output_names_len};

/* static variables */

/* the default log output is log tables */
static bool lower_case_table_names_used= 0;
static bool volatile select_thread_in_use, signal_thread_in_use;
static bool volatile ready_to_exit;
static my_bool opt_debugging= 0, opt_external_locking= 0, opt_console= 0;
<<<<<<< HEAD
=======
static my_bool opt_ndbcluster;
>>>>>>> a84d2971
static my_bool opt_short_log_format= 0;
static uint kill_cached_threads, wake_thread;
static ulong killed_threads, thread_created;
static ulong max_used_connections;
static ulong my_bind_addr;			/* the address we bind to */
static volatile ulong cached_thread_count= 0;
static const char *sql_mode_str= "OFF";
static char *mysqld_user, *mysqld_chroot, *log_error_file_ptr;
static char *opt_init_slave, *language_ptr, *opt_init_connect;
static char *default_character_set_name;
static char *character_set_filesystem_name;
static char *lc_time_names_name;
static char *my_bind_addr_str;
static char *default_collation_name; 
static char *default_storage_engine_str;
static char compiled_default_collation_name[]= MYSQL_DEFAULT_COLLATION_NAME;
static I_List<THD> thread_cache;

static pthread_cond_t COND_thread_cache, COND_flush_thread_cache;

/* Global variables */

bool opt_update_log, opt_bin_log;
my_bool opt_log, opt_slow_log;
ulong log_output_options;
my_bool opt_log_queries_not_using_indexes= 0;
bool opt_error_log= IF_WIN(1,0);
bool opt_disable_networking=0, opt_skip_show_db=0;
my_bool opt_character_set_client_handshake= 1;
bool server_id_supplied = 0;
bool opt_endinfo, using_udf_functions;
my_bool locked_in_memory;
bool opt_using_transactions, using_update_log;
bool volatile abort_loop;
bool volatile shutdown_in_progress, grant_option;

my_bool opt_skip_slave_start = 0; // If set, slave is not autostarted
my_bool opt_reckless_slave = 0;
my_bool opt_enable_named_pipe= 0;
my_bool opt_local_infile, opt_slave_compressed_protocol;
my_bool opt_safe_user_create = 0, opt_no_mix_types = 0;
my_bool opt_show_slave_auth_info, opt_sql_bin_update = 0;
my_bool opt_log_slave_updates= 0;
bool slave_warning_issued = false; 

/*
  Legacy global handlerton. These will be removed (please do not add more).
*/
handlerton *heap_hton;
handlerton *myisam_hton;
handlerton *partition_hton;

<<<<<<< HEAD
=======
#ifdef WITH_INNOBASE_STORAGE_ENGINE
extern ulong innobase_fast_shutdown;
extern ulong innobase_large_page_size;
extern char *innobase_home, *innobase_tmpdir, *innobase_logdir;
extern long innobase_lock_scan_time;
extern long innobase_mirrored_log_groups, innobase_log_files_in_group;
extern longlong innobase_log_file_size;
extern long innobase_log_buffer_size;
extern longlong innobase_buffer_pool_size;
extern long innobase_additional_mem_pool_size;
extern long innobase_file_io_threads, innobase_lock_wait_timeout;
extern long innobase_force_recovery;
extern long innobase_open_files;
extern char *innobase_data_home_dir, *innobase_data_file_path;
extern char *innobase_log_group_home_dir, *innobase_log_arch_dir;
extern char *innobase_unix_file_flush_method;
/* The following variables have to be my_bool for SHOW VARIABLES to work */
extern my_bool innobase_log_archive,
               innobase_use_doublewrite,
               innobase_use_checksums,
               innobase_use_large_pages,
               innobase_use_native_aio,
               innobase_file_per_table, innobase_locks_unsafe_for_binlog,
               innobase_rollback_on_timeout,
               innobase_stats_on_metadata,
               innobase_create_status_file;
extern "C" {
extern ulong srv_max_buf_pool_modified_pct;
extern ulong srv_max_purge_lag;
extern ulong srv_auto_extend_increment;
extern ulong srv_n_spin_wait_rounds;
extern ulong srv_n_free_tickets_to_enter;
extern ulong srv_thread_sleep_delay;
extern ulong srv_thread_concurrency;
extern ulong srv_commit_concurrency;
extern ulong srv_flush_log_at_trx_commit;
}
#endif

>>>>>>> a84d2971
#ifdef WITH_NDBCLUSTER_STORAGE_ENGINE
const char *opt_ndbcluster_connectstring= 0;
const char *opt_ndb_connectstring= 0;
char opt_ndb_constrbuf[1024]= {0};
unsigned opt_ndb_constrbuf_len= 0;
my_bool	opt_ndb_shm, opt_ndb_optimized_node_selection;
ulong opt_ndb_cache_check_time;
const char *opt_ndb_mgmd;
ulong opt_ndb_nodeid;
ulong ndb_extra_logging;
#ifdef HAVE_NDB_BINLOG
ulong ndb_report_thresh_binlog_epoch_slip;
ulong ndb_report_thresh_binlog_mem_usage;
#endif

extern const char *ndb_distribution_names[];
extern TYPELIB ndb_distribution_typelib;
extern const char *opt_ndb_distribution;
extern enum ndb_distribution opt_ndb_distribution_id;
#endif
my_bool opt_readonly, use_temp_pool, relay_log_purge;
my_bool opt_sync_frm, opt_allow_suspicious_udfs;
my_bool opt_secure_auth= 0;
char* opt_secure_file_priv= 0;
my_bool opt_log_slow_admin_statements= 0;
my_bool lower_case_file_system= 0;
my_bool opt_large_pages= 0;
my_bool opt_myisam_use_mmap= 0;
uint    opt_large_page_size= 0;
my_bool opt_old_style_user_limits= 0, trust_function_creators= 0;
/*
  True if there is at least one per-hour limit for some user, so we should
  check them before each query (and possibly reset counters when hour is
  changed). False otherwise.
*/
volatile bool mqh_used = 0;
my_bool opt_noacl;
my_bool sp_automatic_privileges= 1;

ulong opt_binlog_rows_event_max_size;
<<<<<<< HEAD
const char *binlog_format_names[]= {"MIXED", "STATEMENT", "ROW", NullS};
=======
const char *binlog_format_names[]= {"STATEMENT", "ROW", "MIXED", NullS};
>>>>>>> a84d2971
TYPELIB binlog_format_typelib=
  { array_elements(binlog_format_names) - 1, "",
    binlog_format_names, NULL };
ulong opt_binlog_format_id= (ulong) BINLOG_FORMAT_UNSPEC;
const char *opt_binlog_format= binlog_format_names[opt_binlog_format_id];
#ifdef HAVE_INITGROUPS
static bool calling_initgroups= FALSE; /* Used in SIGSEGV handler. */
#endif
uint mysqld_port, test_flags, select_errors, dropping_tables, ha_open_options;
uint mysqld_port_timeout;
uint delay_key_write_options, protocol_version;
uint lower_case_table_names;
uint tc_heuristic_recover= 0;
uint volatile thread_count, thread_running;
ulonglong thd_startup_options;
ulong back_log, connect_timeout, concurrency, server_id;
ulong table_cache_size, table_def_size;
ulong thread_stack, what_to_log;
ulong query_buff_size, slow_launch_time, slave_open_temp_tables;
ulong open_files_limit, max_binlog_size, max_relay_log_size;
ulong slave_net_timeout, slave_trans_retries;
ulong thread_cache_size=0, thread_pool_size= 0;
ulong binlog_cache_size=0, max_binlog_cache_size=0;
ulong query_cache_size=0;
ulong refresh_version;  /* Increments on each reload */
query_id_t global_query_id;
ulong aborted_threads, aborted_connects;
ulong delayed_insert_timeout, delayed_insert_limit, delayed_queue_size;
ulong delayed_insert_threads, delayed_insert_writes, delayed_rows_in_use;
ulong delayed_insert_errors,flush_time;
ulong specialflag=0;
ulong binlog_cache_use= 0, binlog_cache_disk_use= 0;
ulong max_connections, max_connect_errors;
uint  max_user_connections= 0;
/*
  Limit of the total number of prepared statements in the server.
  Is necessary to protect the server against out-of-memory attacks.
*/
ulong max_prepared_stmt_count;
/*
  Current total number of prepared statements in the server. This number
  is exact, and therefore may not be equal to the difference between
  `com_stmt_prepare' and `com_stmt_close' (global status variables), as
  the latter ones account for all registered attempts to prepare
  a statement (including unsuccessful ones).  Prepared statements are
  currently connection-local: if the same SQL query text is prepared in
  two different connections, this counts as two distinct prepared
  statements.
*/
ulong prepared_stmt_count=0;
ulong thread_id=1L,current_pid;
ulong slow_launch_threads = 0, sync_binlog_period;
ulong expire_logs_days = 0;
ulong rpl_recovery_rank=0;
const char *log_output_str= "TABLE";

double log_10[32];			/* 10 potences */
double log_01[32];
time_t server_start_time;

char mysql_home[FN_REFLEN], pidfile_name[FN_REFLEN], system_time_zone[30];
char *default_tz_name;
char log_error_file[FN_REFLEN], glob_hostname[FN_REFLEN];
char mysql_real_data_home[FN_REFLEN],
     language[FN_REFLEN], reg_ext[FN_EXTLEN], mysql_charsets_dir[FN_REFLEN],
     *opt_init_file, *opt_tc_log_file,
     def_ft_boolean_syntax[sizeof(ft_boolean_syntax)];
uint reg_ext_length;
const key_map key_map_empty(0);
key_map key_map_full(0);                        // Will be initialized later

const char *opt_date_time_formats[3];

char mysql_data_home_buff[2], *mysql_data_home=mysql_real_data_home;
char server_version[SERVER_VERSION_LENGTH];
char *mysqld_unix_port, *opt_mysql_tmpdir;
const char **errmesg;			/* Error messages */
const char *myisam_recover_options_str="OFF";
const char *myisam_stats_method_str="nulls_unequal";

/* name of reference on left espression in rewritten IN subquery */
const char *in_left_expr_name= "<left expr>";
/* name of additional condition */
const char *in_additional_cond= "<IN COND>";
const char *in_having_cond= "<IN HAVING>";

my_decimal decimal_zero;
/* classes for comparation parsing/processing */
Eq_creator eq_creator;
Ne_creator ne_creator;
Gt_creator gt_creator;
Lt_creator lt_creator;
Ge_creator ge_creator;
Le_creator le_creator;

FILE *bootstrap_file;
int bootstrap_error;
FILE *stderror_file=0;

I_List<THD> threads;
I_List<NAMED_LIST> key_caches;
Rpl_filter* rpl_filter;
Rpl_filter* binlog_filter;

struct system_variables global_system_variables;
struct system_variables max_system_variables;
struct system_status_var global_status_var;

MY_TMPDIR mysql_tmpdir_list;
MY_BITMAP temp_pool;

CHARSET_INFO *system_charset_info, *files_charset_info ;
CHARSET_INFO *national_charset_info, *table_alias_charset;
CHARSET_INFO *character_set_filesystem;

MY_LOCALE *my_default_lc_time_names;

SHOW_COMP_OPTION have_ssl, have_symlink, have_dlopen, have_query_cache;
SHOW_COMP_OPTION have_geometry, have_rtree_keys;
SHOW_COMP_OPTION have_crypt, have_compress;

/* Thread specific variables */

pthread_key(MEM_ROOT**,THR_MALLOC);
pthread_key(THD*, THR_THD);
pthread_mutex_t LOCK_mysql_create_db, LOCK_Acl, LOCK_open, LOCK_thread_count,
		LOCK_mapped_file, LOCK_status, LOCK_global_read_lock,
		LOCK_error_log, LOCK_uuid_generator,
		LOCK_delayed_insert, LOCK_delayed_status, LOCK_delayed_create,
		LOCK_crypt, LOCK_bytes_sent, LOCK_bytes_received,
	        LOCK_global_system_variables,
		LOCK_user_conn, LOCK_slave_list, LOCK_active_mi;
/*
  The below lock protects access to two global server variables:
  max_prepared_stmt_count and prepared_stmt_count. These variables
  set the limit and hold the current total number of prepared statements
  in the server, respectively. As PREPARE/DEALLOCATE rate in a loaded
  server may be fairly high, we need a dedicated lock.
*/
pthread_mutex_t LOCK_prepared_stmt_count;
#ifdef HAVE_OPENSSL
pthread_mutex_t LOCK_des_key_file;
#endif
rw_lock_t	LOCK_grant, LOCK_sys_init_connect, LOCK_sys_init_slave;
<<<<<<< HEAD
rw_lock_t	LOCK_system_variables_hash;
=======
>>>>>>> a84d2971
pthread_cond_t COND_refresh, COND_thread_count, COND_global_read_lock;
pthread_t signal_thread;
pthread_attr_t connection_attrib;
pthread_mutex_t  LOCK_server_started;
pthread_cond_t  COND_server_started;

int mysqld_server_started= 0;

File_parser_dummy_hook file_parser_dummy_hook;

/* replication parameters, if master_host is not NULL, we are a slave */
uint master_port= MYSQL_PORT, master_connect_retry = 60;
uint report_port= MYSQL_PORT;
ulong master_retry_count=0;
char *master_user, *master_password, *master_host, *master_info_file;
char *relay_log_info_file, *report_user, *report_password, *report_host;
char *opt_relay_logname = 0, *opt_relaylog_index_name=0;
my_bool master_ssl;
char *master_ssl_key, *master_ssl_cert;
char *master_ssl_ca, *master_ssl_capath, *master_ssl_cipher;
char *opt_logname, *opt_slow_logname;

/* Static variables */

static bool kill_in_progress, segfaulted;
static my_bool opt_do_pstack, opt_bootstrap, opt_myisam_log;
static int cleanup_done;
static ulong opt_specialflag, opt_myisam_block_size;
static char *opt_update_logname, *opt_binlog_index_name;
static char *opt_tc_heuristic_recover;
static char *mysql_home_ptr, *pidfile_name_ptr;
static int defaults_argc;
static char **defaults_argv;
static char *opt_bin_logname;

static my_socket unix_sock,ip_sock;
struct rand_struct sql_rand; // used by sql_class.cc:THD::THD()

#ifndef EMBEDDED_LIBRARY
struct passwd *user_info;
static pthread_t select_thread;
static uint thr_kill_signal;
#endif

/* OS specific variables */

#ifdef __WIN__
#undef	 getpid
#include <process.h>

static pthread_cond_t COND_handler_count;
static uint handler_count;
static bool start_mode=0, use_opt_args;
static int opt_argc;
static char **opt_argv;

#if !defined(EMBEDDED_LIBRARY)
static HANDLE hEventShutdown;
static char shutdown_event_name[40];
#include "nt_servc.h"
static	 NTService  Service;	      // Service object for WinNT
#endif /* EMBEDDED_LIBRARY */
#endif /* __WIN__ */

#ifdef __NT__
static char pipe_name[512];
static SECURITY_ATTRIBUTES saPipeSecurity;
static SECURITY_DESCRIPTOR sdPipeDescriptor;
static HANDLE hPipe = INVALID_HANDLE_VALUE;
#endif

#ifndef EMBEDDED_LIBRARY
bool mysqld_embedded=0;
#else
bool mysqld_embedded=1;
#endif

#ifndef DBUG_OFF
static const char* default_dbug_option;
#endif
#ifdef HAVE_LIBWRAP
const char *libwrapName= NULL;
int allow_severity = LOG_INFO;
int deny_severity = LOG_WARNING;
#endif
#ifdef HAVE_QUERY_CACHE
static ulong query_cache_limit= 0;
ulong query_cache_min_res_unit= QUERY_CACHE_MIN_RESULT_DATA_SIZE;
Query_cache query_cache;
#endif
#ifdef HAVE_SMEM
char *shared_memory_base_name= default_shared_memory_base_name;
my_bool opt_enable_shared_memory;
HANDLE smem_event_connect_request= 0;
#endif

scheduler_functions thread_scheduler;

#define SSL_VARS_NOT_STATIC
#include "sslopt-vars.h"
#ifdef HAVE_OPENSSL
#include <openssl/crypto.h>
#ifndef HAVE_YASSL
typedef struct CRYPTO_dynlock_value
{
  rw_lock_t lock;
} openssl_lock_t;

static openssl_lock_t *openssl_stdlocks;
static openssl_lock_t *openssl_dynlock_create(const char *, int);
static void openssl_dynlock_destroy(openssl_lock_t *, const char *, int);
static void openssl_lock_function(int, int, const char *, int);
static void openssl_lock(int, openssl_lock_t *, const char *, int);
static unsigned long openssl_id_function();
#endif
char *des_key_file;
struct st_VioSSLFd *ssl_acceptor_fd;
#endif /* HAVE_OPENSSL */


/* Function declarations */

pthread_handler_t signal_hand(void *arg);
static void mysql_init_variables(void);
static void get_options(int *argc,char **argv);
static my_bool get_one_option(int, const struct my_option *, char *);
static void set_server_version(void);
static int init_thread_environment();
static char *get_relative_path(const char *path);
static void fix_paths(void);
pthread_handler_t handle_connections_sockets(void *arg);
pthread_handler_t kill_server_thread(void *arg);
static void bootstrap(FILE *file);
static bool read_init_file(char *file_name);
#ifdef __NT__
pthread_handler_t handle_connections_namedpipes(void *arg);
#endif
#ifdef HAVE_SMEM
pthread_handler_t handle_connections_shared_memory(void *arg);
#endif
pthread_handler_t handle_slave(void *arg);
static ulong find_bit_type(const char *x, TYPELIB *bit_lib);
static ulong find_bit_type_or_exit(const char *x, TYPELIB *bit_lib,
                                   const char *option);
static void clean_up(bool print_message);
static int test_if_case_insensitive(const char *dir_name);

#ifndef EMBEDDED_LIBRARY
static void usage(void);
static void start_signal_handler(void);
static void close_server_sock();
static void clean_up_mutexes(void);
static void wait_for_signal_thread_to_end(void);
static void create_pid_file();
static void end_ssl();
#endif


#ifndef EMBEDDED_LIBRARY
/****************************************************************************
** Code to end mysqld
****************************************************************************/

static void close_connections(void)
{
#ifdef EXTRA_DEBUG
  int count=0;
#endif
  DBUG_ENTER("close_connections");

  /* Clear thread cache */
  kill_cached_threads++;
  flush_thread_cache();

  /* kill flush thread */
  (void) pthread_mutex_lock(&LOCK_manager);
  if (manager_thread_in_use)
  {
    DBUG_PRINT("quit",("killing manager thread: 0x%lx",manager_thread));
   (void) pthread_cond_signal(&COND_manager);
  }
  (void) pthread_mutex_unlock(&LOCK_manager);

  /* kill connection thread */
#if !defined(__WIN__) && !defined(__NETWARE__)
  DBUG_PRINT("quit",("waiting for select thread: 0x%lx",select_thread));
  (void) pthread_mutex_lock(&LOCK_thread_count);

  while (select_thread_in_use)
  {
    struct timespec abstime;
    int error;
    LINT_INIT(error);
    DBUG_PRINT("info",("Waiting for select thread"));

#ifndef DONT_USE_THR_ALARM
      break;					// allready dead
#endif
    set_timespec(abstime, 2);
    for (uint tmp=0 ; tmp < 10 && select_thread_in_use; tmp++)
    {
      error=pthread_cond_timedwait(&COND_thread_count,&LOCK_thread_count,
				   &abstime);
      if (error != EINTR)
	break;
    }
#ifdef EXTRA_DEBUG
    if (error != 0 && !count++)
      sql_print_error("Got error %d from pthread_cond_timedwait",error);
#endif
    close_server_sock();
  }
  (void) pthread_mutex_unlock(&LOCK_thread_count);
#endif /* __WIN__ */


  /* Abort listening to new connections */
  DBUG_PRINT("quit",("Closing sockets"));
  if (!opt_disable_networking )
  {
    if (ip_sock != INVALID_SOCKET)
    {
      (void) shutdown(ip_sock, SHUT_RDWR);
      (void) closesocket(ip_sock);
      ip_sock= INVALID_SOCKET;
    }
  }
#ifdef __NT__
  if (hPipe != INVALID_HANDLE_VALUE && opt_enable_named_pipe)
  {
    HANDLE temp;
    DBUG_PRINT("quit", ("Closing named pipes") );

    /* Create connection to the handle named pipe handler to break the loop */
    if ((temp = CreateFile(pipe_name,
			   GENERIC_READ | GENERIC_WRITE,
			   0,
			   NULL,
			   OPEN_EXISTING,
			   0,
			   NULL )) != INVALID_HANDLE_VALUE)
    {
      WaitNamedPipe(pipe_name, 1000);
      DWORD dwMode = PIPE_READMODE_BYTE | PIPE_WAIT;
      SetNamedPipeHandleState(temp, &dwMode, NULL, NULL);
      CancelIo(temp);
      DisconnectNamedPipe(temp);
      CloseHandle(temp);
    }
  }
#endif
#ifdef HAVE_SYS_UN_H
  if (unix_sock != INVALID_SOCKET)
  {
    (void) shutdown(unix_sock, SHUT_RDWR);
    (void) closesocket(unix_sock);
    (void) unlink(mysqld_unix_port);
    unix_sock= INVALID_SOCKET;
  }
#endif
  end_thr_alarm(0);			 // Abort old alarms.

  /*
    First signal all threads that it's time to die
    This will give the threads some time to gracefully abort their
    statements and inform their clients that the server is about to die.
  */

  THD *tmp;
  (void) pthread_mutex_lock(&LOCK_thread_count); // For unlink from list

  I_List_iterator<THD> it(threads);
  while ((tmp=it++))
  {
    DBUG_PRINT("quit",("Informing thread %ld that it's time to die",
		       tmp->thread_id));
    /* We skip slave threads & scheduler on this first loop through. */
    if (tmp->slave_thread)
      continue;

    tmp->killed= THD::KILL_CONNECTION;
    thread_scheduler.post_kill_notification(tmp);
    if (tmp->mysys_var)
    {
      tmp->mysys_var->abort=1;
      pthread_mutex_lock(&tmp->mysys_var->mutex);
      if (tmp->mysys_var->current_cond)
      {
	pthread_mutex_lock(tmp->mysys_var->current_mutex);
	pthread_cond_broadcast(tmp->mysys_var->current_cond);
	pthread_mutex_unlock(tmp->mysys_var->current_mutex);
      }
      pthread_mutex_unlock(&tmp->mysys_var->mutex);
    }
  }
  (void) pthread_mutex_unlock(&LOCK_thread_count); // For unlink from list

  Events::deinit();
  end_slave();

  if (thread_count)
    sleep(2);					// Give threads time to die

  /*
    Force remaining threads to die by closing the connection to the client
    This will ensure that threads that are waiting for a command from the
    client on a blocking read call are aborted.
  */

  for (;;)
  {
    DBUG_PRINT("quit",("Locking LOCK_thread_count"));
    (void) pthread_mutex_lock(&LOCK_thread_count); // For unlink from list
    if (!(tmp=threads.get()))
    {
      DBUG_PRINT("quit",("Unlocking LOCK_thread_count"));
      (void) pthread_mutex_unlock(&LOCK_thread_count);
      break;
    }
#ifndef __bsdi__				// Bug in BSDI kernel
    if (tmp->vio_ok())
    {
      if (global_system_variables.log_warnings)
        sql_print_warning(ER(ER_FORCING_CLOSE),my_progname,
                          tmp->thread_id,
                          (tmp->main_security_ctx.user ?
                           tmp->main_security_ctx.user : ""));
      close_connection(tmp,0,0);
    }
#endif
    DBUG_PRINT("quit",("Unlocking LOCK_thread_count"));
    (void) pthread_mutex_unlock(&LOCK_thread_count);
  }
  /* All threads has now been aborted */
  DBUG_PRINT("quit",("Waiting for threads to die (count=%u)",thread_count));
  (void) pthread_mutex_lock(&LOCK_thread_count);
  while (thread_count)
  {
    (void) pthread_cond_wait(&COND_thread_count,&LOCK_thread_count);
    DBUG_PRINT("quit",("One thread died (count=%u)",thread_count));
  }
  (void) pthread_mutex_unlock(&LOCK_thread_count);

  DBUG_PRINT("quit",("close_connections thread"));
  DBUG_VOID_RETURN;
}


static void close_server_sock()
{
#ifdef HAVE_CLOSE_SERVER_SOCK
  DBUG_ENTER("close_server_sock");
  my_socket tmp_sock;
  tmp_sock=ip_sock;
  if (tmp_sock != INVALID_SOCKET)
  {
    ip_sock=INVALID_SOCKET;
    DBUG_PRINT("info",("calling shutdown on TCP/IP socket"));
    VOID(shutdown(tmp_sock, SHUT_RDWR));
#if defined(__NETWARE__)
    /*
      The following code is disabled for normal systems as it causes MySQL
      to hang on AIX 4.3 during shutdown
    */
    DBUG_PRINT("info",("calling closesocket on TCP/IP socket"));
    VOID(closesocket(tmp_sock));
#endif
  }
  tmp_sock=unix_sock;
  if (tmp_sock != INVALID_SOCKET)
  {
    unix_sock=INVALID_SOCKET;
    DBUG_PRINT("info",("calling shutdown on unix socket"));
    VOID(shutdown(tmp_sock, SHUT_RDWR));
#if defined(__NETWARE__)
    /*
      The following code is disabled for normal systems as it may cause MySQL
      to hang on AIX 4.3 during shutdown
    */
    DBUG_PRINT("info",("calling closesocket on unix/IP socket"));
    VOID(closesocket(tmp_sock));
#endif
    VOID(unlink(mysqld_unix_port));
  }
  DBUG_VOID_RETURN;
#endif
}

#endif /*EMBEDDED_LIBRARY*/


void kill_mysql(void)
{
  DBUG_ENTER("kill_mysql");

#if defined(SIGNALS_DONT_BREAK_READ) && !defined(EMBEDDED_LIBRARY)
  abort_loop=1;					// Break connection loops
  close_server_sock();				// Force accept to wake up
#endif

#if defined(__WIN__)
#if !defined(EMBEDDED_LIBRARY)
  {
    if (!SetEvent(hEventShutdown))
    {
      DBUG_PRINT("error",("Got error: %ld from SetEvent",GetLastError()));
    }
    /*
      or:
      HANDLE hEvent=OpenEvent(0, FALSE, "MySqlShutdown");
      SetEvent(hEventShutdown);
      CloseHandle(hEvent);
    */
  }
#endif
#elif defined(HAVE_PTHREAD_KILL)
  if (pthread_kill(signal_thread, MYSQL_KILL_SIGNAL))
  {
    DBUG_PRINT("error",("Got error %d from pthread_kill",errno)); /* purecov: inspected */
  }
#elif !defined(SIGNALS_DONT_BREAK_READ)
  kill(current_pid, MYSQL_KILL_SIGNAL);
#endif
  DBUG_PRINT("quit",("After pthread_kill"));
  shutdown_in_progress=1;			// Safety if kill didn't work
#ifdef SIGNALS_DONT_BREAK_READ
  if (!kill_in_progress)
  {
    pthread_t tmp;
    abort_loop=1;
    if (pthread_create(&tmp,&connection_attrib, kill_server_thread,
			   (void*) 0))
      sql_print_error("Can't create thread to kill server");
  }
#endif
  DBUG_VOID_RETURN;
}

/*
  Force server down. Kill all connections and threads and exit

  SYNOPSIS
  kill_server

  sig_ptr       Signal number that caused kill_server to be called.

  NOTE!
    A signal number of 0 mean that the function was not called
    from a signal handler and there is thus no signal to block
    or stop, we just want to kill the server.

*/

#if defined(__NETWARE__)
extern "C" void kill_server(int sig_ptr)
#define RETURN_FROM_KILL_SERVER DBUG_VOID_RETURN
#elif !defined(__WIN__)
static void *kill_server(void *sig_ptr)
#define RETURN_FROM_KILL_SERVER DBUG_RETURN(0)
#else
static void __cdecl kill_server(int sig_ptr)
#define RETURN_FROM_KILL_SERVER DBUG_VOID_RETURN
#endif
{
  DBUG_ENTER("kill_server");
#ifndef EMBEDDED_LIBRARY
  int sig=(int) (long) sig_ptr;			// This is passed a int
  // if there is a signal during the kill in progress, ignore the other
  if (kill_in_progress)				// Safety
    RETURN_FROM_KILL_SERVER;
  kill_in_progress=TRUE;
  abort_loop=1;					// This should be set
  if (sig != 0) // 0 is not a valid signal number
    my_sigset(sig, SIG_IGN);                    /* purify inspected */
  if (sig == MYSQL_KILL_SIGNAL || sig == 0)
    sql_print_information(ER(ER_NORMAL_SHUTDOWN),my_progname);
  else
    sql_print_error(ER(ER_GOT_SIGNAL),my_progname,sig); /* purecov: inspected */

#if defined(HAVE_SMEM) && defined(__WIN__)    
  /*    
   Send event to smem_event_connect_request for aborting    
   */    
  if (!SetEvent(smem_event_connect_request))    
  {      
	  DBUG_PRINT("error",
		("Got error: %ld from SetEvent of smem_event_connect_request",
		 GetLastError()));    
  }
#endif  
  
  close_connections();
  if (sig != MYSQL_KILL_SIGNAL &&
#ifdef __WIN__
      sig != SIGINT &&				/* Bug#18235 */
#endif
      sig != 0)
    unireg_abort(1);				/* purecov: inspected */
  else
    unireg_end();

  /* purecov: begin deadcode */
#ifdef __NETWARE__
  if (!event_flag)
    pthread_join(select_thread, NULL);		// wait for main thread
#endif /* __NETWARE__ */

  my_thread_end();
  pthread_exit(0);
  /* purecov: end */

#endif /* EMBEDDED_LIBRARY */
  RETURN_FROM_KILL_SERVER;
}


#if defined(USE_ONE_SIGNAL_HAND) || (defined(__NETWARE__) && defined(SIGNALS_DONT_BREAK_READ))
pthread_handler_t kill_server_thread(void *arg __attribute__((unused)))
{
  my_thread_init();				// Initialize new thread
  kill_server(0);
  /* purecov: begin deadcode */
  my_thread_end();
  pthread_exit(0);
  return 0;
  /* purecov: end */
}
#endif


extern "C" sig_handler print_signal_warning(int sig)
{
  if (global_system_variables.log_warnings)
    sql_print_warning("Got signal %d from thread %ld", sig,my_thread_id());
#ifdef DONT_REMEMBER_SIGNAL
  my_sigset(sig,print_signal_warning);		/* int. thread system calls */
#endif
#if !defined(__WIN__) && !defined(__NETWARE__)
  if (sig == SIGALRM)
    alarm(2);					/* reschedule alarm */
#endif
}

/*
  cleanup all memory and end program nicely

  SYNOPSIS
    unireg_end()

  NOTES
    This function never returns.

    If SIGNALS_DONT_BREAK_READ is defined, this function is called
    by the main thread. To get MySQL to shut down nicely in this case
    (Mac OS X) we have to call exit() instead if pthread_exit().
*/

#ifndef EMBEDDED_LIBRARY
void unireg_end(void)
{
  clean_up(1);
  my_thread_end();
#if defined(SIGNALS_DONT_BREAK_READ) && !defined(__NETWARE__)
  exit(0);
#else
  pthread_exit(0);				// Exit is in main thread
#endif
}

extern "C" void unireg_abort(int exit_code)
{
  DBUG_ENTER("unireg_abort");
  if (exit_code)
    sql_print_error("Aborting\n");
  else if (opt_help)
    usage();
  clean_up(exit_code || !opt_bootstrap); /* purecov: inspected */
  DBUG_PRINT("quit",("done with cleanup in unireg_abort"));
  wait_for_signal_thread_to_end();
  clean_up_mutexes();
  my_end(opt_endinfo ? MY_CHECK_ERROR | MY_GIVE_INFO : 0);
  exit(exit_code); /* purecov: inspected */
}
#endif


void clean_up(bool print_message)
{
  DBUG_PRINT("exit",("clean_up"));
  if (cleanup_done++)
    return; /* purecov: inspected */

  logger.cleanup_base();

  /*
    make sure that handlers finish up
    what they have that is dependent on the binlog
  */
  ha_binlog_end(current_thd);
  injector::free_instance();
  mysql_bin_log.cleanup();

#ifdef HAVE_REPLICATION
  if (use_slave_mask)
    bitmap_free(&slave_error_mask);
#endif
  my_tz_free();
  my_database_names_free();
#ifndef NO_EMBEDDED_ACCESS_CHECKS
  servers_free(1);
  acl_free(1);
  grant_free();
#endif
  query_cache_destroy();
  table_cache_free();
  table_def_free();
  hostname_cache_free();
  item_user_lock_free();
  lex_free();				/* Free some memory */
  item_create_cleanup();
  set_var_free();
  free_charsets();
  if (!opt_noacl)
  {
#ifdef HAVE_DLOPEN
    udf_free();
#endif
  }
  plugin_shutdown();
  ha_end();
  if (tc_log)
    tc_log->close();
  xid_cache_free();
  delete_elements(&key_caches, (void (*)(const char*, gptr)) free_key_cache);
  multi_keycache_free();
  free_status_vars();
  end_thr_alarm(1);			/* Free allocated memory */
  my_free_open_file_info();
  my_free((char*) global_system_variables.date_format,
	  MYF(MY_ALLOW_ZERO_PTR));
  my_free((char*) global_system_variables.time_format,
	  MYF(MY_ALLOW_ZERO_PTR));
  my_free((char*) global_system_variables.datetime_format,
	  MYF(MY_ALLOW_ZERO_PTR));
  if (defaults_argv)
    free_defaults(defaults_argv);
  my_free(sys_init_connect.value, MYF(MY_ALLOW_ZERO_PTR));
  my_free(sys_init_slave.value, MYF(MY_ALLOW_ZERO_PTR));
  my_free(sys_var_general_log_path.value, MYF(MY_ALLOW_ZERO_PTR));
  my_free(sys_var_slow_log_path.value, MYF(MY_ALLOW_ZERO_PTR));
  free_tmpdir(&mysql_tmpdir_list);
#ifdef HAVE_REPLICATION
  my_free(slave_load_tmpdir,MYF(MY_ALLOW_ZERO_PTR));
#endif
  x_free(opt_bin_logname);
  x_free(opt_relay_logname);
  x_free(opt_secure_file_priv);
  bitmap_free(&temp_pool);
  free_max_user_conn();
#ifdef HAVE_REPLICATION
  end_slave_list();
#endif
  delete binlog_filter;
  delete rpl_filter;
#ifndef EMBEDDED_LIBRARY
  end_ssl();
#endif
  vio_end();
#ifdef USE_REGEX
  my_regex_end();
#endif

  if (print_message && errmesg)
    sql_print_information(ER(ER_SHUTDOWN_COMPLETE),my_progname);
#if !defined(EMBEDDED_LIBRARY)
  if (!opt_bootstrap)
    (void) my_delete(pidfile_name,MYF(0));	// This may not always exist
#endif
  thread_scheduler.end();
  finish_client_errs();
  my_free((gptr) my_error_unregister(ER_ERROR_FIRST, ER_ERROR_LAST),
          MYF(MY_WME | MY_FAE | MY_ALLOW_ZERO_PTR));
  DBUG_PRINT("quit", ("Error messages freed"));
  /* Tell main we are ready */
  logger.cleanup_end();
  (void) pthread_mutex_lock(&LOCK_thread_count);
  DBUG_PRINT("quit", ("got thread count lock"));
  ready_to_exit=1;
  /* do the broadcast inside the lock to ensure that my_end() is not called */
  (void) pthread_cond_broadcast(&COND_thread_count);
  (void) pthread_mutex_unlock(&LOCK_thread_count);

  /*
    The following lines may never be executed as the main thread may have
    killed us
  */
  DBUG_PRINT("quit", ("done with cleanup"));
} /* clean_up */


#ifndef EMBEDDED_LIBRARY

/*
  This is mainly needed when running with purify, but it's still nice to
  know that all child threads have died when mysqld exits
*/

static void wait_for_signal_thread_to_end()
{
#ifndef __NETWARE__
  uint i;
  /*
    Wait up to 10 seconds for signal thread to die. We use this mainly to
    avoid getting warnings that my_thread_end has not been called
  */
  for (i= 0 ; i < 100 && signal_thread_in_use; i++)
  {
    if (pthread_kill(signal_thread, MYSQL_KILL_SIGNAL))
      break;
    my_sleep(100);				// Give it time to die
  }
#endif
}


static void clean_up_mutexes()
{
  (void) pthread_mutex_destroy(&LOCK_mysql_create_db);
  (void) pthread_mutex_destroy(&LOCK_lock_db);
  (void) pthread_mutex_destroy(&LOCK_Acl);
  (void) rwlock_destroy(&LOCK_grant);
  (void) pthread_mutex_destroy(&LOCK_open);
  (void) pthread_mutex_destroy(&LOCK_thread_count);
  (void) pthread_mutex_destroy(&LOCK_mapped_file);
  (void) pthread_mutex_destroy(&LOCK_status);
  (void) pthread_mutex_destroy(&LOCK_error_log);
  (void) pthread_mutex_destroy(&LOCK_delayed_insert);
  (void) pthread_mutex_destroy(&LOCK_delayed_status);
  (void) pthread_mutex_destroy(&LOCK_delayed_create);
  (void) pthread_mutex_destroy(&LOCK_manager);
  (void) pthread_mutex_destroy(&LOCK_crypt);
  (void) pthread_mutex_destroy(&LOCK_bytes_sent);
  (void) pthread_mutex_destroy(&LOCK_bytes_received);
  (void) pthread_mutex_destroy(&LOCK_user_conn);
  Events::destroy_mutexes();
#ifdef HAVE_OPENSSL
  (void) pthread_mutex_destroy(&LOCK_des_key_file);
#ifndef HAVE_YASSL
  for (int i= 0; i < CRYPTO_num_locks(); ++i)
    (void) rwlock_destroy(&openssl_stdlocks[i].lock);
  OPENSSL_free(openssl_stdlocks);
#endif
#endif
#ifdef HAVE_REPLICATION
  (void) pthread_mutex_destroy(&LOCK_rpl_status);
  (void) pthread_cond_destroy(&COND_rpl_status);
#endif
  (void) pthread_mutex_destroy(&LOCK_active_mi);
  (void) rwlock_destroy(&LOCK_sys_init_connect);
  (void) rwlock_destroy(&LOCK_sys_init_slave);
  (void) pthread_mutex_destroy(&LOCK_global_system_variables);
  (void) rwlock_destroy(&LOCK_system_variables_hash);
  (void) pthread_mutex_destroy(&LOCK_global_read_lock);
  (void) pthread_mutex_destroy(&LOCK_uuid_generator);
  (void) pthread_mutex_destroy(&LOCK_prepared_stmt_count);
  (void) pthread_cond_destroy(&COND_thread_count);
  (void) pthread_cond_destroy(&COND_refresh);
  (void) pthread_cond_destroy(&COND_global_read_lock);
  (void) pthread_cond_destroy(&COND_thread_cache);
  (void) pthread_cond_destroy(&COND_flush_thread_cache);
  (void) pthread_cond_destroy(&COND_manager);
}

#endif /*EMBEDDED_LIBRARY*/


/****************************************************************************
** Init IP and UNIX socket
****************************************************************************/

#ifndef EMBEDDED_LIBRARY
static void set_ports()
{
  char	*env;
  if (!mysqld_port && !opt_disable_networking)
  {					// Get port if not from commandline
    struct  servent *serv_ptr;
    mysqld_port= MYSQL_PORT;
    if ((serv_ptr= getservbyname("mysql", "tcp")))
      mysqld_port= ntohs((u_short) serv_ptr->s_port); /* purecov: inspected */
    if ((env = getenv("MYSQL_TCP_PORT")))
      mysqld_port= (uint) atoi(env);		/* purecov: inspected */
  }
  if (!mysqld_unix_port)
  {
#ifdef __WIN__
    mysqld_unix_port= (char*) MYSQL_NAMEDPIPE;
#else
    mysqld_unix_port= (char*) MYSQL_UNIX_ADDR;
#endif
    if ((env = getenv("MYSQL_UNIX_PORT")))
      mysqld_unix_port= env;			/* purecov: inspected */
  }
}

/* Change to run as another user if started with --user */

static struct passwd *check_user(const char *user)
{
#if !defined(__WIN__) && !defined(__NETWARE__)
  struct passwd *tmp_user_info;
  uid_t user_id= geteuid();

  // Don't bother if we aren't superuser
  if (user_id)
  {
    if (user)
    {
      /* Don't give a warning, if real user is same as given with --user */
      /* purecov: begin tested */
      tmp_user_info= getpwnam(user);
      if ((!tmp_user_info || user_id != tmp_user_info->pw_uid) &&
	  global_system_variables.log_warnings)
        sql_print_warning(
                    "One can only use the --user switch if running as root\n");
      /* purecov: end */
    }
    return NULL;
  }
  if (!user)
  {
    if (!opt_bootstrap)
    {
      sql_print_error("Fatal error: Please read \"Security\" section of the manual to find out how to run mysqld as root!\n");
      unireg_abort(1);
    }
    return NULL;
  }
  /* purecov: begin tested */
  if (!strcmp(user,"root"))
    return NULL;                        // Avoid problem with dynamic libraries

  if (!(tmp_user_info= getpwnam(user)))
  {
    // Allow a numeric uid to be used
    const char *pos;
    for (pos= user; my_isdigit(mysqld_charset,*pos); pos++) ;
    if (*pos)                                   // Not numeric id
      goto err;
    if (!(tmp_user_info= getpwuid(atoi(user))))
      goto err;
  }
  return tmp_user_info;
  /* purecov: end */

err:
  sql_print_error("Fatal error: Can't change to run as user '%s' ;  Please check that the user exists!\n",user);
  unireg_abort(1);
#endif
  return NULL;
}

static void set_user(const char *user, struct passwd *user_info_arg)
{
  /* purecov: begin tested */
#if !defined(__WIN__) && !defined(__NETWARE__)
  DBUG_ASSERT(user_info_arg != 0);
#ifdef HAVE_INITGROUPS
  /*
    We can get a SIGSEGV when calling initgroups() on some systems when NSS
    is configured to use LDAP and the server is statically linked.  We set
    calling_initgroups as a flag to the SIGSEGV handler that is then used to
    output a specific message to help the user resolve this problem.
  */
  calling_initgroups= TRUE;
  initgroups((char*) user, user_info_arg->pw_gid);
  calling_initgroups= FALSE;
#endif
  if (setgid(user_info_arg->pw_gid) == -1)
  {
    sql_perror("setgid");
    unireg_abort(1);
  }
  if (setuid(user_info_arg->pw_uid) == -1)
  {
    sql_perror("setuid");
    unireg_abort(1);
  }
#endif
  /* purecov: end */
}


static void set_effective_user(struct passwd *user_info_arg)
{
#if !defined(__WIN__) && !defined(__NETWARE__)
  DBUG_ASSERT(user_info_arg != 0);
  if (setregid((gid_t)-1, user_info_arg->pw_gid) == -1)
  {
    sql_perror("setregid");
    unireg_abort(1);
  }
  if (setreuid((uid_t)-1, user_info_arg->pw_uid) == -1)
  {
    sql_perror("setreuid");
    unireg_abort(1);
  }
#endif
}


/* Change root user if started with  --chroot */

static void set_root(const char *path)
{
#if !defined(__WIN__) && !defined(__NETWARE__)
  if (chroot(path) == -1)
  {
    sql_perror("chroot");
    unireg_abort(1);
  }
  my_setwd("/", MYF(0));
#endif
}

static void network_init(void)
{
  struct sockaddr_in	IPaddr;
#ifdef HAVE_SYS_UN_H
  struct sockaddr_un	UNIXaddr;
#endif
  int	arg=1;
  int   ret;
  uint  waited;
  uint  this_wait;
  uint  retry;
  DBUG_ENTER("network_init");
  LINT_INIT(ret);

  if (thread_scheduler.init())
    unireg_abort(1);			/* purecov: inspected */

  set_ports();

  if (mysqld_port != 0 && !opt_disable_networking && !opt_bootstrap)
  {
    DBUG_PRINT("general",("IP Socket is %d",mysqld_port));
    ip_sock = socket(AF_INET, SOCK_STREAM, 0);
    if (ip_sock == INVALID_SOCKET)
    {
      DBUG_PRINT("error",("Got error: %d from socket()",socket_errno));
      sql_perror(ER(ER_IPSOCK_ERROR));		/* purecov: tested */
      unireg_abort(1);				/* purecov: tested */
    }
    bzero((char*) &IPaddr, sizeof(IPaddr));
    IPaddr.sin_family = AF_INET;
    IPaddr.sin_addr.s_addr = my_bind_addr;
    IPaddr.sin_port = (unsigned short) htons((unsigned short) mysqld_port);

#ifndef __WIN__
    /*
      We should not use SO_REUSEADDR on windows as this would enable a
      user to open two mysqld servers with the same TCP/IP port.
    */
    (void) setsockopt(ip_sock,SOL_SOCKET,SO_REUSEADDR,(char*)&arg,sizeof(arg));
#endif /* __WIN__ */
    /*
      Sometimes the port is not released fast enough when stopping and
      restarting the server. This happens quite often with the test suite
      on busy Linux systems. Retry to bind the address at these intervals:
      Sleep intervals: 1, 2, 4,  6,  9, 13, 17, 22, ...
      Retry at second: 1, 3, 7, 13, 22, 35, 52, 74, ...
      Limit the sequence by mysqld_port_timeout (set --port-open-timeout=#).
    */
    for (waited= 0, retry= 1; ; retry++, waited+= this_wait)
    {
      if (((ret= bind(ip_sock, my_reinterpret_cast(struct sockaddr *) (&IPaddr),
                      sizeof(IPaddr))) >= 0) ||
          (socket_errno != SOCKET_EADDRINUSE) ||
          (waited >= mysqld_port_timeout))
        break;
      sql_print_information("Retrying bind on TCP/IP port %u", mysqld_port);
      this_wait= retry * retry / 3 + 1;
      sleep(this_wait);
    }
    if (ret < 0)
    {
      DBUG_PRINT("error",("Got error: %d from bind",socket_errno));
      sql_perror("Can't start server: Bind on TCP/IP port");
      sql_print_error("Do you already have another mysqld server running on port: %d ?",mysqld_port);
      unireg_abort(1);
    }
    if (listen(ip_sock,(int) back_log) < 0)
    {
      sql_perror("Can't start server: listen() on TCP/IP port");
      sql_print_error("listen() on TCP/IP failed with error %d",
		      socket_errno);
      unireg_abort(1);
    }
  }

#ifdef __NT__
  /* create named pipe */
  if (Service.IsNT() && mysqld_unix_port[0] && !opt_bootstrap &&
      opt_enable_named_pipe)
  {
    
    pipe_name[sizeof(pipe_name)-1]= 0;		/* Safety if too long string */
    strxnmov(pipe_name, sizeof(pipe_name)-1, "\\\\.\\pipe\\",
	     mysqld_unix_port, NullS);
    bzero((char*) &saPipeSecurity, sizeof(saPipeSecurity));
    bzero((char*) &sdPipeDescriptor, sizeof(sdPipeDescriptor));
    if (!InitializeSecurityDescriptor(&sdPipeDescriptor,
				      SECURITY_DESCRIPTOR_REVISION))
    {
      sql_perror("Can't start server : Initialize security descriptor");
      unireg_abort(1);
    }
    if (!SetSecurityDescriptorDacl(&sdPipeDescriptor, TRUE, NULL, FALSE))
    {
      sql_perror("Can't start server : Set security descriptor");
      unireg_abort(1);
    }
    saPipeSecurity.nLength = sizeof(SECURITY_ATTRIBUTES);
    saPipeSecurity.lpSecurityDescriptor = &sdPipeDescriptor;
    saPipeSecurity.bInheritHandle = FALSE;
    if ((hPipe= CreateNamedPipe(pipe_name,
				PIPE_ACCESS_DUPLEX,
				PIPE_TYPE_BYTE |
				PIPE_READMODE_BYTE |
				PIPE_WAIT,
				PIPE_UNLIMITED_INSTANCES,
				(int) global_system_variables.net_buffer_length,
				(int) global_system_variables.net_buffer_length,
				NMPWAIT_USE_DEFAULT_WAIT,
				&saPipeSecurity)) == INVALID_HANDLE_VALUE)
      {
	LPVOID lpMsgBuf;
	int error=GetLastError();
	FormatMessage(FORMAT_MESSAGE_ALLOCATE_BUFFER |
		      FORMAT_MESSAGE_FROM_SYSTEM,
		      NULL, error, MAKELANGID(LANG_NEUTRAL, SUBLANG_DEFAULT),
		      (LPTSTR) &lpMsgBuf, 0, NULL );
	MessageBox(NULL, (LPTSTR) lpMsgBuf, "Error from CreateNamedPipe",
		    MB_OK|MB_ICONINFORMATION);
	LocalFree(lpMsgBuf);
	unireg_abort(1);
      }
  }
#endif

#if defined(HAVE_SYS_UN_H)
  /*
  ** Create the UNIX socket
  */
  if (mysqld_unix_port[0] && !opt_bootstrap)
  {
    DBUG_PRINT("general",("UNIX Socket is %s",mysqld_unix_port));

    if (strlen(mysqld_unix_port) > (sizeof(UNIXaddr.sun_path) - 1))
    {
      sql_print_error("The socket file path is too long (> %u): %s",
                      (uint) sizeof(UNIXaddr.sun_path) - 1, mysqld_unix_port);
      unireg_abort(1);
    }
    if ((unix_sock= socket(AF_UNIX, SOCK_STREAM, 0)) < 0)
    {
      sql_perror("Can't start server : UNIX Socket "); /* purecov: inspected */
      unireg_abort(1);				/* purecov: inspected */
    }
    bzero((char*) &UNIXaddr, sizeof(UNIXaddr));
    UNIXaddr.sun_family = AF_UNIX;
    strmov(UNIXaddr.sun_path, mysqld_unix_port);
    (void) unlink(mysqld_unix_port);
    (void) setsockopt(unix_sock,SOL_SOCKET,SO_REUSEADDR,(char*)&arg,
		      sizeof(arg));
    umask(0);
    if (bind(unix_sock, my_reinterpret_cast(struct sockaddr *) (&UNIXaddr),
	     sizeof(UNIXaddr)) < 0)
    {
      sql_perror("Can't start server : Bind on unix socket"); /* purecov: tested */
      sql_print_error("Do you already have another mysqld server running on socket: %s ?",mysqld_unix_port);
      unireg_abort(1);					/* purecov: tested */
    }
    umask(((~my_umask) & 0666));
#if defined(S_IFSOCK) && defined(SECURE_SOCKETS)
    (void) chmod(mysqld_unix_port,S_IFSOCK);	/* Fix solaris 2.6 bug */
#endif
    if (listen(unix_sock,(int) back_log) < 0)
      sql_print_warning("listen() on Unix socket failed with error %d",
		      socket_errno);
  }
#endif
  DBUG_PRINT("info",("server started"));
  DBUG_VOID_RETURN;
}

#endif /*!EMBEDDED_LIBRARY*/


#ifndef EMBEDDED_LIBRARY
/*
  Close a connection

  SYNOPSIS
    close_connection()
    thd		Thread handle
    errcode	Error code to print to console
    lock	1 if we have have to lock LOCK_thread_count

  NOTES
    For the connection that is doing shutdown, this is called twice
*/

void close_connection(THD *thd, uint errcode, bool lock)
{
  st_vio *vio;
  DBUG_ENTER("close_connection");
  DBUG_PRINT("enter",("fd: %s  error: '%s'",
		      thd->net.vio ? vio_description(thd->net.vio) :
		      "(not connected)",
		      errcode ? ER(errcode) : ""));
  if (lock)
    (void) pthread_mutex_lock(&LOCK_thread_count);
  thd->killed= THD::KILL_CONNECTION;
  if ((vio= thd->net.vio) != 0)
  {
    if (errcode)
      net_send_error(thd, errcode, ER(errcode)); /* purecov: inspected */
    vio_close(vio);			/* vio is freed in delete thd */
  }
  if (lock)
    (void) pthread_mutex_unlock(&LOCK_thread_count);
  DBUG_VOID_RETURN;
}
#endif /* EMBEDDED_LIBRARY */


	/* Called when a thread is aborted */
	/* ARGSUSED */

extern "C" sig_handler end_thread_signal(int sig __attribute__((unused)))
{
  THD *thd=current_thd;
  DBUG_ENTER("end_thread_signal");
  if (thd && ! thd->bootstrap)
  {
    statistic_increment(killed_threads, &LOCK_status);
    thread_scheduler.end_thread(thd,0);		/* purecov: inspected */
  }
  DBUG_VOID_RETURN;				/* purecov: deadcode */
}


/*
  Unlink thd from global list of available connections and free thd

  SYNOPSIS
    unlink_thd()
    thd		 Thread handler

  NOTES
    LOCK_thread_count is locked and left locked
*/

void unlink_thd(THD *thd)
{
  DBUG_ENTER("unlink_thd");
  DBUG_PRINT("enter", ("thd: 0x%lx", (long) thd));
  thd->cleanup();
  (void) pthread_mutex_lock(&LOCK_thread_count);
  thread_count--;
  delete thd;
  DBUG_VOID_RETURN;
}
<<<<<<< HEAD


/*
  Store thread in cache for reuse by new connections

  SYNOPSIS
    cache_thread()

  NOTES
    LOCK_thread_count has to be locked

  RETURN
    0  Thread was not put in cache
    1  Thread is to be reused by new connection.
       (ie, caller should return, not abort with pthread_exit())
*/


=======


/*
  Store thread in cache for reuse by new connections

  SYNOPSIS
    cache_thread()

  NOTES
    LOCK_thread_count has to be locked

  RETURN
    0  Thread was not put in cache
    1  Thread is to be reused by new connection.
       (ie, caller should return, not abort with pthread_exit())
*/


>>>>>>> a84d2971
static bool cache_thread()
{
  safe_mutex_assert_owner(&LOCK_thread_count);
  if (cached_thread_count < thread_cache_size &&
      ! abort_loop && !kill_cached_threads)
  {
    /* Don't kill the thread, just put it in cache for reuse */
    DBUG_PRINT("info", ("Adding thread to cache"));
    cached_thread_count++;
    while (!abort_loop && ! wake_thread && ! kill_cached_threads)
      (void) pthread_cond_wait(&COND_thread_cache, &LOCK_thread_count);
    cached_thread_count--;
    if (kill_cached_threads)
      pthread_cond_signal(&COND_flush_thread_cache);
    if (wake_thread)
    {
      THD *thd;
      wake_thread--;
      thd= thread_cache.get();
      thd->thread_stack= (char*) &thd;          // For store_globals
      (void) thd->store_globals();
      /*
        THD::mysys_var::abort is associated with physical thread rather
        than with THD object. So we need to reset this flag before using
        this thread for handling of new THD object/connection.
      */
      thd->mysys_var->abort= 0;
      thd->thr_create_time= time(NULL);
      threads.append(thd);
      return(1);
    }
  }
  return(0);
}


/*
  End thread for the current connection

  SYNOPSIS
    one_thread_per_connection_end()
    thd		  Thread handler
    put_in_cache  Store thread in cache, if there is room in it
                  Normally this is true in all cases except when we got
                  out of resources initializing the current thread

  NOTES
    If thread is cached, we will wait until thread is scheduled to be
    reused and then we will return.
    If thread is not cached, we end the thread.

  RETURN
    0    Signal to handle_one_connection to reuse connection
*/

bool one_thread_per_connection_end(THD *thd, bool put_in_cache)
{
  DBUG_ENTER("one_thread_per_connection_end");
  unlink_thd(thd);
  if (put_in_cache)
    put_in_cache= cache_thread();
  pthread_mutex_unlock(&LOCK_thread_count);
  if (put_in_cache)
    DBUG_RETURN(0);                             // Thread is reused

  /* It's safe to broadcast outside a lock (COND... is not deleted here) */
  DBUG_PRINT("signal", ("Broadcasting COND_thread_count"));
  (void) pthread_cond_broadcast(&COND_thread_count);

  my_thread_end();
  pthread_exit(0);
  DBUG_RETURN(0);                               // Impossible
}


void flush_thread_cache()
{
  (void) pthread_mutex_lock(&LOCK_thread_count);
  kill_cached_threads++;
  while (cached_thread_count)
  {
    pthread_cond_broadcast(&COND_thread_cache);
    pthread_cond_wait(&COND_flush_thread_cache,&LOCK_thread_count);
  }
  kill_cached_threads--;
  (void) pthread_mutex_unlock(&LOCK_thread_count);
}


/*
  Aborts a thread nicely. Commes here on SIGPIPE
  TODO: One should have to fix that thr_alarm know about this
  thread too.
*/

#ifdef THREAD_SPECIFIC_SIGPIPE
extern "C" sig_handler abort_thread(int sig __attribute__((unused)))
{
  THD *thd=current_thd;
  DBUG_ENTER("abort_thread");
  if (thd)
    thd->killed= THD::KILL_CONNECTION;
  DBUG_VOID_RETURN;
}
#endif


/******************************************************************************
  Setup a signal thread with handles all signals.
  Because Linux doesn't support schemas use a mutex to check that
  the signal thread is ready before continuing
******************************************************************************/

#if defined(__WIN__)
static void init_signals(void)
{
  int signals[] = {SIGINT,SIGILL,SIGFPE,SIGSEGV,SIGTERM,SIGABRT } ;
  for (uint i=0 ; i < sizeof(signals)/sizeof(int) ; i++)
    signal(signals[i], kill_server) ;
#if defined(__WIN__)
  signal(SIGBREAK,SIG_IGN);	//ignore SIGBREAK for NT
#else
  signal(SIGBREAK, kill_server);
#endif
}


static void start_signal_handler(void)
{
  // Save vm id of this process
  if (!opt_bootstrap)
    create_pid_file();
}


static void check_data_home(const char *path)
{}


#elif defined(__NETWARE__)

// down server event callback
void mysql_down_server_cb(void *, void *)
{
  event_flag= TRUE;
  kill_server(0);
}


// destroy callback resources
void mysql_cb_destroy(void *)
{
  UnRegisterEventNotification(eh);  // cleanup down event notification
  NX_UNWRAP_INTERFACE(ref);
  /* Deregister NSS volume deactivation event */
  NX_UNWRAP_INTERFACE(refneb);
  if (neb_consumer_id)
    UnRegisterConsumer(neb_consumer_id, NULL);
}


// initialize callbacks
void mysql_cb_init()
{
  // register for down server event
  void *handle = getnlmhandle();
  rtag_t rt= AllocateResourceTag(handle, "MySQL Down Server Callback",
                                 EventSignature);
  NX_WRAP_INTERFACE((void *)mysql_down_server_cb, 2, (void **)&ref);
  eh= RegisterForEventNotification(rt, EVENT_PRE_DOWN_SERVER,
                                   EVENT_PRIORITY_APPLICATION,
                                   NULL, ref, NULL);

  /*
    Register for volume deactivation event
    Wrap the callback function, as it is called by non-LibC thread
  */
  (void *) NX_WRAP_INTERFACE(neb_event_callback, 1, &refneb);
  registerwithneb();

  NXVmRegisterExitHandler(mysql_cb_destroy, NULL);  // clean-up
}


/* To get the name of the NetWare volume having MySQL data folder */

static void getvolumename()
{
  char *p;
  /*
    We assume that data path is already set.
    If not it won't come here. Terminate after volume name
  */
  if ((p= strchr(mysql_real_data_home, ':')))
    strmake(datavolname, mysql_real_data_home,
            (uint) (p - mysql_real_data_home));
}


/*
  Registering with NEB for NSS Volume Deactivation event
*/

static void registerwithneb()
{

  ConsumerRegistrationInfo reg_info;
    
  /* Clear NEB registration structure */
  bzero((char*) &reg_info, sizeof(struct ConsumerRegistrationInfo));

  /* Fill the NEB consumer information structure */
  reg_info.CRIVersion= 1;  	            // NEB version
  /* NEB Consumer name */
  reg_info.CRIConsumerName= (BYTE *) "MySQL Database Server";
  /* Event of interest */
  reg_info.CRIEventName= (BYTE *) "NSS.ChangeVolState.Enter";
  reg_info.CRIUserParameter= NULL;	    // Consumer Info
  reg_info.CRIEventFlags= 0;	            // Event flags
  /* Consumer NLM handle */
  reg_info.CRIOwnerID= (LoadDefinitionStructure *)getnlmhandle();
  reg_info.CRIConsumerESR= NULL;	    // No consumer ESR required
  reg_info.CRISecurityToken= 0;	            // No security token for the event
  reg_info.CRIConsumerFlags= 0;             // SMP_ENABLED_BIT;	
  reg_info.CRIFilterName= 0;	            // No event filtering
  reg_info.CRIFilterDataLength= 0;          // No filtering data
  reg_info.CRIFilterData= 0;	            // No filtering data
  /* Callback function for the event */
  (void *)reg_info.CRIConsumerCallback= (void *) refneb;
  reg_info.CRIOrder= 0;	                    // Event callback order
  reg_info.CRIConsumerType= CHECK_CONSUMER; // Consumer type

  /* Register for the event with NEB */
  if (RegisterConsumer(&reg_info))
  {
    consoleprintf("Failed to register for NSS Volume Deactivation event \n");
    return;
  }
  /* This ID is required for deregistration */
  neb_consumer_id= reg_info.CRIConsumerID;

  /* Get MySQL data volume name, stored in global variable datavolname */
  getvolumename();

  /*
    Get the NSS volume ID of the MySQL Data volume.
    Volume ID is stored in a global variable
  */
  getvolumeID((BYTE*) datavolname);	
}


/*
  Callback for NSS Volume Deactivation event
*/

ulong neb_event_callback(struct EventBlock *eblock)
{
  EventChangeVolStateEnter_s *voldata;
  extern bool nw_panic;

  voldata= (EventChangeVolStateEnter_s *)eblock->EBEventData;

  /* Deactivation of a volume */
  if ((voldata->oldState == zVOLSTATE_ACTIVE &&
       voldata->newState == zVOLSTATE_DEACTIVE ||
       voldata->newState == zVOLSTATE_MAINTENANCE))
  {
    /*
      Ensure that we bring down MySQL server only for MySQL data
      volume deactivation
    */
    if (!memcmp(&voldata->volID, &datavolid, sizeof(VolumeID_t)))
    {
      consoleprintf("MySQL data volume is deactivated, shutting down MySQL Server \n");
      event_flag= TRUE;
      nw_panic = TRUE;
      event_flag= TRUE;
      kill_server(0);
    }
  }
  return 0;
}


/*
  Function to get NSS volume ID of the MySQL data
*/

#define ADMIN_VOL_PATH					"_ADMIN:/Volumes/"

static void getvolumeID(BYTE *volumeName)
{
  char path[zMAX_FULL_NAME];
  Key_t rootKey= 0, fileKey= 0;
  QUAD getInfoMask;
  zInfo_s info;
  STATUS status;

  /* Get the root key */
  if ((status= zRootKey(0, &rootKey)) != zOK)
  {
    consoleprintf("\nGetNSSVolumeProperties - Failed to get root key, status: %d\n.", (int) status);
    goto exit;
  }

  /*
    Get the file key. This is the key to the volume object in the
    NSS admin volumes directory.
  */

  strxmov(path, (const char *) ADMIN_VOL_PATH, (const char *) volumeName,
          NullS);
  if ((status= zOpen(rootKey, zNSS_TASK, zNSPACE_LONG|zMODE_UTF8, 
                     (BYTE *) path, zRR_READ_ACCESS, &fileKey)) != zOK)
  {
    consoleprintf("\nGetNSSVolumeProperties - Failed to get file, status: %d\n.", (int) status);
    goto exit;
  }

  getInfoMask= zGET_IDS | zGET_VOLUME_INFO ;
  if ((status= zGetInfo(fileKey, getInfoMask, sizeof(info), 
                        zINFO_VERSION_A, &info)) != zOK)
  {
    consoleprintf("\nGetNSSVolumeProperties - Failed in zGetInfo, status: %d\n.", (int) status);
    goto exit;
  }

  /* Copy the data to global variable */
  datavolid.timeLow= info.vol.volumeID.timeLow;
  datavolid.timeMid= info.vol.volumeID.timeMid;
  datavolid.timeHighAndVersion= info.vol.volumeID.timeHighAndVersion;
  datavolid.clockSeqHighAndReserved= info.vol.volumeID.clockSeqHighAndReserved;
  datavolid.clockSeqLow= info.vol.volumeID.clockSeqLow;
  /* This is guranteed to be 6-byte length (but sizeof() would be better) */
  memcpy(datavolid.node, info.vol.volumeID.node, (unsigned int) 6);

exit:
  if (rootKey)
    zClose(rootKey);
  if (fileKey)
    zClose(fileKey);
}


static void init_signals(void)
{
  int signals[] = {SIGINT,SIGILL,SIGFPE,SIGSEGV,SIGTERM,SIGABRT};

  for (uint i=0 ; i < sizeof(signals)/sizeof(int) ; i++)
    signal(signals[i], kill_server);
  mysql_cb_init();  // initialize callbacks

}


static void start_signal_handler(void)
{
  // Save vm id of this process
  if (!opt_bootstrap)
    create_pid_file();
  // no signal handler
}


/*
  Warn if the data is on a Traditional volume

  NOTE
    Already done by mysqld_safe
*/

static void check_data_home(const char *path)
{
}

#else /* if ! __WIN__  */

#ifdef HAVE_LINUXTHREADS
#define UNSAFE_DEFAULT_LINUX_THREADS 200
#endif

extern "C" sig_handler handle_segfault(int sig)
{
  time_t curr_time;
  struct tm tm;
  THD *thd=current_thd;

  /*
    Strictly speaking, one needs a mutex here
    but since we have got SIGSEGV already, things are a mess
    so not having the mutex is not as bad as possibly using a buggy
    mutex - so we keep things simple
  */
  if (segfaulted)
  {
    fprintf(stderr, "Fatal signal %d while backtracing\n", sig);
    exit(1);
  }

  segfaulted = 1;

  curr_time= time(NULL);
  localtime_r(&curr_time, &tm);

  fprintf(stderr,"\
%02d%02d%02d %2d:%02d:%02d - mysqld got signal %d;\n\
This could be because you hit a bug. It is also possible that this binary\n\
or one of the libraries it was linked against is corrupt, improperly built,\n\
or misconfigured. This error can also be caused by malfunctioning hardware.\n",
          tm.tm_year % 100, tm.tm_mon+1, tm.tm_mday,
          tm.tm_hour, tm.tm_min, tm.tm_sec,
	  sig);
  fprintf(stderr, "\
We will try our best to scrape up some info that will hopefully help diagnose\n\
the problem, but since we have already crashed, something is definitely wrong\n\
and this may fail.\n\n");
  fprintf(stderr, "key_buffer_size=%lu\n", 
          (ulong) dflt_key_cache->key_cache_mem_size);
  fprintf(stderr, "read_buffer_size=%ld\n", (long) global_system_variables.read_buff_size);
  fprintf(stderr, "max_used_connections=%lu\n", max_used_connections);
  fprintf(stderr, "max_threads=%u\n", thread_scheduler.max_threads);
  fprintf(stderr, "threads_connected=%u\n", thread_count);
  fprintf(stderr, "It is possible that mysqld could use up to \n\
key_buffer_size + (read_buffer_size + sort_buffer_size)*max_threads = %lu K\n\
bytes of memory\n", ((ulong) dflt_key_cache->key_cache_mem_size +
		     (global_system_variables.read_buff_size +
		      global_system_variables.sortbuff_size) *
		     thread_scheduler.max_threads +
                     max_connections * sizeof(THD)) / 1024);
  fprintf(stderr, "Hope that's ok; if not, decrease some variables in the equation.\n\n");

#if defined(HAVE_LINUXTHREADS)
  if (sizeof(char*) == 4 && thread_count > UNSAFE_DEFAULT_LINUX_THREADS)
  {
    fprintf(stderr, "\
You seem to be running 32-bit Linux and have %d concurrent connections.\n\
If you have not changed STACK_SIZE in LinuxThreads and built the binary \n\
yourself, LinuxThreads is quite likely to steal a part of the global heap for\n\
the thread stack. Please read http://www.mysql.com/doc/en/Linux.html\n\n",
	    thread_count);
  }
#endif /* HAVE_LINUXTHREADS */

#ifdef HAVE_STACKTRACE
  if (!(test_flags & TEST_NO_STACKTRACE))
  {
    fprintf(stderr,"thd: 0x%lx\n",(long) thd);
    print_stacktrace(thd ? (gptr) thd->thread_stack : (gptr) 0,
		     thread_stack);
  }
  if (thd)
  {
    fprintf(stderr, "Trying to get some variables.\n\
Some pointers may be invalid and cause the dump to abort...\n");
    safe_print_str("thd->query", thd->query, 1024);
    fprintf(stderr, "thd->thread_id=%lu\n", (ulong) thd->thread_id);
  }
  fprintf(stderr, "\
The manual page at http://www.mysql.com/doc/en/Crashing.html contains\n\
information that should help you find out what is causing the crash.\n");
  fflush(stderr);
#endif /* HAVE_STACKTRACE */

#ifdef HAVE_INITGROUPS
  if (calling_initgroups)
    fprintf(stderr, "\n\
This crash occured while the server was calling initgroups(). This is\n\
often due to the use of a mysqld that is statically linked against glibc\n\
and configured to use LDAP in /etc/nsswitch.conf. You will need to either\n\
upgrade to a version of glibc that does not have this problem (2.3.4 or\n\
later when used with nscd), disable LDAP in your nsswitch.conf, or use a\n\
mysqld that is not statically linked.\n");
#endif

  if (locked_in_memory)
  {
    fprintf(stderr, "\n\
The \"--memlock\" argument, which was enabled, uses system calls that are\n\
unreliable and unstable on some operating systems and operating-system\n\
versions (notably, some versions of Linux).  This crash could be due to use\n\
of those buggy OS calls.  You should consider whether you really need the\n\
\"--memlock\" parameter and/or consult the OS distributer about \"mlockall\"\n\
bugs.\n");
  }

  if (test_flags & TEST_CORE_ON_SIGNAL)
  {
    fprintf(stderr, "Writing a core file\n");
    fflush(stderr);
    write_core(sig);
  }
  exit(1);
}

#ifndef SA_RESETHAND
#define SA_RESETHAND 0
#endif
#ifndef SA_NODEFER
#define SA_NODEFER 0
#endif

#ifndef EMBEDDED_LIBRARY

static void init_signals(void)
{
  sigset_t set;
  struct sigaction sa;
  DBUG_ENTER("init_signals");

  if (test_flags & TEST_SIGINT)
  {
    my_sigset(thr_kill_signal, end_thread_signal);
  }
  my_sigset(THR_SERVER_ALARM,print_signal_warning); // Should never be called!

  if (!(test_flags & TEST_NO_STACKTRACE) || (test_flags & TEST_CORE_ON_SIGNAL))
  {
    sa.sa_flags = SA_RESETHAND | SA_NODEFER;
    sigemptyset(&sa.sa_mask);
    sigprocmask(SIG_SETMASK,&sa.sa_mask,NULL);

    init_stacktrace();
#if defined(__amiga__)
    sa.sa_handler=(void(*)())handle_segfault;
#else
    sa.sa_handler=handle_segfault;
#endif
    sigaction(SIGSEGV, &sa, NULL);
    sigaction(SIGABRT, &sa, NULL);
#ifdef SIGBUS
    sigaction(SIGBUS, &sa, NULL);
#endif
    sigaction(SIGILL, &sa, NULL);
    sigaction(SIGFPE, &sa, NULL);
  }

#ifdef HAVE_GETRLIMIT
  if (test_flags & TEST_CORE_ON_SIGNAL)
  {
    /* Change limits so that we will get a core file */
    STRUCT_RLIMIT rl;
    rl.rlim_cur = rl.rlim_max = RLIM_INFINITY;
    if (setrlimit(RLIMIT_CORE, &rl) && global_system_variables.log_warnings)
      sql_print_warning("setrlimit could not change the size of core files to 'infinity';  We may not be able to generate a core file on signals");
  }
#endif
  (void) sigemptyset(&set);
  my_sigset(SIGPIPE,SIG_IGN);
  sigaddset(&set,SIGPIPE);
  sigaddset(&set,SIGINT);
#ifndef IGNORE_SIGHUP_SIGQUIT
  sigaddset(&set,SIGQUIT);
  sigaddset(&set,SIGHUP);
#endif
  sigaddset(&set,SIGTERM);

  /* Fix signals if blocked by parents (can happen on Mac OS X) */
  sigemptyset(&sa.sa_mask);
  sa.sa_flags = 0;
  sa.sa_handler = print_signal_warning;
  sigaction(SIGTERM, &sa, (struct sigaction*) 0);
  sa.sa_flags = 0;
  sa.sa_handler = print_signal_warning;
  sigaction(SIGHUP, &sa, (struct sigaction*) 0);
#ifdef SIGTSTP
  sigaddset(&set,SIGTSTP);
#endif
  if (thd_lib_detected != THD_LIB_LT)
  sigaddset(&set,THR_SERVER_ALARM);
  if (test_flags & TEST_SIGINT)
  {
    // May be SIGINT
    sigdelset(&set, thr_kill_signal);
  }
  sigprocmask(SIG_SETMASK,&set,NULL);
  pthread_sigmask(SIG_SETMASK,&set,NULL);
  DBUG_VOID_RETURN;
}


static void start_signal_handler(void)
{
  int error;
  pthread_attr_t thr_attr;
  DBUG_ENTER("start_signal_handler");

  (void) pthread_attr_init(&thr_attr);
#if !defined(HAVE_DEC_3_2_THREADS)
  pthread_attr_setscope(&thr_attr,PTHREAD_SCOPE_SYSTEM);
  (void) pthread_attr_setdetachstate(&thr_attr,PTHREAD_CREATE_DETACHED);
  if (!(opt_specialflag & SPECIAL_NO_PRIOR))
    my_pthread_attr_setprio(&thr_attr,INTERRUPT_PRIOR);
#if defined(__ia64__) || defined(__ia64)
  /*
    Peculiar things with ia64 platforms - it seems we only have half the
    stack size in reality, so we have to double it here
  */
  pthread_attr_setstacksize(&thr_attr,thread_stack*2);
#else
  pthread_attr_setstacksize(&thr_attr,thread_stack);
#endif
#endif

  (void) pthread_mutex_lock(&LOCK_thread_count);
  if ((error=pthread_create(&signal_thread,&thr_attr,signal_hand,0)))
  {
    sql_print_error("Can't create interrupt-thread (error %d, errno: %d)",
		    error,errno);
    exit(1);
  }
  (void) pthread_cond_wait(&COND_thread_count,&LOCK_thread_count);
  pthread_mutex_unlock(&LOCK_thread_count);

  (void) pthread_attr_destroy(&thr_attr);
  DBUG_VOID_RETURN;
}


/* This threads handles all signals and alarms */

/* ARGSUSED */
pthread_handler_t signal_hand(void *arg __attribute__((unused)))
{
  sigset_t set;
  int sig;
  my_thread_init();				// Init new thread
  DBUG_ENTER("signal_hand");
  signal_thread_in_use= 1;

  /*
    Setup alarm handler
    This should actually be '+ max_number_of_slaves' instead of +10,
    but the +10 should be quite safe.
  */
  init_thr_alarm(thread_scheduler.max_threads +
		 global_system_variables.max_insert_delayed_threads + 10);
  if (thd_lib_detected != THD_LIB_LT && (test_flags & TEST_SIGINT))
  {
    (void) sigemptyset(&set);			// Setup up SIGINT for debug
    (void) sigaddset(&set,SIGINT);		// For debugging
    (void) pthread_sigmask(SIG_UNBLOCK,&set,NULL);
  }
  (void) sigemptyset(&set);			// Setup up SIGINT for debug
#ifdef USE_ONE_SIGNAL_HAND
  (void) sigaddset(&set,THR_SERVER_ALARM);	// For alarms
#endif
#ifndef IGNORE_SIGHUP_SIGQUIT
  (void) sigaddset(&set,SIGQUIT);
  (void) sigaddset(&set,SIGHUP);
#endif
  (void) sigaddset(&set,SIGTERM);
  (void) sigaddset(&set,SIGTSTP);

  /* Save pid to this process (or thread on Linux) */
  if (!opt_bootstrap)
    create_pid_file();

#ifdef HAVE_STACK_TRACE_ON_SEGV
  if (opt_do_pstack)
  {
    sprintf(pstack_file_name,"mysqld-%lu-%%d-%%d.backtrace", (ulong)getpid());
    pstack_install_segv_action(pstack_file_name);
  }
#endif /* HAVE_STACK_TRACE_ON_SEGV */

  /*
    signal to start_signal_handler that we are ready
    This works by waiting for start_signal_handler to free mutex,
    after which we signal it that we are ready.
    At this pointer there is no other threads running, so there
    should not be any other pthread_cond_signal() calls.
  */
  (void) pthread_mutex_lock(&LOCK_thread_count);
  (void) pthread_mutex_unlock(&LOCK_thread_count);
  (void) pthread_cond_broadcast(&COND_thread_count);

  (void) pthread_sigmask(SIG_BLOCK,&set,NULL);
  for (;;)
  {
    int error;					// Used when debugging
    if (shutdown_in_progress && !abort_loop)
    {
      sig= SIGTERM;
      error=0;
    }
    else
      while ((error=my_sigwait(&set,&sig)) == EINTR) ;
    if (cleanup_done)
    {
      DBUG_PRINT("quit",("signal_handler: calling my_thread_end()"));
      my_thread_end();
      signal_thread_in_use= 0;
      pthread_exit(0);				// Safety
    }
    switch (sig) {
    case SIGTERM:
    case SIGQUIT:
    case SIGKILL:
#ifdef EXTRA_DEBUG
      sql_print_information("Got signal %d to shutdown mysqld",sig);
#endif
      /* switch to the old log message processing */
      logger.set_handlers(LOG_FILE, opt_slow_log ? LOG_FILE:LOG_NONE,
                          opt_log ? LOG_FILE:LOG_NONE);
      DBUG_PRINT("info",("Got signal: %d  abort_loop: %d",sig,abort_loop));
      if (!abort_loop)
      {
	abort_loop=1;				// mark abort for threads
#ifdef USE_ONE_SIGNAL_HAND
	pthread_t tmp;
	if (!(opt_specialflag & SPECIAL_NO_PRIOR))
	  my_pthread_attr_setprio(&connection_attrib,INTERRUPT_PRIOR);
	if (pthread_create(&tmp,&connection_attrib, kill_server_thread,
			   (void*) &sig))
	  sql_print_error("Can't create thread to kill server");
#else
	kill_server((void*) sig);	// MIT THREAD has a alarm thread
#endif
      }
      break;
    case SIGHUP:
      if (!abort_loop)
      {
        bool not_used;
	mysql_print_status();		// Print some debug info
	reload_acl_and_cache((THD*) 0,
			     (REFRESH_LOG | REFRESH_TABLES | REFRESH_FAST |
			      REFRESH_GRANT |
			      REFRESH_THREADS | REFRESH_HOSTS),
			     (TABLE_LIST*) 0, &not_used); // Flush logs
      }
      /* reenable logs after the options were reloaded */
      logger.set_handlers(LOG_FILE, opt_slow_log ? LOG_TABLE:LOG_NONE,
                          opt_log ? LOG_TABLE:LOG_NONE);
      break;
#ifdef USE_ONE_SIGNAL_HAND
    case THR_SERVER_ALARM:
      process_alarm(sig);			// Trigger alarms.
      break;
#endif
    default:
#ifdef EXTRA_DEBUG
      sql_print_warning("Got signal: %d  error: %d",sig,error); /* purecov: tested */
#endif
      break;					/* purecov: tested */
    }
  }
  return(0);					/* purecov: deadcode */
}

static void check_data_home(const char *path)
{}

#endif /*!EMBEDDED_LIBRARY*/
#endif	/* __WIN__*/


/*
  All global error messages are sent here where the first one is stored
  for the client
*/


/* ARGSUSED */
static int my_message_sql(uint error, const char *str, myf MyFlags)
{
  THD *thd;
  DBUG_ENTER("my_message_sql");
  DBUG_PRINT("error", ("error: %u  message: '%s'", error, str));
  /*
    Put here following assertion when situation with EE_* error codes
    will be fixed
    DBUG_ASSERT(error != 0);
  */
  if ((thd= current_thd))
  {
    /*
      TODO: There are two exceptions mechanism (THD and sp_rcontext),
      this could be improved by having a common stack of handlers.
    */
    if (thd->handle_error(error,
                          MYSQL_ERROR::WARN_LEVEL_ERROR))
      DBUG_RETURN(0);

    if (thd->spcont &&
        thd->spcont->handle_error(error, MYSQL_ERROR::WARN_LEVEL_ERROR, thd))
    {
      DBUG_RETURN(0);
    }

    thd->query_error=  1; // needed to catch query errors during replication

    if (!thd->no_warnings_for_error)
      push_warning(thd, MYSQL_ERROR::WARN_LEVEL_ERROR, error, str);
    /*
      thd->lex->current_select == 0 if lex structure is not inited
      (not query command (COM_QUERY))
    */
    if (thd->lex->current_select &&
	thd->lex->current_select->no_error && !thd->is_fatal_error)
    {
      DBUG_PRINT("error",
                 ("Error converted to warning: current_select: no_error %d  "
                  "fatal_error: %d",
                  (thd->lex->current_select ?
                   thd->lex->current_select->no_error : 0),
                  (int) thd->is_fatal_error));
    }
    else
    {
      NET *net= &thd->net;
      net->report_error= 1;
      query_cache_abort(net);
      if (!net->last_error[0])			// Return only first message
      {
	strmake(net->last_error, str, sizeof(net->last_error)-1);
	net->last_errno= error ? error : ER_UNKNOWN_ERROR;
      }
    }
  }
  if (!thd || MyFlags & ME_NOREFRESH)
    sql_print_error("%s: %s",my_progname,str); /* purecov: inspected */
  DBUG_RETURN(0);
}


#ifndef EMBEDDED_LIBRARY
static void *my_str_malloc_mysqld(size_t size)
{
  return my_malloc(size, MYF(MY_FAE));
}


static void my_str_free_mysqld(void *ptr)
{
  my_free((gptr)ptr, MYF(MY_FAE));
}
#endif /* EMBEDDED_LIBRARY */


#ifdef __WIN__

pthread_handler_t handle_shutdown(void *arg)
{
  MSG msg;
  my_thread_init();

  /* this call should create the message queue for this thread */
  PeekMessage(&msg, NULL, 1, 65534,PM_NOREMOVE);
#if !defined(EMBEDDED_LIBRARY)
  if (WaitForSingleObject(hEventShutdown,INFINITE)==WAIT_OBJECT_0)
#endif /* EMBEDDED_LIBRARY */
     kill_server(MYSQL_KILL_SIGNAL);
  return 0;
}


int STDCALL handle_kill(ulong ctrl_type)
{
  if (ctrl_type == CTRL_CLOSE_EVENT ||
      ctrl_type == CTRL_SHUTDOWN_EVENT)
  {
    kill_server(MYSQL_KILL_SIGNAL);
    return TRUE;
  }
  return FALSE;
}
#endif

<<<<<<< HEAD
#if !defined(EMBEDDED_LIBRARY)
=======
>>>>>>> a84d2971
static const char *load_default_groups[]= {
#ifdef WITH_NDBCLUSTER_STORAGE_ENGINE
"mysql_cluster",
#endif
"mysqld","server", MYSQL_BASE_VERSION, 0, 0};

#if defined(__WIN__)
static const int load_default_groups_sz=
sizeof(load_default_groups)/sizeof(load_default_groups[0]);
#endif
#endif /*!EMBEDDED_LIBRARY*/


/*
  Initialize one of the global date/time format variables

  SYNOPSIS
    init_global_datetime_format()
    format_type		What kind of format should be supported
    var_ptr		Pointer to variable that should be updated

  NOTES
    The default value is taken from either opt_date_time_formats[] or
    the ISO format (ANSI SQL)

  RETURN
    0 ok
    1 error
*/

static bool init_global_datetime_format(timestamp_type format_type,
                                        DATE_TIME_FORMAT **var_ptr)
{
  /* Get command line option */
  const char *str= opt_date_time_formats[format_type];

  if (!str)					// No specified format
  {
    str= get_date_time_format_str(&known_date_time_formats[ISO_FORMAT],
				  format_type);
    /*
      Set the "command line" option to point to the generated string so
      that we can set global formats back to default
    */
    opt_date_time_formats[format_type]= str;
  }
  if (!(*var_ptr= date_time_format_make(format_type, str, strlen(str))))
  {
    fprintf(stderr, "Wrong date/time format specifier: %s\n", str);
    return 1;
  }
  return 0;
}


static int init_common_variables(const char *conf_file_name, int argc,
				 char **argv, const char **groups)
{
<<<<<<< HEAD
  char buff[FN_REFLEN], *s;
=======
  char buff[FN_REFLEN];
>>>>>>> a84d2971
  umask(((~my_umask) & 0666));
  my_decimal_set_zero(&decimal_zero); // set decimal_zero constant;
  tzset();			// Set tzname

  max_system_variables.pseudo_thread_id= (ulong)~0;
  server_start_time= time((time_t*) 0);
  rpl_filter= new Rpl_filter;
  binlog_filter= new Rpl_filter;
  if (!rpl_filter || !binlog_filter) 
  {
    sql_perror("Could not allocate replication and binlog filters");
    exit(1);
  }

  if (init_thread_environment())
    return 1;
  mysql_init_variables();

#ifdef HAVE_TZNAME
  {
    struct tm tm_tmp;
    localtime_r(&server_start_time,&tm_tmp);
    strmake(system_time_zone, tzname[tm_tmp.tm_isdst != 0 ? 1 : 0],
            sizeof(system_time_zone)-1);

 }
#endif
  /*
    We set SYSTEM time zone as reasonable default and 
    also for failure of my_tz_init() and bootstrap mode.
    If user explicitly set time zone with --default-time-zone
    option we will change this value in my_tz_init().
  */
  global_system_variables.time_zone= my_tz_SYSTEM;
  
  /*
    Init mutexes for the global MYSQL_BIN_LOG objects.
    As safe_mutex depends on what MY_INIT() does, we can't init the mutexes of
    global MYSQL_BIN_LOGs in their constructors, because then they would be
    inited before MY_INIT(). So we do it here.
  */
  mysql_bin_log.init_pthread_objects();

  if (gethostname(glob_hostname,sizeof(glob_hostname)) < 0)
  {
    strmake(glob_hostname, STRING_WITH_LEN("localhost"));
    sql_print_warning("gethostname failed, using '%s' as hostname",
                      glob_hostname);
    strmake(pidfile_name, STRING_WITH_LEN("mysql"));
  }
  else
  strmake(pidfile_name, glob_hostname, sizeof(pidfile_name)-5);
  strmov(fn_ext(pidfile_name),".pid");		// Add proper extension

  /*
    Add server status variables to the dynamic list of
    status variables that is shown by SHOW STATUS.
    Later, in plugin_init, and mysql_install_plugin
    new entries could be added to that list.
  */
  if (add_status_vars(status_vars))
    return 1; // an error was already reported

  load_defaults(conf_file_name, groups, &argc, &argv);
  defaults_argv=argv;
  defaults_argc=argc;
  get_options(&defaults_argc, defaults_argv);
  set_server_version();

  DBUG_PRINT("info",("%s  Ver %s for %s on %s\n",my_progname,
		     server_version, SYSTEM_TYPE,MACHINE_TYPE));

#ifdef HAVE_LARGE_PAGES
  /* Initialize large page size */
  if (opt_large_pages && (opt_large_page_size= my_get_large_page_size()))
  {
      my_use_large_pages= 1;
      my_large_page_size= opt_large_page_size;
<<<<<<< HEAD
=======
#ifdef WITH_INNOBASE_STORAGE_ENGINE
      innobase_use_large_pages= 1;
      innobase_large_page_size= opt_large_page_size;
#endif
>>>>>>> a84d2971
  }
#endif /* HAVE_LARGE_PAGES */

  /* connections and databases needs lots of files */
  {
    uint files, wanted_files, max_open_files;

    /* MyISAM requires two file handles per table. */
    wanted_files= 10+max_connections+table_cache_size*2;
    /*
      We are trying to allocate no less than max_connections*5 file
      handles (i.e. we are trying to set the limit so that they will
      be available).  In addition, we allocate no less than how much
      was already allocated.  However below we report a warning and
      recompute values only if we got less file handles than were
      explicitly requested.  No warning and re-computation occur if we
      can't get max_connections*5 but still got no less than was
      requested (value of wanted_files).
    */
    max_open_files= max(max(wanted_files, max_connections*5),
                        open_files_limit);
    files= my_set_max_open_files(max_open_files);

    if (files < wanted_files)
    {
      if (!open_files_limit)
      {
        /*
          If we have requested too much file handles than we bring
          max_connections in supported bounds.
        */
        max_connections= (ulong) min(files-10-TABLE_OPEN_CACHE_MIN*2,
                                     max_connections);
        /*
          Decrease table_cache_size according to max_connections, but
          not below TABLE_OPEN_CACHE_MIN.  Outer min() ensures that we
          never increase table_cache_size automatically (that could
          happen if max_connections is decreased above).
        */
        table_cache_size= (ulong) min(max((files-10-max_connections)/2,
                                          TABLE_OPEN_CACHE_MIN),
                                      table_cache_size);    
	DBUG_PRINT("warning",
		   ("Changed limits: max_open_files: %u  max_connections: %ld  table_cache: %ld",
		    files, max_connections, table_cache_size));
	if (global_system_variables.log_warnings)
	  sql_print_warning("Changed limits: max_open_files: %u  max_connections: %ld  table_cache: %ld",
			files, max_connections, table_cache_size);
      }
      else if (global_system_variables.log_warnings)
	sql_print_warning("Could not increase number of max_open_files to more than %u (request: %u)", files, wanted_files);
    }
    open_files_limit= files;
  }
  unireg_init(opt_specialflag); /* Set up extern variabels */
  if (init_errmessage())	/* Read error messages from file */
    return 1;
  init_client_errs();
  lex_init();
  if (item_create_init())
    return 1;
  item_init();
  if (set_var_init())
    return 1;
#ifdef HAVE_REPLICATION
  if (init_replication_sys_vars())
    return 1;
#endif
  mysys_uses_curses=0;
#ifdef USE_REGEX
  my_regex_init(&my_charset_latin1);
#endif
  /*
    Process a comma-separated character set list and choose
    the first available character set. This is mostly for
    test purposes, to be able to start "mysqld" even if
    the requested character set is not available (see bug#18743).
  */
  for (;;)
  {
    char *next_character_set_name= strchr(default_character_set_name, ',');
    if (next_character_set_name)
      *next_character_set_name++= '\0';
    if (!(default_charset_info=
          get_charset_by_csname(default_character_set_name,
                                MY_CS_PRIMARY, MYF(MY_WME))))
    {
      if (next_character_set_name)
      {
        default_character_set_name= next_character_set_name;
        default_collation_name= 0;          // Ignore collation
      }
      else
        return 1;                           // Eof of the list
    }
    else
      break;
  }

  if (default_collation_name)
  {
    CHARSET_INFO *default_collation;
    default_collation= get_charset_by_name(default_collation_name, MYF(0));
    if (!default_collation)
    {
      sql_print_error(ER(ER_UNKNOWN_COLLATION), default_collation_name);
      return 1;
    }
    if (!my_charset_same(default_charset_info, default_collation))
    {
      sql_print_error(ER(ER_COLLATION_CHARSET_MISMATCH),
		      default_collation_name,
		      default_charset_info->csname);
      return 1;
    }
    default_charset_info= default_collation;
  }
  /* Set collactions that depends on the default collation */
  global_system_variables.collation_server=	 default_charset_info;
  global_system_variables.collation_database=	 default_charset_info;
  global_system_variables.collation_connection=  default_charset_info;
  global_system_variables.character_set_results= default_charset_info;
  global_system_variables.character_set_client= default_charset_info;
  global_system_variables.collation_connection= default_charset_info;

  if (!(character_set_filesystem= 
        get_charset_by_csname(character_set_filesystem_name,
                              MY_CS_PRIMARY, MYF(MY_WME))))
    return 1;
  global_system_variables.character_set_filesystem= character_set_filesystem;

  if (!(my_default_lc_time_names=
        my_locale_by_name(lc_time_names_name)))
  {
    sql_print_error("Unknown locale: '%s'", lc_time_names_name);
    return 1;
  }
  global_system_variables.lc_time_names= my_default_lc_time_names;
  
  sys_init_connect.value_length= 0;
  if ((sys_init_connect.value= opt_init_connect))
    sys_init_connect.value_length= strlen(opt_init_connect);
  else
    sys_init_connect.value=my_strdup("",MYF(0));

  sys_init_slave.value_length= 0;
  if ((sys_init_slave.value= opt_init_slave))
    sys_init_slave.value_length= strlen(opt_init_slave);
  else
    sys_init_slave.value=my_strdup("",MYF(0));

  /* check log options and issue warnings if needed */
  if (opt_log && opt_logname && !(log_output_options & LOG_FILE) &&
      !(log_output_options & LOG_NONE))
    sql_print_warning("Although a path was specified for the "
                      "--log option, log tables are used. "
                      "To enable logging to files use the --log-output option.");

  if (opt_slow_log && opt_slow_logname && !(log_output_options & LOG_FILE)
      && !(log_output_options & LOG_NONE))
    sql_print_warning("Although a path was specified for the "
                      "--log-slow-queries option, log tables are used. "
                      "To enable logging to files use the --log-output option.");

<<<<<<< HEAD
  s= opt_logname ? opt_logname : make_default_log_name(buff, ".log");
  sys_var_general_log_path.value= my_strdup(s, MYF(0));
  sys_var_general_log_path.value_length= strlen(s);

  s= opt_slow_logname ? opt_slow_logname : make_default_log_name(buff, "-slow.log");
  sys_var_slow_log_path.value= my_strdup(s, MYF(0));
  sys_var_slow_log_path.value_length= strlen(s);
=======
  if (!opt_logname)
    opt_logname= make_default_log_name(buff, ".log");
  sys_var_general_log_path.value= my_strdup(opt_logname, MYF(0));
  sys_var_general_log_path.value_length= strlen(opt_logname);

  if (!opt_slow_logname)
    opt_slow_logname= make_default_log_name(buff, "-slow.log");
  sys_var_slow_log_path.value= my_strdup(opt_slow_logname, MYF(0));
  sys_var_slow_log_path.value_length= strlen(opt_slow_logname);
>>>>>>> a84d2971

  if (use_temp_pool && bitmap_init(&temp_pool,0,1024,1))
    return 1;
  if (my_database_names_init())
    return 1;

  /*
    Ensure that lower_case_table_names is set on system where we have case
    insensitive names.  If this is not done the users MyISAM tables will
    get corrupted if accesses with names of different case.
  */
  DBUG_PRINT("info", ("lower_case_table_names: %d", lower_case_table_names));
  lower_case_file_system= test_if_case_insensitive(mysql_real_data_home);
  if (!lower_case_table_names && lower_case_file_system == 1)
  {
    if (lower_case_table_names_used)
    {
      if (global_system_variables.log_warnings)
	sql_print_warning("\
You have forced lower_case_table_names to 0 through a command-line \
option, even though your file system '%s' is case insensitive.  This means \
that you can corrupt a MyISAM table by accessing it with different cases. \
You should consider changing lower_case_table_names to 1 or 2",
			mysql_real_data_home);
    }
    else
    {
      if (global_system_variables.log_warnings)
	sql_print_warning("Setting lower_case_table_names=2 because file system for %s is case insensitive", mysql_real_data_home);
      lower_case_table_names= 2;
    }
  }
  else if (lower_case_table_names == 2 &&
           !(lower_case_file_system=
             (test_if_case_insensitive(mysql_real_data_home) == 1)))
  {
    if (global_system_variables.log_warnings)
      sql_print_warning("lower_case_table_names was set to 2, even though your "
                        "the file system '%s' is case sensitive.  Now setting "
                        "lower_case_table_names to 0 to avoid future problems.",
			mysql_real_data_home);
    lower_case_table_names= 0;
  }
  else
  {
    lower_case_file_system=
      (test_if_case_insensitive(mysql_real_data_home) == 1);
  }

  /* Reset table_alias_charset, now that lower_case_table_names is set. */
  table_alias_charset= (lower_case_table_names ?
			files_charset_info :
			&my_charset_bin);

  return 0;
}


static int init_thread_environment()
{
  (void) pthread_mutex_init(&LOCK_mysql_create_db,MY_MUTEX_INIT_SLOW);
  (void) pthread_mutex_init(&LOCK_lock_db,MY_MUTEX_INIT_SLOW);
  (void) pthread_mutex_init(&LOCK_Acl,MY_MUTEX_INIT_SLOW);
  (void) pthread_mutex_init(&LOCK_open, NULL);
  (void) pthread_mutex_init(&LOCK_thread_count,MY_MUTEX_INIT_FAST);
  (void) pthread_mutex_init(&LOCK_mapped_file,MY_MUTEX_INIT_SLOW);
  (void) pthread_mutex_init(&LOCK_status,MY_MUTEX_INIT_FAST);
  (void) pthread_mutex_init(&LOCK_error_log,MY_MUTEX_INIT_FAST);
  (void) pthread_mutex_init(&LOCK_delayed_insert,MY_MUTEX_INIT_FAST);
  (void) pthread_mutex_init(&LOCK_delayed_status,MY_MUTEX_INIT_FAST);
  (void) pthread_mutex_init(&LOCK_delayed_create,MY_MUTEX_INIT_SLOW);
  (void) pthread_mutex_init(&LOCK_manager,MY_MUTEX_INIT_FAST);
  (void) pthread_mutex_init(&LOCK_crypt,MY_MUTEX_INIT_FAST);
  (void) pthread_mutex_init(&LOCK_bytes_sent,MY_MUTEX_INIT_FAST);
  (void) pthread_mutex_init(&LOCK_bytes_received,MY_MUTEX_INIT_FAST);
  (void) pthread_mutex_init(&LOCK_user_conn, MY_MUTEX_INIT_FAST);
  (void) pthread_mutex_init(&LOCK_active_mi, MY_MUTEX_INIT_FAST);
  (void) pthread_mutex_init(&LOCK_global_system_variables, MY_MUTEX_INIT_FAST);
  (void) my_rwlock_init(&LOCK_system_variables_hash, NULL);
  (void) pthread_mutex_init(&LOCK_global_read_lock, MY_MUTEX_INIT_FAST);
  (void) pthread_mutex_init(&LOCK_prepared_stmt_count, MY_MUTEX_INIT_FAST);
  (void) pthread_mutex_init(&LOCK_uuid_generator, MY_MUTEX_INIT_FAST);
#ifdef HAVE_OPENSSL
  (void) pthread_mutex_init(&LOCK_des_key_file,MY_MUTEX_INIT_FAST);
#ifndef HAVE_YASSL
  openssl_stdlocks= (openssl_lock_t*) OPENSSL_malloc(CRYPTO_num_locks() *
                                                     sizeof(openssl_lock_t));
  for (int i= 0; i < CRYPTO_num_locks(); ++i)
    (void) my_rwlock_init(&openssl_stdlocks[i].lock, NULL); 
  CRYPTO_set_dynlock_create_callback(openssl_dynlock_create);
  CRYPTO_set_dynlock_destroy_callback(openssl_dynlock_destroy);
  CRYPTO_set_dynlock_lock_callback(openssl_lock);
  CRYPTO_set_locking_callback(openssl_lock_function);
  CRYPTO_set_id_callback(openssl_id_function);
#endif
#endif
  (void) my_rwlock_init(&LOCK_sys_init_connect, NULL);
  (void) my_rwlock_init(&LOCK_sys_init_slave, NULL);
  (void) my_rwlock_init(&LOCK_grant, NULL);
  (void) pthread_cond_init(&COND_thread_count,NULL);
  (void) pthread_cond_init(&COND_refresh,NULL);
  (void) pthread_cond_init(&COND_global_read_lock,NULL);
  (void) pthread_cond_init(&COND_thread_cache,NULL);
  (void) pthread_cond_init(&COND_flush_thread_cache,NULL);
  (void) pthread_cond_init(&COND_manager,NULL);
#ifdef HAVE_REPLICATION
  (void) pthread_mutex_init(&LOCK_rpl_status, MY_MUTEX_INIT_FAST);
  (void) pthread_cond_init(&COND_rpl_status, NULL);
#endif
  (void) pthread_mutex_init(&LOCK_server_started, MY_MUTEX_INIT_FAST);
  (void) pthread_cond_init(&COND_server_started,NULL);
  sp_cache_init();
  Events::init_mutexes();
  /* Parameter for threads created for connections */
  (void) pthread_attr_init(&connection_attrib);
  (void) pthread_attr_setdetachstate(&connection_attrib,
				     PTHREAD_CREATE_DETACHED);
  pthread_attr_setscope(&connection_attrib, PTHREAD_SCOPE_SYSTEM);
  if (!(opt_specialflag & SPECIAL_NO_PRIOR))
    my_pthread_attr_setprio(&connection_attrib,WAIT_PRIOR);

  if (pthread_key_create(&THR_THD,NULL) ||
      pthread_key_create(&THR_MALLOC,NULL))
  {
    sql_print_error("Can't create thread-keys");
    return 1;
  }
  return 0;
}


#if defined(HAVE_OPENSSL) && !defined(HAVE_YASSL)
static unsigned long openssl_id_function()
{ 
  return (unsigned long) pthread_self();
} 


static openssl_lock_t *openssl_dynlock_create(const char *file, int line)
{ 
  openssl_lock_t *lock= new openssl_lock_t;
  my_rwlock_init(&lock->lock, NULL);
  return lock;
}


static void openssl_dynlock_destroy(openssl_lock_t *lock, const char *file, 
				    int line)
{
  rwlock_destroy(&lock->lock);
  delete lock;
}


static void openssl_lock_function(int mode, int n, const char *file, int line)
{
  if (n < 0 || n > CRYPTO_num_locks())
  {
    /* Lock number out of bounds. */
    sql_print_error("Fatal: OpenSSL interface problem (n = %d)", n);
    abort();
  }
  openssl_lock(mode, &openssl_stdlocks[n], file, line);
}


static void openssl_lock(int mode, openssl_lock_t *lock, const char *file, 
			 int line)
{
  int err;
  char const *what;

  switch (mode) {
  case CRYPTO_LOCK|CRYPTO_READ:
    what = "read lock";
    err = rw_rdlock(&lock->lock);
    break;
  case CRYPTO_LOCK|CRYPTO_WRITE:
    what = "write lock";
    err = rw_wrlock(&lock->lock);
    break;
  case CRYPTO_UNLOCK|CRYPTO_READ:
  case CRYPTO_UNLOCK|CRYPTO_WRITE:
    what = "unlock";
    err = rw_unlock(&lock->lock);
    break;
  default:
    /* Unknown locking mode. */
    sql_print_error("Fatal: OpenSSL interface problem (mode=0x%x)", mode);
    abort();
  }
  if (err) 
  {
    sql_print_error("Fatal: can't %s OpenSSL lock", what);
    abort();
  }
}
#endif /* HAVE_OPENSSL */


#ifndef EMBEDDED_LIBRARY

static void init_ssl()
{
#ifdef HAVE_OPENSSL
  if (opt_use_ssl)
  {
    /* having ssl_acceptor_fd != 0 signals the use of SSL */
    ssl_acceptor_fd= new_VioSSLAcceptorFd(opt_ssl_key, opt_ssl_cert,
					  opt_ssl_ca, opt_ssl_capath,
					  opt_ssl_cipher);
    DBUG_PRINT("info",("ssl_acceptor_fd: 0x%lx", (long) ssl_acceptor_fd));
    if (!ssl_acceptor_fd)
    {
      sql_print_warning("Failed to setup SSL");
      opt_use_ssl = 0;
      have_ssl= SHOW_OPTION_DISABLED;
    }
  }
  else
  {
    have_ssl= SHOW_OPTION_DISABLED;
  }
  if (des_key_file)
    load_des_key_file(des_key_file);
#endif /* HAVE_OPENSSL */
}


static void end_ssl()
{
#ifdef HAVE_OPENSSL
  if (ssl_acceptor_fd)
  {
    free_vio_ssl_acceptor_fd(ssl_acceptor_fd);
    ssl_acceptor_fd= 0;
  }
#endif /* HAVE_OPENSSL */
}

#endif /* EMBEDDED_LIBRARY */


static int init_server_components()
{
  DBUG_ENTER("init_server_components");
  /*
    We need to call each of these following functions to ensure that
    all things are initialized so that unireg_abort() doesn't fail
  */
  if (table_cache_init() | table_def_init() | hostname_cache_init())
    unireg_abort(1);

  query_cache_result_size_limit(query_cache_limit);
  query_cache_set_min_res_unit(query_cache_min_res_unit);
  query_cache_init();
  query_cache_resize(query_cache_size);
  randominit(&sql_rand,(ulong) server_start_time,(ulong) server_start_time/2);
  reset_floating_point_exceptions();
  init_thr_lock();
#ifdef HAVE_REPLICATION
  init_slave_list();
#endif

  /* Setup logs */

<<<<<<< HEAD
  /*
    Enable old-fashioned error log, except when the user has requested
    help information. Since the implementation of plugin server
    variables the help output is now written much later.
  */
  if (opt_error_log && !opt_help)
=======
  /* enable old-fashioned error log */
  if (opt_error_log)
>>>>>>> a84d2971
  {
    if (!log_error_file_ptr[0])
      fn_format(log_error_file, pidfile_name, mysql_data_home, ".err",
                MY_REPLACE_EXT); /* replace '.<domain>' by '.err', bug#4997 */
    else
      fn_format(log_error_file, log_error_file_ptr, mysql_data_home, ".err",
                MY_UNPACK_FILENAME | MY_SAFE_PATH);
    if (!log_error_file[0])
      opt_error_log= 1;				// Too long file name
    else
    {
#ifndef EMBEDDED_LIBRARY
      if (freopen(log_error_file, "a+", stdout))
#endif
        freopen(log_error_file, "a+", stderr);
    }
  }

  if (xid_cache_init())
  {
    sql_print_error("Out of memory");
    unireg_abort(1);
  }

  /* need to configure logging before initializing storage engines */
  if (opt_update_log)
  {
    /*
      Update log is removed since 5.0. But we still accept the option.
      The idea is if the user already uses the binlog and the update log,
      we completely ignore any option/variable related to the update log, like
      if the update log did not exist. But if the user uses only the update
      log, then we translate everything into binlog for him (with warnings).
      Implementation of the above :
      - If mysqld is started with --log-update and --log-bin,
      ignore --log-update (print a warning), push a warning when SQL_LOG_UPDATE
      is used, and turn off --sql-bin-update-same.
      This will completely ignore SQL_LOG_UPDATE
      - If mysqld is started with --log-update only,
      change it to --log-bin (with the filename passed to log-update,
      plus '-bin') (print a warning), push a warning when SQL_LOG_UPDATE is
      used, and turn on --sql-bin-update-same.
      This will translate SQL_LOG_UPDATE to SQL_LOG_BIN.

      Note that we tell the user that --sql-bin-update-same is deprecated and
      does nothing, and we don't take into account if he used this option or
      not; but internally we give this variable a value to have the behaviour
      we want (i.e. have SQL_LOG_UPDATE influence SQL_LOG_BIN or not).
      As sql-bin-update-same, log-update and log-bin cannot be changed by the
      user after starting the server (they are not variables), the user will
      not later interfere with the settings we do here.
    */
    if (opt_bin_log)
    {
      opt_sql_bin_update= 0;
      sql_print_error("The update log is no longer supported by MySQL in \
version 5.0 and above. It is replaced by the binary log.");
    }
    else
    {
      opt_sql_bin_update= 1;
      opt_bin_log= 1;
      if (opt_update_logname)
      {
        /* as opt_bin_log==0, no need to free opt_bin_logname */
        if (!(opt_bin_logname= my_strdup(opt_update_logname, MYF(MY_WME))))
          exit(EXIT_OUT_OF_MEMORY);
        sql_print_error("The update log is no longer supported by MySQL in \
version 5.0 and above. It is replaced by the binary log. Now starting MySQL \
with --log-bin='%s' instead.",opt_bin_logname);
      }
      else
        sql_print_error("The update log is no longer supported by MySQL in \
version 5.0 and above. It is replaced by the binary log. Now starting MySQL \
with --log-bin instead.");
    }
  }
  if (opt_log_slave_updates && !opt_bin_log)
  {
    sql_print_error("You need to use --log-bin to make "
                    "--log-slave-updates work.");
    unireg_abort(1);
  }
  if (!opt_bin_log)
    if (opt_binlog_format_id != BINLOG_FORMAT_UNSPEC)
<<<<<<< HEAD
=======
    {
      sql_print_error("You need to use --log-bin to make "
		      "--binlog-format work.");
      unireg_abort(1);
    }
    else
    {
      global_system_variables.binlog_format= BINLOG_FORMAT_UNSPEC;
    }
  else
    if (opt_binlog_format_id == BINLOG_FORMAT_UNSPEC)
      global_system_variables.binlog_format= BINLOG_FORMAT_MIXED;
    else
    { 
      DBUG_ASSERT(global_system_variables.binlog_format != BINLOG_FORMAT_UNSPEC);
    }

  /* Check that we have not let the format to unspecified at this point */
  DBUG_ASSERT((uint)global_system_variables.binlog_format <=
              array_elements(binlog_format_names)-1);

#ifdef HAVE_REPLICATION
  if (opt_log_slave_updates && replicate_same_server_id)
>>>>>>> a84d2971
  {
    sql_print_error("You need to use --log-bin to make "
                    "--binlog-format work.");
    unireg_abort(1);
  }
<<<<<<< HEAD
    else
  {
      global_system_variables.binlog_format= BINLOG_FORMAT_UNSPEC;
    }
  else
    if (opt_binlog_format_id == BINLOG_FORMAT_UNSPEC)
      global_system_variables.binlog_format= BINLOG_FORMAT_MIXED;
    else
    { 
      DBUG_ASSERT(global_system_variables.binlog_format != BINLOG_FORMAT_UNSPEC);
  }

  /* Check that we have not let the format to unspecified at this point */
  DBUG_ASSERT((uint)global_system_variables.binlog_format <=
              array_elements(binlog_format_names)-1);

#ifdef HAVE_REPLICATION
  if (opt_log_slave_updates && replicate_same_server_id)
  {
    sql_print_error("\
using --replicate-same-server-id in conjunction with \
--log-slave-updates is impossible, it would lead to infinite loops in this \
server.");
    unireg_abort(1);
  }
=======
>>>>>>> a84d2971
#endif

  if (opt_bin_log)
  {
    char buf[FN_REFLEN];
    const char *ln;
    ln= mysql_bin_log.generate_name(opt_bin_logname, "-bin", 1, buf);
    if (!opt_bin_logname && !opt_binlog_index_name)
    {
      /*
        User didn't give us info to name the binlog index file.
        Picking `hostname`-bin.index like did in 4.x, causes replication to
        fail if the hostname is changed later. So, we would like to instead
        require a name. But as we don't want to break many existing setups, we
        only give warning, not error.
      */
      sql_print_warning("No argument was provided to --log-bin, and "
                        "--log-bin-index was not used; so replication "
                        "may break when this MySQL server acts as a "
                        "master and has his hostname changed!! Please "
                        "use '--log-bin=%s' to avoid this problem.", ln);
    }
    if (ln == buf)
    {
      my_free(opt_bin_logname, MYF(MY_ALLOW_ZERO_PTR));
      opt_bin_logname=my_strdup(buf, MYF(0));
    }
    if (mysql_bin_log.open_index_file(opt_binlog_index_name, ln))
    {
      unireg_abort(1);
    }

    /*
      Used to specify which type of lock we need to use for queries of type
      INSERT ... SELECT. This will change when we have row level logging.
    */
    using_update_log=1;
  }

<<<<<<< HEAD
  if (plugin_init(&defaults_argc, defaults_argv,
                  (opt_noacl ? PLUGIN_INIT_SKIP_PLUGIN_TABLE : 0) |
                  (opt_help ? PLUGIN_INIT_SKIP_INITIALIZATION : 0)))
  {
    sql_print_error("Failed to initialize plugins.");
    unireg_abort(1);
  }

  if (opt_help)
    unireg_abort(0);

  /* we do want to exit if there are any other unknown options */
  if (defaults_argc > 1)
  {
    int ho_error;
    char **tmp_argv= defaults_argv;
    struct my_option no_opts[]=
    {
      {0, 0, 0, 0, 0, 0, GET_NO_ARG, NO_ARG, 0, 0, 0, 0, 0, 0}
    };
    /*
      We need to eat any 'loose' arguments first before we conclude
      that there are unprocessed options.
      But we need to preserve defaults_argv pointer intact for
      free_defaults() to work. Thus we use a copy here.
    */
    my_getopt_skip_unknown= 0;

    if ((ho_error= handle_options(&defaults_argc, &tmp_argv, no_opts,
                                  get_one_option)))
      unireg_abort(ho_error);

    if (defaults_argc)
    {
      fprintf(stderr, "%s: Too many arguments (first extra is '%s').\n"
              "Use --verbose --help to get a list of available options\n",
              my_progname, *tmp_argv);
      unireg_abort(1);
    }
  }

  /* if the errmsg.sys is not loaded, terminate to maintain behaviour */
  if (!errmesg[0][0])
    unireg_abort(1);

=======
  if (plugin_init(opt_bootstrap))
  {
    sql_print_error("Failed to init plugins.");
    return 1;
  }

>>>>>>> a84d2971
  /* We have to initialize the storage engines before CSV logging */
  if (ha_init())
  {
    sql_print_error("Can't init databases");
    unireg_abort(1);
  }

#ifdef WITH_CSV_STORAGE_ENGINE
  if (opt_bootstrap)
    log_output_options= LOG_FILE;
  else
    logger.init_log_tables();

  if (log_output_options & LOG_NONE)
  {
    /*
      Issue a warining if there were specified additional options to the
      log-output along with NONE. Probably this wasn't what user wanted.
    */
    if ((log_output_options & LOG_NONE) && (log_output_options & ~LOG_NONE))
      sql_print_warning("There were other values specified to "
                        "log-output besides NONE. Disabling slow "
                        "and general logs anyway.");
    logger.set_handlers(LOG_FILE, LOG_NONE, LOG_NONE);
  }
  else
  {
    /* fall back to the log files if tables are not present */
<<<<<<< HEAD
    LEX_STRING csv_name={C_STRING_WITH_LEN("csv")};
    if (!plugin_is_ready(&csv_name, MYSQL_STORAGE_ENGINE_PLUGIN))
=======
    if (have_csv_db == SHOW_OPTION_NO)
>>>>>>> a84d2971
    {
      /* purecov: begin inspected */
      sql_print_error("CSV engine is not present, falling back to the "
                      "log files");
      log_output_options= (log_output_options & ~LOG_TABLE) | LOG_FILE;
      /* purecov: end */
    }

    logger.set_handlers(LOG_FILE, opt_slow_log ? log_output_options:LOG_NONE,
                        opt_log ? log_output_options:LOG_NONE);
  }
#else
  logger.set_handlers(LOG_FILE, opt_slow_log ? LOG_FILE:LOG_NONE,
                      opt_log ? LOG_FILE:LOG_NONE);
#endif

  /*
    Check that the default storage engine is actually available.
  */
<<<<<<< HEAD
  if (default_storage_engine_str)
  {
    LEX_STRING name= { default_storage_engine_str,
                       strlen(default_storage_engine_str) };
    plugin_ref plugin;
    handlerton *hton;
    
    if ((plugin= ha_resolve_by_name(0, &name)))
      hton= plugin_data(plugin, handlerton*);
    else
=======
  {
    LEX_STRING name= { default_storage_engine_str,
                       strlen(default_storage_engine_str) };
    handlerton *hton= ha_resolve_by_name(0, &name);
    if (hton == NULL)
>>>>>>> a84d2971
    {
      sql_print_error("Unknown/unsupported table type: %s",
                      default_storage_engine_str);
      unireg_abort(1);
    }
    if (!ha_storage_engine_is_enabled(hton))
    {
      if (!opt_bootstrap)
      {
        sql_print_error("Default storage engine (%s) is not available",
                        default_storage_engine_str);
        unireg_abort(1);
      }
<<<<<<< HEAD
      DBUG_ASSERT(global_system_variables.table_plugin);
    }
    else
    {
      /*
        Need to unlock as global_system_variables.table_plugin 
        was acquired during plugin_init()
      */
      plugin_unlock(0, global_system_variables.table_plugin);
      global_system_variables.table_plugin= plugin;
    }
=======
      hton= myisam_hton;
    }
    global_system_variables.table_type= hton;
>>>>>>> a84d2971
  }

  tc_log= (total_ha_2pc > 1 ? (opt_bin_log  ?
                               (TC_LOG *) &mysql_bin_log :
                               (TC_LOG *) &tc_log_mmap) :
           (TC_LOG *) &tc_log_dummy);

  if (tc_log->open(opt_bin_log ? opt_bin_logname : opt_tc_log_file))
  {
    sql_print_error("Can't init tc log");
    unireg_abort(1);
  }

  if (ha_recover(0))
  {
    unireg_abort(1);
  }

  if (opt_bin_log && mysql_bin_log.open(opt_bin_logname, LOG_BIN, 0,
                                        WRITE_CACHE, 0, max_binlog_size, 0))
    unireg_abort(1);

#ifdef HAVE_REPLICATION
  if (opt_bin_log && expire_logs_days)
  {
    long purge_time= (long) (time(0) - expire_logs_days*24*60*60);
    if (purge_time >= 0)
      mysql_bin_log.purge_logs_before_date(purge_time);
  }
#endif
#ifdef __NETWARE__
  /* Increasing stacksize of threads on NetWare */
  pthread_attr_setstacksize(&connection_attrib, NW_THD_STACKSIZE);
#endif

  if (opt_myisam_log)
    (void) mi_log(1);

  /* call ha_init_key_cache() on all key caches to init them */
  process_key_caches(&ha_init_key_cache);

#if defined(HAVE_MLOCKALL) && defined(MCL_CURRENT) && !defined(EMBEDDED_LIBRARY)
  if (locked_in_memory && !getuid())
  {
    if (setreuid((uid_t)-1, 0) == -1)
    {                        // this should never happen
      sql_perror("setreuid");
      unireg_abort(1);
    }
    if (mlockall(MCL_CURRENT))
    {
      if (global_system_variables.log_warnings)
	sql_print_warning("Failed to lock memory. Errno: %d\n",errno);
      locked_in_memory= 0;
    }
    if (user_info)
      set_user(mysqld_user, user_info);
  }
  else
#endif
    locked_in_memory=0;

  ft_init_stopwords();

  init_max_user_conn();
  init_update_queries();
  DBUG_RETURN(0);
}


#ifndef EMBEDDED_LIBRARY

static void create_maintenance_thread()
{
  if (flush_time && flush_time != ~(ulong) 0L)
  {
    pthread_t hThread;
    if (pthread_create(&hThread,&connection_attrib,handle_manager,0))
      sql_print_warning("Can't create thread to manage maintenance");
  }
}


static void create_shutdown_thread()
{
#ifdef __WIN__
  hEventShutdown=CreateEvent(0, FALSE, FALSE, shutdown_event_name);
  pthread_t hThread;
  if (pthread_create(&hThread,&connection_attrib,handle_shutdown,0))
    sql_print_warning("Can't create thread to handle shutdown requests");

  // On "Stop Service" we have to do regular shutdown
  Service.SetShutdownEvent(hEventShutdown);
#endif /* __WIN__ */
}

#endif /* EMBEDDED_LIBRARY */


#if (defined(__NT__) || defined(HAVE_SMEM)) && !defined(EMBEDDED_LIBRARY)
static void handle_connections_methods()
{
  pthread_t hThread;
  DBUG_ENTER("handle_connections_methods");
#ifdef __NT__
  if (hPipe == INVALID_HANDLE_VALUE &&
      (!have_tcpip || opt_disable_networking) &&
      !opt_enable_shared_memory)
  {
    sql_print_error("TCP/IP, --shared-memory, or --named-pipe should be configured on NT OS");
    unireg_abort(1);				// Will not return
  }
#endif

  pthread_mutex_lock(&LOCK_thread_count);
  (void) pthread_cond_init(&COND_handler_count,NULL);
  handler_count=0;
#ifdef __NT__
  if (hPipe != INVALID_HANDLE_VALUE)
  {
    handler_count++;
    if (pthread_create(&hThread,&connection_attrib,
		       handle_connections_namedpipes, 0))
    {
      sql_print_warning("Can't create thread to handle named pipes");
      handler_count--;
    }
  }
#endif /* __NT__ */
  if (have_tcpip && !opt_disable_networking)
  {
    handler_count++;
    if (pthread_create(&hThread,&connection_attrib,
		       handle_connections_sockets, 0))
    {
      sql_print_warning("Can't create thread to handle TCP/IP");
      handler_count--;
    }
  }
#ifdef HAVE_SMEM
  if (opt_enable_shared_memory)
  {
    handler_count++;
    if (pthread_create(&hThread,&connection_attrib,
		       handle_connections_shared_memory, 0))
    {
      sql_print_warning("Can't create thread to handle shared memory");
      handler_count--;
    }
  }
#endif 

  while (handler_count > 0)
    pthread_cond_wait(&COND_handler_count,&LOCK_thread_count);
  pthread_mutex_unlock(&LOCK_thread_count);
  DBUG_VOID_RETURN;
}

void decrement_handler_count()
{
  pthread_mutex_lock(&LOCK_thread_count);
  handler_count--;
  pthread_cond_signal(&COND_handler_count);
  pthread_mutex_unlock(&LOCK_thread_count);  
  my_thread_end();
}
#else
#define decrement_handler_count()
#endif /* defined(__NT__) || defined(HAVE_SMEM) */


#ifndef EMBEDDED_LIBRARY
#ifdef __WIN__
int win_main(int argc, char **argv)
#else
int main(int argc, char **argv)
#endif
{
  MY_INIT(argv[0]);		// init my_sys library & pthreads
  /* nothing should come before this line ^^^ */

  /* Set signal used to kill MySQL */
#if defined(SIGUSR2)
  thr_kill_signal= thd_lib_detected == THD_LIB_LT ? SIGINT : SIGUSR2;
#else
  thr_kill_signal= SIGINT;
#endif

  /*
    Perform basic logger initialization logger. Should be called after
    MY_INIT, as it initializes mutexes. Log tables are inited later.
  */
  logger.init_base();

#ifdef _CUSTOMSTARTUPCONFIG_
  if (_cust_check_startup())
  {
    / * _cust_check_startup will report startup failure error * /
    exit(1);
  }
#endif

#ifdef	__WIN__
  /*
    Before performing any socket operation (like retrieving hostname
    in init_common_variables we have to call WSAStartup
  */
  {
    WSADATA WsaData;
    if (SOCKET_ERROR == WSAStartup (0x0101, &WsaData))
    {
      /* errors are not read yet, so we use english text here */
      my_message(ER_WSAS_FAILED, "WSAStartup Failed", MYF(0));
      unireg_abort(1);
    }
  }
#endif /* __WIN__ */

  if (init_common_variables(MYSQL_CONFIG_NAME,
			    argc, argv, load_default_groups))
    unireg_abort(1);				// Will do exit

  init_signals();
  if (!(opt_specialflag & SPECIAL_NO_PRIOR))
    my_pthread_setprio(pthread_self(),CONNECT_PRIOR);
#if defined(__ia64__) || defined(__ia64)
  /*
    Peculiar things with ia64 platforms - it seems we only have half the
    stack size in reality, so we have to double it here
  */
  pthread_attr_setstacksize(&connection_attrib,thread_stack*2);
#else
  pthread_attr_setstacksize(&connection_attrib,thread_stack);
#endif
#ifdef HAVE_PTHREAD_ATTR_GETSTACKSIZE
  {
    /* Retrieve used stack size;  Needed for checking stack overflows */
    size_t stack_size= 0;
    pthread_attr_getstacksize(&connection_attrib, &stack_size);
#if defined(__ia64__) || defined(__ia64)
    stack_size/= 2;
#endif
    /* We must check if stack_size = 0 as Solaris 2.9 can return 0 here */
    if (stack_size && stack_size < thread_stack)
    {
      if (global_system_variables.log_warnings)
	sql_print_warning("Asked for %lu thread stack, but got %ld",
			  thread_stack, (long) stack_size);
#if defined(__ia64__) || defined(__ia64)
      thread_stack= stack_size*2;
#else
      thread_stack= stack_size;
#endif
    }
  }
#endif
#ifdef __NETWARE__
  /* Increasing stacksize of threads on NetWare */
  pthread_attr_setstacksize(&connection_attrib, NW_THD_STACKSIZE);
#endif

  (void) thr_setconcurrency(concurrency);	// 10 by default

  select_thread=pthread_self();
  select_thread_in_use=1;
  init_ssl();

#ifdef HAVE_LIBWRAP
  libwrapName= my_progname+dirname_length(my_progname);
  openlog(libwrapName, LOG_PID, LOG_AUTH);
#endif

  /*
    We have enough space for fiddling with the argv, continue
  */
  check_data_home(mysql_real_data_home);
<<<<<<< HEAD
  if (my_setwd(mysql_real_data_home,MYF(MY_WME)) && !opt_help)
=======
  if (my_setwd(mysql_real_data_home,MYF(MY_WME)))
>>>>>>> a84d2971
    unireg_abort(1);				/* purecov: inspected */
  mysql_data_home= mysql_data_home_buff;
  mysql_data_home[0]=FN_CURLIB;		// all paths are relative from here
  mysql_data_home[1]=0;

  if ((user_info= check_user(mysqld_user)))
  {
#if defined(HAVE_MLOCKALL) && defined(MCL_CURRENT)
    if (locked_in_memory) // getuid() == 0 here
      set_effective_user(user_info);
    else
#endif
      set_user(mysqld_user, user_info);
  }

  if (opt_bin_log && !server_id)
  {
    server_id= !master_host ? 1 : 2;
#ifdef EXTRA_DEBUG
    switch (server_id) {
    case 1:
      sql_print_warning("\
You have enabled the binary log, but you haven't set server-id to \
a non-zero value: we force server id to 1; updates will be logged to the \
binary log, but connections from slaves will not be accepted.");
      break;
    case 2:
      sql_print_warning("\
You should set server-id to a non-0 value if master_host is set; \
we force server id to 2, but this MySQL server will not act as a slave.");
      break;
    }
#endif
  }

  if (init_server_components())
    unireg_abort(1);

  network_init();

#ifdef __WIN__
  if (!opt_console)
  {
    freopen(log_error_file,"a+",stdout);
    freopen(log_error_file,"a+",stderr);
    FreeConsole();				// Remove window
  }
#endif

  /*
   Initialize my_str_malloc() and my_str_free()
  */
  my_str_malloc= &my_str_malloc_mysqld;
  my_str_free= &my_str_free_mysqld;

  /*
    init signals & alarm
    After this we can't quit by a simple unireg_abort
  */
  error_handler_hook= my_message_sql;
  start_signal_handler();				// Creates pidfile

  if (mysql_rm_tmp_tables() || acl_init(opt_noacl) ||
      my_tz_init((THD *)0, default_tz_name, opt_bootstrap))
  {
    abort_loop=1;
    select_thread_in_use=0;
#ifndef __NETWARE__
    (void) pthread_kill(signal_thread, MYSQL_KILL_SIGNAL);
#endif /* __NETWARE__ */

    if (!opt_bootstrap)
      (void) my_delete(pidfile_name,MYF(MY_WME));	// Not needed anymore

    if (unix_sock != INVALID_SOCKET)
      unlink(mysqld_unix_port);
    exit(1);
  }
  if (!opt_noacl)
    (void) grant_init();

  if (!opt_bootstrap)
    servers_init(0);

  if (!opt_noacl)
  {
#ifdef HAVE_DLOPEN
    udf_init();
#endif
  }

  init_status_vars();
  if (opt_bootstrap) /* If running with bootstrap, do not start replication. */
    opt_skip_slave_start= 1;
  /*
    init_slave() must be called after the thread keys are created.
    Some parts of the code (e.g. SHOW STATUS LIKE 'slave_running' and other
    places) assume that active_mi != 0, so let's fail if it's 0 (out of
    memory); a message has already been printed.
  */
  if (init_slave() && !active_mi)
  {
    end_thr_alarm(1);				// Don't allow alarms
    unireg_abort(1);
  }

  if (opt_bootstrap)
  {
    select_thread_in_use= 0;                    // Allow 'kill' to work
    bootstrap(stdin);
    end_thr_alarm(1);				// Don't allow alarms
    unireg_abort(bootstrap_error ? 1 : 0);
  }
  if (opt_init_file)
  {
    if (read_init_file(opt_init_file))
    {
      end_thr_alarm(1);				// Don't allow alarms
      unireg_abort(1);
    }
  }
  execute_ddl_log_recovery();

  create_shutdown_thread();
  create_maintenance_thread();

  if (Events::init(opt_noacl))
    unireg_abort(1);

  sql_print_information(ER(ER_STARTUP),my_progname,server_version,
                        ((unix_sock == INVALID_SOCKET) ? (char*) ""
                                                       : mysqld_unix_port),
                         mysqld_port,
                         MYSQL_COMPILATION_COMMENT);


  /* Signal threads waiting for server to be started */
  pthread_mutex_lock(&LOCK_server_started);
  mysqld_server_started= 1;
  pthread_cond_signal(&COND_server_started);
  pthread_mutex_unlock(&LOCK_server_started);

#if defined(__NT__) || defined(HAVE_SMEM)
  handle_connections_methods();
#else
#ifdef __WIN__
  if (!have_tcpip || opt_disable_networking)
  {
    sql_print_error("TCP/IP unavailable or disabled with --skip-networking; no available interfaces");
    unireg_abort(1);
  }
#endif
  handle_connections_sockets(0);
#endif /* __NT__ */

  /* (void) pthread_attr_destroy(&connection_attrib); */
  
  DBUG_PRINT("quit",("Exiting main thread"));

#ifndef __WIN__
#ifdef EXTRA_DEBUG2
  sql_print_error("Before Lock_thread_count");
#endif
  (void) pthread_mutex_lock(&LOCK_thread_count);
  DBUG_PRINT("quit", ("Got thread_count mutex"));
  select_thread_in_use=0;			// For close_connections
  (void) pthread_mutex_unlock(&LOCK_thread_count);
  (void) pthread_cond_broadcast(&COND_thread_count);
#ifdef EXTRA_DEBUG2
  sql_print_error("After lock_thread_count");
#endif
#endif /* __WIN__ */

  /* Wait until cleanup is done */
  (void) pthread_mutex_lock(&LOCK_thread_count);
  while (!ready_to_exit)
    pthread_cond_wait(&COND_thread_count,&LOCK_thread_count);
  (void) pthread_mutex_unlock(&LOCK_thread_count);

  release_ddl_log();
#if defined(__WIN__) && !defined(EMBEDDED_LIBRARY)
  if (Service.IsNT() && start_mode)
    Service.Stop();
  else
  {
    Service.SetShutdownEvent(0);
    if (hEventShutdown)
      CloseHandle(hEventShutdown);
  }
#endif
  clean_up(1);
  wait_for_signal_thread_to_end();
  clean_up_mutexes();
  my_end(opt_endinfo ? MY_CHECK_ERROR | MY_GIVE_INFO : 0);

  exit(0);
  return(0);					/* purecov: deadcode */
}

#endif /* EMBEDDED_LIBRARY */


/****************************************************************************
  Main and thread entry function for Win32
  (all this is needed only to run mysqld as a service on WinNT)
****************************************************************************/

#if defined(__WIN__) && !defined(EMBEDDED_LIBRARY)
int mysql_service(void *p)
{
  if (use_opt_args)
    win_main(opt_argc, opt_argv);
  else
    win_main(Service.my_argc, Service.my_argv);
  return 0;
}


/* Quote string if it contains space, else copy */

static char *add_quoted_string(char *to, const char *from, char *to_end)
{
  uint length= (uint) (to_end-to);

  if (!strchr(from, ' '))
    return strmake(to, from, length-1);
  return strxnmov(to, length-1, "\"", from, "\"", NullS);
}


/*
  Handle basic handling of services, like installation and removal

  SYNOPSIS
    default_service_handling()
    argv		Pointer to argument list
    servicename		Internal name of service
    displayname		Display name of service (in taskbar ?)
    file_path		Path to this program
    startup_option	Startup option to mysqld

  RETURN VALUES
    0		option handled
    1		Could not handle option
 */

static bool
default_service_handling(char **argv,
			 const char *servicename,
			 const char *displayname,
			 const char *file_path,
			 const char *extra_opt,
			 const char *account_name)
{
  char path_and_service[FN_REFLEN+FN_REFLEN+32], *pos, *end;
  end= path_and_service + sizeof(path_and_service)-3;

  /* We have to quote filename if it contains spaces */
  pos= add_quoted_string(path_and_service, file_path, end);
  if (*extra_opt)
  {
    /* Add (possible quoted) option after file_path */
    *pos++= ' ';
    pos= add_quoted_string(pos, extra_opt, end);
  }
  /* We must have servicename last */
  *pos++= ' ';
  (void) add_quoted_string(pos, servicename, end);

  if (Service.got_service_option(argv, "install"))
  {
    Service.Install(1, servicename, displayname, path_and_service,
                    account_name);
    return 0;
  }
  if (Service.got_service_option(argv, "install-manual"))
  {
    Service.Install(0, servicename, displayname, path_and_service,
                    account_name);
    return 0;
  }
  if (Service.got_service_option(argv, "remove"))
  {
    Service.Remove(servicename);
    return 0;
  }
  return 1;
}


int main(int argc, char **argv)
{
  /*
    When several instances are running on the same machine, we
    need to have an  unique  named  hEventShudown  through the
    application PID e.g.: MySQLShutdown1890; MySQLShutdown2342
  */
  int10_to_str((int) GetCurrentProcessId(),strmov(shutdown_event_name,
                                                  "MySQLShutdown"), 10);

  /* Must be initialized early for comparison of service name */
  system_charset_info= &my_charset_utf8_general_ci;

  if (Service.GetOS())	/* true NT family */
  {
    char file_path[FN_REFLEN];
    my_path(file_path, argv[0], "");		      /* Find name in path */
    fn_format(file_path,argv[0],file_path,"",
	      MY_REPLACE_DIR | MY_UNPACK_FILENAME | MY_RESOLVE_SYMLINKS);

    if (argc == 2)
    {
      if (!default_service_handling(argv, MYSQL_SERVICENAME, MYSQL_SERVICENAME,
				   file_path, "", NULL))
	return 0;
      if (Service.IsService(argv[1]))        /* Start an optional service */
      {
	/*
	  Only add the service name to the groups read from the config file
	  if it's not "MySQL". (The default service name should be 'mysqld'
	  but we started a bad tradition by calling it MySQL from the start
	  and we are now stuck with it.
	*/
	if (my_strcasecmp(system_charset_info, argv[1],"mysql"))
	  load_default_groups[load_default_groups_sz-2]= argv[1];
        start_mode= 1;
        Service.Init(argv[1], mysql_service);
        return 0;
      }
    }
    else if (argc == 3) /* install or remove any optional service */
    {
      if (!default_service_handling(argv, argv[2], argv[2], file_path, "",
                                    NULL))
	return 0;
      if (Service.IsService(argv[2]))
      {
	/*
	  mysqld was started as
	  mysqld --defaults-file=my_path\my.ini service-name
	*/
	use_opt_args=1;
	opt_argc= 2;				// Skip service-name
	opt_argv=argv;
	start_mode= 1;
	if (my_strcasecmp(system_charset_info, argv[2],"mysql"))
	  load_default_groups[load_default_groups_sz-2]= argv[2];
	Service.Init(argv[2], mysql_service);
	return 0;
      }
    }
    else if (argc == 4 || argc == 5)
    {
      /*
        This may seem strange, because we handle --local-service while
        preserving 4.1's behavior of allowing any one other argument that is
        passed to the service on startup. (The assumption is that this is
        --defaults-file=file, but that was not enforced in 4.1, so we don't
        enforce it here.)
      */
      const char *extra_opt= NullS;
      const char *account_name = NullS;
      int index;
      for (index = 3; index < argc; index++)
      {
        if (!strcmp(argv[index], "--local-service"))
          account_name= "NT AUTHORITY\\LocalService";
        else
          extra_opt= argv[index];
      }

      if (argc == 4 || account_name)
        if (!default_service_handling(argv, argv[2], argv[2], file_path,
                                      extra_opt, account_name))
          return 0;
    }
    else if (argc == 1 && Service.IsService(MYSQL_SERVICENAME))
    {
      /* start the default service */
      start_mode= 1;
      Service.Init(MYSQL_SERVICENAME, mysql_service);
      return 0;
    }
  }
  /* Start as standalone server */
  Service.my_argc=argc;
  Service.my_argv=argv;
  mysql_service(NULL);
  return 0;
}
#endif


/*
  Execute all commands from a file. Used by the mysql_install_db script to
  create MySQL privilege tables without having to start a full MySQL server.
*/

static void bootstrap(FILE *file)
{
  DBUG_ENTER("bootstrap");

  THD *thd= new THD;
  thd->bootstrap=1;
  my_net_init(&thd->net,(st_vio*) 0);
  thd->max_client_packet_length= thd->net.max_packet;
  thd->security_ctx->master_access= ~(ulong)0;
  thd->thread_id= thd->variables.pseudo_thread_id= thread_id++;
  thread_count++;

  bootstrap_file=file;
#ifndef EMBEDDED_LIBRARY			// TODO:  Enable this
  if (pthread_create(&thd->real_id,&connection_attrib,handle_bootstrap,
		     (void*) thd))
  {
    sql_print_warning("Can't create thread to handle bootstrap");
    bootstrap_error=-1;
    DBUG_VOID_RETURN;
  }
  /* Wait for thread to die */
  (void) pthread_mutex_lock(&LOCK_thread_count);
  while (thread_count)
  {
    (void) pthread_cond_wait(&COND_thread_count,&LOCK_thread_count);
    DBUG_PRINT("quit",("One thread died (count=%u)",thread_count));
  }
  (void) pthread_mutex_unlock(&LOCK_thread_count);
#else
  thd->mysql= 0;
  handle_bootstrap((void *)thd);
#endif

  DBUG_VOID_RETURN;
}


static bool read_init_file(char *file_name)
{
  FILE *file;
  DBUG_ENTER("read_init_file");
  DBUG_PRINT("enter",("name: %s",file_name));
  if (!(file=my_fopen(file_name,O_RDONLY,MYF(MY_WME))))
    return(1);
  bootstrap(file);
  (void) my_fclose(file,MYF(MY_WME));
  return 0;
}


#ifndef EMBEDDED_LIBRARY

/*
   Simple scheduler that use the main thread to handle the request

   NOTES
     This is only used for debugging, when starting mysqld with
     --thread-handling=no-threads or --one-thread

     When we enter this function, LOCK_thread_count is hold!
*/
   
void handle_connection_in_main_thread(THD *thd)
{
  safe_mutex_assert_owner(&LOCK_thread_count);
  thread_cache_size=0;			// Safety
  threads.append(thd);
  (void) pthread_mutex_unlock(&LOCK_thread_count);
  handle_one_connection((void*) thd);
}


/*
  Scheduler that uses one thread per connection
*/

void create_thread_to_handle_connection(THD *thd)
{
  if (cached_thread_count > wake_thread)
  {
    /* Get thread from cache */
    thread_cache.append(thd);
    wake_thread++;
    pthread_cond_signal(&COND_thread_cache);
  }
  else
  {
    /* Create new thread to handle connection */
    int error;
    thread_created++;
    threads.append(thd);
    DBUG_PRINT("info",(("creating thread %lu"), thd->thread_id));
    thd->connect_time = time(NULL);
    if ((error=pthread_create(&thd->real_id,&connection_attrib,
                              handle_one_connection,
                              (void*) thd)))
    {
      /* purify: begin inspected */
      DBUG_PRINT("error",
                 ("Can't create thread to handle request (error %d)",
                  error));
      thread_count--;
      thd->killed= THD::KILL_CONNECTION;			// Safety
      (void) pthread_mutex_unlock(&LOCK_thread_count);
      statistic_increment(aborted_connects,&LOCK_status);
      net_printf_error(thd, ER_CANT_CREATE_THREAD, error);
      (void) pthread_mutex_lock(&LOCK_thread_count);
      close_connection(thd,0,0);
      delete thd;
      (void) pthread_mutex_unlock(&LOCK_thread_count);
      return;
      /* purecov: end */
    }
  }
  (void) pthread_mutex_unlock(&LOCK_thread_count);
  DBUG_PRINT("info",("Thread created"));
}


/*
  Create new thread to handle incoming connection.

  SYNOPSIS
    create_new_thread()
      thd in/out    Thread handle of future thread.

  DESCRIPTION
    This function will create new thread to handle the incoming
    connection.  If there are idle cached threads one will be used.
    'thd' will be pushed into 'threads'.

    In single-threaded mode (#define ONE_THREAD) connection will be
    handled inside this function.

  RETURN VALUE
    none
*/

static void create_new_thread(THD *thd)
{
  NET *net=&thd->net;
  DBUG_ENTER("create_new_thread");

  if (protocol_version > 9)
    net->return_errno=1;

  /* don't allow too many connections */
  if (thread_count - delayed_insert_threads >= max_connections+1 || abort_loop)
  {
    DBUG_PRINT("error",("Too many connections"));
    close_connection(thd, ER_CON_COUNT_ERROR, 1);
    delete thd;
    DBUG_VOID_RETURN;
  }
  pthread_mutex_lock(&LOCK_thread_count);
  thd->thread_id= thd->variables.pseudo_thread_id= thread_id++;

  /* Start a new thread to handle connection */
  thread_count++;

  if (thread_count - delayed_insert_threads > max_used_connections)
    max_used_connections= thread_count - delayed_insert_threads;

  thread_scheduler.add_connection(thd);
  DBUG_VOID_RETURN;
}
#endif /* EMBEDDED_LIBRARY */


#ifdef SIGNALS_DONT_BREAK_READ
inline void kill_broken_server()
{
  /* hack to get around signals ignored in syscalls for problem OS's */
  if (
#if !defined(__NETWARE__)
      unix_sock == INVALID_SOCKET ||
#endif
      (!opt_disable_networking && ip_sock == INVALID_SOCKET))
  {
    select_thread_in_use = 0;
    /* The following call will never return */
    kill_server(IF_NETWARE(MYSQL_KILL_SIGNAL, (void*) MYSQL_KILL_SIGNAL));
  }
}
#define MAYBE_BROKEN_SYSCALL kill_broken_server();
#else
#define MAYBE_BROKEN_SYSCALL
#endif

	/* Handle new connections and spawn new process to handle them */

#ifndef EMBEDDED_LIBRARY
pthread_handler_t handle_connections_sockets(void *arg __attribute__((unused)))
{
  my_socket sock,new_sock;
  uint error_count=0;
  uint max_used_connection= (uint) (max(ip_sock,unix_sock)+1);
  fd_set readFDs,clientFDs;
  THD *thd;
  struct sockaddr_in cAddr;
  int ip_flags=0,socket_flags=0,flags;
  st_vio *vio_tmp;
  DBUG_ENTER("handle_connections_sockets");

  LINT_INIT(new_sock);

  (void) my_pthread_getprio(pthread_self());		// For debugging

  FD_ZERO(&clientFDs);
  if (ip_sock != INVALID_SOCKET)
  {
    FD_SET(ip_sock,&clientFDs);
#ifdef HAVE_FCNTL
    ip_flags = fcntl(ip_sock, F_GETFL, 0);
#endif
  }
#ifdef HAVE_SYS_UN_H
  FD_SET(unix_sock,&clientFDs);
#ifdef HAVE_FCNTL
  socket_flags=fcntl(unix_sock, F_GETFL, 0);
#endif
#endif

  DBUG_PRINT("general",("Waiting for connections."));
  MAYBE_BROKEN_SYSCALL;
  while (!abort_loop)
  {
    readFDs=clientFDs;
#ifdef HPUX10
    if (select(max_used_connection,(int*) &readFDs,0,0,0) < 0)
      continue;
#else
    if (select((int) max_used_connection,&readFDs,0,0,0) < 0)
    {
      if (socket_errno != SOCKET_EINTR)
      {
	if (!select_errors++ && !abort_loop)	/* purecov: inspected */
	  sql_print_error("mysqld: Got error %d from select",socket_errno); /* purecov: inspected */
      }
      MAYBE_BROKEN_SYSCALL
      continue;
    }
#endif	/* HPUX10 */
    if (abort_loop)
    {
      MAYBE_BROKEN_SYSCALL;
      break;
    }

    /* Is this a new connection request ? */
#ifdef HAVE_SYS_UN_H
    if (FD_ISSET(unix_sock,&readFDs))
    {
      sock = unix_sock;
      flags= socket_flags;
    }
    else
#endif
    {
      sock = ip_sock;
      flags= ip_flags;
    }

#if !defined(NO_FCNTL_NONBLOCK)
    if (!(test_flags & TEST_BLOCKING))
    {
#if defined(O_NONBLOCK)
      fcntl(sock, F_SETFL, flags | O_NONBLOCK);
#elif defined(O_NDELAY)
      fcntl(sock, F_SETFL, flags | O_NDELAY);
#endif
    }
#endif /* NO_FCNTL_NONBLOCK */
    for (uint retry=0; retry < MAX_ACCEPT_RETRY; retry++)
    {
      size_socket length=sizeof(struct sockaddr_in);
      new_sock = accept(sock, my_reinterpret_cast(struct sockaddr *) (&cAddr),
			&length);
#ifdef __NETWARE__ 
      // TODO: temporary fix, waiting for TCP/IP fix - DEFECT000303149
      if ((new_sock == INVALID_SOCKET) && (socket_errno == EINVAL))
      {
        kill_server(SIGTERM);
      }
#endif
      if (new_sock != INVALID_SOCKET ||
	  (socket_errno != SOCKET_EINTR && socket_errno != SOCKET_EAGAIN))
	break;
      MAYBE_BROKEN_SYSCALL;
#if !defined(NO_FCNTL_NONBLOCK)
      if (!(test_flags & TEST_BLOCKING))
      {
	if (retry == MAX_ACCEPT_RETRY - 1)
	  fcntl(sock, F_SETFL, flags);		// Try without O_NONBLOCK
      }
#endif
    }
#if !defined(NO_FCNTL_NONBLOCK)
    if (!(test_flags & TEST_BLOCKING))
      fcntl(sock, F_SETFL, flags);
#endif
    if (new_sock == INVALID_SOCKET)
    {
      if ((error_count++ & 255) == 0)		// This can happen often
	sql_perror("Error in accept");
      MAYBE_BROKEN_SYSCALL;
      if (socket_errno == SOCKET_ENFILE || socket_errno == SOCKET_EMFILE)
	sleep(1);				// Give other threads some time
      continue;
    }

#ifdef HAVE_LIBWRAP
    {
      if (sock == ip_sock)
      {
	struct request_info req;
	signal(SIGCHLD, SIG_DFL);
	request_init(&req, RQ_DAEMON, libwrapName, RQ_FILE, new_sock, NULL);
	my_fromhost(&req);
	if (!my_hosts_access(&req))
	{
	  /*
	    This may be stupid but refuse() includes an exit(0)
	    which we surely don't want...
	    clean_exit() - same stupid thing ...
	  */
	  syslog(deny_severity, "refused connect from %s",
		 my_eval_client(&req));

	  /*
	    C++ sucks (the gibberish in front just translates the supplied
	    sink function pointer in the req structure from a void (*sink)();
	    to a void(*sink)(int) if you omit the cast, the C++ compiler
	    will cry...
	  */
	  if (req.sink)
	    ((void (*)(int))req.sink)(req.fd);

	  (void) shutdown(new_sock, SHUT_RDWR);
	  (void) closesocket(new_sock);
	  continue;
	}
      }
    }
#endif /* HAVE_LIBWRAP */

    {
      size_socket dummyLen;
      struct sockaddr dummy;
      dummyLen = sizeof(struct sockaddr);
      if (getsockname(new_sock,&dummy, &dummyLen) < 0)
      {
	sql_perror("Error on new connection socket");
	(void) shutdown(new_sock, SHUT_RDWR);
	(void) closesocket(new_sock);
	continue;
      }
    }

    /*
    ** Don't allow too many connections
    */

    if (!(thd= new THD))
    {
      (void) shutdown(new_sock, SHUT_RDWR);
      VOID(closesocket(new_sock));
      continue;
    }
    if (!(vio_tmp=vio_new(new_sock,
			  sock == unix_sock ? VIO_TYPE_SOCKET :
			  VIO_TYPE_TCPIP,
			  sock == unix_sock ? VIO_LOCALHOST: 0)) ||
	my_net_init(&thd->net,vio_tmp))
    {
      if (vio_tmp)
	vio_delete(vio_tmp);
      else
      {
	(void) shutdown(new_sock, SHUT_RDWR);
	(void) closesocket(new_sock);
      }
      delete thd;
      continue;
    }
    if (sock == unix_sock)
      thd->security_ctx->host=(char*) my_localhost;

    create_new_thread(thd);
  }

  decrement_handler_count();
  DBUG_RETURN(0);
}


#ifdef __NT__
pthread_handler_t handle_connections_namedpipes(void *arg)
{
  HANDLE hConnectedPipe;
  BOOL fConnected;
  THD *thd;
  my_thread_init();
  DBUG_ENTER("handle_connections_namedpipes");
  (void) my_pthread_getprio(pthread_self());		// For debugging

  DBUG_PRINT("general",("Waiting for named pipe connections."));
  while (!abort_loop)
  {
    /* wait for named pipe connection */
    fConnected = ConnectNamedPipe(hPipe, NULL);
    if (abort_loop)
      break;
    if (!fConnected)
      fConnected = GetLastError() == ERROR_PIPE_CONNECTED;
    if (!fConnected)
    {
      CloseHandle(hPipe);
      if ((hPipe= CreateNamedPipe(pipe_name,
                                  PIPE_ACCESS_DUPLEX,
                                  PIPE_TYPE_BYTE |
                                  PIPE_READMODE_BYTE |
                                  PIPE_WAIT,
                                  PIPE_UNLIMITED_INSTANCES,
                                  (int) global_system_variables.
                                  net_buffer_length,
                                  (int) global_system_variables.
                                  net_buffer_length,
                                  NMPWAIT_USE_DEFAULT_WAIT,
                                  &saPipeSecurity)) ==
	  INVALID_HANDLE_VALUE)
      {
	sql_perror("Can't create new named pipe!");
	break;					// Abort
      }
    }
    hConnectedPipe = hPipe;
    /* create new pipe for new connection */
    if ((hPipe = CreateNamedPipe(pipe_name,
				 PIPE_ACCESS_DUPLEX,
				 PIPE_TYPE_BYTE |
				 PIPE_READMODE_BYTE |
				 PIPE_WAIT,
				 PIPE_UNLIMITED_INSTANCES,
				 (int) global_system_variables.net_buffer_length,
				 (int) global_system_variables.net_buffer_length,
				 NMPWAIT_USE_DEFAULT_WAIT,
				 &saPipeSecurity)) ==
	INVALID_HANDLE_VALUE)
    {
      sql_perror("Can't create new named pipe!");
      hPipe=hConnectedPipe;
      continue;					// We have to try again
    }

    if (!(thd = new THD))
    {
      DisconnectNamedPipe(hConnectedPipe);
      CloseHandle(hConnectedPipe);
      continue;
    }
    if (!(thd->net.vio = vio_new_win32pipe(hConnectedPipe)) ||
	my_net_init(&thd->net, thd->net.vio))
    {
      close_connection(thd, ER_OUT_OF_RESOURCES, 1);
      delete thd;
      continue;
    }
    /* Host is unknown */
    thd->security_ctx->host= my_strdup(my_localhost, MYF(0));
    create_new_thread(thd);
  }

  decrement_handler_count();
  DBUG_RETURN(0);
}
#endif /* __NT__ */


/*
  Thread of shared memory's service

  SYNOPSIS
    handle_connections_shared_memory()
    arg                              Arguments of thread
*/

#ifdef HAVE_SMEM
pthread_handler_t handle_connections_shared_memory(void *arg)
{
  /* file-mapping object, use for create shared memory */
  HANDLE handle_connect_file_map= 0;
  char  *handle_connect_map= 0;                 // pointer on shared memory
  HANDLE event_connect_answer= 0;
  ulong smem_buffer_length= shared_memory_buffer_length + 4;
  ulong connect_number= 1;
  char tmp[63];
  char *suffix_pos;
  char connect_number_char[22], *p;
  const char *errmsg= 0;
  SECURITY_ATTRIBUTES *sa_event= 0, *sa_mapping= 0;
  my_thread_init();
  DBUG_ENTER("handle_connections_shared_memorys");
  DBUG_PRINT("general",("Waiting for allocated shared memory."));

  if (my_security_attr_create(&sa_event, &errmsg,
                              GENERIC_ALL, SYNCHRONIZE | EVENT_MODIFY_STATE))
    goto error;

  if (my_security_attr_create(&sa_mapping, &errmsg,
                             GENERIC_ALL, FILE_MAP_READ | FILE_MAP_WRITE))
    goto error;

  /*
    The name of event and file-mapping events create agree next rule:
      shared_memory_base_name+unique_part
    Where:
      shared_memory_base_name is unique value for each server
      unique_part is unique value for each object (events and file-mapping)
  */
  suffix_pos= strxmov(tmp,shared_memory_base_name,"_",NullS);
  strmov(suffix_pos, "CONNECT_REQUEST");
  if ((smem_event_connect_request= CreateEvent(sa_event,
                                               FALSE, FALSE, tmp)) == 0)
  {
    errmsg= "Could not create request event";
    goto error;
  }
  strmov(suffix_pos, "CONNECT_ANSWER");
  if ((event_connect_answer= CreateEvent(sa_event, FALSE, FALSE, tmp)) == 0)
  {
    errmsg="Could not create answer event";
    goto error;
  }
  strmov(suffix_pos, "CONNECT_DATA");
  if ((handle_connect_file_map=
       CreateFileMapping(INVALID_HANDLE_VALUE, sa_mapping,
                         PAGE_READWRITE, 0, sizeof(connect_number), tmp)) == 0)
  {
    errmsg= "Could not create file mapping";
    goto error;
  }
  if ((handle_connect_map= (char *)MapViewOfFile(handle_connect_file_map,
						  FILE_MAP_WRITE,0,0,
						  sizeof(DWORD))) == 0)
  {
    errmsg= "Could not create shared memory service";
    goto error;
  }

  while (!abort_loop)
  {
    /* Wait a request from client */
    WaitForSingleObject(smem_event_connect_request,INFINITE);

    /*
       it can be after shutdown command
    */
    if (abort_loop)
      goto error;

    HANDLE handle_client_file_map= 0;
    char  *handle_client_map= 0;
    HANDLE event_client_wrote= 0;
    HANDLE event_client_read= 0;    // for transfer data server <-> client
    HANDLE event_server_wrote= 0;
    HANDLE event_server_read= 0;
    HANDLE event_conn_closed= 0;
    THD *thd= 0;

    p= int10_to_str(connect_number, connect_number_char, 10);
    /*
      The name of event and file-mapping events create agree next rule:
        shared_memory_base_name+unique_part+number_of_connection
        Where:
	  shared_memory_base_name is uniquel value for each server
	  unique_part is unique value for each object (events and file-mapping)
	  number_of_connection is connection-number between server and client
    */
    suffix_pos= strxmov(tmp,shared_memory_base_name,"_",connect_number_char,
			 "_",NullS);
    strmov(suffix_pos, "DATA");
    if ((handle_client_file_map=
         CreateFileMapping(INVALID_HANDLE_VALUE, sa_mapping,
                           PAGE_READWRITE, 0, smem_buffer_length, tmp)) == 0)
    {
      errmsg= "Could not create file mapping";
      goto errorconn;
    }
    if ((handle_client_map= (char*)MapViewOfFile(handle_client_file_map,
						  FILE_MAP_WRITE,0,0,
						  smem_buffer_length)) == 0)
    {
      errmsg= "Could not create memory map";
      goto errorconn;
    }
    strmov(suffix_pos, "CLIENT_WROTE");
    if ((event_client_wrote= CreateEvent(sa_event, FALSE, FALSE, tmp)) == 0)
    {
      errmsg= "Could not create client write event";
      goto errorconn;
    }
    strmov(suffix_pos, "CLIENT_READ");
    if ((event_client_read= CreateEvent(sa_event, FALSE, FALSE, tmp)) == 0)
    {
      errmsg= "Could not create client read event";
      goto errorconn;
    }
    strmov(suffix_pos, "SERVER_READ");
    if ((event_server_read= CreateEvent(sa_event, FALSE, FALSE, tmp)) == 0)
    {
      errmsg= "Could not create server read event";
      goto errorconn;
    }
    strmov(suffix_pos, "SERVER_WROTE");
    if ((event_server_wrote= CreateEvent(sa_event,
                                         FALSE, FALSE, tmp)) == 0)
    {
      errmsg= "Could not create server write event";
      goto errorconn;
    }
    strmov(suffix_pos, "CONNECTION_CLOSED");
    if ((event_conn_closed= CreateEvent(sa_event,
                                        TRUE, FALSE, tmp)) == 0)
    {
      errmsg= "Could not create closed connection event";
      goto errorconn;
    }
    if (abort_loop)
      goto errorconn;
    if (!(thd= new THD))
      goto errorconn;
    /* Send number of connection to client */
    int4store(handle_connect_map, connect_number);
    if (!SetEvent(event_connect_answer))
    {
      errmsg= "Could not send answer event";
      goto errorconn;
    }
    /* Set event that client should receive data */
    if (!SetEvent(event_client_read))
    {
      errmsg= "Could not set client to read mode";
      goto errorconn;
    }
    if (!(thd->net.vio= vio_new_win32shared_memory(&thd->net,
                                                   handle_client_file_map,
                                                   handle_client_map,
                                                   event_client_wrote,
                                                   event_client_read,
                                                   event_server_wrote,
                                                   event_server_read,
                                                   event_conn_closed)) ||
                        my_net_init(&thd->net, thd->net.vio))
    {
      close_connection(thd, ER_OUT_OF_RESOURCES, 1);
      errmsg= 0;
      goto errorconn;
    }
    thd->security_ctx->host= my_strdup(my_localhost, MYF(0)); /* Host is unknown */
    create_new_thread(thd);
    connect_number++;
    continue;

errorconn:
    /* Could not form connection;  Free used handlers/memort and retry */
    if (errmsg)
    {
      char buff[180];
      strxmov(buff, "Can't create shared memory connection: ", errmsg, ".",
	      NullS);
      sql_perror(buff);
    }
    if (handle_client_file_map) 
      CloseHandle(handle_client_file_map);
    if (handle_client_map)
      UnmapViewOfFile(handle_client_map);
    if (event_server_wrote)
      CloseHandle(event_server_wrote);
    if (event_server_read)
      CloseHandle(event_server_read);
    if (event_client_wrote)
      CloseHandle(event_client_wrote);
    if (event_client_read)
      CloseHandle(event_client_read);
    if (event_conn_closed)
      CloseHandle(event_conn_closed);
    delete thd;
  }

  /* End shared memory handling */
error:
  if (errmsg)
  {
    char buff[180];
    strxmov(buff, "Can't create shared memory service: ", errmsg, ".", NullS);
    sql_perror(buff);
  }
  my_security_attr_free(sa_event);
  my_security_attr_free(sa_mapping);
  if (handle_connect_map)	UnmapViewOfFile(handle_connect_map);
  if (handle_connect_file_map)	CloseHandle(handle_connect_file_map);
  if (event_connect_answer)	CloseHandle(event_connect_answer);
  if (smem_event_connect_request) CloseHandle(smem_event_connect_request);

  decrement_handler_count();
  DBUG_RETURN(0);
}
#endif /* HAVE_SMEM */
#endif /* EMBEDDED_LIBRARY */


/****************************************************************************
  Handle start options
******************************************************************************/

enum options_mysqld
{
  OPT_ISAM_LOG=256,            OPT_SKIP_NEW, 
  OPT_SKIP_GRANT,              OPT_SKIP_LOCK, 
  OPT_ENABLE_LOCK,             OPT_USE_LOCKING,
  OPT_SOCKET,                  OPT_UPDATE_LOG,
  OPT_BIN_LOG,                 OPT_SKIP_RESOLVE,
  OPT_SKIP_NETWORKING,         OPT_BIN_LOG_INDEX,
  OPT_BIND_ADDRESS,            OPT_PID_FILE,
  OPT_SKIP_PRIOR,              OPT_BIG_TABLES,
  OPT_STANDALONE,              OPT_ONE_THREAD,
  OPT_CONSOLE,                 OPT_LOW_PRIORITY_UPDATES,
  OPT_SKIP_HOST_CACHE,         OPT_SHORT_LOG_FORMAT,
  OPT_FLUSH,                   OPT_SAFE,
  OPT_BOOTSTRAP,               OPT_SKIP_SHOW_DB,
  OPT_STORAGE_ENGINE,          OPT_INIT_FILE,
  OPT_DELAY_KEY_WRITE_ALL,     OPT_SLOW_QUERY_LOG,
  OPT_DELAY_KEY_WRITE,	       OPT_CHARSETS_DIR,
<<<<<<< HEAD
=======
  OPT_BDB_HOME,                OPT_BDB_LOG,
  OPT_BDB_TMP,                 OPT_BDB_SYNC,
  OPT_BDB_LOCK,                OPT_BDB,
  OPT_BDB_NO_RECOVER,          OPT_BDB_SHARED,
  OPT_BDB_DATA_DIRECT,         OPT_BDB_LOG_DIRECT,
>>>>>>> a84d2971
  OPT_MASTER_HOST,             OPT_MASTER_USER,
  OPT_MASTER_PASSWORD,         OPT_MASTER_PORT,
  OPT_MASTER_INFO_FILE,        OPT_MASTER_CONNECT_RETRY,
  OPT_MASTER_RETRY_COUNT,      OPT_LOG_TC, OPT_LOG_TC_SIZE,
  OPT_MASTER_SSL,              OPT_MASTER_SSL_KEY,
  OPT_MASTER_SSL_CERT,         OPT_MASTER_SSL_CAPATH,
  OPT_MASTER_SSL_CIPHER,       OPT_MASTER_SSL_CA,
  OPT_SQL_BIN_UPDATE_SAME,     OPT_REPLICATE_DO_DB,
  OPT_REPLICATE_IGNORE_DB,     OPT_LOG_SLAVE_UPDATES,
  OPT_BINLOG_DO_DB,            OPT_BINLOG_IGNORE_DB,
  OPT_BINLOG_FORMAT,
#ifndef DBUG_OFF
  OPT_BINLOG_SHOW_XID,
#endif
  OPT_BINLOG_ROWS_EVENT_MAX_SIZE, 
  OPT_WANT_CORE,               OPT_CONCURRENT_INSERT,
  OPT_MEMLOCK,                 OPT_MYISAM_RECOVER,
  OPT_REPLICATE_REWRITE_DB,    OPT_SERVER_ID,
  OPT_SKIP_SLAVE_START,        OPT_SAFE_SHOW_DB, 
  OPT_SAFEMALLOC_MEM_LIMIT,    OPT_REPLICATE_DO_TABLE,
  OPT_REPLICATE_IGNORE_TABLE,  OPT_REPLICATE_WILD_DO_TABLE,
  OPT_REPLICATE_WILD_IGNORE_TABLE, OPT_REPLICATE_SAME_SERVER_ID,
  OPT_DISCONNECT_SLAVE_EVENT_COUNT, OPT_TC_HEURISTIC_RECOVER,
  OPT_ABORT_SLAVE_EVENT_COUNT,
  OPT_LOG_BIN_TRUST_FUNCTION_CREATORS,
  OPT_ENGINE_CONDITION_PUSHDOWN, OPT_NDB_CONNECTSTRING, 
  OPT_NDB_USE_EXACT_COUNT, OPT_NDB_USE_TRANSACTIONS,
  OPT_NDB_FORCE_SEND, OPT_NDB_AUTOINCREMENT_PREFETCH_SZ,
  OPT_NDB_SHM, OPT_NDB_OPTIMIZED_NODE_SELECTION, OPT_NDB_CACHE_CHECK_TIME,
  OPT_NDB_MGMD, OPT_NDB_NODEID,
  OPT_NDB_DISTRIBUTION,
  OPT_NDB_INDEX_STAT_ENABLE,
  OPT_NDB_EXTRA_LOGGING,
  OPT_NDB_REPORT_THRESH_BINLOG_EPOCH_SLIP,
  OPT_NDB_REPORT_THRESH_BINLOG_MEM_USAGE,
  OPT_NDB_USE_COPYING_ALTER_TABLE,
  OPT_SKIP_SAFEMALLOC,
  OPT_TEMP_POOL, OPT_TX_ISOLATION, OPT_COMPLETION_TYPE,
  OPT_SKIP_STACK_TRACE, OPT_SKIP_SYMLINKS,
  OPT_MAX_BINLOG_DUMP_EVENTS, OPT_SPORADIC_BINLOG_DUMP_FAIL,
  OPT_SAFE_USER_CREATE, OPT_SQL_MODE,
  OPT_HAVE_NAMED_PIPE,
  OPT_DO_PSTACK, OPT_EVENT_SCHEDULER, OPT_REPORT_HOST,
  OPT_REPORT_USER, OPT_REPORT_PASSWORD, OPT_REPORT_PORT,
  OPT_SHOW_SLAVE_AUTH_INFO,
  OPT_SLAVE_LOAD_TMPDIR, OPT_NO_MIX_TYPE,
  OPT_RPL_RECOVERY_RANK,OPT_INIT_RPL_ROLE,
  OPT_RELAY_LOG, OPT_RELAY_LOG_INDEX, OPT_RELAY_LOG_INFO_FILE,
  OPT_SLAVE_SKIP_ERRORS, OPT_DES_KEY_FILE, OPT_LOCAL_INFILE,
  OPT_SSL_SSL, OPT_SSL_KEY, OPT_SSL_CERT, OPT_SSL_CA,
  OPT_SSL_CAPATH, OPT_SSL_CIPHER,
  OPT_BACK_LOG, OPT_BINLOG_CACHE_SIZE,
  OPT_CONNECT_TIMEOUT, OPT_DELAYED_INSERT_TIMEOUT,
  OPT_DELAYED_INSERT_LIMIT, OPT_DELAYED_QUEUE_SIZE,
  OPT_FLUSH_TIME, OPT_FT_MIN_WORD_LEN, OPT_FT_BOOLEAN_SYNTAX,
  OPT_FT_MAX_WORD_LEN, OPT_FT_QUERY_EXPANSION_LIMIT, OPT_FT_STOPWORD_FILE,
  OPT_INTERACTIVE_TIMEOUT, OPT_JOIN_BUFF_SIZE,
  OPT_KEY_BUFFER_SIZE, OPT_KEY_CACHE_BLOCK_SIZE,
  OPT_KEY_CACHE_DIVISION_LIMIT, OPT_KEY_CACHE_AGE_THRESHOLD,
  OPT_LONG_QUERY_TIME,
  OPT_LOWER_CASE_TABLE_NAMES, OPT_MAX_ALLOWED_PACKET,
  OPT_MAX_BINLOG_CACHE_SIZE, OPT_MAX_BINLOG_SIZE,
  OPT_MAX_CONNECTIONS, OPT_MAX_CONNECT_ERRORS,
  OPT_MAX_DELAYED_THREADS, OPT_MAX_HEP_TABLE_SIZE,
  OPT_MAX_JOIN_SIZE, OPT_MAX_PREPARED_STMT_COUNT,
  OPT_MAX_RELAY_LOG_SIZE, OPT_MAX_SORT_LENGTH,
  OPT_MAX_SEEKS_FOR_KEY, OPT_MAX_TMP_TABLES, OPT_MAX_USER_CONNECTIONS,
  OPT_MAX_LENGTH_FOR_SORT_DATA,
  OPT_MAX_WRITE_LOCK_COUNT, OPT_BULK_INSERT_BUFFER_SIZE,
  OPT_MAX_ERROR_COUNT, OPT_MULTI_RANGE_COUNT, OPT_MYISAM_DATA_POINTER_SIZE,
  OPT_MYISAM_BLOCK_SIZE, OPT_MYISAM_MAX_EXTRA_SORT_FILE_SIZE,
  OPT_MYISAM_MAX_SORT_FILE_SIZE, OPT_MYISAM_SORT_BUFFER_SIZE,
  OPT_MYISAM_USE_MMAP,
  OPT_MYISAM_STATS_METHOD,
  OPT_NET_BUFFER_LENGTH, OPT_NET_RETRY_COUNT,
  OPT_NET_READ_TIMEOUT, OPT_NET_WRITE_TIMEOUT,
  OPT_OPEN_FILES_LIMIT,
  OPT_PRELOAD_BUFFER_SIZE,
  OPT_QUERY_CACHE_LIMIT, OPT_QUERY_CACHE_MIN_RES_UNIT, OPT_QUERY_CACHE_SIZE,
  OPT_QUERY_CACHE_TYPE, OPT_QUERY_CACHE_WLOCK_INVALIDATE, OPT_RECORD_BUFFER,
  OPT_RECORD_RND_BUFFER, OPT_DIV_PRECINCREMENT, OPT_RELAY_LOG_SPACE_LIMIT,
  OPT_RELAY_LOG_PURGE,
  OPT_SLAVE_NET_TIMEOUT, OPT_SLAVE_COMPRESSED_PROTOCOL, OPT_SLOW_LAUNCH_TIME,
  OPT_SLAVE_TRANS_RETRIES, OPT_READONLY, OPT_DEBUGGING,
  OPT_SORT_BUFFER, OPT_TABLE_OPEN_CACHE, OPT_TABLE_DEF_CACHE,
  OPT_THREAD_CONCURRENCY, OPT_THREAD_CACHE_SIZE,
  OPT_TMP_TABLE_SIZE, OPT_THREAD_STACK,
  OPT_WAIT_TIMEOUT, OPT_MYISAM_REPAIR_THREADS,
<<<<<<< HEAD
=======
  OPT_INNODB_MIRRORED_LOG_GROUPS,
  OPT_INNODB_LOG_FILES_IN_GROUP,
  OPT_INNODB_LOG_FILE_SIZE,
  OPT_INNODB_LOG_BUFFER_SIZE,
  OPT_INNODB_BUFFER_POOL_SIZE,
  OPT_INNODB_BUFFER_POOL_AWE_MEM_MB,
  OPT_INNODB_ADDITIONAL_MEM_POOL_SIZE,
  OPT_INNODB_MAX_PURGE_LAG,
  OPT_INNODB_FILE_IO_THREADS,
  OPT_INNODB_LOCK_WAIT_TIMEOUT,
  OPT_INNODB_THREAD_CONCURRENCY,
  OPT_INNODB_COMMIT_CONCURRENCY,
  OPT_INNODB_FORCE_RECOVERY,
  OPT_INNODB_STATUS_FILE,
  OPT_INNODB_MAX_DIRTY_PAGES_PCT,
  OPT_INNODB_TABLE_LOCKS,
  OPT_INNODB_SUPPORT_XA,
  OPT_INNODB_OPEN_FILES,
  OPT_INNODB_AUTOEXTEND_INCREMENT,
  OPT_INNODB_SYNC_SPIN_LOOPS,
  OPT_INNODB_CONCURRENCY_TICKETS,
  OPT_INNODB_THREAD_SLEEP_DELAY,
  OPT_INNODB_STATS_ON_METADATA,
  OPT_BDB_CACHE_SIZE,
  OPT_BDB_CACHE_PARTS,
  OPT_BDB_LOG_BUFFER_SIZE,
  OPT_BDB_MAX_LOCK,
  OPT_BDB_REGION_SIZE,
>>>>>>> a84d2971
  OPT_ERROR_LOG_FILE,
  OPT_DEFAULT_WEEK_FORMAT,
  OPT_RANGE_ALLOC_BLOCK_SIZE, OPT_ALLOW_SUSPICIOUS_UDFS,
  OPT_QUERY_ALLOC_BLOCK_SIZE, OPT_QUERY_PREALLOC_SIZE,
  OPT_TRANS_ALLOC_BLOCK_SIZE, OPT_TRANS_PREALLOC_SIZE,
  OPT_SYNC_FRM, OPT_SYNC_BINLOG,
  OPT_SYNC_REPLICATION,
  OPT_SYNC_REPLICATION_SLAVE_ID,
  OPT_SYNC_REPLICATION_TIMEOUT,
  OPT_ENABLE_SHARED_MEMORY,
  OPT_SHARED_MEMORY_BASE_NAME,
  OPT_OLD_PASSWORDS,
  OPT_OLD_ALTER_TABLE,
  OPT_EXPIRE_LOGS_DAYS,
  OPT_GROUP_CONCAT_MAX_LEN,
  OPT_DEFAULT_COLLATION,
  OPT_CHARACTER_SET_CLIENT_HANDSHAKE,
  OPT_CHARACTER_SET_FILESYSTEM,
  OPT_LC_TIME_NAMES,
  OPT_INIT_CONNECT,
  OPT_INIT_SLAVE,
  OPT_SECURE_AUTH,
  OPT_DATE_FORMAT,
  OPT_TIME_FORMAT,
  OPT_DATETIME_FORMAT,
  OPT_LOG_QUERIES_NOT_USING_INDEXES,
  OPT_DEFAULT_TIME_ZONE,
  OPT_SYSDATE_IS_NOW,
  OPT_OPTIMIZER_SEARCH_DEPTH,
  OPT_OPTIMIZER_PRUNE_LEVEL,
  OPT_UPDATABLE_VIEWS_WITH_LIMIT,
  OPT_SP_AUTOMATIC_PRIVILEGES,
  OPT_MAX_SP_RECURSION_DEPTH,
  OPT_AUTO_INCREMENT, OPT_AUTO_INCREMENT_OFFSET,
  OPT_ENABLE_LARGE_PAGES,
  OPT_TIMED_MUTEXES,
  OPT_OLD_STYLE_USER_LIMITS,
  OPT_LOG_SLOW_ADMIN_STATEMENTS,
  OPT_TABLE_LOCK_WAIT_TIMEOUT,
<<<<<<< HEAD
  OPT_PLUGIN_LOAD,
=======
>>>>>>> a84d2971
  OPT_PLUGIN_DIR,
  OPT_LOG_OUTPUT,
  OPT_PORT_OPEN_TIMEOUT,
  OPT_GENERAL_LOG,
  OPT_SLOW_LOG,
<<<<<<< HEAD
=======
  OPT_MERGE,
>>>>>>> a84d2971
  OPT_THREAD_HANDLING,
  OPT_INNODB_ROLLBACK_ON_TIMEOUT,
  OPT_SECURE_FILE_PRIV,
  OPT_OLD_MODE
};


#define LONG_TIMEOUT ((ulong) 3600L*24L*365L)

struct my_option my_long_options[] =
{
  {"help", '?', "Display this help and exit.", 
   (gptr*) &opt_help, (gptr*) &opt_help, 0, GET_BOOL, NO_ARG, 0, 0, 0, 0,
   0, 0},
#ifdef HAVE_REPLICATION
  {"abort-slave-event-count", OPT_ABORT_SLAVE_EVENT_COUNT,
   "Option used by mysql-test for debugging and testing of replication.",
   (gptr*) &abort_slave_event_count,  (gptr*) &abort_slave_event_count,
   0, GET_INT, REQUIRED_ARG, 0, 0, 0, 0, 0, 0},
#endif /* HAVE_REPLICATION */
  {"allow-suspicious-udfs", OPT_ALLOW_SUSPICIOUS_UDFS,
   "Allows use of UDFs consisting of only one symbol xxx() "
   "without corresponding xxx_init() or xxx_deinit(). That also means "
   "that one can load any function from any library, for example exit() "
   "from libc.so",
   (gptr*) &opt_allow_suspicious_udfs, (gptr*) &opt_allow_suspicious_udfs,
   0, GET_BOOL, NO_ARG, 0, 0, 0, 0, 0, 0},
  {"ansi", 'a', "Use ANSI SQL syntax instead of MySQL syntax. This mode will also set transaction isolation level 'serializable'.", 0, 0, 0,
   GET_NO_ARG, NO_ARG, 0, 0, 0, 0, 0, 0},
  {"auto-increment-increment", OPT_AUTO_INCREMENT,
   "Auto-increment columns are incremented by this",
   (gptr*) &global_system_variables.auto_increment_increment,
   (gptr*) &max_system_variables.auto_increment_increment, 0, GET_ULONG,
   OPT_ARG, 1, 1, 65535, 0, 1, 0 },
  {"auto-increment-offset", OPT_AUTO_INCREMENT_OFFSET,
   "Offset added to Auto-increment columns. Used when auto-increment-increment != 1",
   (gptr*) &global_system_variables.auto_increment_offset,
   (gptr*) &max_system_variables.auto_increment_offset, 0, GET_ULONG, OPT_ARG,
   1, 1, 65535, 0, 1, 0 },
  {"automatic-sp-privileges", OPT_SP_AUTOMATIC_PRIVILEGES,
   "Creating and dropping stored procedures alters ACLs. Disable with --skip-automatic-sp-privileges.",
   (gptr*) &sp_automatic_privileges, (gptr*) &sp_automatic_privileges,
   0, GET_BOOL, NO_ARG, 1, 0, 0, 0, 0, 0},
  {"basedir", 'b',
   "Path to installation directory. All paths are usually resolved relative to this.",
   (gptr*) &mysql_home_ptr, (gptr*) &mysql_home_ptr, 0, GET_STR, REQUIRED_ARG,
   0, 0, 0, 0, 0, 0},
  {"big-tables", OPT_BIG_TABLES,
   "Allow big result sets by saving all temporary sets on file (Solves most 'table full' errors).",
   0, 0, 0, GET_NO_ARG, NO_ARG, 0, 0, 0, 0, 0, 0},
  {"bind-address", OPT_BIND_ADDRESS, "IP address to bind to.",
   (gptr*) &my_bind_addr_str, (gptr*) &my_bind_addr_str, 0, GET_STR,
   REQUIRED_ARG, 0, 0, 0, 0, 0, 0},
  {"binlog_format", OPT_BINLOG_FORMAT,
   "Does not have any effect without '--log-bin'. "
   "Tell the master the form of binary logging to use: either 'row' for "
   "row-based binary logging, or 'statement' for statement-based binary "
   "logging, or 'mixed'. 'mixed' is statement-based binary logging except "
   "for those statements where only row-based is correct: those which "
   "involve user-defined functions (i.e. UDFs) or the UUID() function; for "
   "those, row-based binary logging is automatically used. "
#ifdef HAVE_NDB_BINLOG
   "If ndbcluster is enabled and binlog_format is `mixed', the format switches"
   " to 'row' and back implicitly per each query accessing a NDB table."
#endif
   ,(gptr*) &opt_binlog_format, (gptr*) &opt_binlog_format,
<<<<<<< HEAD
   0, GET_STR, REQUIRED_ARG, 0, 0, 0, 0, 0, 0},
=======
   0, GET_STR, REQUIRED_ARG, BINLOG_FORMAT_MIXED, BINLOG_FORMAT_STMT,
   BINLOG_FORMAT_MIXED, 0, 0, 0},
>>>>>>> a84d2971
  {"binlog-do-db", OPT_BINLOG_DO_DB,
   "Tells the master it should log updates for the specified database, and exclude all others not explicitly mentioned.",
   0, 0, 0, GET_STR, REQUIRED_ARG, 0, 0, 0, 0, 0, 0},
  {"binlog-ignore-db", OPT_BINLOG_IGNORE_DB,
   "Tells the master that updates to the given database should not be logged tothe binary log.",
   0, 0, 0, GET_STR, REQUIRED_ARG, 0, 0, 0, 0, 0, 0},
  {"binlog-row-event-max-size", OPT_BINLOG_ROWS_EVENT_MAX_SIZE,
   "The maximum size of a row-based binary log event in bytes. Rows will be "
   "grouped into events smaller than this size if possible. "
   "The value has to be a multiple of 256.",
   (gptr*) &opt_binlog_rows_event_max_size, 
   (gptr*) &opt_binlog_rows_event_max_size, 0, 
   GET_ULONG, REQUIRED_ARG, 
   /* def_value */ 1024, /* min_value */  256, /* max_value */ ULONG_MAX, 
   /* sub_size */     0, /* block_size */ 256, 
   /* app_type */ 0
  },
#ifndef DISABLE_GRANT_OPTIONS
  {"bootstrap", OPT_BOOTSTRAP, "Used by mysql installation scripts.", 0, 0, 0,
   GET_NO_ARG, NO_ARG, 0, 0, 0, 0, 0, 0},
#endif
  {"character-set-client-handshake", OPT_CHARACTER_SET_CLIENT_HANDSHAKE,
   "Don't ignore client side character set value sent during handshake.",
   (gptr*) &opt_character_set_client_handshake,
   (gptr*) &opt_character_set_client_handshake,
    0, GET_BOOL, NO_ARG, 1, 0, 0, 0, 0, 0},
  {"character-set-filesystem", OPT_CHARACTER_SET_FILESYSTEM,
   "Set the filesystem character set.",
   (gptr*) &character_set_filesystem_name,
   (gptr*) &character_set_filesystem_name,
   0, GET_STR, REQUIRED_ARG, 0, 0, 0, 0, 0, 0 },
  {"character-set-server", 'C', "Set the default character set.",
   (gptr*) &default_character_set_name, (gptr*) &default_character_set_name,
   0, GET_STR, REQUIRED_ARG, 0, 0, 0, 0, 0, 0 },
  {"character-sets-dir", OPT_CHARSETS_DIR,
   "Directory where character sets are.", (gptr*) &charsets_dir,
   (gptr*) &charsets_dir, 0, GET_STR, REQUIRED_ARG, 0, 0, 0, 0, 0, 0},
  {"chroot", 'r', "Chroot mysqld daemon during startup.",
   (gptr*) &mysqld_chroot, (gptr*) &mysqld_chroot, 0, GET_STR, REQUIRED_ARG,
   0, 0, 0, 0, 0, 0},
  {"collation-server", OPT_DEFAULT_COLLATION, "Set the default collation.",
   (gptr*) &default_collation_name, (gptr*) &default_collation_name,
   0, GET_STR, REQUIRED_ARG, 0, 0, 0, 0, 0, 0 },
  {"completion-type", OPT_COMPLETION_TYPE, "Default completion type.",
   (gptr*) &global_system_variables.completion_type,
   (gptr*) &max_system_variables.completion_type, 0, GET_ULONG,
   REQUIRED_ARG, 0, 0, 2, 0, 1, 0},
  {"concurrent-insert", OPT_CONCURRENT_INSERT,
   "Use concurrent insert with MyISAM. Disable with --concurrent-insert=0",
   (gptr*) &myisam_concurrent_insert, (gptr*) &myisam_concurrent_insert,
   0, GET_LONG, OPT_ARG, 1, 0, 2, 0, 0, 0},
  {"console", OPT_CONSOLE, "Write error output on screen; Don't remove the console window on windows.",
   (gptr*) &opt_console, (gptr*) &opt_console, 0, GET_BOOL, NO_ARG, 0, 0, 0,
   0, 0, 0},
  {"core-file", OPT_WANT_CORE, "Write core on errors.", 0, 0, 0, GET_NO_ARG,
   NO_ARG, 0, 0, 0, 0, 0, 0},
  {"datadir", 'h', "Path to the database root.", (gptr*) &mysql_data_home,
   (gptr*) &mysql_data_home, 0, GET_STR, REQUIRED_ARG, 0, 0, 0, 0, 0, 0},
#ifndef DBUG_OFF
  {"debug", '#', "Debug log.", (gptr*) &default_dbug_option,
   (gptr*) &default_dbug_option, 0, GET_STR, OPT_ARG, 0, 0, 0, 0, 0, 0},
#endif
  {"default-character-set", 'C', "Set the default character set (deprecated option, use --character-set-server instead).",
   (gptr*) &default_character_set_name, (gptr*) &default_character_set_name,
   0, GET_STR, REQUIRED_ARG, 0, 0, 0, 0, 0, 0 },
  {"default-collation", OPT_DEFAULT_COLLATION, "Set the default collation (deprecated option, use --collation-server instead).",
   (gptr*) &default_collation_name, (gptr*) &default_collation_name,
   0, GET_STR, REQUIRED_ARG, 0, 0, 0, 0, 0, 0 },
  {"default-storage-engine", OPT_STORAGE_ENGINE,
   "Set the default storage engine (table type) for tables.",
   (gptr*)&default_storage_engine_str, (gptr*)&default_storage_engine_str,
   0, GET_STR, REQUIRED_ARG, 0, 0, 0, 0, 0, 0},
  {"default-table-type", OPT_STORAGE_ENGINE,
   "(deprecated) Use --default-storage-engine.",
   (gptr*)&default_storage_engine_str, (gptr*)&default_storage_engine_str,
   0, GET_STR, REQUIRED_ARG, 0, 0, 0, 0, 0, 0},
  {"default-time-zone", OPT_DEFAULT_TIME_ZONE, "Set the default time zone.",
   (gptr*) &default_tz_name, (gptr*) &default_tz_name,
   0, GET_STR, REQUIRED_ARG, 0, 0, 0, 0, 0, 0 },
  {"delay-key-write", OPT_DELAY_KEY_WRITE, "Type of DELAY_KEY_WRITE.",
   0,0,0, GET_STR, OPT_ARG, 0, 0, 0, 0, 0, 0},
  {"delay-key-write-for-all-tables", OPT_DELAY_KEY_WRITE_ALL,
   "Don't flush key buffers between writes for any MyISAM table (Deprecated option, use --delay-key-write=all instead).",
   0, 0, 0, GET_NO_ARG, NO_ARG, 0, 0, 0, 0, 0, 0},
#ifdef HAVE_OPENSSL
  {"des-key-file", OPT_DES_KEY_FILE,
   "Load keys for des_encrypt() and des_encrypt from given file.",
   (gptr*) &des_key_file, (gptr*) &des_key_file, 0, GET_STR, REQUIRED_ARG,
   0, 0, 0, 0, 0, 0},
#endif /* HAVE_OPENSSL */
#ifdef HAVE_REPLICATION
  {"disconnect-slave-event-count", OPT_DISCONNECT_SLAVE_EVENT_COUNT,
   "Option used by mysql-test for debugging and testing of replication.",
   (gptr*) &disconnect_slave_event_count,
   (gptr*) &disconnect_slave_event_count, 0, GET_INT, REQUIRED_ARG, 0, 0, 0,
   0, 0, 0},
#endif /* HAVE_REPLICATION */
  {"enable-locking", OPT_ENABLE_LOCK,
   "Deprecated option, use --external-locking instead.",
   (gptr*) &opt_external_locking, (gptr*) &opt_external_locking,
   0, GET_BOOL, NO_ARG, 0, 0, 0, 0, 0, 0},
#ifdef __NT__
  {"enable-named-pipe", OPT_HAVE_NAMED_PIPE, "Enable the named pipe (NT).",
   (gptr*) &opt_enable_named_pipe, (gptr*) &opt_enable_named_pipe, 0, GET_BOOL,
   NO_ARG, 0, 0, 0, 0, 0, 0},
#endif
  {"enable-pstack", OPT_DO_PSTACK, "Print a symbolic stack trace on failure.",
   (gptr*) &opt_do_pstack, (gptr*) &opt_do_pstack, 0, GET_BOOL, NO_ARG, 0, 0,
   0, 0, 0, 0},
  {"engine-condition-pushdown",
   OPT_ENGINE_CONDITION_PUSHDOWN,
   "Push supported query conditions to the storage engine.",
   (gptr*) &global_system_variables.engine_condition_pushdown,
   (gptr*) &global_system_variables.engine_condition_pushdown,
   0, GET_BOOL, NO_ARG, 1, 0, 0, 0, 0, 0},
  /* See how it's handled in get_one_option() */
  {"event-scheduler", OPT_EVENT_SCHEDULER, "Enable/disable the event scheduler.",
   NULL,  NULL, 0, GET_STR, OPT_ARG, 0, 0, 0, 0, 0, 0},
  {"exit-info", 'T', "Used for debugging;  Use at your own risk!", 0, 0, 0,
   GET_LONG, OPT_ARG, 0, 0, 0, 0, 0, 0},
  {"external-locking", OPT_USE_LOCKING, "Use system (external) locking (disabled by default).  With this option enabled you can run myisamchk to test (not repair) tables while the MySQL server is running. Disable with --skip-external-locking.",
   (gptr*) &opt_external_locking, (gptr*) &opt_external_locking,
   0, GET_BOOL, NO_ARG, 0, 0, 0, 0, 0, 0},
  {"flush", OPT_FLUSH, "Flush tables to disk between SQL commands.", 0, 0, 0,
   GET_NO_ARG, NO_ARG, 0, 0, 0, 0, 0, 0},
  /* We must always support the next option to make scripts like mysqltest
     easier to do */
  {"gdb", OPT_DEBUGGING,
   "Set up signals usable for debugging",
   (gptr*) &opt_debugging, (gptr*) &opt_debugging,
   0, GET_BOOL, NO_ARG, 0, 0, 0, 0, 0, 0},
  {"general-log", OPT_GENERAL_LOG,
   "Enable|disable general log", (gptr*) &opt_log,
   (gptr*) &opt_log, 0, GET_BOOL, OPT_ARG, 0, 0, 0, 0, 0, 0},
#ifdef HAVE_LARGE_PAGES
  {"large-pages", OPT_ENABLE_LARGE_PAGES, "Enable support for large pages. \
Disable with --skip-large-pages.",
   (gptr*) &opt_large_pages, (gptr*) &opt_large_pages, 0, GET_BOOL, NO_ARG, 0, 0, 0,
   0, 0, 0},
#endif
  {"init-connect", OPT_INIT_CONNECT, "Command(s) that are executed for each new connection",
   (gptr*) &opt_init_connect, (gptr*) &opt_init_connect, 0, GET_STR_ALLOC,
   REQUIRED_ARG, 0, 0, 0, 0, 0, 0},
#ifndef DISABLE_GRANT_OPTIONS
  {"init-file", OPT_INIT_FILE, "Read SQL commands from this file at startup.",
   (gptr*) &opt_init_file, (gptr*) &opt_init_file, 0, GET_STR, REQUIRED_ARG,
   0, 0, 0, 0, 0, 0},
#endif
  {"init-rpl-role", OPT_INIT_RPL_ROLE, "Set the replication role.", 0, 0, 0,
   GET_STR, REQUIRED_ARG, 0, 0, 0, 0, 0, 0},
  {"init-slave", OPT_INIT_SLAVE, "Command(s) that are executed when a slave connects to this master",
   (gptr*) &opt_init_slave, (gptr*) &opt_init_slave, 0, GET_STR_ALLOC,
   REQUIRED_ARG, 0, 0, 0, 0, 0, 0},
<<<<<<< HEAD
=======
  {"innodb", OPT_INNODB, "Enable InnoDB (if this version of MySQL supports it). \
Disable with --skip-innodb (will save memory).",
   (gptr*) &opt_innodb, (gptr*) &opt_innodb, 0, GET_BOOL, NO_ARG, OPT_INNODB_DEFAULT, 0, 0,
   0, 0, 0},
#ifdef WITH_INNOBASE_STORAGE_ENGINE
  {"innodb_checksums", OPT_INNODB_CHECKSUMS, "Enable InnoDB checksums validation (enabled by default). \
Disable with --skip-innodb-checksums.", (gptr*) &innobase_use_checksums,
   (gptr*) &innobase_use_checksums, 0, GET_BOOL, NO_ARG, 1, 0, 0, 0, 0, 0},
#endif
  {"innodb_data_file_path", OPT_INNODB_DATA_FILE_PATH,
   "Path to individual files and their sizes.",
   0, 0, 0, GET_STR, REQUIRED_ARG, 0, 0, 0, 0, 0, 0},
#ifdef WITH_INNOBASE_STORAGE_ENGINE
  {"innodb_data_home_dir", OPT_INNODB_DATA_HOME_DIR,
   "The common part for InnoDB table spaces.", (gptr*) &innobase_data_home_dir,
   (gptr*) &innobase_data_home_dir, 0, GET_STR, REQUIRED_ARG, 0, 0, 0, 0, 0,
   0},
  {"innodb_doublewrite", OPT_INNODB_DOUBLEWRITE, "Enable InnoDB doublewrite buffer (enabled by default). \
Disable with --skip-innodb-doublewrite.", (gptr*) &innobase_use_doublewrite,
   (gptr*) &innobase_use_doublewrite, 0, GET_BOOL, NO_ARG, 1, 0, 0, 0, 0, 0},
  {"innodb_fast_shutdown", OPT_INNODB_FAST_SHUTDOWN,
   "Speeds up the shutdown process of the InnoDB storage engine. Possible "
   "values are 0, 1 (faster)"
   /*
     NetWare can't close unclosed files, can't automatically kill remaining
     threads, etc, so on this OS we disable the crash-like InnoDB shutdown.
   */
#ifndef __NETWARE__
   " or 2 (fastest - crash-like)"
#endif
   ".",
   (gptr*) &innobase_fast_shutdown,
   (gptr*) &innobase_fast_shutdown, 0, GET_ULONG, OPT_ARG, 1, 0,
   IF_NETWARE(1,2), 0, 0, 0},
  {"innodb_file_per_table", OPT_INNODB_FILE_PER_TABLE,
   "Stores each InnoDB table to an .ibd file in the database dir.",
   (gptr*) &innobase_file_per_table,
   (gptr*) &innobase_file_per_table, 0, GET_BOOL, NO_ARG, 0, 0, 0, 0, 0, 0},
  {"innodb_flush_log_at_trx_commit", OPT_INNODB_FLUSH_LOG_AT_TRX_COMMIT,
   "Set to 0 (write and flush once per second), 1 (write and flush at each commit) or 2 (write at commit, flush once per second).",
   (gptr*) &srv_flush_log_at_trx_commit,
   (gptr*) &srv_flush_log_at_trx_commit,
   0, GET_ULONG, OPT_ARG,  1, 0, 2, 0, 0, 0},
  {"innodb_flush_method", OPT_INNODB_FLUSH_METHOD,
   "With which method to flush data.", (gptr*) &innobase_unix_file_flush_method,
   (gptr*) &innobase_unix_file_flush_method, 0, GET_STR, REQUIRED_ARG, 0, 0, 0,
   0, 0, 0},
  {"innodb_locks_unsafe_for_binlog", OPT_INNODB_LOCKS_UNSAFE_FOR_BINLOG,
   "Force InnoDB to not use next-key locking, to use only row-level locking.",
   (gptr*) &innobase_locks_unsafe_for_binlog,
   (gptr*) &innobase_locks_unsafe_for_binlog, 0, GET_BOOL, NO_ARG, 0, 0, 0, 0, 0, 0},
  {"innodb_log_arch_dir", OPT_INNODB_LOG_ARCH_DIR,
   "Where full logs should be archived.", (gptr*) &innobase_log_arch_dir,
   (gptr*) &innobase_log_arch_dir, 0, GET_STR, REQUIRED_ARG, 0, 0, 0, 0, 0, 0},
  {"innodb_log_archive", OPT_INNODB_LOG_ARCHIVE,
   "Set to 1 if you want to have logs archived.", 0, 0, 0, GET_LONG, OPT_ARG,
   0, 0, 0, 0, 0, 0},
  {"innodb_log_group_home_dir", OPT_INNODB_LOG_GROUP_HOME_DIR,
   "Path to InnoDB log files.", (gptr*) &innobase_log_group_home_dir,
   (gptr*) &innobase_log_group_home_dir, 0, GET_STR, REQUIRED_ARG, 0, 0, 0, 0,
   0, 0},
  {"innodb_max_dirty_pages_pct", OPT_INNODB_MAX_DIRTY_PAGES_PCT,
   "Percentage of dirty pages allowed in bufferpool.", (gptr*) &srv_max_buf_pool_modified_pct,
   (gptr*) &srv_max_buf_pool_modified_pct, 0, GET_ULONG, REQUIRED_ARG, 90, 0, 100, 0, 0, 0},
  {"innodb_max_purge_lag", OPT_INNODB_MAX_PURGE_LAG,
   "Desired maximum length of the purge queue (0 = no limit)",
   (gptr*) &srv_max_purge_lag,
   (gptr*) &srv_max_purge_lag, 0, GET_LONG, REQUIRED_ARG, 0, 0, ~0L,
   0, 1L, 0},
  {"innodb_rollback_on_timeout", OPT_INNODB_ROLLBACK_ON_TIMEOUT,
   "Roll back the complete transaction on lock wait timeout, for 4.x compatibility (disabled by default)",
   (gptr*) &innobase_rollback_on_timeout, (gptr*) &innobase_rollback_on_timeout,
   0, GET_BOOL, OPT_ARG, 0, 0, 0, 0, 0, 0},
  {"innodb_status_file", OPT_INNODB_STATUS_FILE,
   "Enable SHOW INNODB STATUS output in the innodb_status.<pid> file",
   (gptr*) &innobase_create_status_file, (gptr*) &innobase_create_status_file,
   0, GET_BOOL, OPT_ARG, 0, 0, 0, 0, 0, 0},
  {"innodb_stats_on_metadata", OPT_INNODB_STATS_ON_METADATA,
   "Enable statistics gathering for metadata commands such as SHOW TABLE STATUS (on by default)",
   (gptr*) &innobase_stats_on_metadata, (gptr*) &innobase_stats_on_metadata,
   0, GET_BOOL, NO_ARG, 1, 0, 0, 0, 0, 0},
  {"innodb_support_xa", OPT_INNODB_SUPPORT_XA,
   "Enable InnoDB support for the XA two-phase commit",
   (gptr*) &global_system_variables.innodb_support_xa,
   (gptr*) &global_system_variables.innodb_support_xa,
   0, GET_BOOL, OPT_ARG, 1, 0, 0, 0, 0, 0},
  {"innodb_table_locks", OPT_INNODB_TABLE_LOCKS,
   "Enable InnoDB locking in LOCK TABLES",
   (gptr*) &global_system_variables.innodb_table_locks,
   (gptr*) &global_system_variables.innodb_table_locks,
   0, GET_BOOL, OPT_ARG, 1, 0, 0, 0, 0, 0},
#endif /* End WITH_INNOBASE_STORAGE_ENGINE */
>>>>>>> a84d2971
   {"language", 'L',
   "Client error messages in given language. May be given as a full path.",
   (gptr*) &language_ptr, (gptr*) &language_ptr, 0, GET_STR, REQUIRED_ARG,
   0, 0, 0, 0, 0, 0},
  {"lc-time-names", OPT_LC_TIME_NAMES,
   "Set the language used for the month names and the days of the week.",
   (gptr*) &lc_time_names_name,
   (gptr*) &lc_time_names_name,
   0, GET_STR, REQUIRED_ARG, 0, 0, 0, 0, 0, 0 },
  {"local-infile", OPT_LOCAL_INFILE,
   "Enable/disable LOAD DATA LOCAL INFILE (takes values 1|0).",
   (gptr*) &opt_local_infile,
   (gptr*) &opt_local_infile, 0, GET_BOOL, OPT_ARG,
   1, 0, 0, 0, 0, 0},
  {"log", 'l', "Log connections and queries to file.", (gptr*) &opt_logname,
   (gptr*) &opt_logname, 0, GET_STR, OPT_ARG, 0, 0, 0, 0, 0, 0},
  {"log-bin", OPT_BIN_LOG,
   "Log update queries in binary format. Optional (but strongly recommended "
   "to avoid replication problems if server's hostname changes) argument "
   "should be the chosen location for the binary log files.",
   (gptr*) &opt_bin_logname, (gptr*) &opt_bin_logname, 0, GET_STR_ALLOC,
   OPT_ARG, 0, 0, 0, 0, 0, 0},
  {"log-bin-index", OPT_BIN_LOG_INDEX,
   "File that holds the names for last binary log files.",
   (gptr*) &opt_binlog_index_name, (gptr*) &opt_binlog_index_name, 0, GET_STR,
   REQUIRED_ARG, 0, 0, 0, 0, 0, 0},
#ifndef TO_BE_REMOVED_IN_5_1_OR_6_0
  /*
    In 5.0.6 we introduced the below option, then in 5.0.16 we renamed it to
    log-bin-trust-function-creators but kept also the old name for
    compatibility; the behaviour was also changed to apply only to functions
    (and triggers). In a future release this old name could be removed.
  */
  {"log-bin-trust-routine-creators", OPT_LOG_BIN_TRUST_FUNCTION_CREATORS,
   "(deprecated) Use log-bin-trust-function-creators.",
   (gptr*) &trust_function_creators, (gptr*) &trust_function_creators, 0,
   GET_BOOL, NO_ARG, 0, 0, 0, 0, 0, 0},
#endif
  /*
    This option starts with "log-bin" to emphasize that it is specific of
    binary logging.
  */
  {"log-bin-trust-function-creators", OPT_LOG_BIN_TRUST_FUNCTION_CREATORS,
   "If equal to 0 (the default), then when --log-bin is used, creation of "
   "a stored function (or trigger) is allowed only to users having the SUPER privilege "
   "and only if this stored function (trigger) may not break binary logging."
   "Note that if ALL connections to this server ALWAYS use row-based binary "
   "logging, the security issues do not exist and the binary logging cannot "
   "break, so you can safely set this to 1."
   ,(gptr*) &trust_function_creators, (gptr*) &trust_function_creators, 0,
   GET_BOOL, NO_ARG, 0, 0, 0, 0, 0, 0},
  {"log-error", OPT_ERROR_LOG_FILE, "Error log file.",
   (gptr*) &log_error_file_ptr, (gptr*) &log_error_file_ptr, 0, GET_STR,
   OPT_ARG, 0, 0, 0, 0, 0, 0},
  {"log-isam", OPT_ISAM_LOG, "Log all MyISAM changes to file.",
   (gptr*) &myisam_log_filename, (gptr*) &myisam_log_filename, 0, GET_STR,
   OPT_ARG, 0, 0, 0, 0, 0, 0},
  {"log-long-format", '0',
   "Log some extra information to update log. Please note that this option is deprecated; see --log-short-format option.", 
   0, 0, 0, GET_NO_ARG, NO_ARG, 0, 0, 0, 0, 0, 0},
#ifdef WITH_CSV_STORAGE_ENGINE
  {"log-output", OPT_LOG_OUTPUT,
   "Syntax: log-output[=value[,value...]], where \"value\" could be TABLE, "
   "FILE or NONE.",
   (gptr*) &log_output_str, (gptr*) &log_output_str, 0,
   GET_STR, OPT_ARG, 0, 0, 0, 0, 0, 0},
#endif
  {"log-queries-not-using-indexes", OPT_LOG_QUERIES_NOT_USING_INDEXES,
   "Log queries that are executed without benefit of any index to the slow log if it is open.",
   (gptr*) &opt_log_queries_not_using_indexes, (gptr*) &opt_log_queries_not_using_indexes,
   0, GET_BOOL, NO_ARG, 0, 0, 0, 0, 0, 0},
  {"log-short-format", OPT_SHORT_LOG_FORMAT,
   "Don't log extra information to update and slow-query logs.",
   (gptr*) &opt_short_log_format, (gptr*) &opt_short_log_format,
   0, GET_BOOL, NO_ARG, 0, 0, 0, 0, 0, 0},
  {"log-slave-updates", OPT_LOG_SLAVE_UPDATES,
   "Tells the slave to log the updates from the slave thread to the binary log. You will need to turn it on if you plan to daisy-chain the slaves.",
   (gptr*) &opt_log_slave_updates, (gptr*) &opt_log_slave_updates, 0, GET_BOOL,
   NO_ARG, 0, 0, 0, 0, 0, 0},
  {"log-slow-admin-statements", OPT_LOG_SLOW_ADMIN_STATEMENTS,
   "Log slow OPTIMIZE, ANALYZE, ALTER and other administrative statements to the slow log if it is open.",
   (gptr*) &opt_log_slow_admin_statements,
   (gptr*) &opt_log_slow_admin_statements,
   0, GET_BOOL, NO_ARG, 0, 0, 0, 0, 0, 0},
  {"log-slow-queries", OPT_SLOW_QUERY_LOG,
    "Log slow queries to this log file. Defaults logging to hostname-slow.log file. Must be enabled to activate other slow log options.",
   (gptr*) &opt_slow_logname, (gptr*) &opt_slow_logname, 0, GET_STR, OPT_ARG,
   0, 0, 0, 0, 0, 0},
  {"log-tc", OPT_LOG_TC,
   "Path to transaction coordinator log (used for transactions that affect "
   "more than one storage engine, when binary log is disabled)",
   (gptr*) &opt_tc_log_file, (gptr*) &opt_tc_log_file, 0, GET_STR,
   REQUIRED_ARG, 0, 0, 0, 0, 0, 0},
#ifdef HAVE_MMAP
  {"log-tc-size", OPT_LOG_TC_SIZE, "Size of transaction coordinator log.",
   (gptr*) &opt_tc_log_size, (gptr*) &opt_tc_log_size, 0, GET_ULONG,
   REQUIRED_ARG, TC_LOG_MIN_SIZE, TC_LOG_MIN_SIZE, ~0L, 0, TC_LOG_PAGE_SIZE, 0},
#endif
  {"log-update", OPT_UPDATE_LOG,
   "The update log is deprecated since version 5.0, is replaced by the binary \
log and this option justs turns on --log-bin instead.",
   (gptr*) &opt_update_logname, (gptr*) &opt_update_logname, 0, GET_STR,
   OPT_ARG, 0, 0, 0, 0, 0, 0},
  {"log-warnings", 'W', "Log some not critical warnings to the log file.",
   (gptr*) &global_system_variables.log_warnings,
   (gptr*) &max_system_variables.log_warnings, 0, GET_ULONG, OPT_ARG, 1, 0, 0,
   0, 0, 0},
  {"low-priority-updates", OPT_LOW_PRIORITY_UPDATES,
   "INSERT/DELETE/UPDATE has lower priority than selects.",
   (gptr*) &global_system_variables.low_priority_updates,
   (gptr*) &max_system_variables.low_priority_updates,
   0, GET_BOOL, NO_ARG, 0, 0, 0, 0, 0, 0},
  {"master-connect-retry", OPT_MASTER_CONNECT_RETRY,
   "The number of seconds the slave thread will sleep before retrying to connect to the master in case the master goes down or the connection is lost.",
   (gptr*) &master_connect_retry, (gptr*) &master_connect_retry, 0, GET_UINT,
   REQUIRED_ARG, 60, 0, 0, 0, 0, 0},
  {"master-host", OPT_MASTER_HOST,
   "Master hostname or IP address for replication. If not set, the slave thread will not be started. Note that the setting of master-host will be ignored if there exists a valid master.info file.",
   (gptr*) &master_host, (gptr*) &master_host, 0, GET_STR, REQUIRED_ARG, 0, 0,
   0, 0, 0, 0},
  {"master-info-file", OPT_MASTER_INFO_FILE,
   "The location and name of the file that remembers the master and where the I/O replication \
thread is in the master's binlogs.",
   (gptr*) &master_info_file, (gptr*) &master_info_file, 0, GET_STR,
   REQUIRED_ARG, 0, 0, 0, 0, 0, 0},
  {"master-password", OPT_MASTER_PASSWORD,
   "The password the slave thread will authenticate with when connecting to the master. If not set, an empty password is assumed.The value in master.info will take precedence if it can be read.",
   (gptr*)&master_password, (gptr*)&master_password, 0,
   GET_STR, REQUIRED_ARG, 0, 0, 0, 0, 0, 0},
  {"master-port", OPT_MASTER_PORT,
   "The port the master is listening on. If not set, the compiled setting of MYSQL_PORT is assumed. If you have not tinkered with configure options, this should be 3306. The value in master.info will take precedence if it can be read.",
   (gptr*) &master_port, (gptr*) &master_port, 0, GET_UINT, REQUIRED_ARG,
   MYSQL_PORT, 0, 0, 0, 0, 0},
  {"master-retry-count", OPT_MASTER_RETRY_COUNT,
   "The number of tries the slave will make to connect to the master before giving up.",
   (gptr*) &master_retry_count, (gptr*) &master_retry_count, 0, GET_ULONG,
   REQUIRED_ARG, 3600*24, 0, 0, 0, 0, 0},
  {"master-ssl", OPT_MASTER_SSL,
   "Enable the slave to connect to the master using SSL.",
   (gptr*) &master_ssl, (gptr*) &master_ssl, 0, GET_BOOL, NO_ARG, 0, 0, 0, 0,
   0, 0},
  {"master-ssl-ca", OPT_MASTER_SSL_CA,
   "Master SSL CA file. Only applies if you have enabled master-ssl.",
   (gptr*) &master_ssl_ca, (gptr*) &master_ssl_ca, 0, GET_STR, OPT_ARG,
   0, 0, 0, 0, 0, 0},
  {"master-ssl-capath", OPT_MASTER_SSL_CAPATH,
   "Master SSL CA path. Only applies if you have enabled master-ssl.",
   (gptr*) &master_ssl_capath, (gptr*) &master_ssl_capath, 0, GET_STR, OPT_ARG,
   0, 0, 0, 0, 0, 0},
  {"master-ssl-cert", OPT_MASTER_SSL_CERT,
   "Master SSL certificate file name. Only applies if you have enabled \
master-ssl",
   (gptr*) &master_ssl_cert, (gptr*) &master_ssl_cert, 0, GET_STR, OPT_ARG,
   0, 0, 0, 0, 0, 0},
  {"master-ssl-cipher", OPT_MASTER_SSL_CIPHER,
   "Master SSL cipher. Only applies if you have enabled master-ssl.",
   (gptr*) &master_ssl_cipher, (gptr*) &master_ssl_capath, 0, GET_STR, OPT_ARG,
   0, 0, 0, 0, 0, 0},
  {"master-ssl-key", OPT_MASTER_SSL_KEY,
   "Master SSL keyfile name. Only applies if you have enabled master-ssl.",
   (gptr*) &master_ssl_key, (gptr*) &master_ssl_key, 0, GET_STR, OPT_ARG,
   0, 0, 0, 0, 0, 0},
  {"master-user", OPT_MASTER_USER,
   "The username the slave thread will use for authentication when connecting to the master. The user must have FILE privilege. If the master user is not set, user test is assumed. The value in master.info will take precedence if it can be read.",
   (gptr*) &master_user, (gptr*) &master_user, 0, GET_STR, REQUIRED_ARG, 0, 0,
   0, 0, 0, 0},
#ifdef HAVE_REPLICATION
  {"max-binlog-dump-events", OPT_MAX_BINLOG_DUMP_EVENTS,
   "Option used by mysql-test for debugging and testing of replication.",
   (gptr*) &max_binlog_dump_events, (gptr*) &max_binlog_dump_events, 0,
   GET_INT, REQUIRED_ARG, 0, 0, 0, 0, 0, 0},
#endif /* HAVE_REPLICATION */
  {"memlock", OPT_MEMLOCK, "Lock mysqld in memory.", (gptr*) &locked_in_memory,
   (gptr*) &locked_in_memory, 0, GET_BOOL, NO_ARG, 0, 0, 0, 0, 0, 0},
  {"myisam-recover", OPT_MYISAM_RECOVER,
   "Syntax: myisam-recover[=option[,option...]], where option can be DEFAULT, BACKUP, FORCE or QUICK.",
   (gptr*) &myisam_recover_options_str, (gptr*) &myisam_recover_options_str, 0,
   GET_STR, OPT_ARG, 0, 0, 0, 0, 0, 0},
<<<<<<< HEAD
=======
  {"ndbcluster", OPT_NDBCLUSTER, "Enable NDB Cluster (if this version of MySQL supports it). \
Disable with --skip-ndbcluster (will save memory).",
   (gptr*) &opt_ndbcluster, (gptr*) &opt_ndbcluster, 0, GET_BOOL, NO_ARG,
   OPT_NDBCLUSTER_DEFAULT, 0, 0, 0, 0, 0},
>>>>>>> a84d2971
#ifdef WITH_NDBCLUSTER_STORAGE_ENGINE
  {"ndb-connectstring", OPT_NDB_CONNECTSTRING,
   "Connect string for ndbcluster.",
   (gptr*) &opt_ndb_connectstring,
   (gptr*) &opt_ndb_connectstring,
   0, GET_STR, REQUIRED_ARG, 0, 0, 0, 0, 0, 0},
  {"ndb-mgmd-host", OPT_NDB_MGMD,
   "Set host and port for ndb_mgmd. Syntax: hostname[:port]",
   (gptr*) &opt_ndb_mgmd,
   (gptr*) &opt_ndb_mgmd,
   0, GET_STR, REQUIRED_ARG, 0, 0, 0, 0, 0, 0},
  {"ndb-nodeid", OPT_NDB_NODEID,
   "Nodeid for this mysqlserver in the cluster.",
   (gptr*) &opt_ndb_nodeid,
   (gptr*) &opt_ndb_nodeid,
   0, GET_INT, REQUIRED_ARG, 0, 0, 0, 0, 0, 0},
  {"ndb-autoincrement-prefetch-sz", OPT_NDB_AUTOINCREMENT_PREFETCH_SZ,
   "Specify number of autoincrement values that are prefetched.",
   (gptr*) &global_system_variables.ndb_autoincrement_prefetch_sz,
   (gptr*) &global_system_variables.ndb_autoincrement_prefetch_sz,
   0, GET_ULONG, REQUIRED_ARG, 32, 1, 256, 0, 0, 0},
  {"ndb-distribution", OPT_NDB_DISTRIBUTION,
   "Default distribution for new tables in ndb",
   (gptr*) &opt_ndb_distribution,
   (gptr*) &opt_ndb_distribution,
   0, GET_STR, REQUIRED_ARG, 0, 0, 0, 0, 0, 0},
  {"ndb-force-send", OPT_NDB_FORCE_SEND,
   "Force send of buffers to ndb immediately without waiting for "
   "other threads.",
   (gptr*) &global_system_variables.ndb_force_send,
   (gptr*) &global_system_variables.ndb_force_send,
   0, GET_BOOL, OPT_ARG, 1, 0, 0, 0, 0, 0},
  {"ndb_force_send", OPT_NDB_FORCE_SEND,
   "same as --ndb-force-send.",
   (gptr*) &global_system_variables.ndb_force_send,
   (gptr*) &global_system_variables.ndb_force_send,
   0, GET_BOOL, OPT_ARG, 1, 0, 0, 0, 0, 0},
  {"ndb-extra-logging", OPT_NDB_EXTRA_LOGGING,
   "Turn on more logging in the error log.",
   (gptr*) &ndb_extra_logging,
   (gptr*) &ndb_extra_logging,
   0, GET_INT, OPT_ARG, 0, 0, 0, 0, 0, 0},
#ifdef HAVE_NDB_BINLOG
  {"ndb-report-thresh-binlog-epoch-slip", OPT_NDB_REPORT_THRESH_BINLOG_EPOCH_SLIP,
   "Threshold on number of epochs to be behind before reporting binlog status. "
   "E.g. 3 means that if the difference between what epoch has been received "
   "from the storage nodes and what has been applied to the binlog is 3 or more, "
   "a status message will be sent to the cluster log.",
   (gptr*) &ndb_report_thresh_binlog_epoch_slip,
   (gptr*) &ndb_report_thresh_binlog_epoch_slip,
   0, GET_ULONG, REQUIRED_ARG, 3, 0, 256, 0, 0, 0},
  {"ndb-report-thresh-binlog-mem-usage", OPT_NDB_REPORT_THRESH_BINLOG_MEM_USAGE,
   "Threshold on percentage of free memory before reporting binlog status. E.g. "
   "10 means that if amount of available memory for receiving binlog data from "
   "the storage nodes goes below 10%, "
   "a status message will be sent to the cluster log.",
   (gptr*) &ndb_report_thresh_binlog_mem_usage,
   (gptr*) &ndb_report_thresh_binlog_mem_usage,
   0, GET_ULONG, REQUIRED_ARG, 10, 0, 100, 0, 0, 0},
#endif
  {"ndb-use-exact-count", OPT_NDB_USE_EXACT_COUNT,
   "Use exact records count during query planning and for fast "
   "select count(*), disable for faster queries.",
   (gptr*) &global_system_variables.ndb_use_exact_count,
   (gptr*) &global_system_variables.ndb_use_exact_count,
   0, GET_BOOL, OPT_ARG, 1, 0, 0, 0, 0, 0},
  {"ndb_use_exact_count", OPT_NDB_USE_EXACT_COUNT,
   "same as --ndb-use-exact-count.",
   (gptr*) &global_system_variables.ndb_use_exact_count,
   (gptr*) &global_system_variables.ndb_use_exact_count,
   0, GET_BOOL, OPT_ARG, 1, 0, 0, 0, 0, 0},
  {"ndb-use-transactions", OPT_NDB_USE_TRANSACTIONS,
   "Use transactions for large inserts, if enabled then large "
   "inserts will be split into several smaller transactions",
   (gptr*) &global_system_variables.ndb_use_transactions,
   (gptr*) &global_system_variables.ndb_use_transactions,
   0, GET_BOOL, OPT_ARG, 1, 0, 0, 0, 0, 0},
  {"ndb_use_transactions", OPT_NDB_USE_TRANSACTIONS,
   "same as --ndb-use-transactions.",
   (gptr*) &global_system_variables.ndb_use_transactions,
   (gptr*) &global_system_variables.ndb_use_transactions,
   0, GET_BOOL, OPT_ARG, 1, 0, 0, 0, 0, 0},
  {"ndb-shm", OPT_NDB_SHM,
   "Use shared memory connections when available.",
   (gptr*) &opt_ndb_shm,
   (gptr*) &opt_ndb_shm,
   0, GET_BOOL, OPT_ARG, OPT_NDB_SHM_DEFAULT, 0, 0, 0, 0, 0},
  {"ndb-optimized-node-selection", OPT_NDB_OPTIMIZED_NODE_SELECTION,
   "Select nodes for transactions in a more optimal way.",
   (gptr*) &opt_ndb_optimized_node_selection,
   (gptr*) &opt_ndb_optimized_node_selection,
   0, GET_BOOL, OPT_ARG, 1, 0, 0, 0, 0, 0},
  { "ndb-cache-check-time", OPT_NDB_CACHE_CHECK_TIME,
    "A dedicated thread is created to, at the given millisecons interval, invalidate the query cache if another MySQL server in the cluster has changed the data in the database.",
    (gptr*) &opt_ndb_cache_check_time, (gptr*) &opt_ndb_cache_check_time, 0, GET_ULONG, REQUIRED_ARG,
    0, 0, LONG_TIMEOUT, 0, 1, 0},
  {"ndb-index-stat-enable", OPT_NDB_INDEX_STAT_ENABLE,
   "Use ndb index statistics in query optimization.",
   (gptr*) &global_system_variables.ndb_index_stat_enable,
   (gptr*) &max_system_variables.ndb_index_stat_enable,
   0, GET_BOOL, OPT_ARG, 0, 0, 1, 0, 0, 0},
#endif
  {"ndb-use-copying-alter-table",
   OPT_NDB_USE_COPYING_ALTER_TABLE,
   "Force ndbcluster to always copy tables at alter table (should only be used if on-line alter table fails).",
   (gptr*) &global_system_variables.ndb_use_copying_alter_table,
   (gptr*) &global_system_variables.ndb_use_copying_alter_table,
   0, GET_BOOL, NO_ARG, 0, 0, 0, 0, 0, 0},  
  {"new", 'n', "Use very new possible 'unsafe' functions.",
   (gptr*) &global_system_variables.new_mode,
   (gptr*) &max_system_variables.new_mode,
   0, GET_BOOL, NO_ARG, 0, 0, 0, 0, 0, 0},
#ifdef NOT_YET
  {"no-mix-table-types", OPT_NO_MIX_TYPE, "Don't allow commands with uses two different table types.",
   (gptr*) &opt_no_mix_types, (gptr*) &opt_no_mix_types, 0, GET_BOOL, NO_ARG,
   0, 0, 0, 0, 0, 0},
#endif
  {"old-alter-table", OPT_OLD_ALTER_TABLE,
   "Use old, non-optimized alter table.",
   (gptr*) &global_system_variables.old_alter_table,
   (gptr*) &max_system_variables.old_alter_table, 0, GET_BOOL, NO_ARG,
   0, 0, 0, 0, 0, 0},
  {"old-passwords", OPT_OLD_PASSWORDS, "Use old password encryption method (needed for 4.0 and older clients).",
   (gptr*) &global_system_variables.old_passwords,
   (gptr*) &max_system_variables.old_passwords, 0, GET_BOOL, NO_ARG,
   0, 0, 0, 0, 0, 0},
  {"one-thread", OPT_ONE_THREAD,
   "(deprecated): Only use one thread (for debugging under Linux). Use thread-handling=no-threads instead",
   0, 0, 0, GET_NO_ARG, NO_ARG, 0, 0, 0, 0, 0, 0},
  {"old-style-user-limits", OPT_OLD_STYLE_USER_LIMITS,
   "Enable old-style user limits (before 5.0.3 user resources were counted per each user+host vs. per account)",
   (gptr*) &opt_old_style_user_limits, (gptr*) &opt_old_style_user_limits,
   0, GET_BOOL, NO_ARG, 0, 0, 0, 0, 0, 0},
  {"pid-file", OPT_PID_FILE, "Pid file used by safe_mysqld.",
   (gptr*) &pidfile_name_ptr, (gptr*) &pidfile_name_ptr, 0, GET_STR,
   REQUIRED_ARG, 0, 0, 0, 0, 0, 0},
  {"port", 'P', "Port number to use for connection.", (gptr*) &mysqld_port,
   (gptr*) &mysqld_port, 0, GET_UINT, REQUIRED_ARG, 0, 0, 0, 0, 0, 0},
  {"port-open-timeout", OPT_PORT_OPEN_TIMEOUT,
   "Maximum time in seconds to wait for the port to become free. "
   "(Default: no wait)", (gptr*) &mysqld_port_timeout,
   (gptr*) &mysqld_port_timeout, 0, GET_UINT, REQUIRED_ARG, 0, 0, 0, 0, 0, 0},
  {"relay-log", OPT_RELAY_LOG,
   "The location and name to use for relay logs.",
   (gptr*) &opt_relay_logname, (gptr*) &opt_relay_logname, 0,
   GET_STR_ALLOC, REQUIRED_ARG, 0, 0, 0, 0, 0, 0},
  {"relay-log-index", OPT_RELAY_LOG_INDEX,
   "The location and name to use for the file that keeps a list of the last \
relay logs.",
   (gptr*) &opt_relaylog_index_name, (gptr*) &opt_relaylog_index_name, 0,
   GET_STR, REQUIRED_ARG, 0, 0, 0, 0, 0, 0},
  {"relay-log-info-file", OPT_RELAY_LOG_INFO_FILE,
   "The location and name of the file that remembers where the SQL replication \
thread is in the relay logs.",
   (gptr*) &relay_log_info_file, (gptr*) &relay_log_info_file, 0, GET_STR,
   REQUIRED_ARG, 0, 0, 0, 0, 0, 0},
  {"replicate-do-db", OPT_REPLICATE_DO_DB,
   "Tells the slave thread to restrict replication to the specified database. To specify more than one database, use the directive multiple times, once for each database. Note that this will only work if you do not use cross-database queries such as UPDATE some_db.some_table SET foo='bar' while having selected a different or no database. If you need cross database updates to work, make sure you have 3.23.28 or later, and use replicate-wild-do-table=db_name.%.",
   0, 0, 0, GET_STR, REQUIRED_ARG, 0, 0, 0, 0, 0, 0},
  {"replicate-do-table", OPT_REPLICATE_DO_TABLE,
   "Tells the slave thread to restrict replication to the specified table. To specify more than one table, use the directive multiple times, once for each table. This will work for cross-database updates, in contrast to replicate-do-db.",
   0, 0, 0, GET_STR, REQUIRED_ARG, 0, 0, 0, 0, 0, 0},
  {"replicate-ignore-db", OPT_REPLICATE_IGNORE_DB,
   "Tells the slave thread to not replicate to the specified database. To specify more than one database to ignore, use the directive multiple times, once for each database. This option will not work if you use cross database updates. If you need cross database updates to work, make sure you have 3.23.28 or later, and use replicate-wild-ignore-table=db_name.%. ",
   0, 0, 0, GET_STR, REQUIRED_ARG, 0, 0, 0, 0, 0, 0},
  {"replicate-ignore-table", OPT_REPLICATE_IGNORE_TABLE,
   "Tells the slave thread to not replicate to the specified table. To specify more than one table to ignore, use the directive multiple times, once for each table. This will work for cross-datbase updates, in contrast to replicate-ignore-db.",
   0, 0, 0, GET_STR, REQUIRED_ARG, 0, 0, 0, 0, 0, 0},
  {"replicate-rewrite-db", OPT_REPLICATE_REWRITE_DB,
   "Updates to a database with a different name than the original. Example: replicate-rewrite-db=master_db_name->slave_db_name.",
   0, 0, 0, GET_STR, REQUIRED_ARG, 0, 0, 0, 0, 0, 0},
#ifdef HAVE_REPLICATION
  {"replicate-same-server-id", OPT_REPLICATE_SAME_SERVER_ID,
   "In replication, if set to 1, do not skip events having our server id. \
Default value is 0 (to break infinite loops in circular replication). \
Can't be set to 1 if --log-slave-updates is used.",
   (gptr*) &replicate_same_server_id,
   (gptr*) &replicate_same_server_id,
   0, GET_BOOL, NO_ARG, 0, 0, 0, 0, 0, 0},
#endif
  {"replicate-wild-do-table", OPT_REPLICATE_WILD_DO_TABLE,
   "Tells the slave thread to restrict replication to the tables that match the specified wildcard pattern. To specify more than one table, use the directive multiple times, once for each table. This will work for cross-database updates. Example: replicate-wild-do-table=foo%.bar% will replicate only updates to tables in all databases that start with foo and whose table names start with bar.",
   0, 0, 0, GET_STR, REQUIRED_ARG, 0, 0, 0, 0, 0, 0},
  {"replicate-wild-ignore-table", OPT_REPLICATE_WILD_IGNORE_TABLE,
   "Tells the slave thread to not replicate to the tables that match the given wildcard pattern. To specify more than one table to ignore, use the directive multiple times, once for each table. This will work for cross-database updates. Example: replicate-wild-ignore-table=foo%.bar% will not do updates to tables in databases that start with foo and whose table names start with bar.",
   0, 0, 0, GET_STR, REQUIRED_ARG, 0, 0, 0, 0, 0, 0},
  // In replication, we may need to tell the other servers how to connect
  {"report-host", OPT_REPORT_HOST,
   "Hostname or IP of the slave to be reported to to the master during slave registration. Will appear in the output of SHOW SLAVE HOSTS. Leave unset if you do not want the slave to register itself with the master. Note that it is not sufficient for the master to simply read the IP of the slave off the socket once the slave connects. Due to NAT and other routing issues, that IP may not be valid for connecting to the slave from the master or other hosts.",
   (gptr*) &report_host, (gptr*) &report_host, 0, GET_STR, REQUIRED_ARG, 0, 0,
   0, 0, 0, 0},
  {"report-password", OPT_REPORT_PASSWORD, "Undocumented.",
   (gptr*) &report_password, (gptr*) &report_password, 0, GET_STR,
   REQUIRED_ARG, 0, 0, 0, 0, 0, 0},
  {"report-port", OPT_REPORT_PORT,
   "Port for connecting to slave reported to the master during slave registration. Set it only if the slave is listening on a non-default port or if you have a special tunnel from the master or other clients to the slave. If not sure, leave this option unset.",
   (gptr*) &report_port, (gptr*) &report_port, 0, GET_UINT, REQUIRED_ARG,
   MYSQL_PORT, 0, 0, 0, 0, 0},
  {"report-user", OPT_REPORT_USER, "Undocumented.", (gptr*) &report_user,
   (gptr*) &report_user, 0, GET_STR, REQUIRED_ARG, 0, 0, 0, 0, 0, 0},
  {"rpl-recovery-rank", OPT_RPL_RECOVERY_RANK, "Undocumented.",
   (gptr*) &rpl_recovery_rank, (gptr*) &rpl_recovery_rank, 0, GET_ULONG,
   REQUIRED_ARG, 0, 0, 0, 0, 0, 0},
  {"safe-mode", OPT_SAFE, "Skip some optimize stages (for testing).",
   0, 0, 0, GET_NO_ARG, NO_ARG, 0, 0, 0, 0, 0, 0},
#ifndef TO_BE_DELETED
  {"safe-show-database", OPT_SAFE_SHOW_DB,
   "Deprecated option; use GRANT SHOW DATABASES instead...",
   0, 0, 0, GET_NO_ARG, NO_ARG, 0, 0, 0, 0, 0, 0},
#endif
  {"safe-user-create", OPT_SAFE_USER_CREATE,
   "Don't allow new user creation by the user who has no write privileges to the mysql.user table.",
   (gptr*) &opt_safe_user_create, (gptr*) &opt_safe_user_create, 0, GET_BOOL,
   NO_ARG, 0, 0, 0, 0, 0, 0},
  {"safemalloc-mem-limit", OPT_SAFEMALLOC_MEM_LIMIT,
   "Simulate memory shortage when compiled with the --with-debug=full option.",
   0, 0, 0, GET_ULL, REQUIRED_ARG, 0, 0, 0, 0, 0, 0},
  {"secure-auth", OPT_SECURE_AUTH, "Disallow authentication for accounts that have old (pre-4.1) passwords.",
   (gptr*) &opt_secure_auth, (gptr*) &opt_secure_auth, 0, GET_BOOL, NO_ARG,
   my_bool(0), 0, 0, 0, 0, 0},
  {"secure-file-priv", OPT_SECURE_FILE_PRIV,
   "Limit LOAD DATA, SELECT ... OUTFILE, and LOAD_FILE() to files within specified directory",
   (gptr*) &opt_secure_file_priv, (gptr*) &opt_secure_file_priv, 0,
   GET_STR_ALLOC, REQUIRED_ARG, 0, 0, 0, 0, 0, 0},
  {"server-id",	OPT_SERVER_ID,
   "Uniquely identifies the server instance in the community of replication partners.",
   (gptr*) &server_id, (gptr*) &server_id, 0, GET_ULONG, REQUIRED_ARG, 0, 0, 0,
   0, 0, 0},
  {"set-variable", 'O',
   "Change the value of a variable. Please note that this option is deprecated;you can set variables directly with --variable-name=value.",
   0, 0, 0, GET_STR, REQUIRED_ARG, 0, 0, 0, 0, 0, 0},
#ifdef HAVE_SMEM
  {"shared-memory", OPT_ENABLE_SHARED_MEMORY,
   "Enable the shared memory.",(gptr*) &opt_enable_shared_memory, (gptr*) &opt_enable_shared_memory,
   0, GET_BOOL, NO_ARG, 0, 0, 0, 0, 0, 0},
#endif
#ifdef HAVE_SMEM
  {"shared-memory-base-name",OPT_SHARED_MEMORY_BASE_NAME,
   "Base name of shared memory.", (gptr*) &shared_memory_base_name, (gptr*) &shared_memory_base_name,
   0, GET_STR, REQUIRED_ARG, 0, 0, 0, 0, 0, 0},
#endif
  {"show-slave-auth-info", OPT_SHOW_SLAVE_AUTH_INFO,
   "Show user and password in SHOW SLAVE HOSTS on this master",
   (gptr*) &opt_show_slave_auth_info, (gptr*) &opt_show_slave_auth_info, 0,
   GET_BOOL, NO_ARG, 0, 0, 0, 0, 0, 0},
#ifndef DISABLE_GRANT_OPTIONS
  {"skip-grant-tables", OPT_SKIP_GRANT,
   "Start without grant tables. This gives all users FULL ACCESS to all tables!",
   (gptr*) &opt_noacl, (gptr*) &opt_noacl, 0, GET_BOOL, NO_ARG, 0, 0, 0, 0, 0,
   0},
#endif
  {"skip-host-cache", OPT_SKIP_HOST_CACHE, "Don't cache host names.", 0, 0, 0,
   GET_NO_ARG, NO_ARG, 0, 0, 0, 0, 0, 0},
  {"skip-locking", OPT_SKIP_LOCK,
   "Deprecated option, use --skip-external-locking instead.",
   0, 0, 0, GET_NO_ARG, NO_ARG, 0, 0, 0, 0, 0, 0},
  {"skip-name-resolve", OPT_SKIP_RESOLVE,
   "Don't resolve hostnames. All hostnames are IP's or 'localhost'.",
   0, 0, 0, GET_NO_ARG, NO_ARG, 0, 0, 0, 0, 0, 0},
  {"skip-networking", OPT_SKIP_NETWORKING,
   "Don't allow connection with TCP/IP.", 0, 0, 0, GET_NO_ARG, NO_ARG, 0, 0, 0,
   0, 0, 0},
  {"skip-new", OPT_SKIP_NEW, "Don't use new, possible wrong routines.",
   0, 0, 0, GET_NO_ARG, NO_ARG, 0, 0, 0, 0, 0, 0},
#ifndef DBUG_OFF
#ifdef SAFEMALLOC
  {"skip-safemalloc", OPT_SKIP_SAFEMALLOC,
   "Don't use the memory allocation checking.", 0, 0, 0, GET_NO_ARG, NO_ARG,
   0, 0, 0, 0, 0, 0},
#endif
#endif
  {"skip-show-database", OPT_SKIP_SHOW_DB,
   "Don't allow 'SHOW DATABASE' commands.", 0, 0, 0, GET_NO_ARG, NO_ARG, 0, 0,
   0, 0, 0, 0},
  {"skip-slave-start", OPT_SKIP_SLAVE_START,
   "If set, slave is not autostarted.", (gptr*) &opt_skip_slave_start,
   (gptr*) &opt_skip_slave_start, 0, GET_BOOL, NO_ARG, 0, 0, 0, 0, 0, 0},
  {"skip-stack-trace", OPT_SKIP_STACK_TRACE,
   "Don't print a stack trace on failure.", 0, 0, 0, GET_NO_ARG, NO_ARG, 0, 0,
   0, 0, 0, 0},
  {"skip-symlink", OPT_SKIP_SYMLINKS, "Don't allow symlinking of tables. Deprecated option.  Use --skip-symbolic-links instead.",
   0, 0, 0, GET_NO_ARG, NO_ARG, 0, 0, 0, 0, 0, 0},
  {"skip-thread-priority", OPT_SKIP_PRIOR,
   "Don't give threads different priorities.", 0, 0, 0, GET_NO_ARG, NO_ARG,
   DEFAULT_SKIP_THREAD_PRIORITY, 0, 0, 0, 0, 0},
#ifdef HAVE_REPLICATION
  {"slave-load-tmpdir", OPT_SLAVE_LOAD_TMPDIR,
   "The location where the slave should put its temporary files when \
replicating a LOAD DATA INFILE command.",
   (gptr*) &slave_load_tmpdir, (gptr*) &slave_load_tmpdir, 0, GET_STR_ALLOC,
   REQUIRED_ARG, 0, 0, 0, 0, 0, 0},
  {"slave-skip-errors", OPT_SLAVE_SKIP_ERRORS,
   "Tells the slave thread to continue replication when a query returns an error from the provided list.",
   0, 0, 0, GET_STR, REQUIRED_ARG, 0, 0, 0, 0, 0, 0},
#endif
  {"slow-query-log", OPT_SLOW_LOG,
   "Enable|disable slow query log", (gptr*) &opt_slow_log,
   (gptr*) &opt_slow_log, 0, GET_BOOL, OPT_ARG, 0, 0, 0, 0, 0, 0},
  {"socket", OPT_SOCKET, "Socket file to use for connection.",
   (gptr*) &mysqld_unix_port, (gptr*) &mysqld_unix_port, 0, GET_STR,
   REQUIRED_ARG, 0, 0, 0, 0, 0, 0},
#ifdef HAVE_REPLICATION
  {"sporadic-binlog-dump-fail", OPT_SPORADIC_BINLOG_DUMP_FAIL,
   "Option used by mysql-test for debugging and testing of replication.",
   (gptr*) &opt_sporadic_binlog_dump_fail,
   (gptr*) &opt_sporadic_binlog_dump_fail, 0, GET_BOOL, NO_ARG, 0, 0, 0, 0, 0,
   0},
#endif /* HAVE_REPLICATION */
  {"sql-bin-update-same", OPT_SQL_BIN_UPDATE_SAME,
   "The update log is deprecated since version 5.0, is replaced by the binary \
log and this option does nothing anymore.",
   0, 0, 0, GET_DISABLED, NO_ARG, 0, 0, 0, 0, 0, 0},
  {"sql-mode", OPT_SQL_MODE,
   "Syntax: sql-mode=option[,option[,option...]] where option can be one of: REAL_AS_FLOAT, PIPES_AS_CONCAT, ANSI_QUOTES, IGNORE_SPACE, ONLY_FULL_GROUP_BY, NO_UNSIGNED_SUBTRACTION.",
   (gptr*) &sql_mode_str, (gptr*) &sql_mode_str, 0, GET_STR, REQUIRED_ARG, 0,
   0, 0, 0, 0, 0},
#ifdef HAVE_OPENSSL
#include "sslopt-longopts.h"
#endif
#ifdef __WIN__
  {"standalone", OPT_STANDALONE,
  "Dummy option to start as a standalone program (NT).", 0, 0, 0, GET_NO_ARG,
   NO_ARG, 0, 0, 0, 0, 0, 0},
#endif
  {"symbolic-links", 's', "Enable symbolic link support.",
   (gptr*) &my_use_symdir, (gptr*) &my_use_symdir, 0, GET_BOOL, NO_ARG,
   /*
     The system call realpath() produces warnings under valgrind and
     purify. These are not suppressed: instead we disable symlinks
     option if compiled with valgrind support.
   */
   IF_PURIFY(0,1), 0, 0, 0, 0, 0},
  {"sysdate-is-now", OPT_SYSDATE_IS_NOW,
   "Non-default option to alias SYSDATE() to NOW() to make it safe-replicable. Since 5.0, SYSDATE() returns a `dynamic' value different for different invocations, even within the same statement.",
   (gptr*) &global_system_variables.sysdate_is_now,
   0, 0, GET_BOOL, NO_ARG, 0, 0, 1, 0, 1, 0},
  {"tc-heuristic-recover", OPT_TC_HEURISTIC_RECOVER,
   "Decision to use in heuristic recover process. Possible values are COMMIT or ROLLBACK.",
   (gptr*) &opt_tc_heuristic_recover, (gptr*) &opt_tc_heuristic_recover,
   0, GET_STR, REQUIRED_ARG, 0, 0, 0, 0, 0, 0},
  {"temp-pool", OPT_TEMP_POOL,
   "Using this option will cause most temporary files created to use a small set of names, rather than a unique name for each new file.",
   (gptr*) &use_temp_pool, (gptr*) &use_temp_pool, 0, GET_BOOL, NO_ARG, 1,
   0, 0, 0, 0, 0},
  {"timed_mutexes", OPT_TIMED_MUTEXES,
   "Specify whether to time mutexes (only InnoDB mutexes are currently supported)",
   (gptr*) &timed_mutexes, (gptr*) &timed_mutexes, 0, GET_BOOL, NO_ARG, 0, 
    0, 0, 0, 0, 0},
  {"tmpdir", 't',
   "Path for temporary files. Several paths may be specified, separated by a "
#if defined(__WIN__) || defined(__NETWARE__)
   "semicolon (;)"
#else
   "colon (:)"
#endif
   ", in this case they are used in a round-robin fashion.",
   (gptr*) &opt_mysql_tmpdir,
   (gptr*) &opt_mysql_tmpdir, 0, GET_STR, REQUIRED_ARG, 0, 0, 0, 0, 0, 0},
  {"transaction-isolation", OPT_TX_ISOLATION,
   "Default transaction isolation level.", 0, 0, 0, GET_STR, REQUIRED_ARG, 0,
   0, 0, 0, 0, 0},
  {"use-symbolic-links", 's', "Enable symbolic link support. Deprecated option; use --symbolic-links instead.",
   (gptr*) &my_use_symdir, (gptr*) &my_use_symdir, 0, GET_BOOL, NO_ARG,
   IF_PURIFY(0,1), 0, 0, 0, 0, 0},
  {"user", 'u', "Run mysqld daemon as user.", 0, 0, 0, GET_STR, REQUIRED_ARG,
   0, 0, 0, 0, 0, 0},
  {"verbose", 'v', "Used with --help option for detailed help",
   (gptr*) &opt_verbose, (gptr*) &opt_verbose, 0, GET_BOOL, NO_ARG, 0, 0, 0, 0,
   0, 0},
  {"version", 'V', "Output version information and exit.", 0, 0, 0, GET_NO_ARG,
   NO_ARG, 0, 0, 0, 0, 0, 0},
  {"warnings", 'W', "Deprecated; use --log-warnings instead.",
   (gptr*) &global_system_variables.log_warnings,
   (gptr*) &max_system_variables.log_warnings, 0, GET_ULONG, OPT_ARG, 1, 0, ~0L,
   0, 0, 0},
  { "back_log", OPT_BACK_LOG,
    "The number of outstanding connection requests MySQL can have. This comes into play when the main MySQL thread gets very many connection requests in a very short time.",
    (gptr*) &back_log, (gptr*) &back_log, 0, GET_ULONG,
    REQUIRED_ARG, 50, 1, 65535, 0, 1, 0 },
  {"binlog_cache_size", OPT_BINLOG_CACHE_SIZE,
   "The size of the cache to hold the SQL statements for the binary log during a transaction. If you often use big, multi-statement transactions you can increase this to get more performance.",
   (gptr*) &binlog_cache_size, (gptr*) &binlog_cache_size, 0, GET_ULONG,
   REQUIRED_ARG, 32*1024L, IO_SIZE, ~0L, 0, IO_SIZE, 0},
  {"bulk_insert_buffer_size", OPT_BULK_INSERT_BUFFER_SIZE,
   "Size of tree cache used in bulk insert optimisation. Note that this is a limit per thread!",
   (gptr*) &global_system_variables.bulk_insert_buff_size,
   (gptr*) &max_system_variables.bulk_insert_buff_size,
   0, GET_ULONG, REQUIRED_ARG, 8192*1024, 0, ~0L, 0, 1, 0},
  {"connect_timeout", OPT_CONNECT_TIMEOUT,
   "The number of seconds the mysqld server is waiting for a connect packet before responding with 'Bad handshake'.",
    (gptr*) &connect_timeout, (gptr*) &connect_timeout,
   0, GET_ULONG, REQUIRED_ARG, CONNECT_TIMEOUT, 2, LONG_TIMEOUT, 0, 1, 0 },
  { "date_format", OPT_DATE_FORMAT,
    "The DATE format (For future).",
    (gptr*) &opt_date_time_formats[MYSQL_TIMESTAMP_DATE],
    (gptr*) &opt_date_time_formats[MYSQL_TIMESTAMP_DATE],
    0, GET_STR, REQUIRED_ARG, 0, 0, 0, 0, 0, 0},
  { "datetime_format", OPT_DATETIME_FORMAT,
    "The DATETIME/TIMESTAMP format (for future).",
    (gptr*) &opt_date_time_formats[MYSQL_TIMESTAMP_DATETIME],
    (gptr*) &opt_date_time_formats[MYSQL_TIMESTAMP_DATETIME],
    0, GET_STR, REQUIRED_ARG, 0, 0, 0, 0, 0, 0},
  { "default_week_format", OPT_DEFAULT_WEEK_FORMAT,
    "The default week format used by WEEK() functions.",
    (gptr*) &global_system_variables.default_week_format,
    (gptr*) &max_system_variables.default_week_format,
    0, GET_ULONG, REQUIRED_ARG, 0, 0, 7L, 0, 1, 0},
  {"delayed_insert_limit", OPT_DELAYED_INSERT_LIMIT,
   "After inserting delayed_insert_limit rows, the INSERT DELAYED handler will check if there are any SELECT statements pending. If so, it allows these to execute before continuing.",
    (gptr*) &delayed_insert_limit, (gptr*) &delayed_insert_limit, 0, GET_ULONG,
    REQUIRED_ARG, DELAYED_LIMIT, 1, ~0L, 0, 1, 0},
  {"delayed_insert_timeout", OPT_DELAYED_INSERT_TIMEOUT,
   "How long a INSERT DELAYED thread should wait for INSERT statements before terminating.",
   (gptr*) &delayed_insert_timeout, (gptr*) &delayed_insert_timeout, 0,
   GET_ULONG, REQUIRED_ARG, DELAYED_WAIT_TIMEOUT, 1, LONG_TIMEOUT, 0, 1, 0},
  { "delayed_queue_size", OPT_DELAYED_QUEUE_SIZE,
    "What size queue (in rows) should be allocated for handling INSERT DELAYED. If the queue becomes full, any client that does INSERT DELAYED will wait until there is room in the queue again.",
    (gptr*) &delayed_queue_size, (gptr*) &delayed_queue_size, 0, GET_ULONG,
    REQUIRED_ARG, DELAYED_QUEUE_SIZE, 1, ~0L, 0, 1, 0},
  {"div_precision_increment", OPT_DIV_PRECINCREMENT,
   "Precision of the result of '/' operator will be increased on that value.",
   (gptr*) &global_system_variables.div_precincrement,
   (gptr*) &max_system_variables.div_precincrement, 0, GET_ULONG,
   REQUIRED_ARG, 4, 0, DECIMAL_MAX_SCALE, 0, 0, 0},
  {"expire_logs_days", OPT_EXPIRE_LOGS_DAYS,
   "If non-zero, binary logs will be purged after expire_logs_days "
   "days; possible purges happen at startup and at binary log rotation.",
   (gptr*) &expire_logs_days,
   (gptr*) &expire_logs_days, 0, GET_ULONG,
   REQUIRED_ARG, 0, 0, 99, 0, 1, 0},
  { "flush_time", OPT_FLUSH_TIME,
    "A dedicated thread is created to flush all tables at the given interval.",
    (gptr*) &flush_time, (gptr*) &flush_time, 0, GET_ULONG, REQUIRED_ARG,
    FLUSH_TIME, 0, LONG_TIMEOUT, 0, 1, 0},
  { "ft_boolean_syntax", OPT_FT_BOOLEAN_SYNTAX,
    "List of operators for MATCH ... AGAINST ( ... IN BOOLEAN MODE)",
    0, 0, 0, GET_STR,
    REQUIRED_ARG, 0, 0, 0, 0, 0, 0},
  { "ft_max_word_len", OPT_FT_MAX_WORD_LEN,
    "The maximum length of the word to be included in a FULLTEXT index. Note: FULLTEXT indexes must be rebuilt after changing this variable.",
    (gptr*) &ft_max_word_len, (gptr*) &ft_max_word_len, 0, GET_ULONG,
    REQUIRED_ARG, HA_FT_MAXCHARLEN, 10, HA_FT_MAXCHARLEN, 0, 1, 0},
  { "ft_min_word_len", OPT_FT_MIN_WORD_LEN,
    "The minimum length of the word to be included in a FULLTEXT index. Note: FULLTEXT indexes must be rebuilt after changing this variable.",
    (gptr*) &ft_min_word_len, (gptr*) &ft_min_word_len, 0, GET_ULONG,
    REQUIRED_ARG, 4, 1, HA_FT_MAXCHARLEN, 0, 1, 0},
  { "ft_query_expansion_limit", OPT_FT_QUERY_EXPANSION_LIMIT,
    "Number of best matches to use for query expansion",
    (gptr*) &ft_query_expansion_limit, (gptr*) &ft_query_expansion_limit, 0, GET_ULONG,
    REQUIRED_ARG, 20, 0, 1000, 0, 1, 0},
  { "ft_stopword_file", OPT_FT_STOPWORD_FILE,
    "Use stopwords from this file instead of built-in list.",
    (gptr*) &ft_stopword_file, (gptr*) &ft_stopword_file, 0, GET_STR,
    REQUIRED_ARG, 0, 0, 0, 0, 0, 0},
  { "group_concat_max_len", OPT_GROUP_CONCAT_MAX_LEN,
    "The maximum length of the result of function  group_concat.",
    (gptr*) &global_system_variables.group_concat_max_len,
    (gptr*) &max_system_variables.group_concat_max_len, 0, GET_ULONG,
    REQUIRED_ARG, 1024, 4, (long) ~0, 0, 1, 0},
<<<<<<< HEAD
=======
#ifdef WITH_INNOBASE_STORAGE_ENGINE
  {"innodb_additional_mem_pool_size", OPT_INNODB_ADDITIONAL_MEM_POOL_SIZE,
   "Size of a memory pool InnoDB uses to store data dictionary information and other internal data structures.",
   (gptr*) &innobase_additional_mem_pool_size,
   (gptr*) &innobase_additional_mem_pool_size, 0, GET_LONG, REQUIRED_ARG,
   1*1024*1024L, 512*1024L, ~0L, 0, 1024, 0},
  {"innodb_autoextend_increment", OPT_INNODB_AUTOEXTEND_INCREMENT,
   "Data file autoextend increment in megabytes",
   (gptr*) &srv_auto_extend_increment,
   (gptr*) &srv_auto_extend_increment,
   0, GET_LONG, REQUIRED_ARG, 8L, 1L, 1000L, 0, 1L, 0},
  {"innodb_buffer_pool_size", OPT_INNODB_BUFFER_POOL_SIZE,
   "The size of the memory buffer InnoDB uses to cache data and indexes of its tables.",
   (gptr*) &innobase_buffer_pool_size, (gptr*) &innobase_buffer_pool_size, 0,
   GET_LL, REQUIRED_ARG, 8*1024*1024L, 1024*1024L, LONGLONG_MAX, 0,
   1024*1024L, 0},
  {"innodb_commit_concurrency", OPT_INNODB_COMMIT_CONCURRENCY,
   "Helps in performance tuning in heavily concurrent environments.",
   (gptr*) &srv_commit_concurrency, (gptr*) &srv_commit_concurrency,
   0, GET_LONG, REQUIRED_ARG, 0, 0, 1000, 0, 1, 0},
  {"innodb_concurrency_tickets", OPT_INNODB_CONCURRENCY_TICKETS,
   "Number of times a thread is allowed to enter InnoDB within the same \
    SQL query after it has once got the ticket",
   (gptr*) &srv_n_free_tickets_to_enter,
   (gptr*) &srv_n_free_tickets_to_enter,
   0, GET_LONG, REQUIRED_ARG, 500L, 1L, ~0L, 0, 1L, 0},
  {"innodb_file_io_threads", OPT_INNODB_FILE_IO_THREADS,
   "Number of file I/O threads in InnoDB.", (gptr*) &innobase_file_io_threads,
   (gptr*) &innobase_file_io_threads, 0, GET_LONG, REQUIRED_ARG, 4, 4, 64, 0,
   1, 0},
  {"innodb_force_recovery", OPT_INNODB_FORCE_RECOVERY,
   "Helps to save your data in case the disk image of the database becomes corrupt.",
   (gptr*) &innobase_force_recovery, (gptr*) &innobase_force_recovery, 0,
   GET_LONG, REQUIRED_ARG, 0, 0, 6, 0, 1, 0},
  {"innodb_lock_wait_timeout", OPT_INNODB_LOCK_WAIT_TIMEOUT,
   "Timeout in seconds an InnoDB transaction may wait for a lock before being rolled back.",
   (gptr*) &innobase_lock_wait_timeout, (gptr*) &innobase_lock_wait_timeout,
   0, GET_LONG, REQUIRED_ARG, 50, 1, 1024 * 1024 * 1024, 0, 1, 0},
  {"innodb_log_buffer_size", OPT_INNODB_LOG_BUFFER_SIZE,
   "The size of the buffer which InnoDB uses to write log to the log files on disk.",
   (gptr*) &innobase_log_buffer_size, (gptr*) &innobase_log_buffer_size, 0,
   GET_LONG, REQUIRED_ARG, 1024*1024L, 256*1024L, ~0L, 0, 1024, 0},
  {"innodb_log_file_size", OPT_INNODB_LOG_FILE_SIZE,
   "Size of each log file in a log group.",
   (gptr*) &innobase_log_file_size, (gptr*) &innobase_log_file_size, 0,
   GET_LL, REQUIRED_ARG, 5*1024*1024L, 1*1024*1024L, LONGLONG_MAX, 0,
   1024*1024L, 0},
  {"innodb_log_files_in_group", OPT_INNODB_LOG_FILES_IN_GROUP,
   "Number of log files in the log group. InnoDB writes to the files in a circular fashion. Value 3 is recommended here.",
   (gptr*) &innobase_log_files_in_group, (gptr*) &innobase_log_files_in_group,
   0, GET_LONG, REQUIRED_ARG, 2, 2, 100, 0, 1, 0},
  {"innodb_mirrored_log_groups", OPT_INNODB_MIRRORED_LOG_GROUPS,
   "Number of identical copies of log groups we keep for the database. Currently this should be set to 1.",
   (gptr*) &innobase_mirrored_log_groups,
   (gptr*) &innobase_mirrored_log_groups, 0, GET_LONG, REQUIRED_ARG, 1, 1, 10,
   0, 1, 0},
  {"innodb_open_files", OPT_INNODB_OPEN_FILES,
   "How many files at the maximum InnoDB keeps open at the same time.",
   (gptr*) &innobase_open_files, (gptr*) &innobase_open_files, 0,
   GET_LONG, REQUIRED_ARG, 300L, 10L, ~0L, 0, 1L, 0},
  {"innodb_sync_spin_loops", OPT_INNODB_SYNC_SPIN_LOOPS,
   "Count of spin-loop rounds in InnoDB mutexes",
   (gptr*) &srv_n_spin_wait_rounds,
   (gptr*) &srv_n_spin_wait_rounds,
   0, GET_LONG, REQUIRED_ARG, 20L, 0L, ~0L, 0, 1L, 0},
  {"innodb_thread_concurrency", OPT_INNODB_THREAD_CONCURRENCY,
   "Helps in performance tuning in heavily concurrent environments. "
   "Sets the maximum number of threads allowed inside InnoDB. Value 0"
   " will disable the thread throttling.",
   (gptr*) &srv_thread_concurrency, (gptr*) &srv_thread_concurrency,
   0, GET_LONG, REQUIRED_ARG, 8, 0, 1000, 0, 1, 0},
  {"innodb_thread_sleep_delay", OPT_INNODB_THREAD_SLEEP_DELAY,
   "Time of innodb thread sleeping before joining InnoDB queue (usec). Value 0"
    " disable a sleep",
   (gptr*) &srv_thread_sleep_delay,
   (gptr*) &srv_thread_sleep_delay,
   0, GET_LONG, REQUIRED_ARG, 10000L, 0L, ~0L, 0, 1L, 0},
#endif /* WITH_INNOBASE_STORAGE_ENGINE */
>>>>>>> a84d2971
  {"interactive_timeout", OPT_INTERACTIVE_TIMEOUT,
   "The number of seconds the server waits for activity on an interactive connection before closing it.",
   (gptr*) &global_system_variables.net_interactive_timeout,
   (gptr*) &max_system_variables.net_interactive_timeout, 0,
   GET_ULONG, REQUIRED_ARG, NET_WAIT_TIMEOUT, 1, LONG_TIMEOUT, 0, 1, 0},
  {"join_buffer_size", OPT_JOIN_BUFF_SIZE,
   "The size of the buffer that is used for full joins.",
   (gptr*) &global_system_variables.join_buff_size,
   (gptr*) &max_system_variables.join_buff_size, 0, GET_ULONG,
   REQUIRED_ARG, 128*1024L, IO_SIZE*2+MALLOC_OVERHEAD, ~0L, MALLOC_OVERHEAD,
   IO_SIZE, 0},
  {"key_buffer_size", OPT_KEY_BUFFER_SIZE,
   "The size of the buffer used for index blocks for MyISAM tables. Increase this to get better index handling (for all reads and multiple writes) to as much as you can afford; 64M on a 256M machine that mainly runs MySQL is quite common.",
   (gptr*) &dflt_key_cache_var.param_buff_size,
   (gptr*) 0,
   0, (GET_ULL | GET_ASK_ADDR),
   REQUIRED_ARG, KEY_CACHE_SIZE, MALLOC_OVERHEAD, ~(ulong) 0, MALLOC_OVERHEAD,
   IO_SIZE, 0},
  {"key_cache_age_threshold", OPT_KEY_CACHE_AGE_THRESHOLD,
   "This characterizes the number of hits a hot block has to be untouched until it is considered aged enough to be downgraded to a warm block. This specifies the percentage ratio of that number of hits to the total number of blocks in key cache",
   (gptr*) &dflt_key_cache_var.param_age_threshold,
   (gptr*) 0,
   0, (GET_ULONG | GET_ASK_ADDR), REQUIRED_ARG, 
   300, 100, ~0L, 0, 100, 0},
  {"key_cache_block_size", OPT_KEY_CACHE_BLOCK_SIZE,
   "The default size of key cache blocks",
   (gptr*) &dflt_key_cache_var.param_block_size,
   (gptr*) 0,
   0, (GET_ULONG | GET_ASK_ADDR), REQUIRED_ARG,
   KEY_CACHE_BLOCK_SIZE , 512, 1024*16, MALLOC_OVERHEAD, 512, 0},
  {"key_cache_division_limit", OPT_KEY_CACHE_DIVISION_LIMIT,
   "The minimum percentage of warm blocks in key cache",
   (gptr*) &dflt_key_cache_var.param_division_limit,
   (gptr*) 0,
   0, (GET_ULONG | GET_ASK_ADDR) , REQUIRED_ARG, 100,
   1, 100, 0, 1, 0},
  {"long_query_time", OPT_LONG_QUERY_TIME,
   "Log all queries that have taken more than long_query_time seconds to execute to file.",
   (gptr*) &global_system_variables.long_query_time,
   (gptr*) &max_system_variables.long_query_time, 0, GET_ULONG,
   REQUIRED_ARG, 10, 1, LONG_TIMEOUT, 0, 1, 0},
  {"lower_case_table_names", OPT_LOWER_CASE_TABLE_NAMES,
   "If set to 1 table names are stored in lowercase on disk and table names will be case-insensitive.  Should be set to 2 if you are using a case insensitive file system",
   (gptr*) &lower_case_table_names,
   (gptr*) &lower_case_table_names, 0, GET_UINT, OPT_ARG,
#ifdef FN_NO_CASE_SENCE
    1
#else
    0
#endif
   , 0, 2, 0, 1, 0},
  {"max_allowed_packet", OPT_MAX_ALLOWED_PACKET,
   "Max packetlength to send/receive from to server.",
   (gptr*) &global_system_variables.max_allowed_packet,
   (gptr*) &max_system_variables.max_allowed_packet, 0, GET_ULONG,
   REQUIRED_ARG, 1024*1024L, 1024, 1024L*1024L*1024L, MALLOC_OVERHEAD, 1024, 0},
  {"max_binlog_cache_size", OPT_MAX_BINLOG_CACHE_SIZE,
   "Can be used to restrict the total size used to cache a multi-transaction query.",
   (gptr*) &max_binlog_cache_size, (gptr*) &max_binlog_cache_size, 0,
   GET_ULONG, REQUIRED_ARG, ~0L, IO_SIZE, ~0L, 0, IO_SIZE, 0},
  {"max_binlog_size", OPT_MAX_BINLOG_SIZE,
   "Binary log will be rotated automatically when the size exceeds this \
value. Will also apply to relay logs if max_relay_log_size is 0. \
The minimum value for this variable is 4096.",
   (gptr*) &max_binlog_size, (gptr*) &max_binlog_size, 0, GET_ULONG,
   REQUIRED_ARG, 1024*1024L*1024L, IO_SIZE, 1024*1024L*1024L, 0, IO_SIZE, 0},
  {"max_connect_errors", OPT_MAX_CONNECT_ERRORS,
   "If there is more than this number of interrupted connections from a host this host will be blocked from further connections.",
   (gptr*) &max_connect_errors, (gptr*) &max_connect_errors, 0, GET_ULONG,
    REQUIRED_ARG, MAX_CONNECT_ERRORS, 1, ~0L, 0, 1, 0},
  // Default max_connections of 151 is larger than Apache's default max
  // children, to avoid "too many connections" error in a common setup
  {"max_connections", OPT_MAX_CONNECTIONS,
   "The number of simultaneous clients allowed.", (gptr*) &max_connections,
   (gptr*) &max_connections, 0, GET_ULONG, REQUIRED_ARG, 151, 1, 100000, 0, 1,
   0},
  {"max_delayed_threads", OPT_MAX_DELAYED_THREADS,
   "Don't start more than this number of threads to handle INSERT DELAYED statements. If set to zero, which means INSERT DELAYED is not used.",
   (gptr*) &global_system_variables.max_insert_delayed_threads,
   (gptr*) &max_system_variables.max_insert_delayed_threads,
   0, GET_ULONG, REQUIRED_ARG, 20, 0, 16384, 0, 1, 0},
  {"max_error_count", OPT_MAX_ERROR_COUNT,
   "Max number of errors/warnings to store for a statement.",
   (gptr*) &global_system_variables.max_error_count,
   (gptr*) &max_system_variables.max_error_count,
   0, GET_ULONG, REQUIRED_ARG, DEFAULT_ERROR_COUNT, 0, 65535, 0, 1, 0},
  {"max_heap_table_size", OPT_MAX_HEP_TABLE_SIZE,
   "Don't allow creation of heap tables bigger than this.",
   (gptr*) &global_system_variables.max_heap_table_size,
   (gptr*) &max_system_variables.max_heap_table_size, 0, GET_ULL,
   REQUIRED_ARG, 16*1024*1024L, 16384, MAX_MEM_TABLE_SIZE,
   MALLOC_OVERHEAD, 1024, 0},
  {"max_join_size", OPT_MAX_JOIN_SIZE,
   "Joins that are probably going to read more than max_join_size records return an error.",
   (gptr*) &global_system_variables.max_join_size,
   (gptr*) &max_system_variables.max_join_size, 0, GET_HA_ROWS, REQUIRED_ARG,
   ~0L, 1, ~0L, 0, 1, 0},
   {"max_length_for_sort_data", OPT_MAX_LENGTH_FOR_SORT_DATA,
    "Max number of bytes in sorted records.",
    (gptr*) &global_system_variables.max_length_for_sort_data,
    (gptr*) &max_system_variables.max_length_for_sort_data, 0, GET_ULONG,
    REQUIRED_ARG, 1024, 4, 8192*1024L, 0, 1, 0},
  {"max_prepared_stmt_count", OPT_MAX_PREPARED_STMT_COUNT,
   "Maximum number of prepared statements in the server.",
   (gptr*) &max_prepared_stmt_count, (gptr*) &max_prepared_stmt_count,
   0, GET_ULONG, REQUIRED_ARG, 16382, 0, 1*1024*1024, 0, 1, 0},
  {"max_relay_log_size", OPT_MAX_RELAY_LOG_SIZE,
   "If non-zero: relay log will be rotated automatically when the size exceeds this value; if zero (the default): when the size exceeds max_binlog_size. 0 excepted, the minimum value for this variable is 4096.",
   (gptr*) &max_relay_log_size, (gptr*) &max_relay_log_size, 0, GET_ULONG,
   REQUIRED_ARG, 0L, 0L, 1024*1024L*1024L, 0, IO_SIZE, 0},
  { "max_seeks_for_key", OPT_MAX_SEEKS_FOR_KEY,
    "Limit assumed max number of seeks when looking up rows based on a key",
    (gptr*) &global_system_variables.max_seeks_for_key,
    (gptr*) &max_system_variables.max_seeks_for_key, 0, GET_ULONG,
    REQUIRED_ARG, ~0L, 1, ~0L, 0, 1, 0 },
  {"max_sort_length", OPT_MAX_SORT_LENGTH,
   "The number of bytes to use when sorting BLOB or TEXT values (only the first max_sort_length bytes of each value are used; the rest are ignored).",
   (gptr*) &global_system_variables.max_sort_length,
   (gptr*) &max_system_variables.max_sort_length, 0, GET_ULONG,
   REQUIRED_ARG, 1024, 4, 8192*1024L, 0, 1, 0},
  {"max_sp_recursion_depth", OPT_MAX_SP_RECURSION_DEPTH,
   "Maximum stored procedure recursion depth. (discussed with docs).",
   (gptr*) &global_system_variables.max_sp_recursion_depth,
   (gptr*) &max_system_variables.max_sp_recursion_depth, 0, GET_ULONG,
   OPT_ARG, 0, 0, 255, 0, 1, 0 },
  {"max_tmp_tables", OPT_MAX_TMP_TABLES,
   "Maximum number of temporary tables a client can keep open at a time.",
   (gptr*) &global_system_variables.max_tmp_tables,
   (gptr*) &max_system_variables.max_tmp_tables, 0, GET_ULONG,
   REQUIRED_ARG, 32, 1, ~0L, 0, 1, 0},
  {"max_user_connections", OPT_MAX_USER_CONNECTIONS,
   "The maximum number of active connections for a single user (0 = no limit).",
   (gptr*) &max_user_connections, (gptr*) &max_user_connections, 0, GET_UINT,
   REQUIRED_ARG, 0, 1, ~0, 0, 1, 0},
  {"max_write_lock_count", OPT_MAX_WRITE_LOCK_COUNT,
   "After this many write locks, allow some read locks to run in between.",
   (gptr*) &max_write_lock_count, (gptr*) &max_write_lock_count, 0, GET_ULONG,
   REQUIRED_ARG, ~0L, 1, ~0L, 0, 1, 0},
  {"multi_range_count", OPT_MULTI_RANGE_COUNT,
   "Number of key ranges to request at once.",
   (gptr*) &global_system_variables.multi_range_count,
   (gptr*) &max_system_variables.multi_range_count, 0,
   GET_ULONG, REQUIRED_ARG, 256, 1, ~0L, 0, 1, 0},
  {"myisam_block_size", OPT_MYISAM_BLOCK_SIZE,
   "Block size to be used for MyISAM index pages.",
   (gptr*) &opt_myisam_block_size,
   (gptr*) &opt_myisam_block_size, 0, GET_ULONG, REQUIRED_ARG,
   MI_KEY_BLOCK_LENGTH, MI_MIN_KEY_BLOCK_LENGTH, MI_MAX_KEY_BLOCK_LENGTH,
   0, MI_MIN_KEY_BLOCK_LENGTH, 0},
  {"myisam_data_pointer_size", OPT_MYISAM_DATA_POINTER_SIZE,
   "Default pointer size to be used for MyISAM tables.",
   (gptr*) &myisam_data_pointer_size,
   (gptr*) &myisam_data_pointer_size, 0, GET_ULONG, REQUIRED_ARG,
   6, 2, 7, 0, 1, 0},
  {"myisam_max_extra_sort_file_size", OPT_MYISAM_MAX_EXTRA_SORT_FILE_SIZE,
   "Deprecated option",
   (gptr*) &global_system_variables.myisam_max_extra_sort_file_size,
   (gptr*) &max_system_variables.myisam_max_extra_sort_file_size,
   0, GET_ULL, REQUIRED_ARG, (ulonglong) MI_MAX_TEMP_LENGTH,
   0, (ulonglong) MAX_FILE_SIZE, 0, 1, 0},
  {"myisam_max_sort_file_size", OPT_MYISAM_MAX_SORT_FILE_SIZE,
   "Don't use the fast sort index method to created index if the temporary file would get bigger than this.",
   (gptr*) &global_system_variables.myisam_max_sort_file_size,
   (gptr*) &max_system_variables.myisam_max_sort_file_size, 0,
   GET_ULL, REQUIRED_ARG, (longlong) LONG_MAX, 0, (ulonglong) MAX_FILE_SIZE,
   0, 1024*1024, 0},
  {"myisam_repair_threads", OPT_MYISAM_REPAIR_THREADS,
   "Number of threads to use when repairing MyISAM tables. The value of 1 disables parallel repair.",
   (gptr*) &global_system_variables.myisam_repair_threads,
   (gptr*) &max_system_variables.myisam_repair_threads, 0,
   GET_ULONG, REQUIRED_ARG, 1, 1, ~0L, 0, 1, 0},
  {"myisam_sort_buffer_size", OPT_MYISAM_SORT_BUFFER_SIZE,
   "The buffer that is allocated when sorting the index when doing a REPAIR or when creating indexes with CREATE INDEX or ALTER TABLE.",
   (gptr*) &global_system_variables.myisam_sort_buff_size,
   (gptr*) &max_system_variables.myisam_sort_buff_size, 0,
   GET_ULONG, REQUIRED_ARG, 8192*1024, 4, ~0L, 0, 1, 0},
  {"myisam_use_mmap", OPT_MYISAM_USE_MMAP,
   "Use memory mapping for reading and writing MyISAM tables",
   (gptr*) &opt_myisam_use_mmap,
   (gptr*) &opt_myisam_use_mmap, 0, GET_BOOL, NO_ARG, 0, 
    0, 0, 0, 0, 0},
  {"myisam_stats_method", OPT_MYISAM_STATS_METHOD,
   "Specifies how MyISAM index statistics collection code should threat NULLs. "
   "Possible values of name are \"nulls_unequal\" (default behavior for 4.1/5.0), "
   "\"nulls_equal\" (emulate 4.0 behavior), and \"nulls_ignored\".",
   (gptr*) &myisam_stats_method_str, (gptr*) &myisam_stats_method_str, 0,
    GET_STR, REQUIRED_ARG, 0, 0, 0, 0, 0, 0},
  {"net_buffer_length", OPT_NET_BUFFER_LENGTH,
   "Buffer length for TCP/IP and socket communication.",
   (gptr*) &global_system_variables.net_buffer_length,
   (gptr*) &max_system_variables.net_buffer_length, 0, GET_ULONG,
   REQUIRED_ARG, 16384, 1024, 1024*1024L, 0, 1024, 0},
  {"net_read_timeout", OPT_NET_READ_TIMEOUT,
   "Number of seconds to wait for more data from a connection before aborting the read.",
   (gptr*) &global_system_variables.net_read_timeout,
   (gptr*) &max_system_variables.net_read_timeout, 0, GET_ULONG,
   REQUIRED_ARG, NET_READ_TIMEOUT, 1, LONG_TIMEOUT, 0, 1, 0},
  {"net_retry_count", OPT_NET_RETRY_COUNT,
   "If a read on a communication port is interrupted, retry this many times before giving up.",
   (gptr*) &global_system_variables.net_retry_count,
   (gptr*) &max_system_variables.net_retry_count,0,
   GET_ULONG, REQUIRED_ARG, MYSQLD_NET_RETRY_COUNT, 1, ~0L, 0, 1, 0},
  {"net_write_timeout", OPT_NET_WRITE_TIMEOUT,
   "Number of seconds to wait for a block to be written to a connection  before aborting the write.",
   (gptr*) &global_system_variables.net_write_timeout,
   (gptr*) &max_system_variables.net_write_timeout, 0, GET_ULONG,
   REQUIRED_ARG, NET_WRITE_TIMEOUT, 1, LONG_TIMEOUT, 0, 1, 0},
  { "old", OPT_OLD_MODE, "Use compatible behavior.", 
    (gptr*) &global_system_variables.old_mode,
    (gptr*) &max_system_variables.old_mode, 0, GET_BOOL, NO_ARG, 
    0, 0, 0, 0, 0, 0},
  {"open_files_limit", OPT_OPEN_FILES_LIMIT,
   "If this is not 0, then mysqld will use this value to reserve file descriptors to use with setrlimit(). If this value is 0 then mysqld will reserve max_connections*5 or max_connections + table_cache*2 (whichever is larger) number of files.",
   (gptr*) &open_files_limit, (gptr*) &open_files_limit, 0, GET_ULONG,
   REQUIRED_ARG, 0, 0, OS_FILE_LIMIT, 0, 1, 0},
  {"optimizer_prune_level", OPT_OPTIMIZER_PRUNE_LEVEL,
   "Controls the heuristic(s) applied during query optimization to prune less-promising partial plans from the optimizer search space. Meaning: 0 - do not apply any heuristic, thus perform exhaustive search; 1 - prune plans based on number of retrieved rows.",
   (gptr*) &global_system_variables.optimizer_prune_level,
   (gptr*) &max_system_variables.optimizer_prune_level,
   0, GET_ULONG, OPT_ARG, 1, 0, 1, 0, 1, 0},
  {"optimizer_search_depth", OPT_OPTIMIZER_SEARCH_DEPTH,
   "Maximum depth of search performed by the query optimizer. Values larger than the number of relations in a query result in better query plans, but take longer to compile a query. Smaller values than the number of tables in a relation result in faster optimization, but may produce very bad query plans. If set to 0, the system will automatically pick a reasonable value; if set to MAX_TABLES+2, the optimizer will switch to the original find_best (used for testing/comparison).",
   (gptr*) &global_system_variables.optimizer_search_depth,
   (gptr*) &max_system_variables.optimizer_search_depth,
   0, GET_ULONG, OPT_ARG, MAX_TABLES+1, 0, MAX_TABLES+2, 0, 1, 0},
  {"plugin_dir", OPT_PLUGIN_DIR,
   "Directory for plugins.",
   (gptr*) &opt_plugin_dir_ptr, (gptr*) &opt_plugin_dir_ptr, 0,
   GET_STR, REQUIRED_ARG, 0, 0, 0, 0, 0, 0},
<<<<<<< HEAD
  {"plugin_load", OPT_PLUGIN_LOAD,
   "Optional colon separated list of plugins to load, where each plugin is "
   "identified by name and path to library seperated by an equals.",
   (gptr*) &opt_plugin_load, (gptr*) &opt_plugin_load, 0,
   GET_STR, REQUIRED_ARG, 0, 0, 0, 0, 0, 0},
=======
>>>>>>> a84d2971
   {"preload_buffer_size", OPT_PRELOAD_BUFFER_SIZE,
    "The size of the buffer that is allocated when preloading indexes",
    (gptr*) &global_system_variables.preload_buff_size,
    (gptr*) &max_system_variables.preload_buff_size, 0, GET_ULONG,
    REQUIRED_ARG, 32*1024L, 1024, 1024*1024*1024L, 0, 1, 0},
  {"query_alloc_block_size", OPT_QUERY_ALLOC_BLOCK_SIZE,
   "Allocation block size for query parsing and execution",
   (gptr*) &global_system_variables.query_alloc_block_size,
   (gptr*) &max_system_variables.query_alloc_block_size, 0, GET_ULONG,
   REQUIRED_ARG, QUERY_ALLOC_BLOCK_SIZE, 1024, ~0L, 0, 1024, 0},
#ifdef HAVE_QUERY_CACHE
  {"query_cache_limit", OPT_QUERY_CACHE_LIMIT,
   "Don't cache results that are bigger than this.",
   (gptr*) &query_cache_limit, (gptr*) &query_cache_limit, 0, GET_ULONG,
   REQUIRED_ARG, 1024*1024L, 0, (longlong) ULONG_MAX, 0, 1, 0},
  {"query_cache_min_res_unit", OPT_QUERY_CACHE_MIN_RES_UNIT,
   "minimal size of unit in wich space for results is allocated (last unit will be trimed after writing all result data.",
   (gptr*) &query_cache_min_res_unit, (gptr*) &query_cache_min_res_unit,
   0, GET_ULONG, REQUIRED_ARG, QUERY_CACHE_MIN_RESULT_DATA_SIZE,
   0, (longlong) ULONG_MAX, 0, 1, 0},
#endif /*HAVE_QUERY_CACHE*/
  {"query_cache_size", OPT_QUERY_CACHE_SIZE,
   "The memory allocated to store results from old queries.",
   (gptr*) &query_cache_size, (gptr*) &query_cache_size, 0, GET_ULONG,
   REQUIRED_ARG, 0, 0, (longlong) ULONG_MAX, 0, 1024, 0},
#ifdef HAVE_QUERY_CACHE
  {"query_cache_type", OPT_QUERY_CACHE_TYPE,
   "0 = OFF = Don't cache or retrieve results. 1 = ON = Cache all results except SELECT SQL_NO_CACHE ... queries. 2 = DEMAND = Cache only SELECT SQL_CACHE ... queries.",
   (gptr*) &global_system_variables.query_cache_type,
   (gptr*) &max_system_variables.query_cache_type,
   0, GET_ULONG, REQUIRED_ARG, 1, 0, 2, 0, 1, 0},
  {"query_cache_wlock_invalidate", OPT_QUERY_CACHE_WLOCK_INVALIDATE,
   "Invalidate queries in query cache on LOCK for write",
   (gptr*) &global_system_variables.query_cache_wlock_invalidate,
   (gptr*) &max_system_variables.query_cache_wlock_invalidate,
   0, GET_BOOL, NO_ARG, 0, 0, 1, 0, 1, 0},
#endif /*HAVE_QUERY_CACHE*/
  {"query_prealloc_size", OPT_QUERY_PREALLOC_SIZE,
   "Persistent buffer for query parsing and execution",
   (gptr*) &global_system_variables.query_prealloc_size,
   (gptr*) &max_system_variables.query_prealloc_size, 0, GET_ULONG,
   REQUIRED_ARG, QUERY_ALLOC_PREALLOC_SIZE, QUERY_ALLOC_PREALLOC_SIZE,
   ~0L, 0, 1024, 0},
  {"range_alloc_block_size", OPT_RANGE_ALLOC_BLOCK_SIZE,
   "Allocation block size for storing ranges during optimization",
   (gptr*) &global_system_variables.range_alloc_block_size,
   (gptr*) &max_system_variables.range_alloc_block_size, 0, GET_ULONG,
   REQUIRED_ARG, RANGE_ALLOC_BLOCK_SIZE, 4096, ~0L, 0, 1024, 0},
  {"read_buffer_size", OPT_RECORD_BUFFER,
   "Each thread that does a sequential scan allocates a buffer of this size for each table it scans. If you do many sequential scans, you may want to increase this value.",
   (gptr*) &global_system_variables.read_buff_size,
   (gptr*) &max_system_variables.read_buff_size,0, GET_ULONG, REQUIRED_ARG,
   128*1024L, IO_SIZE*2+MALLOC_OVERHEAD, SSIZE_MAX, MALLOC_OVERHEAD, IO_SIZE,
   0},
  {"read_only", OPT_READONLY,
   "Make all non-temporary tables read-only, with the exception for replication (slave) threads and users with the SUPER privilege",
   (gptr*) &opt_readonly,
   (gptr*) &opt_readonly,
   0, GET_BOOL, NO_ARG, 0, 0, 1, 0, 1, 0},
  {"read_rnd_buffer_size", OPT_RECORD_RND_BUFFER,
   "When reading rows in sorted order after a sort, the rows are read through this buffer to avoid a disk seeks. If not set, then it's set to the value of record_buffer.",
   (gptr*) &global_system_variables.read_rnd_buff_size,
   (gptr*) &max_system_variables.read_rnd_buff_size, 0,
   GET_ULONG, REQUIRED_ARG, 256*1024L, IO_SIZE*2+MALLOC_OVERHEAD,
   SSIZE_MAX, MALLOC_OVERHEAD, IO_SIZE, 0},
  {"record_buffer", OPT_RECORD_BUFFER,
   "Alias for read_buffer_size",
   (gptr*) &global_system_variables.read_buff_size,
   (gptr*) &max_system_variables.read_buff_size,0, GET_ULONG, REQUIRED_ARG,
   128*1024L, IO_SIZE*2+MALLOC_OVERHEAD, SSIZE_MAX, MALLOC_OVERHEAD, IO_SIZE, 0},
#ifdef HAVE_REPLICATION
  {"relay_log_purge", OPT_RELAY_LOG_PURGE,
   "0 = do not purge relay logs. 1 = purge them as soon as they are no more needed.",
   (gptr*) &relay_log_purge,
   (gptr*) &relay_log_purge, 0, GET_BOOL, NO_ARG,
   1, 0, 1, 0, 1, 0},
  {"relay_log_space_limit", OPT_RELAY_LOG_SPACE_LIMIT,
   "Maximum space to use for all relay logs.",
   (gptr*) &relay_log_space_limit,
   (gptr*) &relay_log_space_limit, 0, GET_ULL, REQUIRED_ARG, 0L, 0L,
   (longlong) ULONG_MAX, 0, 1, 0},
  {"slave_compressed_protocol", OPT_SLAVE_COMPRESSED_PROTOCOL,
   "Use compression on master/slave protocol.",
   (gptr*) &opt_slave_compressed_protocol,
   (gptr*) &opt_slave_compressed_protocol,
   0, GET_BOOL, NO_ARG, 0, 0, 1, 0, 1, 0},
  {"slave_net_timeout", OPT_SLAVE_NET_TIMEOUT,
   "Number of seconds to wait for more data from a master/slave connection before aborting the read.",
   (gptr*) &slave_net_timeout, (gptr*) &slave_net_timeout, 0,
   GET_ULONG, REQUIRED_ARG, SLAVE_NET_TIMEOUT, 1, LONG_TIMEOUT, 0, 1, 0},
  {"slave_transaction_retries", OPT_SLAVE_TRANS_RETRIES,
   "Number of times the slave SQL thread will retry a transaction in case "
   "it failed with a deadlock or elapsed lock wait timeout, "
   "before giving up and stopping.",
   (gptr*) &slave_trans_retries, (gptr*) &slave_trans_retries, 0,
   GET_ULONG, REQUIRED_ARG, 10L, 0L, (longlong) ULONG_MAX, 0, 1, 0},
#endif /* HAVE_REPLICATION */
  {"slow_launch_time", OPT_SLOW_LAUNCH_TIME,
   "If creating the thread takes longer than this value (in seconds), the Slow_launch_threads counter will be incremented.",
   (gptr*) &slow_launch_time, (gptr*) &slow_launch_time, 0, GET_ULONG,
   REQUIRED_ARG, 2L, 0L, LONG_TIMEOUT, 0, 1, 0},
  {"sort_buffer_size", OPT_SORT_BUFFER,
   "Each thread that needs to do a sort allocates a buffer of this size.",
   (gptr*) &global_system_variables.sortbuff_size,
   (gptr*) &max_system_variables.sortbuff_size, 0, GET_ULONG, REQUIRED_ARG,
   MAX_SORT_MEMORY, MIN_SORT_MEMORY+MALLOC_OVERHEAD*2, ~0L, MALLOC_OVERHEAD,
   1, 0},
  {"sync-binlog", OPT_SYNC_BINLOG,
   "Synchronously flush binary log to disk after every #th event. "
   "Use 0 (default) to disable synchronous flushing.",
   (gptr*) &sync_binlog_period, (gptr*) &sync_binlog_period, 0, GET_ULONG,
   REQUIRED_ARG, 0, 0, ~0L, 0, 1, 0},
  {"sync-frm", OPT_SYNC_FRM, "Sync .frm to disk on create. Enabled by default.",
   (gptr*) &opt_sync_frm, (gptr*) &opt_sync_frm, 0, GET_BOOL, NO_ARG, 1, 0,
   0, 0, 0, 0},
  {"table_cache", OPT_TABLE_OPEN_CACHE,
   "Deprecated; use --table_open_cache instead.",
   (gptr*) &table_cache_size, (gptr*) &table_cache_size, 0, GET_ULONG,
   REQUIRED_ARG, TABLE_OPEN_CACHE_DEFAULT, 1, 512*1024L, 0, 1, 0},
  {"table_definition_cache", OPT_TABLE_DEF_CACHE,
   "The number of cached table definitions.",
   (gptr*) &table_def_size, (gptr*) &table_def_size,
   0, GET_ULONG, REQUIRED_ARG, 128, 1, 512*1024L, 0, 1, 0},
  {"table_open_cache", OPT_TABLE_OPEN_CACHE,
   "The number of cached open tables.",
   (gptr*) &table_cache_size, (gptr*) &table_cache_size, 0, GET_ULONG,
   REQUIRED_ARG, TABLE_OPEN_CACHE_DEFAULT, 1, 512*1024L, 0, 1, 0},
  {"table_lock_wait_timeout", OPT_TABLE_LOCK_WAIT_TIMEOUT,
   "Timeout in seconds to wait for a table level lock before returning an "
   "error. Used only if the connection has active cursors.",
   (gptr*) &table_lock_wait_timeout, (gptr*) &table_lock_wait_timeout,
   0, GET_ULONG, REQUIRED_ARG, 50, 1, 1024 * 1024 * 1024, 0, 1, 0},
  {"thread_cache_size", OPT_THREAD_CACHE_SIZE,
   "How many threads we should keep in a cache for reuse.",
   (gptr*) &thread_cache_size, (gptr*) &thread_cache_size, 0, GET_ULONG,
   REQUIRED_ARG, 0, 0, 16384, 0, 1, 0},
  {"thread_concurrency", OPT_THREAD_CONCURRENCY,
   "Permits the application to give the threads system a hint for the desired number of threads that should be run at the same time.",
   (gptr*) &concurrency, (gptr*) &concurrency, 0, GET_ULONG, REQUIRED_ARG,
   DEFAULT_CONCURRENCY, 1, 512, 0, 1, 0},
#if HAVE_POOL_OF_THREADS == 1
  {"thread_pool_size", OPT_THREAD_CACHE_SIZE,
   "How many threads we should create to handle query requests in case of 'thread_handling=pool-of-threads'",
   (gptr*) &thread_pool_size, (gptr*) &thread_pool_size, 0, GET_ULONG,
   REQUIRED_ARG, 20, 1, 16384, 0, 1, 0},
#endif
  {"thread_stack", OPT_THREAD_STACK,
   "The stack size for each thread.", (gptr*) &thread_stack,
   (gptr*) &thread_stack, 0, GET_ULONG, REQUIRED_ARG,DEFAULT_THREAD_STACK,
   1024L*128L, ~0L, 0, 1024, 0},
  { "time_format", OPT_TIME_FORMAT,
    "The TIME format (for future).",
    (gptr*) &opt_date_time_formats[MYSQL_TIMESTAMP_TIME],
    (gptr*) &opt_date_time_formats[MYSQL_TIMESTAMP_TIME],
    0, GET_STR, REQUIRED_ARG, 0, 0, 0, 0, 0, 0},
  {"tmp_table_size", OPT_TMP_TABLE_SIZE,
   "If an in-memory temporary table exceeds this size, MySQL will automatically convert it to an on-disk MyISAM table.",
   (gptr*) &global_system_variables.tmp_table_size,
   (gptr*) &max_system_variables.tmp_table_size, 0, GET_ULL,
   REQUIRED_ARG, 16*1024*1024L, 1024, MAX_MEM_TABLE_SIZE, 0, 1, 0},
  {"transaction_alloc_block_size", OPT_TRANS_ALLOC_BLOCK_SIZE,
   "Allocation block size for various transaction-related structures",
   (gptr*) &global_system_variables.trans_alloc_block_size,
   (gptr*) &max_system_variables.trans_alloc_block_size, 0, GET_ULONG,
   REQUIRED_ARG, QUERY_ALLOC_BLOCK_SIZE, 1024, ~0L, 0, 1024, 0},
  {"transaction_prealloc_size", OPT_TRANS_PREALLOC_SIZE,
   "Persistent buffer for various transaction-related structures",
   (gptr*) &global_system_variables.trans_prealloc_size,
   (gptr*) &max_system_variables.trans_prealloc_size, 0, GET_ULONG,
   REQUIRED_ARG, TRANS_ALLOC_PREALLOC_SIZE, 1024, ~0L, 0, 1024, 0},
  {"thread_handling", OPT_THREAD_HANDLING,
   "Define threads usage for handling queries:  "
   "one-thread-per-connection or no-threads", 0, 0,
   0, GET_STR, REQUIRED_ARG, 0, 0, 0, 0, 0, 0},
  {"updatable_views_with_limit", OPT_UPDATABLE_VIEWS_WITH_LIMIT,
   "1 = YES = Don't issue an error message (warning only) if a VIEW without presence of a key of the underlying table is used in queries with a LIMIT clause for updating. 0 = NO = Prohibit update of a VIEW, which does not contain a key of the underlying table and the query uses a LIMIT clause (usually get from GUI tools).",
   (gptr*) &global_system_variables.updatable_views_with_limit,
   (gptr*) &max_system_variables.updatable_views_with_limit,
   0, GET_ULONG, REQUIRED_ARG, 1, 0, 1, 0, 1, 0},
  {"wait_timeout", OPT_WAIT_TIMEOUT,
   "The number of seconds the server waits for activity on a connection before closing it.",
   (gptr*) &global_system_variables.net_wait_timeout,
   (gptr*) &max_system_variables.net_wait_timeout, 0, GET_ULONG,
   REQUIRED_ARG, NET_WAIT_TIMEOUT, 1, IF_WIN(INT_MAX32/1000, LONG_TIMEOUT),
   0, 1, 0},
  {0, 0, 0, 0, 0, 0, GET_NO_ARG, NO_ARG, 0, 0, 0, 0, 0, 0}
};

static int show_question(THD *thd, SHOW_VAR *var, char *buff)
{
  var->type= SHOW_LONGLONG;
  var->value= (char *)&thd->query_id;
  return 0;
}
<<<<<<< HEAD
=======

static int show_net_compression(THD *thd, SHOW_VAR *var, char *buff)
{
  var->type= SHOW_MY_BOOL;
  var->value= (char *)&thd->net.compress;
  return 0;
}

static int show_starttime(THD *thd, SHOW_VAR *var, char *buff)
{
  var->type= SHOW_LONG;
  var->value= buff;
  *((long *)buff)= (long) (thd->query_start() - server_start_time);
  return 0;
}

#ifdef HAVE_REPLICATION
static int show_rpl_status(THD *thd, SHOW_VAR *var, char *buff)
{
  var->type= SHOW_CHAR;
  var->value= const_cast<char*>(rpl_status_type[(int)rpl_status]);
  return 0;
}

static int show_slave_running(THD *thd, SHOW_VAR *var, char *buff)
{
  var->type= SHOW_MY_BOOL;
  pthread_mutex_lock(&LOCK_active_mi);
  var->value= buff;
  *((my_bool *)buff)= (my_bool) (active_mi && active_mi->slave_running &&
                                 active_mi->rli.slave_running);
  pthread_mutex_unlock(&LOCK_active_mi);
  return 0;
}

static int show_slave_retried_trans(THD *thd, SHOW_VAR *var, char *buff)
{
  /*
    TODO: with multimaster, have one such counter per line in
    SHOW SLAVE STATUS, and have the sum over all lines here.
  */
  pthread_mutex_lock(&LOCK_active_mi);
  if (active_mi)
  {
    var->type= SHOW_LONG;
    var->value= buff;
    pthread_mutex_lock(&active_mi->rli.data_lock);
    *((long *)buff)= (long)active_mi->rli.retried_trans;
    pthread_mutex_unlock(&active_mi->rli.data_lock);
  }
  else
    var->type= SHOW_UNDEF;
  pthread_mutex_unlock(&LOCK_active_mi);
  return 0;
}
#endif /* HAVE_REPLICATION */

static int show_open_tables(THD *thd, SHOW_VAR *var, char *buff)
{
  var->type= SHOW_LONG;
  var->value= buff;
  *((long *)buff)= (long)cached_open_tables();
  return 0;
}

static int show_prepared_stmt_count(THD *thd, SHOW_VAR *var, char *buff)
{
  var->type= SHOW_LONG;
  var->value= buff;
  pthread_mutex_lock(&LOCK_prepared_stmt_count);
  *((long *)buff)= (long)prepared_stmt_count;
  pthread_mutex_unlock(&LOCK_prepared_stmt_count);
  return 0;
}

static int show_table_definitions(THD *thd, SHOW_VAR *var, char *buff)
{
  var->type= SHOW_LONG;
  var->value= buff;
  *((long *)buff)= (long)cached_table_definitions();
  return 0;
}

#ifdef HAVE_OPENSSL
/* Functions relying on CTX */
static int show_ssl_ctx_sess_accept(THD *thd, SHOW_VAR *var, char *buff)
{
  var->type= SHOW_LONG;
  var->value= buff;
  *((long *)buff)= (!ssl_acceptor_fd ? 0 :
                     SSL_CTX_sess_accept(ssl_acceptor_fd->ssl_context));
  return 0;
}

static int show_ssl_ctx_sess_accept_good(THD *thd, SHOW_VAR *var, char *buff)
{
  var->type= SHOW_LONG;
  var->value= buff;
  *((long *)buff)= (!ssl_acceptor_fd ? 0 :
                     SSL_CTX_sess_accept_good(ssl_acceptor_fd->ssl_context));
  return 0;
}

static int show_ssl_ctx_sess_connect_good(THD *thd, SHOW_VAR *var, char *buff)
{
  var->type= SHOW_LONG;
  var->value= buff;
  *((long *)buff)= (!ssl_acceptor_fd ? 0 :
                     SSL_CTX_sess_connect_good(ssl_acceptor_fd->ssl_context));
  return 0;
}

static int show_ssl_ctx_sess_accept_renegotiate(THD *thd, SHOW_VAR *var, char *buff)
{
  var->type= SHOW_LONG;
  var->value= buff;
  *((long *)buff)= (!ssl_acceptor_fd ? 0 :
                     SSL_CTX_sess_accept_renegotiate(ssl_acceptor_fd->ssl_context));
  return 0;
}

static int show_ssl_ctx_sess_connect_renegotiate(THD *thd, SHOW_VAR *var, char *buff)
{
  var->type= SHOW_LONG;
  var->value= buff;
  *((long *)buff)= (!ssl_acceptor_fd ? 0 :
                     SSL_CTX_sess_connect_renegotiate(ssl_acceptor_fd->ssl_context));
  return 0;
}

static int show_ssl_ctx_sess_cb_hits(THD *thd, SHOW_VAR *var, char *buff)
{
  var->type= SHOW_LONG;
  var->value= buff;
  *((long *)buff)= (!ssl_acceptor_fd ? 0 :
                     SSL_CTX_sess_cb_hits(ssl_acceptor_fd->ssl_context));
  return 0;
}

static int show_ssl_ctx_sess_hits(THD *thd, SHOW_VAR *var, char *buff)
{
  var->type= SHOW_LONG;
  var->value= buff;
  *((long *)buff)= (!ssl_acceptor_fd ? 0 :
                     SSL_CTX_sess_hits(ssl_acceptor_fd->ssl_context));
  return 0;
}

static int show_ssl_ctx_sess_cache_full(THD *thd, SHOW_VAR *var, char *buff)
{
  var->type= SHOW_LONG;
  var->value= buff;
  *((long *)buff)= (!ssl_acceptor_fd ? 0 :
                     SSL_CTX_sess_cache_full(ssl_acceptor_fd->ssl_context));
  return 0;
}

static int show_ssl_ctx_sess_misses(THD *thd, SHOW_VAR *var, char *buff)
{
  var->type= SHOW_LONG;
  var->value= buff;
  *((long *)buff)= (!ssl_acceptor_fd ? 0 :
                     SSL_CTX_sess_misses(ssl_acceptor_fd->ssl_context));
  return 0;
}

static int show_ssl_ctx_sess_timeouts(THD *thd, SHOW_VAR *var, char *buff)
{
  var->type= SHOW_LONG;
  var->value= buff;
  *((long *)buff)= (!ssl_acceptor_fd ? 0 :
                     SSL_CTX_sess_timeouts(ssl_acceptor_fd->ssl_context));
  return 0;
}

static int show_ssl_ctx_sess_number(THD *thd, SHOW_VAR *var, char *buff)
{
  var->type= SHOW_LONG;
  var->value= buff;
  *((long *)buff)= (!ssl_acceptor_fd ? 0 :
                     SSL_CTX_sess_number(ssl_acceptor_fd->ssl_context));
  return 0;
}

static int show_ssl_ctx_sess_connect(THD *thd, SHOW_VAR *var, char *buff)
{
  var->type= SHOW_LONG;
  var->value= buff;
  *((long *)buff)= (!ssl_acceptor_fd ? 0 :
                     SSL_CTX_sess_connect(ssl_acceptor_fd->ssl_context));
  return 0;
}

static int show_ssl_ctx_sess_get_cache_size(THD *thd, SHOW_VAR *var, char *buff)
{
  var->type= SHOW_LONG;
  var->value= buff;
  *((long *)buff)= (!ssl_acceptor_fd ? 0 :
                     SSL_CTX_sess_get_cache_size(ssl_acceptor_fd->ssl_context));
  return 0;
}

static int show_ssl_ctx_get_verify_mode(THD *thd, SHOW_VAR *var, char *buff)
{
  var->type= SHOW_LONG;
  var->value= buff;
  *((long *)buff)= (!ssl_acceptor_fd ? 0 :
                     SSL_CTX_get_verify_mode(ssl_acceptor_fd->ssl_context));
  return 0;
}

static int show_ssl_ctx_get_verify_depth(THD *thd, SHOW_VAR *var, char *buff)
{
  var->type= SHOW_LONG;
  var->value= buff;
  *((long *)buff)= (!ssl_acceptor_fd ? 0 :
                     SSL_CTX_get_verify_depth(ssl_acceptor_fd->ssl_context));
  return 0;
}

static int show_ssl_ctx_get_session_cache_mode(THD *thd, SHOW_VAR *var, char *buff)
{
  var->type= SHOW_CHAR;
  if (!ssl_acceptor_fd)
    var->value= const_cast<char*>("NONE");
  else
    switch (SSL_CTX_get_session_cache_mode(ssl_acceptor_fd->ssl_context))
    {
    case SSL_SESS_CACHE_OFF:
      var->value= const_cast<char*>("OFF"); break;
    case SSL_SESS_CACHE_CLIENT:
      var->value= const_cast<char*>("CLIENT"); break;
    case SSL_SESS_CACHE_SERVER:
      var->value= const_cast<char*>("SERVER"); break;
    case SSL_SESS_CACHE_BOTH:
      var->value= const_cast<char*>("BOTH"); break;
    case SSL_SESS_CACHE_NO_AUTO_CLEAR:
      var->value= const_cast<char*>("NO_AUTO_CLEAR"); break;
    case SSL_SESS_CACHE_NO_INTERNAL_LOOKUP:
      var->value= const_cast<char*>("NO_INTERNAL_LOOKUP"); break;
    default:
      var->value= const_cast<char*>("Unknown"); break;
    }
  return 0;
}

/*
   Functions relying on SSL 
   Note: In the show_ssl_* functions, we need to check if we have a
         valid vio-object since this isn't always true, specifically
         when session_status or global_status is requested from
         inside an Event.
 */
static int show_ssl_get_version(THD *thd, SHOW_VAR *var, char *buff)
{
  var->type= SHOW_CHAR;
  if( thd->vio_ok() && thd->net.vio->ssl_arg )
    var->value= const_cast<char*>(SSL_get_version((SSL*) thd->net.vio->ssl_arg));
  else
    var->value= (char *)"";
  return 0;
}

static int show_ssl_session_reused(THD *thd, SHOW_VAR *var, char *buff)
{
  var->type= SHOW_LONG;
  var->value= buff;
  if( thd->vio_ok() && thd->net.vio->ssl_arg )
    *((long *)buff)= (long)SSL_session_reused((SSL*) thd->net.vio->ssl_arg);
  else
    *((long *)buff)= 0;
  return 0;
}

static int show_ssl_get_default_timeout(THD *thd, SHOW_VAR *var, char *buff)
{
  var->type= SHOW_LONG;
  var->value= buff;
  if( thd->vio_ok() && thd->net.vio->ssl_arg )
    *((long *)buff)= (long)SSL_get_default_timeout((SSL*)thd->net.vio->ssl_arg);
  else
    *((long *)buff)= 0;
  return 0;
}

static int show_ssl_get_verify_mode(THD *thd, SHOW_VAR *var, char *buff)
{
  var->type= SHOW_LONG;
  var->value= buff;
  if( thd->net.vio && thd->net.vio->ssl_arg )
    *((long *)buff)= (long)SSL_get_verify_mode((SSL*)thd->net.vio->ssl_arg);
  else
    *((long *)buff)= 0;
  return 0;
}

static int show_ssl_get_verify_depth(THD *thd, SHOW_VAR *var, char *buff)
{
  var->type= SHOW_LONG;
  var->value= buff;
  if( thd->vio_ok() && thd->net.vio->ssl_arg )
    *((long *)buff)= (long)SSL_get_verify_depth((SSL*)thd->net.vio->ssl_arg);
  else
    *((long *)buff)= 0;
  return 0;
}

static int show_ssl_get_cipher(THD *thd, SHOW_VAR *var, char *buff)
{
  var->type= SHOW_CHAR;
  if( thd->vio_ok() && thd->net.vio->ssl_arg )
    var->value= const_cast<char*>(SSL_get_cipher((SSL*) thd->net.vio->ssl_arg));
  else
    var->value= (char *)"";
  return 0;
}

static int show_ssl_get_cipher_list(THD *thd, SHOW_VAR *var, char *buff)
{
  var->type= SHOW_CHAR;
  var->value= buff;
  if (thd->vio_ok() && thd->net.vio->ssl_arg)
  {
    int i;
    const char *p;
    char *end= buff + SHOW_VAR_FUNC_BUFF_SIZE;
    for (i=0; (p= SSL_get_cipher_list((SSL*) thd->net.vio->ssl_arg,i)) &&
               buff < end; i++)
    {
      buff= strnmov(buff, p, end-buff-1);
      *buff++= ':';
    }
    if (i)
      buff--;
  }
  *buff=0;
  return 0;
}

#endif /* HAVE_OPENSSL */

>>>>>>> a84d2971

static int show_net_compression(THD *thd, SHOW_VAR *var, char *buff)
{
  var->type= SHOW_MY_BOOL;
  var->value= (char *)&thd->net.compress;
  return 0;
}

<<<<<<< HEAD
static int show_starttime(THD *thd, SHOW_VAR *var, char *buff)
{
  var->type= SHOW_LONG;
  var->value= buff;
  *((long *)buff)= (long) (thd->query_start() - server_start_time);
  return 0;
}

#ifdef HAVE_REPLICATION
static int show_rpl_status(THD *thd, SHOW_VAR *var, char *buff)
{
  var->type= SHOW_CHAR;
  var->value= const_cast<char*>(rpl_status_type[(int)rpl_status]);
  return 0;
}

static int show_slave_running(THD *thd, SHOW_VAR *var, char *buff)
{
  var->type= SHOW_MY_BOOL;
  pthread_mutex_lock(&LOCK_active_mi);
  var->value= buff;
  *((my_bool *)buff)= (my_bool) (active_mi && active_mi->slave_running &&
                                 active_mi->rli.slave_running);
  pthread_mutex_unlock(&LOCK_active_mi);
  return 0;
}

static int show_slave_retried_trans(THD *thd, SHOW_VAR *var, char *buff)
{
  /*
    TODO: with multimaster, have one such counter per line in
    SHOW SLAVE STATUS, and have the sum over all lines here.
  */
  pthread_mutex_lock(&LOCK_active_mi);
  if (active_mi)
  {
    var->type= SHOW_LONG;
    var->value= buff;
    pthread_mutex_lock(&active_mi->rli.data_lock);
    *((long *)buff)= (long)active_mi->rli.retried_trans;
    pthread_mutex_unlock(&active_mi->rli.data_lock);
  }
  else
    var->type= SHOW_UNDEF;
  pthread_mutex_unlock(&LOCK_active_mi);
  return 0;
}
#endif /* HAVE_REPLICATION */

static int show_open_tables(THD *thd, SHOW_VAR *var, char *buff)
{
  var->type= SHOW_LONG;
  var->value= buff;
  *((long *)buff)= (long)cached_open_tables();
  return 0;
}

static int show_prepared_stmt_count(THD *thd, SHOW_VAR *var, char *buff)
{
  var->type= SHOW_LONG;
  var->value= buff;
  pthread_mutex_lock(&LOCK_prepared_stmt_count);
  *((long *)buff)= (long)prepared_stmt_count;
  pthread_mutex_unlock(&LOCK_prepared_stmt_count);
  return 0;
}

static int show_table_definitions(THD *thd, SHOW_VAR *var, char *buff)
{
  var->type= SHOW_LONG;
  var->value= buff;
  *((long *)buff)= (long)cached_table_definitions();
  return 0;
}

#ifdef HAVE_OPENSSL
/* Functions relying on CTX */
static int show_ssl_ctx_sess_accept(THD *thd, SHOW_VAR *var, char *buff)
{
  var->type= SHOW_LONG;
  var->value= buff;
  *((long *)buff)= (!ssl_acceptor_fd ? 0 :
                     SSL_CTX_sess_accept(ssl_acceptor_fd->ssl_context));
  return 0;
}

static int show_ssl_ctx_sess_accept_good(THD *thd, SHOW_VAR *var, char *buff)
{
  var->type= SHOW_LONG;
  var->value= buff;
  *((long *)buff)= (!ssl_acceptor_fd ? 0 :
                     SSL_CTX_sess_accept_good(ssl_acceptor_fd->ssl_context));
  return 0;
}

static int show_ssl_ctx_sess_connect_good(THD *thd, SHOW_VAR *var, char *buff)
{
  var->type= SHOW_LONG;
  var->value= buff;
  *((long *)buff)= (!ssl_acceptor_fd ? 0 :
                     SSL_CTX_sess_connect_good(ssl_acceptor_fd->ssl_context));
  return 0;
}

static int show_ssl_ctx_sess_accept_renegotiate(THD *thd, SHOW_VAR *var, char *buff)
{
  var->type= SHOW_LONG;
  var->value= buff;
  *((long *)buff)= (!ssl_acceptor_fd ? 0 :
                     SSL_CTX_sess_accept_renegotiate(ssl_acceptor_fd->ssl_context));
  return 0;
}

static int show_ssl_ctx_sess_connect_renegotiate(THD *thd, SHOW_VAR *var, char *buff)
{
  var->type= SHOW_LONG;
  var->value= buff;
  *((long *)buff)= (!ssl_acceptor_fd ? 0 :
                     SSL_CTX_sess_connect_renegotiate(ssl_acceptor_fd->ssl_context));
  return 0;
}

static int show_ssl_ctx_sess_cb_hits(THD *thd, SHOW_VAR *var, char *buff)
{
  var->type= SHOW_LONG;
  var->value= buff;
  *((long *)buff)= (!ssl_acceptor_fd ? 0 :
                     SSL_CTX_sess_cb_hits(ssl_acceptor_fd->ssl_context));
  return 0;
}

static int show_ssl_ctx_sess_hits(THD *thd, SHOW_VAR *var, char *buff)
{
  var->type= SHOW_LONG;
  var->value= buff;
  *((long *)buff)= (!ssl_acceptor_fd ? 0 :
                     SSL_CTX_sess_hits(ssl_acceptor_fd->ssl_context));
  return 0;
}

static int show_ssl_ctx_sess_cache_full(THD *thd, SHOW_VAR *var, char *buff)
{
  var->type= SHOW_LONG;
  var->value= buff;
  *((long *)buff)= (!ssl_acceptor_fd ? 0 :
                     SSL_CTX_sess_cache_full(ssl_acceptor_fd->ssl_context));
  return 0;
}

static int show_ssl_ctx_sess_misses(THD *thd, SHOW_VAR *var, char *buff)
{
  var->type= SHOW_LONG;
  var->value= buff;
  *((long *)buff)= (!ssl_acceptor_fd ? 0 :
                     SSL_CTX_sess_misses(ssl_acceptor_fd->ssl_context));
  return 0;
}

static int show_ssl_ctx_sess_timeouts(THD *thd, SHOW_VAR *var, char *buff)
{
  var->type= SHOW_LONG;
  var->value= buff;
  *((long *)buff)= (!ssl_acceptor_fd ? 0 :
                     SSL_CTX_sess_timeouts(ssl_acceptor_fd->ssl_context));
  return 0;
}

static int show_ssl_ctx_sess_number(THD *thd, SHOW_VAR *var, char *buff)
{
  var->type= SHOW_LONG;
  var->value= buff;
  *((long *)buff)= (!ssl_acceptor_fd ? 0 :
                     SSL_CTX_sess_number(ssl_acceptor_fd->ssl_context));
  return 0;
}

static int show_ssl_ctx_sess_connect(THD *thd, SHOW_VAR *var, char *buff)
{
  var->type= SHOW_LONG;
  var->value= buff;
  *((long *)buff)= (!ssl_acceptor_fd ? 0 :
                     SSL_CTX_sess_connect(ssl_acceptor_fd->ssl_context));
  return 0;
}

static int show_ssl_ctx_sess_get_cache_size(THD *thd, SHOW_VAR *var, char *buff)
{
  var->type= SHOW_LONG;
  var->value= buff;
  *((long *)buff)= (!ssl_acceptor_fd ? 0 :
                     SSL_CTX_sess_get_cache_size(ssl_acceptor_fd->ssl_context));
  return 0;
}

static int show_ssl_ctx_get_verify_mode(THD *thd, SHOW_VAR *var, char *buff)
{
  var->type= SHOW_LONG;
  var->value= buff;
  *((long *)buff)= (!ssl_acceptor_fd ? 0 :
                     SSL_CTX_get_verify_mode(ssl_acceptor_fd->ssl_context));
  return 0;
}

static int show_ssl_ctx_get_verify_depth(THD *thd, SHOW_VAR *var, char *buff)
{
  var->type= SHOW_LONG;
  var->value= buff;
  *((long *)buff)= (!ssl_acceptor_fd ? 0 :
                     SSL_CTX_get_verify_depth(ssl_acceptor_fd->ssl_context));
  return 0;
}

static int show_ssl_ctx_get_session_cache_mode(THD *thd, SHOW_VAR *var, char *buff)
{
  var->type= SHOW_CHAR;
  if (!ssl_acceptor_fd)
    var->value= const_cast<char*>("NONE");
  else
    switch (SSL_CTX_get_session_cache_mode(ssl_acceptor_fd->ssl_context))
    {
    case SSL_SESS_CACHE_OFF:
      var->value= const_cast<char*>("OFF"); break;
    case SSL_SESS_CACHE_CLIENT:
      var->value= const_cast<char*>("CLIENT"); break;
    case SSL_SESS_CACHE_SERVER:
      var->value= const_cast<char*>("SERVER"); break;
    case SSL_SESS_CACHE_BOTH:
      var->value= const_cast<char*>("BOTH"); break;
    case SSL_SESS_CACHE_NO_AUTO_CLEAR:
      var->value= const_cast<char*>("NO_AUTO_CLEAR"); break;
    case SSL_SESS_CACHE_NO_INTERNAL_LOOKUP:
      var->value= const_cast<char*>("NO_INTERNAL_LOOKUP"); break;
    default:
      var->value= const_cast<char*>("Unknown"); break;
    }
  return 0;
}

/*
   Functions relying on SSL 
   Note: In the show_ssl_* functions, we need to check if we have a
         valid vio-object since this isn't always true, specifically
         when session_status or global_status is requested from
         inside an Event.
 */
static int show_ssl_get_version(THD *thd, SHOW_VAR *var, char *buff)
{
  var->type= SHOW_CHAR;
  if( thd->vio_ok() && thd->net.vio->ssl_arg )
    var->value= const_cast<char*>(SSL_get_version((SSL*) thd->net.vio->ssl_arg));
  else
    var->value= (char *)"";
  return 0;
}

static int show_ssl_session_reused(THD *thd, SHOW_VAR *var, char *buff)
{
  var->type= SHOW_LONG;
  var->value= buff;
  if( thd->vio_ok() && thd->net.vio->ssl_arg )
    *((long *)buff)= (long)SSL_session_reused((SSL*) thd->net.vio->ssl_arg);
  else
    *((long *)buff)= 0;
  return 0;
}

static int show_ssl_get_default_timeout(THD *thd, SHOW_VAR *var, char *buff)
{
  var->type= SHOW_LONG;
  var->value= buff;
  if( thd->vio_ok() && thd->net.vio->ssl_arg )
    *((long *)buff)= (long)SSL_get_default_timeout((SSL*)thd->net.vio->ssl_arg);
  else
    *((long *)buff)= 0;
  return 0;
}

static int show_ssl_get_verify_mode(THD *thd, SHOW_VAR *var, char *buff)
{
  var->type= SHOW_LONG;
  var->value= buff;
  if( thd->net.vio && thd->net.vio->ssl_arg )
    *((long *)buff)= (long)SSL_get_verify_mode((SSL*)thd->net.vio->ssl_arg);
  else
    *((long *)buff)= 0;
  return 0;
}

static int show_ssl_get_verify_depth(THD *thd, SHOW_VAR *var, char *buff)
{
  var->type= SHOW_LONG;
  var->value= buff;
  if( thd->vio_ok() && thd->net.vio->ssl_arg )
    *((long *)buff)= (long)SSL_get_verify_depth((SSL*)thd->net.vio->ssl_arg);
  else
    *((long *)buff)= 0;
  return 0;
}

static int show_ssl_get_cipher(THD *thd, SHOW_VAR *var, char *buff)
{
  var->type= SHOW_CHAR;
  if( thd->vio_ok() && thd->net.vio->ssl_arg )
    var->value= const_cast<char*>(SSL_get_cipher((SSL*) thd->net.vio->ssl_arg));
  else
    var->value= (char *)"";
  return 0;
}

static int show_ssl_get_cipher_list(THD *thd, SHOW_VAR *var, char *buff)
{
  var->type= SHOW_CHAR;
  var->value= buff;
  if (thd->vio_ok() && thd->net.vio->ssl_arg)
  {
    int i;
    const char *p;
    char *end= buff + SHOW_VAR_FUNC_BUFF_SIZE;
    for (i=0; (p= SSL_get_cipher_list((SSL*) thd->net.vio->ssl_arg,i)) &&
               buff < end; i++)
    {
      buff= strnmov(buff, p, end-buff-1);
      *buff++= ':';
    }
    if (i)
      buff--;
  }
  *buff=0;
  return 0;
}

#endif /* HAVE_OPENSSL */


/*
  Variables shown by SHOW STATUS in alphabetical order
*/

=======
>>>>>>> a84d2971
SHOW_VAR status_vars[]= {
  {"Aborted_clients",          (char*) &aborted_threads,        SHOW_LONG},
  {"Aborted_connects",         (char*) &aborted_connects,       SHOW_LONG},
  {"Binlog_cache_disk_use",    (char*) &binlog_cache_disk_use,  SHOW_LONG},
  {"Binlog_cache_use",         (char*) &binlog_cache_use,       SHOW_LONG},
  {"Bytes_received",           (char*) offsetof(STATUS_VAR, bytes_received), SHOW_LONG_STATUS},
  {"Bytes_sent",               (char*) offsetof(STATUS_VAR, bytes_sent), SHOW_LONG_STATUS},
  {"Com_admin_commands",       (char*) offsetof(STATUS_VAR, com_other), SHOW_LONG_STATUS},
  {"Com_alter_db",	       (char*) offsetof(STATUS_VAR, com_stat[(uint) SQLCOM_ALTER_DB]), SHOW_LONG_STATUS},
  {"Com_alter_event",	       (char*) offsetof(STATUS_VAR, com_stat[(uint) SQLCOM_ALTER_EVENT]), SHOW_LONG_STATUS},
  {"Com_alter_table",	       (char*) offsetof(STATUS_VAR, com_stat[(uint) SQLCOM_ALTER_TABLE]), SHOW_LONG_STATUS},
  {"Com_analyze",	       (char*) offsetof(STATUS_VAR, com_stat[(uint) SQLCOM_ANALYZE]), SHOW_LONG_STATUS},
  {"Com_backup_table",	       (char*) offsetof(STATUS_VAR, com_stat[(uint) SQLCOM_BACKUP_TABLE]), SHOW_LONG_STATUS},
  {"Com_begin",		       (char*) offsetof(STATUS_VAR, com_stat[(uint) SQLCOM_BEGIN]), SHOW_LONG_STATUS},
  {"Com_change_db",	       (char*) offsetof(STATUS_VAR, com_stat[(uint) SQLCOM_CHANGE_DB]), SHOW_LONG_STATUS},
  {"Com_change_master",	       (char*) offsetof(STATUS_VAR, com_stat[(uint) SQLCOM_CHANGE_MASTER]), SHOW_LONG_STATUS},
  {"Com_check",		       (char*) offsetof(STATUS_VAR, com_stat[(uint) SQLCOM_CHECK]), SHOW_LONG_STATUS},
  {"Com_checksum",	       (char*) offsetof(STATUS_VAR, com_stat[(uint) SQLCOM_CHECKSUM]), SHOW_LONG_STATUS},
  {"Com_commit",	       (char*) offsetof(STATUS_VAR, com_stat[(uint) SQLCOM_COMMIT]), SHOW_LONG_STATUS},
  {"Com_create_db",	       (char*) offsetof(STATUS_VAR, com_stat[(uint) SQLCOM_CREATE_DB]), SHOW_LONG_STATUS},
  {"Com_create_event",	       (char*) offsetof(STATUS_VAR, com_stat[(uint) SQLCOM_CREATE_EVENT]), SHOW_LONG_STATUS},
  {"Com_create_function",      (char*) offsetof(STATUS_VAR, com_stat[(uint) SQLCOM_CREATE_FUNCTION]), SHOW_LONG_STATUS},
  {"Com_create_index",	       (char*) offsetof(STATUS_VAR, com_stat[(uint) SQLCOM_CREATE_INDEX]), SHOW_LONG_STATUS},
  {"Com_create_table",	       (char*) offsetof(STATUS_VAR, com_stat[(uint) SQLCOM_CREATE_TABLE]), SHOW_LONG_STATUS},
  {"Com_create_user",	       (char*) offsetof(STATUS_VAR, com_stat[(uint) SQLCOM_CREATE_USER]), SHOW_LONG_STATUS},
  {"Com_dealloc_sql",          (char*) offsetof(STATUS_VAR, com_stat[(uint) SQLCOM_DEALLOCATE_PREPARE]), SHOW_LONG_STATUS},
  {"Com_delete",	       (char*) offsetof(STATUS_VAR, com_stat[(uint) SQLCOM_DELETE]), SHOW_LONG_STATUS},
  {"Com_delete_multi",	       (char*) offsetof(STATUS_VAR, com_stat[(uint) SQLCOM_DELETE_MULTI]), SHOW_LONG_STATUS},
  {"Com_do",                   (char*) offsetof(STATUS_VAR, com_stat[(uint) SQLCOM_DO]), SHOW_LONG_STATUS},
  {"Com_drop_db",	       (char*) offsetof(STATUS_VAR, com_stat[(uint) SQLCOM_DROP_DB]), SHOW_LONG_STATUS},
  {"Com_drop_event",	       (char*) offsetof(STATUS_VAR, com_stat[(uint) SQLCOM_DROP_EVENT]), SHOW_LONG_STATUS},
  {"Com_drop_function",	       (char*) offsetof(STATUS_VAR, com_stat[(uint) SQLCOM_DROP_FUNCTION]), SHOW_LONG_STATUS},
  {"Com_drop_index",	       (char*) offsetof(STATUS_VAR, com_stat[(uint) SQLCOM_DROP_INDEX]), SHOW_LONG_STATUS},
  {"Com_drop_table",	       (char*) offsetof(STATUS_VAR, com_stat[(uint) SQLCOM_DROP_TABLE]), SHOW_LONG_STATUS},
  {"Com_drop_user",	       (char*) offsetof(STATUS_VAR, com_stat[(uint) SQLCOM_DROP_USER]), SHOW_LONG_STATUS},
  {"Com_execute_sql",          (char*) offsetof(STATUS_VAR, com_stat[(uint) SQLCOM_EXECUTE]), SHOW_LONG_STATUS},
  {"Com_flush",		       (char*) offsetof(STATUS_VAR, com_stat[(uint) SQLCOM_FLUSH]), SHOW_LONG_STATUS},
  {"Com_grant",		       (char*) offsetof(STATUS_VAR, com_stat[(uint) SQLCOM_GRANT]), SHOW_LONG_STATUS},
  {"Com_ha_close",	       (char*) offsetof(STATUS_VAR, com_stat[(uint) SQLCOM_HA_CLOSE]), SHOW_LONG_STATUS},
  {"Com_ha_open",	       (char*) offsetof(STATUS_VAR, com_stat[(uint) SQLCOM_HA_OPEN]), SHOW_LONG_STATUS},
  {"Com_ha_read",	       (char*) offsetof(STATUS_VAR, com_stat[(uint) SQLCOM_HA_READ]), SHOW_LONG_STATUS},
  {"Com_help",                 (char*) offsetof(STATUS_VAR, com_stat[(uint) SQLCOM_HELP]), SHOW_LONG_STATUS},
  {"Com_insert",	       (char*) offsetof(STATUS_VAR, com_stat[(uint) SQLCOM_INSERT]), SHOW_LONG_STATUS},
  {"Com_insert_select",	       (char*) offsetof(STATUS_VAR, com_stat[(uint) SQLCOM_INSERT_SELECT]), SHOW_LONG_STATUS},
  {"Com_kill",		       (char*) offsetof(STATUS_VAR, com_stat[(uint) SQLCOM_KILL]), SHOW_LONG_STATUS},
  {"Com_load",		       (char*) offsetof(STATUS_VAR, com_stat[(uint) SQLCOM_LOAD]), SHOW_LONG_STATUS},
  {"Com_load_master_data",     (char*) offsetof(STATUS_VAR, com_stat[(uint) SQLCOM_LOAD_MASTER_DATA]), SHOW_LONG_STATUS},
  {"Com_load_master_table",    (char*) offsetof(STATUS_VAR, com_stat[(uint) SQLCOM_LOAD_MASTER_TABLE]), SHOW_LONG_STATUS},
  {"Com_lock_tables",	       (char*) offsetof(STATUS_VAR, com_stat[(uint) SQLCOM_LOCK_TABLES]), SHOW_LONG_STATUS},
  {"Com_optimize",	       (char*) offsetof(STATUS_VAR, com_stat[(uint) SQLCOM_OPTIMIZE]), SHOW_LONG_STATUS},
  {"Com_preload_keys",	       (char*) offsetof(STATUS_VAR, com_stat[(uint) SQLCOM_PRELOAD_KEYS]), SHOW_LONG_STATUS},
  {"Com_prepare_sql",          (char*) offsetof(STATUS_VAR, com_stat[(uint) SQLCOM_PREPARE]), SHOW_LONG_STATUS},
  {"Com_purge",		       (char*) offsetof(STATUS_VAR, com_stat[(uint) SQLCOM_PURGE]), SHOW_LONG_STATUS},
  {"Com_purge_before_date",    (char*) offsetof(STATUS_VAR, com_stat[(uint) SQLCOM_PURGE_BEFORE]), SHOW_LONG_STATUS},
  {"Com_rename_table",	       (char*) offsetof(STATUS_VAR, com_stat[(uint) SQLCOM_RENAME_TABLE]), SHOW_LONG_STATUS},
  {"Com_repair",	       (char*) offsetof(STATUS_VAR, com_stat[(uint) SQLCOM_REPAIR]), SHOW_LONG_STATUS},
  {"Com_replace",	       (char*) offsetof(STATUS_VAR, com_stat[(uint) SQLCOM_REPLACE]), SHOW_LONG_STATUS},
  {"Com_replace_select",       (char*) offsetof(STATUS_VAR, com_stat[(uint) SQLCOM_REPLACE_SELECT]), SHOW_LONG_STATUS},
  {"Com_reset",		       (char*) offsetof(STATUS_VAR, com_stat[(uint) SQLCOM_RESET]), SHOW_LONG_STATUS},
  {"Com_restore_table",	       (char*) offsetof(STATUS_VAR, com_stat[(uint) SQLCOM_RESTORE_TABLE]), SHOW_LONG_STATUS},
  {"Com_revoke",	       (char*) offsetof(STATUS_VAR, com_stat[(uint) SQLCOM_REVOKE]), SHOW_LONG_STATUS},
  {"Com_revoke_all",	       (char*) offsetof(STATUS_VAR, com_stat[(uint) SQLCOM_REVOKE_ALL]), SHOW_LONG_STATUS},
  {"Com_rollback",	       (char*) offsetof(STATUS_VAR, com_stat[(uint) SQLCOM_ROLLBACK]), SHOW_LONG_STATUS},
  {"Com_savepoint",	       (char*) offsetof(STATUS_VAR, com_stat[(uint) SQLCOM_SAVEPOINT]), SHOW_LONG_STATUS},
  {"Com_select",	       (char*) offsetof(STATUS_VAR, com_stat[(uint) SQLCOM_SELECT]), SHOW_LONG_STATUS},
  {"Com_set_option",	       (char*) offsetof(STATUS_VAR, com_stat[(uint) SQLCOM_SET_OPTION]), SHOW_LONG_STATUS},
  {"Com_show_binlog_events",   (char*) offsetof(STATUS_VAR, com_stat[(uint) SQLCOM_SHOW_BINLOG_EVENTS]), SHOW_LONG_STATUS},
  {"Com_show_binlogs",	       (char*) offsetof(STATUS_VAR, com_stat[(uint) SQLCOM_SHOW_BINLOGS]), SHOW_LONG_STATUS},
  {"Com_show_charsets",	       (char*) offsetof(STATUS_VAR, com_stat[(uint) SQLCOM_SHOW_CHARSETS]), SHOW_LONG_STATUS},
  {"Com_show_collations",      (char*) offsetof(STATUS_VAR, com_stat[(uint) SQLCOM_SHOW_COLLATIONS]), SHOW_LONG_STATUS},
  {"Com_show_column_types",    (char*) offsetof(STATUS_VAR, com_stat[(uint) SQLCOM_SHOW_COLUMN_TYPES]), SHOW_LONG_STATUS},
  {"Com_show_create_db",       (char*) offsetof(STATUS_VAR, com_stat[(uint) SQLCOM_SHOW_CREATE_DB]), SHOW_LONG_STATUS},
  {"Com_show_create_event",    (char*) offsetof(STATUS_VAR, com_stat[(uint) SQLCOM_SHOW_CREATE_EVENT]), SHOW_LONG_STATUS},
  {"Com_show_create_table",    (char*) offsetof(STATUS_VAR, com_stat[(uint) SQLCOM_SHOW_CREATE]), SHOW_LONG_STATUS},
  {"Com_show_databases",       (char*) offsetof(STATUS_VAR, com_stat[(uint) SQLCOM_SHOW_DATABASES]), SHOW_LONG_STATUS},
  {"Com_show_engine_logs",     (char*) offsetof(STATUS_VAR, com_stat[(uint) SQLCOM_SHOW_ENGINE_LOGS]), SHOW_LONG_STATUS},
  {"Com_show_engine_mutex",    (char*) offsetof(STATUS_VAR, com_stat[(uint) SQLCOM_SHOW_ENGINE_MUTEX]), SHOW_LONG_STATUS},
  {"Com_show_engine_status",   (char*) offsetof(STATUS_VAR, com_stat[(uint) SQLCOM_SHOW_ENGINE_STATUS]), SHOW_LONG_STATUS},
  {"Com_show_events",          (char*) offsetof(STATUS_VAR, com_stat[(uint) SQLCOM_SHOW_EVENTS]), SHOW_LONG_STATUS},
  {"Com_show_errors",	       (char*) offsetof(STATUS_VAR, com_stat[(uint) SQLCOM_SHOW_ERRORS]), SHOW_LONG_STATUS},
  {"Com_show_fields",	       (char*) offsetof(STATUS_VAR, com_stat[(uint) SQLCOM_SHOW_FIELDS]), SHOW_LONG_STATUS},
  {"Com_show_grants",	       (char*) offsetof(STATUS_VAR, com_stat[(uint) SQLCOM_SHOW_GRANTS]), SHOW_LONG_STATUS},
  {"Com_show_keys",	       (char*) offsetof(STATUS_VAR, com_stat[(uint) SQLCOM_SHOW_KEYS]), SHOW_LONG_STATUS},
  {"Com_show_master_status",   (char*) offsetof(STATUS_VAR, com_stat[(uint) SQLCOM_SHOW_MASTER_STAT]), SHOW_LONG_STATUS},
  {"Com_show_new_master",      (char*) offsetof(STATUS_VAR, com_stat[(uint) SQLCOM_SHOW_NEW_MASTER]), SHOW_LONG_STATUS},
  {"Com_show_open_tables",     (char*) offsetof(STATUS_VAR, com_stat[(uint) SQLCOM_SHOW_OPEN_TABLES]), SHOW_LONG_STATUS},
  {"Com_show_plugins",         (char*) offsetof(STATUS_VAR, com_stat[(uint) SQLCOM_SHOW_PLUGINS]), SHOW_LONG_STATUS},
  {"Com_show_privileges",      (char*) offsetof(STATUS_VAR, com_stat[(uint) SQLCOM_SHOW_PRIVILEGES]), SHOW_LONG_STATUS},
  {"Com_show_processlist",     (char*) offsetof(STATUS_VAR, com_stat[(uint) SQLCOM_SHOW_PROCESSLIST]), SHOW_LONG_STATUS},
  {"Com_show_slave_hosts",     (char*) offsetof(STATUS_VAR, com_stat[(uint) SQLCOM_SHOW_SLAVE_HOSTS]), SHOW_LONG_STATUS},
  {"Com_show_slave_status",    (char*) offsetof(STATUS_VAR, com_stat[(uint) SQLCOM_SHOW_SLAVE_STAT]), SHOW_LONG_STATUS},
  {"Com_show_status",	       (char*) offsetof(STATUS_VAR, com_stat[(uint) SQLCOM_SHOW_STATUS]), SHOW_LONG_STATUS},
  {"Com_show_storage_engines", (char*) offsetof(STATUS_VAR, com_stat[(uint) SQLCOM_SHOW_STORAGE_ENGINES]), SHOW_LONG_STATUS},
  {"Com_show_tables",	       (char*) offsetof(STATUS_VAR, com_stat[(uint) SQLCOM_SHOW_TABLES]), SHOW_LONG_STATUS},
  {"Com_show_triggers",	       (char*) offsetof(STATUS_VAR, com_stat[(uint) SQLCOM_SHOW_TRIGGERS]), SHOW_LONG_STATUS},
  {"Com_show_variables",       (char*) offsetof(STATUS_VAR, com_stat[(uint) SQLCOM_SHOW_VARIABLES]), SHOW_LONG_STATUS},
  {"Com_show_warnings",        (char*) offsetof(STATUS_VAR, com_stat[(uint) SQLCOM_SHOW_WARNS]), SHOW_LONG_STATUS},
  {"Com_slave_start",	       (char*) offsetof(STATUS_VAR, com_stat[(uint) SQLCOM_SLAVE_START]), SHOW_LONG_STATUS},
  {"Com_slave_stop",	       (char*) offsetof(STATUS_VAR, com_stat[(uint) SQLCOM_SLAVE_STOP]), SHOW_LONG_STATUS},
  {"Com_stmt_close",           (char*) offsetof(STATUS_VAR, com_stmt_close), SHOW_LONG_STATUS},
  {"Com_stmt_execute",         (char*) offsetof(STATUS_VAR, com_stmt_execute), SHOW_LONG_STATUS},
  {"Com_stmt_fetch",           (char*) offsetof(STATUS_VAR, com_stmt_fetch), SHOW_LONG_STATUS},
  {"Com_stmt_prepare",         (char*) offsetof(STATUS_VAR, com_stmt_prepare), SHOW_LONG_STATUS},
  {"Com_stmt_reset",           (char*) offsetof(STATUS_VAR, com_stmt_reset), SHOW_LONG_STATUS},
  {"Com_stmt_send_long_data",  (char*) offsetof(STATUS_VAR, com_stmt_send_long_data), SHOW_LONG_STATUS},
  {"Com_truncate",	       (char*) offsetof(STATUS_VAR, com_stat[(uint) SQLCOM_TRUNCATE]), SHOW_LONG_STATUS},
  {"Com_unlock_tables",	       (char*) offsetof(STATUS_VAR, com_stat[(uint) SQLCOM_UNLOCK_TABLES]), SHOW_LONG_STATUS},
  {"Com_update",	       (char*) offsetof(STATUS_VAR, com_stat[(uint) SQLCOM_UPDATE]), SHOW_LONG_STATUS},
  {"Com_update_multi",	       (char*) offsetof(STATUS_VAR, com_stat[(uint) SQLCOM_UPDATE_MULTI]), SHOW_LONG_STATUS},
  {"Com_xa_commit",            (char*) offsetof(STATUS_VAR, com_stat[(uint) SQLCOM_XA_COMMIT]),SHOW_LONG_STATUS},
  {"Com_xa_end",               (char*) offsetof(STATUS_VAR, com_stat[(uint) SQLCOM_XA_END]),SHOW_LONG_STATUS},
  {"Com_xa_prepare",           (char*) offsetof(STATUS_VAR, com_stat[(uint) SQLCOM_XA_PREPARE]),SHOW_LONG_STATUS},
  {"Com_xa_recover",           (char*) offsetof(STATUS_VAR, com_stat[(uint) SQLCOM_XA_RECOVER]),SHOW_LONG_STATUS},
  {"Com_xa_rollback",          (char*) offsetof(STATUS_VAR, com_stat[(uint) SQLCOM_XA_ROLLBACK]),SHOW_LONG_STATUS},
  {"Com_xa_start",             (char*) offsetof(STATUS_VAR, com_stat[(uint) SQLCOM_XA_START]),SHOW_LONG_STATUS},
  {"Compression",              (char*) &show_net_compression, SHOW_FUNC},
  {"Connections",              (char*) &thread_id,              SHOW_LONG_NOFLUSH},
  {"Created_tmp_disk_tables",  (char*) offsetof(STATUS_VAR, created_tmp_disk_tables), SHOW_LONG_STATUS},
  {"Created_tmp_files",	       (char*) &my_tmp_file_created,	SHOW_LONG},
  {"Created_tmp_tables",       (char*) offsetof(STATUS_VAR, created_tmp_tables), SHOW_LONG_STATUS},
  {"Delayed_errors",           (char*) &delayed_insert_errors,  SHOW_LONG},
  {"Delayed_insert_threads",   (char*) &delayed_insert_threads, SHOW_LONG_NOFLUSH},
  {"Delayed_writes",           (char*) &delayed_insert_writes,  SHOW_LONG},
  {"Flush_commands",           (char*) &refresh_version,        SHOW_LONG_NOFLUSH},
  {"Handler_commit",           (char*) offsetof(STATUS_VAR, ha_commit_count), SHOW_LONG_STATUS},
  {"Handler_delete",           (char*) offsetof(STATUS_VAR, ha_delete_count), SHOW_LONG_STATUS},
  {"Handler_discover",         (char*) offsetof(STATUS_VAR, ha_discover_count), SHOW_LONG_STATUS},
  {"Handler_prepare",          (char*) offsetof(STATUS_VAR, ha_prepare_count),  SHOW_LONG_STATUS},
  {"Handler_read_first",       (char*) offsetof(STATUS_VAR, ha_read_first_count), SHOW_LONG_STATUS},
  {"Handler_read_key",         (char*) offsetof(STATUS_VAR, ha_read_key_count), SHOW_LONG_STATUS},
  {"Handler_read_next",        (char*) offsetof(STATUS_VAR, ha_read_next_count), SHOW_LONG_STATUS},
  {"Handler_read_prev",        (char*) offsetof(STATUS_VAR, ha_read_prev_count), SHOW_LONG_STATUS},
  {"Handler_read_rnd",         (char*) offsetof(STATUS_VAR, ha_read_rnd_count), SHOW_LONG_STATUS},
  {"Handler_read_rnd_next",    (char*) offsetof(STATUS_VAR, ha_read_rnd_next_count), SHOW_LONG_STATUS},
  {"Handler_rollback",         (char*) offsetof(STATUS_VAR, ha_rollback_count), SHOW_LONG_STATUS},
  {"Handler_savepoint",        (char*) offsetof(STATUS_VAR, ha_savepoint_count), SHOW_LONG_STATUS},
  {"Handler_savepoint_rollback",(char*) offsetof(STATUS_VAR, ha_savepoint_rollback_count), SHOW_LONG_STATUS},
  {"Handler_update",           (char*) offsetof(STATUS_VAR, ha_update_count), SHOW_LONG_STATUS},
  {"Handler_write",            (char*) offsetof(STATUS_VAR, ha_write_count), SHOW_LONG_STATUS},
  {"Key_blocks_not_flushed",   (char*) offsetof(KEY_CACHE, global_blocks_changed), SHOW_KEY_CACHE_LONG},
  {"Key_blocks_unused",        (char*) offsetof(KEY_CACHE, blocks_unused), SHOW_KEY_CACHE_LONG},
  {"Key_blocks_used",          (char*) offsetof(KEY_CACHE, blocks_used), SHOW_KEY_CACHE_LONG},
  {"Key_read_requests",        (char*) offsetof(KEY_CACHE, global_cache_r_requests), SHOW_KEY_CACHE_LONGLONG},
  {"Key_reads",                (char*) offsetof(KEY_CACHE, global_cache_read), SHOW_KEY_CACHE_LONGLONG},
  {"Key_write_requests",       (char*) offsetof(KEY_CACHE, global_cache_w_requests), SHOW_KEY_CACHE_LONGLONG},
  {"Key_writes",               (char*) offsetof(KEY_CACHE, global_cache_write), SHOW_KEY_CACHE_LONGLONG},
  {"Last_query_cost",          (char*) offsetof(STATUS_VAR, last_query_cost), SHOW_DOUBLE_STATUS},
  {"Max_used_connections",     (char*) &max_used_connections,  SHOW_LONG},
  {"Not_flushed_delayed_rows", (char*) &delayed_rows_in_use,    SHOW_LONG_NOFLUSH},
  {"Open_files",               (char*) &my_file_opened,         SHOW_LONG_NOFLUSH},
  {"Open_streams",             (char*) &my_stream_opened,       SHOW_LONG_NOFLUSH},
  {"Open_table_definitions",   (char*) &show_table_definitions, SHOW_FUNC},
  {"Open_tables",              (char*) &show_open_tables,       SHOW_FUNC},
  {"Opened_tables",            (char*) offsetof(STATUS_VAR, opened_tables), SHOW_LONG_STATUS},
  {"Prepared_stmt_count",      (char*) &show_prepared_stmt_count, SHOW_FUNC},
#ifdef HAVE_QUERY_CACHE
  {"Qcache_free_blocks",       (char*) &query_cache.free_memory_blocks, SHOW_LONG_NOFLUSH},
  {"Qcache_free_memory",       (char*) &query_cache.free_memory, SHOW_LONG_NOFLUSH},
  {"Qcache_hits",              (char*) &query_cache.hits,       SHOW_LONG},
  {"Qcache_inserts",           (char*) &query_cache.inserts,    SHOW_LONG},
  {"Qcache_lowmem_prunes",     (char*) &query_cache.lowmem_prunes, SHOW_LONG},
  {"Qcache_not_cached",        (char*) &query_cache.refused,    SHOW_LONG},
  {"Qcache_queries_in_cache",  (char*) &query_cache.queries_in_cache, SHOW_LONG_NOFLUSH},
  {"Qcache_total_blocks",      (char*) &query_cache.total_blocks, SHOW_LONG_NOFLUSH},
#endif /*HAVE_QUERY_CACHE*/
  {"Questions",                (char*) &show_question,            SHOW_FUNC},
#ifdef HAVE_REPLICATION
  {"Rpl_status",               (char*) &show_rpl_status,          SHOW_FUNC},
#endif
  {"Select_full_join",         (char*) offsetof(STATUS_VAR, select_full_join_count), SHOW_LONG_STATUS},
  {"Select_full_range_join",   (char*) offsetof(STATUS_VAR, select_full_range_join_count), SHOW_LONG_STATUS},
  {"Select_range",             (char*) offsetof(STATUS_VAR, select_range_count), SHOW_LONG_STATUS},
  {"Select_range_check",       (char*) offsetof(STATUS_VAR, select_range_check_count), SHOW_LONG_STATUS},
  {"Select_scan",	       (char*) offsetof(STATUS_VAR, select_scan_count), SHOW_LONG_STATUS},
  {"Slave_open_temp_tables",   (char*) &slave_open_temp_tables, SHOW_LONG},
#ifdef HAVE_REPLICATION
  {"Slave_retried_transactions",(char*) &show_slave_retried_trans, SHOW_FUNC},
  {"Slave_running",            (char*) &show_slave_running,     SHOW_FUNC},
#endif
  {"Slow_launch_threads",      (char*) &slow_launch_threads,    SHOW_LONG},
  {"Slow_queries",             (char*) offsetof(STATUS_VAR, long_query_count), SHOW_LONG_STATUS},
  {"Sort_merge_passes",	       (char*) offsetof(STATUS_VAR, filesort_merge_passes), SHOW_LONG_STATUS},
  {"Sort_range",	       (char*) offsetof(STATUS_VAR, filesort_range_count), SHOW_LONG_STATUS},
  {"Sort_rows",		       (char*) offsetof(STATUS_VAR, filesort_rows), SHOW_LONG_STATUS},
  {"Sort_scan",		       (char*) offsetof(STATUS_VAR, filesort_scan_count), SHOW_LONG_STATUS},
#ifdef HAVE_OPENSSL
  {"Ssl_accept_renegotiates",  (char*) &show_ssl_ctx_sess_accept_renegotiate, SHOW_FUNC},
  {"Ssl_accepts",              (char*) &show_ssl_ctx_sess_accept, SHOW_FUNC},
  {"Ssl_callback_cache_hits",  (char*) &show_ssl_ctx_sess_cb_hits, SHOW_FUNC},
  {"Ssl_cipher",               (char*) &show_ssl_get_cipher, SHOW_FUNC},
  {"Ssl_cipher_list",          (char*) &show_ssl_get_cipher_list, SHOW_FUNC},
  {"Ssl_client_connects",      (char*) &show_ssl_ctx_sess_connect, SHOW_FUNC},
  {"Ssl_connect_renegotiates", (char*) &show_ssl_ctx_sess_connect_renegotiate, SHOW_FUNC},
  {"Ssl_ctx_verify_depth",     (char*) &show_ssl_ctx_get_verify_depth, SHOW_FUNC},
  {"Ssl_ctx_verify_mode",      (char*) &show_ssl_ctx_get_verify_mode, SHOW_FUNC},
  {"Ssl_default_timeout",      (char*) &show_ssl_get_default_timeout, SHOW_FUNC},
  {"Ssl_finished_accepts",     (char*) &show_ssl_ctx_sess_accept_good, SHOW_FUNC},
  {"Ssl_finished_connects",    (char*) &show_ssl_ctx_sess_connect_good, SHOW_FUNC},
  {"Ssl_session_cache_hits",   (char*) &show_ssl_ctx_sess_hits, SHOW_FUNC},
  {"Ssl_session_cache_misses", (char*) &show_ssl_ctx_sess_misses, SHOW_FUNC},
  {"Ssl_session_cache_mode",   (char*) &show_ssl_ctx_get_session_cache_mode, SHOW_FUNC},
  {"Ssl_session_cache_overflows", (char*) &show_ssl_ctx_sess_cache_full, SHOW_FUNC},
  {"Ssl_session_cache_size",   (char*) &show_ssl_ctx_sess_get_cache_size, SHOW_FUNC},
  {"Ssl_session_cache_timeouts", (char*) &show_ssl_ctx_sess_timeouts, SHOW_FUNC},
  {"Ssl_sessions_reused",      (char*) &show_ssl_session_reused, SHOW_FUNC},
  {"Ssl_used_session_cache_entries",(char*) &show_ssl_ctx_sess_number, SHOW_FUNC},
  {"Ssl_verify_depth",         (char*) &show_ssl_get_verify_depth, SHOW_FUNC},
  {"Ssl_verify_mode",          (char*) &show_ssl_get_verify_mode, SHOW_FUNC},
  {"Ssl_version",              (char*) &show_ssl_get_version, SHOW_FUNC},
#endif /* HAVE_OPENSSL */
  {"Table_locks_immediate",    (char*) &locks_immediate,        SHOW_LONG},
  {"Table_locks_waited",       (char*) &locks_waited,           SHOW_LONG},
#ifdef HAVE_MMAP
  {"Tc_log_max_pages_used",    (char*) &tc_log_max_pages_used,  SHOW_LONG},
  {"Tc_log_page_size",         (char*) &tc_log_page_size,       SHOW_LONG},
  {"Tc_log_page_waits",        (char*) &tc_log_page_waits,      SHOW_LONG},
#endif
  {"Threads_cached",           (char*) &cached_thread_count,    SHOW_LONG_NOFLUSH},
  {"Threads_connected",        (char*) &thread_count,           SHOW_INT},
  {"Threads_created",	       (char*) &thread_created,		SHOW_LONG_NOFLUSH},
  {"Threads_running",          (char*) &thread_running,         SHOW_INT},
  {"Uptime",                   (char*) &show_starttime,         SHOW_FUNC},
  {NullS, NullS, SHOW_LONG}
};

static void print_version(void)
{
  set_server_version();
  /*
    Note: the instance manager keys off the string 'Ver' so it can find the
    version from the output of 'mysqld --version', so don't change it!
  */
  printf("%s  Ver %s for %s on %s (%s)\n",my_progname,
	 server_version,SYSTEM_TYPE,MACHINE_TYPE, MYSQL_COMPILATION_COMMENT);
}

#ifndef EMBEDDED_LIBRARY
static void usage(void)
{
  if (!(default_charset_info= get_charset_by_csname(default_character_set_name,
					           MY_CS_PRIMARY,
						   MYF(MY_WME))))
    exit(1);
  if (!default_collation_name)
    default_collation_name= (char*) default_charset_info->name;
  print_version();
  puts("\
Copyright (C) 2000 MySQL AB, by Monty and others\n\
This software comes with ABSOLUTELY NO WARRANTY. This is free software,\n\
and you are welcome to modify and redistribute it under the GPL license\n\n\
Starts the MySQL database server\n");

  printf("Usage: %s [OPTIONS]\n", my_progname);
  if (!opt_verbose)
    puts("\nFor more help options (several pages), use mysqld --verbose --help\n");
  else
  {
#ifdef __WIN__
  puts("NT and Win32 specific options:\n\
  --install                     Install the default service (NT)\n\
  --install-manual              Install the default service started manually (NT)\n\
  --install service_name        Install an optional service (NT)\n\
  --install-manual service_name Install an optional service started manually (NT)\n\
  --remove                      Remove the default service from the service list (NT)\n\
  --remove service_name         Remove the service_name from the service list (NT)\n\
  --enable-named-pipe           Only to be used for the	default server (NT)\n\
  --standalone                  Dummy option to start as a standalone server (NT)\
");
  puts("");
#endif
  print_defaults(MYSQL_CONFIG_NAME,load_default_groups);
  puts("");
  set_ports();

  /* Print out all the options including plugin supplied options */
  my_print_help_inc_plugins(my_long_options, sizeof(my_long_options)/sizeof(my_option));

  puts("\n\
To see what values a running MySQL server is using, type\n\
'mysqladmin variables' instead of 'mysqld --verbose --help'.\n");
  }
}
#endif /*!EMBEDDED_LIBRARY*/


/*
  Initialize all MySQL global variables to default values

  SYNOPSIS
    mysql_init_variables()

  NOTES
    The reason to set a lot of global variables to zero is to allow one to
    restart the embedded server with a clean environment
    It's also needed on some exotic platforms where global variables are
    not set to 0 when a program starts.

    We don't need to set numeric variables refered to in my_long_options
    as these are initialized by my_getopt.
*/

static void mysql_init_variables(void)
{
  /* Things reset to zero */
  opt_skip_slave_start= opt_reckless_slave = 0;
  mysql_home[0]= pidfile_name[0]= log_error_file[0]= 0;
  opt_log= opt_slow_log= 0;
  opt_update_log= 0;
  log_output_options= find_bit_type(log_output_str, &log_output_typelib);
  opt_bin_log= 0;
  opt_disable_networking= opt_skip_show_db=0;
  opt_logname= opt_update_logname= opt_binlog_index_name= opt_slow_logname= 0;
  opt_tc_log_file= (char *)"tc.log";      // no hostname in tc_log file name !
  opt_secure_auth= 0;
  opt_secure_file_priv= 0;
  opt_bootstrap= opt_myisam_log= 0;
  mqh_used= 0;
  segfaulted= kill_in_progress= 0;
  cleanup_done= 0;
  defaults_argc= 0;
  defaults_argv= 0;
  server_id_supplied= 0;
  test_flags= select_errors= dropping_tables= ha_open_options=0;
  thread_count= thread_running= kill_cached_threads= wake_thread=0;
  slave_open_temp_tables= 0;
  cached_thread_count= 0;
  opt_endinfo= using_udf_functions= 0;
  opt_using_transactions= using_update_log= 0;
  abort_loop= select_thread_in_use= signal_thread_in_use= 0;
  ready_to_exit= shutdown_in_progress= grant_option= 0;
  aborted_threads= aborted_connects= 0;
  delayed_insert_threads= delayed_insert_writes= delayed_rows_in_use= 0;
  delayed_insert_errors= thread_created= 0;
  specialflag= 0;
  binlog_cache_use=  binlog_cache_disk_use= 0;
  max_used_connections= slow_launch_threads = 0;
  mysqld_user= mysqld_chroot= opt_init_file= opt_bin_logname = 0;
  prepared_stmt_count= 0;
  errmesg= 0;
  mysqld_unix_port= opt_mysql_tmpdir= my_bind_addr_str= NullS;
  bzero((gptr) &mysql_tmpdir_list, sizeof(mysql_tmpdir_list));
  bzero((char *) &global_status_var, sizeof(global_status_var));
  opt_large_pages= 0;
  key_map_full.set_all();

  /* Character sets */
  system_charset_info= &my_charset_utf8_general_ci;
  files_charset_info= &my_charset_utf8_general_ci;
  national_charset_info= &my_charset_utf8_general_ci;
  table_alias_charset= &my_charset_bin;
  character_set_filesystem= &my_charset_bin;

  opt_date_time_formats[0]= opt_date_time_formats[1]= opt_date_time_formats[2]= 0;

  /* Things with default values that are not zero */
  delay_key_write_options= (uint) DELAY_KEY_WRITE_ON;
  opt_specialflag= SPECIAL_ENGLISH;
  unix_sock= ip_sock= INVALID_SOCKET;
  mysql_home_ptr= mysql_home;
  pidfile_name_ptr= pidfile_name;
  log_error_file_ptr= log_error_file;
  language_ptr= language;
  mysql_data_home= mysql_real_data_home;
  thd_startup_options= (OPTION_AUTO_IS_NULL | OPTION_BIN_LOG |
                        OPTION_QUOTE_SHOW_CREATE | OPTION_SQL_NOTES);
  protocol_version= PROTOCOL_VERSION;
  what_to_log= ~ (1L << (uint) COM_TIME);
  refresh_version= 1L;	/* Increments on each reload */
  global_query_id= thread_id= 1L;
  strmov(server_version, MYSQL_SERVER_VERSION);
  myisam_recover_options_str= sql_mode_str= "OFF";
  myisam_stats_method_str= "nulls_unequal";
  my_bind_addr = htonl(INADDR_ANY);
  threads.empty();
  thread_cache.empty();
  key_caches.empty();
  if (!(dflt_key_cache= get_or_create_key_cache(default_key_cache_base.str,
					       default_key_cache_base.length)))
    exit(1);
  multi_keycache_init(); /* set key_cache_hash.default_value = dflt_key_cache */

  /* Set directory paths */
  strmake(language, LANGUAGE, sizeof(language)-1);
  strmake(mysql_real_data_home, get_relative_path(DATADIR),
	  sizeof(mysql_real_data_home)-1);
  mysql_data_home_buff[0]=FN_CURLIB;	// all paths are relative from here
  mysql_data_home_buff[1]=0;

  /* Replication parameters */
  master_user= (char*) "test";
  master_password= master_host= 0;
  master_info_file= (char*) "master.info",
    relay_log_info_file= (char*) "relay-log.info";
  master_ssl_key= master_ssl_cert= master_ssl_ca= 
    master_ssl_capath= master_ssl_cipher= 0;
  report_user= report_password = report_host= 0;	/* TO BE DELETED */
  opt_relay_logname= opt_relaylog_index_name= 0;

  /* Variables in libraries */
  charsets_dir= 0;
  default_character_set_name= (char*) MYSQL_DEFAULT_CHARSET_NAME;
  default_collation_name= compiled_default_collation_name;
  sys_charset_system.value= (char*) system_charset_info->csname;
  character_set_filesystem_name= (char*) "binary";
  lc_time_names_name= (char*) "en_US";
  /* Set default values for some option variables */
  default_storage_engine_str= (char*) "MyISAM";
<<<<<<< HEAD
  global_system_variables.table_plugin= NULL;
=======
  global_system_variables.table_type= myisam_hton;
>>>>>>> a84d2971
  global_system_variables.tx_isolation= ISO_REPEATABLE_READ;
  global_system_variables.select_limit= (ulonglong) HA_POS_ERROR;
  max_system_variables.select_limit=    (ulonglong) HA_POS_ERROR;
  global_system_variables.max_join_size= (ulonglong) HA_POS_ERROR;
  max_system_variables.max_join_size=   (ulonglong) HA_POS_ERROR;
  global_system_variables.old_passwords= 0;
  global_system_variables.old_alter_table= 0;
  global_system_variables.binlog_format= BINLOG_FORMAT_UNSPEC;
  /*
    Default behavior for 4.1 and 5.0 is to treat NULL values as unequal
    when collecting index statistics for MyISAM tables.
  */
  global_system_variables.myisam_stats_method= MI_STATS_METHOD_NULLS_NOT_EQUAL;

  /* Variables that depends on compile options */
#ifndef DBUG_OFF
  default_dbug_option=IF_WIN("d:t:i:O,\\mysqld.trace",
			     "d:t:i:o,/tmp/mysqld.trace");
#endif
  opt_error_log= IF_WIN(1,0);
<<<<<<< HEAD
#ifdef WITH_NDBCLUSTER_STORAGE_ENGINE
=======
#ifdef WITH_INNOBASE_STORAGE_ENGINE
  have_innodb= SHOW_OPTION_YES;
#else
  have_innodb= SHOW_OPTION_NO;
#endif
#ifdef WITH_CSV_STORAGE_ENGINE
  have_csv_db= SHOW_OPTION_YES;
#else
  have_csv_db= SHOW_OPTION_NO;
#endif
#ifdef WITH_NDBCLUSTER_STORAGE_ENGINE
    have_ndbcluster= SHOW_OPTION_DISABLED;
#else
    have_ndbcluster= SHOW_OPTION_NO;
#endif
#ifdef WITH_PARTITION_STORAGE_ENGINE
    have_partition_db= SHOW_OPTION_YES;
#else
    have_partition_db= SHOW_OPTION_NO;
#endif
#ifdef WITH_NDBCLUSTER_STORAGE_ENGINE
  have_ndbcluster=SHOW_OPTION_DISABLED;
>>>>>>> a84d2971
  global_system_variables.ndb_index_stat_enable=FALSE;
  max_system_variables.ndb_index_stat_enable=TRUE;
  global_system_variables.ndb_index_stat_cache_entries=32;
  max_system_variables.ndb_index_stat_cache_entries=~0L;
  global_system_variables.ndb_index_stat_update_freq=20;
  max_system_variables.ndb_index_stat_update_freq=~0L;
<<<<<<< HEAD
=======
#else
  have_ndbcluster=SHOW_OPTION_NO;
>>>>>>> a84d2971
#endif
#ifdef HAVE_OPENSSL
  have_ssl=SHOW_OPTION_YES;
#else
  have_ssl=SHOW_OPTION_NO;
#endif
#ifdef HAVE_BROKEN_REALPATH
  have_symlink=SHOW_OPTION_NO;
#else
  have_symlink=SHOW_OPTION_YES;
#endif
#ifdef HAVE_DLOPEN
  have_dlopen=SHOW_OPTION_YES;
#else
  have_dlopen=SHOW_OPTION_NO;
#endif
#ifdef HAVE_QUERY_CACHE
  have_query_cache=SHOW_OPTION_YES;
#else
  have_query_cache=SHOW_OPTION_NO;
#endif
#ifdef HAVE_SPATIAL
  have_geometry=SHOW_OPTION_YES;
#else
  have_geometry=SHOW_OPTION_NO;
#endif
#ifdef HAVE_RTREE_KEYS
  have_rtree_keys=SHOW_OPTION_YES;
#else
  have_rtree_keys=SHOW_OPTION_NO;
#endif
#ifdef HAVE_CRYPT
  have_crypt=SHOW_OPTION_YES;
#else
  have_crypt=SHOW_OPTION_NO;
#endif
#ifdef HAVE_COMPRESS
  have_compress= SHOW_OPTION_YES;
#else
  have_compress= SHOW_OPTION_NO;
#endif
#ifdef HAVE_LIBWRAP
  libwrapName= NullS;
#endif
#ifdef HAVE_OPENSSL
  des_key_file = 0;
  ssl_acceptor_fd= 0;
#endif
#ifdef HAVE_SMEM
  shared_memory_base_name= default_shared_memory_base_name;
#endif
#if !defined(my_pthread_setprio) && !defined(HAVE_PTHREAD_SETSCHEDPARAM)
  opt_specialflag |= SPECIAL_NO_PRIOR;
#endif

#if defined(__WIN__) || defined(__NETWARE__)
  /* Allow Win32 and NetWare users to move MySQL anywhere */
  {
    char prg_dev[LIBLEN];
#if defined __WIN__
	char executing_path_name[LIBLEN];
	if (!test_if_hard_path(my_progname))
	{
		// we don't want to use GetModuleFileName inside of my_path since
		// my_path is a generic path dereferencing function and here we care
		// only about the executing binary.
		GetModuleFileName(NULL, executing_path_name, sizeof(executing_path_name));
		my_path(prg_dev, executing_path_name, NULL);
	}
	else
#endif
    my_path(prg_dev,my_progname,"mysql/bin");
    strcat(prg_dev,"/../");			// Remove 'bin' to get base dir
    cleanup_dirname(mysql_home,prg_dev);
  }
#else
  const char *tmpenv;
  if (!(tmpenv = getenv("MY_BASEDIR_VERSION")))
    tmpenv = DEFAULT_MYSQL_HOME;
  (void) strmake(mysql_home, tmpenv, sizeof(mysql_home)-1);
#endif
}


static my_bool
get_one_option(int optid, const struct my_option *opt __attribute__((unused)),
	       char *argument)
{
  switch(optid) {
  case '#':
#ifndef DBUG_OFF
    DBUG_SET_INITIAL(argument ? argument : default_dbug_option);
#endif
    opt_endinfo=1;				/* unireg: memory allocation */
    break;
  case 'a':
    global_system_variables.sql_mode= fix_sql_mode(MODE_ANSI);
    global_system_variables.tx_isolation= ISO_SERIALIZABLE;
    break;
  case 'b':
    strmake(mysql_home,argument,sizeof(mysql_home)-1);
    break;
  case 'C':
    if (default_collation_name == compiled_default_collation_name)
      default_collation_name= 0;
    break;
  case 'l':
    opt_log=1;
    break;
  case 'h':
    strmake(mysql_real_data_home,argument, sizeof(mysql_real_data_home)-1);
    /* Correct pointer set by my_getopt (for embedded library) */
    mysql_data_home= mysql_real_data_home;
    break;
  case 'u':
    if (!mysqld_user || !strcmp(mysqld_user, argument))
      mysqld_user= argument;
    else
      sql_print_warning("Ignoring user change to '%s' because the user was set to '%s' earlier on the command line\n", argument, mysqld_user);
    break;
  case 'L':
    strmake(language, argument, sizeof(language)-1);
    break;
#ifdef HAVE_REPLICATION
  case OPT_SLAVE_SKIP_ERRORS:
    init_slave_skip_errors(argument);
    break;
#endif
  case OPT_SAFEMALLOC_MEM_LIMIT:
#if !defined(DBUG_OFF) && defined(SAFEMALLOC)
    sf_malloc_mem_limit = atoi(argument);
#endif
    break;
#include <sslopt-case.h>
  case 'V':
    print_version();
    exit(0);
  case 'W':
    if (!argument)
      global_system_variables.log_warnings++;
    else if (argument == disabled_my_option)
      global_system_variables.log_warnings= 0L;
    else
      global_system_variables.log_warnings= atoi(argument);
    break;
  case 'T':
    test_flags= argument ? (uint) atoi(argument) : 0;
    opt_endinfo=1;
    break;
  case (int) OPT_BIG_TABLES:
    thd_startup_options|=OPTION_BIG_TABLES;
    break;
  case (int) OPT_ISAM_LOG:
    opt_myisam_log=1;
    break;
  case (int) OPT_UPDATE_LOG:
    opt_update_log=1;
    break;
  case (int) OPT_BIN_LOG:
    opt_bin_log= test(argument != disabled_my_option);
    break;
  case (int) OPT_ERROR_LOG_FILE:
    opt_error_log= 1;
    break;
#ifdef HAVE_REPLICATION
  case (int) OPT_INIT_RPL_ROLE:
  {
    int role;
    role= find_type_or_exit(argument, &rpl_role_typelib, opt->name);
    rpl_status = (role == 1) ?  RPL_AUTH_MASTER : RPL_IDLE_SLAVE;
    break;
  }
  case (int)OPT_REPLICATE_IGNORE_DB:
  {
    rpl_filter->add_ignore_db(argument);
    break;
  }
  case (int)OPT_REPLICATE_DO_DB:
  {
    rpl_filter->add_do_db(argument);
    break;
  }
  case (int)OPT_REPLICATE_REWRITE_DB:
  {
    char* key = argument,*p, *val;

    if (!(p= strstr(argument, "->")))
    {
      fprintf(stderr,
	      "Bad syntax in replicate-rewrite-db - missing '->'!\n");
      exit(1);
    }
    val= p--;
    while (my_isspace(mysqld_charset, *p) && p > argument)
      *p-- = 0;
    if (p == argument)
    {
      fprintf(stderr,
	      "Bad syntax in replicate-rewrite-db - empty FROM db!\n");
      exit(1);
    }
    *val= 0;
    val+= 2;
    while (*val && my_isspace(mysqld_charset, *val))
      *val++;
    if (!*val)
    {
      fprintf(stderr,
	      "Bad syntax in replicate-rewrite-db - empty TO db!\n");
      exit(1);
    }

    rpl_filter->add_db_rewrite(key, val);
    break;
  }

  case (int)OPT_BINLOG_IGNORE_DB:
  {
    binlog_filter->add_ignore_db(argument);
    break;
  }
  case OPT_BINLOG_FORMAT:
  {
    int id;
    id= find_type_or_exit(argument, &binlog_format_typelib, opt->name);
    global_system_variables.binlog_format= opt_binlog_format_id= id - 1;
    break;
  }
  case (int)OPT_BINLOG_DO_DB:
  {
    binlog_filter->add_do_db(argument);
    break;
  }
  case (int)OPT_REPLICATE_DO_TABLE:
  {
    if (rpl_filter->add_do_table(argument))
    {
      fprintf(stderr, "Could not add do table rule '%s'!\n", argument);
      exit(1);
    }
    break;
  }
  case (int)OPT_REPLICATE_WILD_DO_TABLE:
  {
    if (rpl_filter->add_wild_do_table(argument))
    {
      fprintf(stderr, "Could not add do table rule '%s'!\n", argument);
      exit(1);
    }
    break;
  }
  case (int)OPT_REPLICATE_WILD_IGNORE_TABLE:
  {
    if (rpl_filter->add_wild_ignore_table(argument))
    {
      fprintf(stderr, "Could not add ignore table rule '%s'!\n", argument);
      exit(1);
    }
    break;
  }
  case (int)OPT_REPLICATE_IGNORE_TABLE:
  {
    if (rpl_filter->add_ignore_table(argument))
    {
      fprintf(stderr, "Could not add ignore table rule '%s'!\n", argument);
      exit(1);
    }
    break;
  }
#endif /* HAVE_REPLICATION */
  case (int) OPT_SLOW_QUERY_LOG:
    opt_slow_log= 1;
    break;
#ifdef WITH_CSV_STORAGE_ENGINE
  case  OPT_LOG_OUTPUT:
  {
    if (!argument || !argument[0])
    {
      log_output_options= LOG_TABLE;
      log_output_str= log_output_typelib.type_names[1];
    }
    else
    {
      log_output_str= argument;
      log_output_options=
        find_bit_type_or_exit(argument, &log_output_typelib, opt->name);
  }
    break;
  }
#endif
  case OPT_EVENT_SCHEDULER:
    if (Events::set_opt_event_scheduler(argument))
<<<<<<< HEAD
	exit(1);
=======
      exit(1);
>>>>>>> a84d2971
    break;
  case (int) OPT_SKIP_NEW:
    opt_specialflag|= SPECIAL_NO_NEW_FUNC;
    delay_key_write_options= (uint) DELAY_KEY_WRITE_NONE;
    myisam_concurrent_insert=0;
    myisam_recover_options= HA_RECOVER_NONE;
    sp_automatic_privileges=0;
    my_use_symdir=0;
    ha_open_options&= ~(HA_OPEN_ABORT_IF_CRASHED | HA_OPEN_DELAY_KEY_WRITE);
#ifdef HAVE_QUERY_CACHE
    query_cache_size=0;
#endif
    break;
  case (int) OPT_SAFE:
    opt_specialflag|= SPECIAL_SAFE_MODE;
    delay_key_write_options= (uint) DELAY_KEY_WRITE_NONE;
    myisam_recover_options= HA_RECOVER_DEFAULT;
    ha_open_options&= ~(HA_OPEN_DELAY_KEY_WRITE);
    break;
  case (int) OPT_SKIP_PRIOR:
    opt_specialflag|= SPECIAL_NO_PRIOR;
    break;
  case (int) OPT_SKIP_LOCK:
    opt_external_locking=0;
    break;
  case (int) OPT_SKIP_HOST_CACHE:
    opt_specialflag|= SPECIAL_NO_HOST_CACHE;
    break;
  case (int) OPT_SKIP_RESOLVE:
    opt_specialflag|=SPECIAL_NO_RESOLVE;
    break;
  case (int) OPT_SKIP_NETWORKING:
#if defined(__NETWARE__)
    sql_perror("Can't start server: skip-networking option is currently not supported on NetWare");
    exit(1);
#endif
    opt_disable_networking=1;
    mysqld_port=0;
    break;
  case (int) OPT_SKIP_SHOW_DB:
    opt_skip_show_db=1;
    opt_specialflag|=SPECIAL_SKIP_SHOW_DB;
    break;
  case (int) OPT_WANT_CORE:
    test_flags |= TEST_CORE_ON_SIGNAL;
    break;
  case (int) OPT_SKIP_STACK_TRACE:
    test_flags|=TEST_NO_STACKTRACE;
    break;
  case (int) OPT_SKIP_SYMLINKS:
    my_use_symdir=0;
    break;
  case (int) OPT_BIND_ADDRESS:
    if ((my_bind_addr= (ulong) inet_addr(argument)) == INADDR_NONE)
    {
      struct hostent *ent;
      if (argument[0])
	ent=gethostbyname(argument);
      else
      {
	char myhostname[255];
	if (gethostname(myhostname,sizeof(myhostname)) < 0)
	{
	  sql_perror("Can't start server: cannot get my own hostname!");
	  exit(1);
	}
	ent=gethostbyname(myhostname);
      }
      if (!ent)
      {
	sql_perror("Can't start server: cannot resolve hostname!");
	exit(1);
      }
      my_bind_addr = (ulong) ((in_addr*)ent->h_addr_list[0])->s_addr;
    }
    break;
  case (int) OPT_PID_FILE:
    strmake(pidfile_name, argument, sizeof(pidfile_name)-1);
    break;
#ifdef __WIN__
  case (int) OPT_STANDALONE:		/* Dummy option for NT */
    break;
#endif
  /*
    The following change issues a deprecation warning if the slave
    configuration is specified either in the my.cnf file or on
    the command-line. See BUG#21490.
  */
  case OPT_MASTER_HOST:
  case OPT_MASTER_USER:
  case OPT_MASTER_PASSWORD:
  case OPT_MASTER_PORT:
  case OPT_MASTER_CONNECT_RETRY:
  case OPT_MASTER_SSL:          
  case OPT_MASTER_SSL_KEY:
  case OPT_MASTER_SSL_CERT:       
  case OPT_MASTER_SSL_CAPATH:
  case OPT_MASTER_SSL_CIPHER:
  case OPT_MASTER_SSL_CA:
    if (!slave_warning_issued)                 //only show the warning once
    {
      slave_warning_issued = true;   
      WARN_DEPRECATED(NULL, "5.2", "for replication startup options", 
        "'CHANGE MASTER'");
    }
    break;
  case OPT_CONSOLE:
    if (opt_console)
      opt_error_log= 0;			// Force logs to stdout
    break;
  case (int) OPT_FLUSH:
    myisam_flush=1;
    flush_time=0;			// No auto flush
    break;
  case OPT_LOW_PRIORITY_UPDATES:
    thr_upgraded_concurrent_insert_lock= TL_WRITE_LOW_PRIORITY;
    global_system_variables.low_priority_updates=1;
    break;
  case OPT_BOOTSTRAP:
    opt_noacl=opt_bootstrap=1;
    break;
  case OPT_SERVER_ID:
    server_id_supplied = 1;
    break;
  case OPT_DELAY_KEY_WRITE_ALL:
    if (argument != disabled_my_option)
      argument= (char*) "ALL";
    /* Fall through */
  case OPT_DELAY_KEY_WRITE:
    if (argument == disabled_my_option)
      delay_key_write_options= (uint) DELAY_KEY_WRITE_NONE;
    else if (! argument)
      delay_key_write_options= (uint) DELAY_KEY_WRITE_ON;
    else
    {
      int type;
      type= find_type_or_exit(argument, &delay_key_write_typelib, opt->name);
      delay_key_write_options= (uint) type-1;
    }
    break;
  case OPT_CHARSETS_DIR:
    strmake(mysql_charsets_dir, argument, sizeof(mysql_charsets_dir)-1);
    charsets_dir = mysql_charsets_dir;
    break;
  case OPT_TX_ISOLATION:
  {
    int type;
    type= find_type_or_exit(argument, &tx_isolation_typelib, opt->name);
    global_system_variables.tx_isolation= (type-1);
    break;
  }
<<<<<<< HEAD
=======
  case OPT_MERGE:
  case OPT_BDB:
    break;
  case OPT_NDBCLUSTER:
#ifdef WITH_NDBCLUSTER_STORAGE_ENGINE
    if (opt_ndbcluster)
      have_ndbcluster= SHOW_OPTION_YES;
    else
      have_ndbcluster= SHOW_OPTION_DISABLED;
#endif
    break;
>>>>>>> a84d2971
#ifdef WITH_NDBCLUSTER_STORAGE_ENGINE
  case OPT_NDB_MGMD:
  case OPT_NDB_NODEID:
  {
    int len= my_snprintf(opt_ndb_constrbuf+opt_ndb_constrbuf_len,
			 sizeof(opt_ndb_constrbuf)-opt_ndb_constrbuf_len,
			 "%s%s%s",opt_ndb_constrbuf_len > 0 ? ",":"",
			 optid == OPT_NDB_NODEID ? "nodeid=" : "",
			 argument);
    opt_ndb_constrbuf_len+= len;
  }
  /* fall through to add the connectstring to the end
   * and set opt_ndbcluster_connectstring
   */
  case OPT_NDB_CONNECTSTRING:
    if (opt_ndb_connectstring && opt_ndb_connectstring[0])
      my_snprintf(opt_ndb_constrbuf+opt_ndb_constrbuf_len,
		  sizeof(opt_ndb_constrbuf)-opt_ndb_constrbuf_len,
		  "%s%s", opt_ndb_constrbuf_len > 0 ? ",":"",
		  opt_ndb_connectstring);
    else
      opt_ndb_constrbuf[opt_ndb_constrbuf_len]= 0;
    opt_ndbcluster_connectstring= opt_ndb_constrbuf;
    break;
  case OPT_NDB_DISTRIBUTION:
    int id;
    id= find_type_or_exit(argument, &ndb_distribution_typelib, opt->name);
    opt_ndb_distribution_id= (enum ndb_distribution)(id-1);
    break;
  case OPT_NDB_EXTRA_LOGGING:
    if (!argument)
      ndb_extra_logging++;
    else if (argument == disabled_my_option)
      ndb_extra_logging= 0L;
<<<<<<< HEAD
=======
    else
      ndb_extra_logging= atoi(argument);
    break;
#endif
  case OPT_INNODB:
#ifdef WITH_INNOBASE_STORAGE_ENGINE
    if (opt_innodb)
      have_innodb= SHOW_OPTION_YES;
>>>>>>> a84d2971
    else
      ndb_extra_logging= atoi(argument);
    break;
<<<<<<< HEAD
#endif
=======
  case OPT_INNODB_DATA_FILE_PATH:
#ifdef WITH_INNOBASE_STORAGE_ENGINE
    innobase_data_file_path= argument;
#endif
    break;
#ifdef WITH_INNOBASE_STORAGE_ENGINE
  case OPT_INNODB_LOG_ARCHIVE:
    innobase_log_archive= argument ? test(atoi(argument)) : 1;
    break;
#endif /* WITH_INNOBASE_STORAGE_ENGINE */
>>>>>>> a84d2971
  case OPT_MYISAM_RECOVER:
  {
    if (!argument || !argument[0])
    {
      myisam_recover_options=    HA_RECOVER_DEFAULT;
      myisam_recover_options_str= myisam_recover_typelib.type_names[0];
    }
    else
    {
      myisam_recover_options_str=argument;
      myisam_recover_options=
        find_bit_type_or_exit(argument, &myisam_recover_typelib, opt->name);
    }
    ha_open_options|=HA_OPEN_ABORT_IF_CRASHED;
    break;
  }
  case OPT_CONCURRENT_INSERT:
    /* The following code is mainly here to emulate old behavior */
    if (!argument)                      /* --concurrent-insert */
      myisam_concurrent_insert= 1;
    else if (argument == disabled_my_option)
      myisam_concurrent_insert= 0;      /* --skip-concurrent-insert */
    break;
  case OPT_TC_HEURISTIC_RECOVER:
    tc_heuristic_recover= find_type_or_exit(argument,
                                            &tc_heuristic_recover_typelib,
                                            opt->name);
    break;
  case OPT_MYISAM_STATS_METHOD:
  {
    ulong method_conv;
    int method;
    LINT_INIT(method_conv);

    myisam_stats_method_str= argument;
    method= find_type_or_exit(argument, &myisam_stats_method_typelib,
                              opt->name);
    switch (method-1) {
    case 2:
      method_conv= MI_STATS_METHOD_IGNORE_NULLS;
      break;
    case 1:
      method_conv= MI_STATS_METHOD_NULLS_EQUAL;
      break;
    case 0:
    default:
      method_conv= MI_STATS_METHOD_NULLS_NOT_EQUAL;
      break;
    }
    global_system_variables.myisam_stats_method= method_conv;
    break;
  }
  case OPT_SQL_MODE:
  {
    sql_mode_str= argument;
    global_system_variables.sql_mode=
      find_bit_type_or_exit(argument, &sql_mode_typelib, opt->name);
    global_system_variables.sql_mode= fix_sql_mode(global_system_variables.
						   sql_mode);
    break;
  }
  case OPT_ONE_THREAD:
    global_system_variables.thread_handling= 2;
    break;
  case OPT_THREAD_HANDLING:
  {
    global_system_variables.thread_handling=
      find_type_or_exit(argument, &thread_handling_typelib, opt->name);
    break;
  }
  case OPT_FT_BOOLEAN_SYNTAX:
    if (ft_boolean_check_syntax_string((byte*) argument))
    {
      fprintf(stderr, "Invalid ft-boolean-syntax string: %s\n", argument);
      exit(1);
    }
    strmake(ft_boolean_syntax, argument, sizeof(ft_boolean_syntax)-1);
    break;
  case OPT_SKIP_SAFEMALLOC:
#ifdef SAFEMALLOC
    sf_malloc_quick=1;
#endif
    break;
  case OPT_LOWER_CASE_TABLE_NAMES:
    lower_case_table_names= argument ? atoi(argument) : 1;
    lower_case_table_names_used= 1;
    break;
  }
  return 0;
}
	/* Initiates DEBUG - but no debugging here ! */

static gptr *
mysql_getopt_value(const char *keyname, uint key_length,
		   const struct my_option *option)
{
  switch (option->id) {
  case OPT_KEY_BUFFER_SIZE:
  case OPT_KEY_CACHE_BLOCK_SIZE:
  case OPT_KEY_CACHE_DIVISION_LIMIT:
  case OPT_KEY_CACHE_AGE_THRESHOLD:
  {
    KEY_CACHE *key_cache;
    if (!(key_cache= get_or_create_key_cache(keyname, key_length)))
      exit(1);
    switch (option->id) {
    case OPT_KEY_BUFFER_SIZE:
      return (gptr*) &key_cache->param_buff_size;
    case OPT_KEY_CACHE_BLOCK_SIZE:
      return (gptr*) &key_cache->param_block_size;
    case OPT_KEY_CACHE_DIVISION_LIMIT:
      return (gptr*) &key_cache->param_division_limit;
    case OPT_KEY_CACHE_AGE_THRESHOLD:
      return (gptr*) &key_cache->param_age_threshold;
    }
  }
  }
 return option->value;
}


static void option_error_reporter(enum loglevel level, const char *format, ...)
{
  va_list args;
  va_start(args, format);
  vprint_msg_to_log(level, format, args);
  va_end(args);
}


static void get_options(int *argc,char **argv)
{
  int ho_error;

  my_getopt_register_get_addr(mysql_getopt_value);
  strmake(def_ft_boolean_syntax, ft_boolean_syntax,
	  sizeof(ft_boolean_syntax)-1);
  my_getopt_error_reporter= option_error_reporter;

  /* Skip unknown options so that they may be processed later by plugins */
  my_getopt_skip_unknown= TRUE;

  if ((ho_error= handle_options(argc, &argv, my_long_options,
                                get_one_option)))
    exit(ho_error);
  (*argc)++; /* add back one for the progname handle_options removes */
             /* no need to do this for argv as we are discarding it. */

<<<<<<< HEAD
=======
#ifndef WITH_NDBCLUSTER_STORAGE_ENGINE
  if (opt_ndbcluster)
    sql_print_warning("this binary does not contain NDBCLUSTER storage engine");
#endif
#ifndef WITH_INNOBASE_STORAGE_ENGINE
  if (opt_innodb)
    sql_print_warning("this binary does not contain INNODB storage engine");
#endif
>>>>>>> a84d2971
  if ((opt_log_slow_admin_statements || opt_log_queries_not_using_indexes) &&
      !opt_slow_log)
    sql_print_warning("options --log-slow-admin-statements and --log-queries-not-using-indexes have no effect if --log-slow-queries is not set");

#if defined(HAVE_BROKEN_REALPATH)
  my_use_symdir=0;
  my_disable_symlinks=1;
  have_symlink=SHOW_OPTION_NO;
#else
  if (!my_use_symdir)
  {
    my_disable_symlinks=1;
    have_symlink=SHOW_OPTION_DISABLED;
  }
#endif
  if (opt_debugging)
  {
    /* Allow break with SIGINT, no core or stack trace */
    test_flags|= TEST_SIGINT | TEST_NO_STACKTRACE;
    test_flags&= ~TEST_CORE_ON_SIGNAL;
  }
  /* Set global MyISAM variables from delay_key_write_options */
  fix_delay_key_write((THD*) 0, OPT_GLOBAL);

#ifndef EMBEDDED_LIBRARY
  if (mysqld_chroot)
    set_root(mysqld_chroot);
#else
  global_system_variables.thread_handling = SCHEDULER_NO_THREADS;
  max_allowed_packet= global_system_variables.max_allowed_packet;
  net_buffer_length= global_system_variables.net_buffer_length;
#endif
  fix_paths();

  /*
    Set some global variables from the global_system_variables
    In most cases the global variables will not be used
  */
  my_disable_locking= myisam_single_user= test(opt_external_locking == 0);
  my_default_record_cache_size=global_system_variables.read_buff_size;
  myisam_max_temp_length=
    (my_off_t) global_system_variables.myisam_max_sort_file_size;

  /* Set global variables based on startup options */
  myisam_block_size=(uint) 1 << my_bit_log2(opt_myisam_block_size);

  if (opt_short_log_format)
    opt_specialflag|= SPECIAL_SHORT_LOG_FORMAT;
  if (opt_log_queries_not_using_indexes)
    opt_specialflag|= SPECIAL_LOG_QUERIES_NOT_USING_INDEXES;

  if (init_global_datetime_format(MYSQL_TIMESTAMP_DATE,
				  &global_system_variables.date_format) ||
      init_global_datetime_format(MYSQL_TIMESTAMP_TIME,
				  &global_system_variables.time_format) ||
      init_global_datetime_format(MYSQL_TIMESTAMP_DATETIME,
				  &global_system_variables.datetime_format))
    exit(1);

#ifdef EMBEDDED_LIBRARY
  one_thread_scheduler(&thread_scheduler);
#else
  if (global_system_variables.thread_handling <=
      SCHEDULER_ONE_THREAD_PER_CONNECTION)
    one_thread_per_connection_scheduler(&thread_scheduler);
  else if (global_system_variables.thread_handling == SCHEDULER_NO_THREADS)
    one_thread_scheduler(&thread_scheduler);
  else
    pool_of_threads_scheduler(&thread_scheduler);  /* purecov: tested */
#endif
}


/*
  Create version name for running mysqld version
  We automaticly add suffixes -debug, -embedded and -log to the version
  name to make the version more descriptive.
  (MYSQL_SERVER_SUFFIX is set by the compilation environment)
*/

static void set_server_version(void)
{
  char *end= strxmov(server_version, MYSQL_SERVER_VERSION,
                     MYSQL_SERVER_SUFFIX_STR, NullS);
#ifdef EMBEDDED_LIBRARY
  end= strmov(end, "-embedded");
#endif
#ifndef DBUG_OFF
  if (!strstr(MYSQL_SERVER_SUFFIX_STR, "-debug"))
    end= strmov(end, "-debug");
#endif
  if (opt_log || opt_update_log || opt_slow_log || opt_bin_log)
    strmov(end, "-log");                        // This may slow down system
}


static char *get_relative_path(const char *path)
{
  if (test_if_hard_path(path) &&
      is_prefix(path,DEFAULT_MYSQL_HOME) &&
      strcmp(DEFAULT_MYSQL_HOME,FN_ROOTDIR))
  {
    path+=(uint) strlen(DEFAULT_MYSQL_HOME);
    while (*path == FN_LIBCHAR)
      path++;
  }
  return (char*) path;
}


/*
  Fix filename and replace extension where 'dir' is relative to
  mysql_real_data_home.
  Return 1 if len(path) > FN_REFLEN
*/

bool
fn_format_relative_to_data_home(my_string to, const char *name,
				const char *dir, const char *extension)
{
  char tmp_path[FN_REFLEN];
  if (!test_if_hard_path(dir))
  {
    strxnmov(tmp_path,sizeof(tmp_path)-1, mysql_real_data_home,
	     dir, NullS);
    dir=tmp_path;
  }
  return !fn_format(to, name, dir, extension,
		    MY_APPEND_EXT | MY_UNPACK_FILENAME | MY_SAFE_PATH);
}


static void fix_paths(void)
{
  char buff[FN_REFLEN],*pos;
  convert_dirname(mysql_home,mysql_home,NullS);
  /* Resolve symlinks to allow 'mysql_home' to be a relative symlink */
  my_realpath(mysql_home,mysql_home,MYF(0));
  /* Ensure that mysql_home ends in FN_LIBCHAR */
  pos=strend(mysql_home);
  if (pos[-1] != FN_LIBCHAR)
  {
    pos[0]= FN_LIBCHAR;
    pos[1]= 0;
  }
  convert_dirname(mysql_real_data_home,mysql_real_data_home,NullS);
  convert_dirname(language,language,NullS);
  (void) my_load_path(mysql_home,mysql_home,""); // Resolve current dir
  (void) my_load_path(mysql_real_data_home,mysql_real_data_home,mysql_home);
  (void) my_load_path(pidfile_name,pidfile_name,mysql_real_data_home);
  (void) my_load_path(opt_plugin_dir, opt_plugin_dir_ptr ? opt_plugin_dir_ptr :
                                      get_relative_path(LIBDIR), mysql_home);
  opt_plugin_dir_ptr= opt_plugin_dir;

  char *sharedir=get_relative_path(SHAREDIR);
  if (test_if_hard_path(sharedir))
    strmake(buff,sharedir,sizeof(buff)-1);		/* purecov: tested */
  else
    strxnmov(buff,sizeof(buff)-1,mysql_home,sharedir,NullS);
  convert_dirname(buff,buff,NullS);
  (void) my_load_path(language,language,buff);

  /* If --character-sets-dir isn't given, use shared library dir */
  if (charsets_dir != mysql_charsets_dir)
  {
    strxnmov(mysql_charsets_dir, sizeof(mysql_charsets_dir)-1, buff,
	     CHARSET_DIR, NullS);
  }
  (void) my_load_path(mysql_charsets_dir, mysql_charsets_dir, buff);
  convert_dirname(mysql_charsets_dir, mysql_charsets_dir, NullS);
  charsets_dir=mysql_charsets_dir;

  if (init_tmpdir(&mysql_tmpdir_list, opt_mysql_tmpdir))
    exit(1);
#ifdef HAVE_REPLICATION
  if (!slave_load_tmpdir)
  {
    if (!(slave_load_tmpdir = (char*) my_strdup(mysql_tmpdir, MYF(MY_FAE))))
      exit(1);
  }
#endif /* HAVE_REPLICATION */
  /*
    Convert the secure-file-priv option to system format, allowing
    a quick strcmp to check if read or write is in an allowed dir
   */
  if (opt_secure_file_priv)
  {
    convert_dirname(buff, opt_secure_file_priv, NullS);
    my_free(opt_secure_file_priv, MYF(0));
    opt_secure_file_priv= my_strdup(buff, MYF(MY_FAE));
  }
}


static ulong find_bit_type_or_exit(const char *x, TYPELIB *bit_lib,
                                   const char *option)
{
  ulong res;

  const char **ptr;
  
  if ((res= find_bit_type(x, bit_lib)) == ~(ulong) 0)
  {
    ptr= bit_lib->type_names;
    if (!*x)
      fprintf(stderr, "No option given to %s\n", option);
    else
      fprintf(stderr, "Wrong option to %s. Option(s) given: %s\n", option, x);
    fprintf(stderr, "Alternatives are: '%s'", *ptr);
    while (*++ptr)
      fprintf(stderr, ",'%s'", *ptr);
    fprintf(stderr, "\n");
    exit(1);
  }
  return res;
}


/*
  Return a bitfield from a string of substrings separated by ','
  returns ~(ulong) 0 on error.
*/

static ulong find_bit_type(const char *x, TYPELIB *bit_lib)
{
  bool found_end;
  int  found_count;
  const char *end,*i,*j;
  const char **array, *pos;
  ulong found,found_int,bit;
  DBUG_ENTER("find_bit_type");
  DBUG_PRINT("enter",("x: '%s'",x));

  found=0;
  found_end= 0;
  pos=(my_string) x;
  while (*pos == ' ') pos++;
  found_end= *pos == 0;
  while (!found_end)
  {
    if (!*(end=strcend(pos,',')))		/* Let end point at fieldend */
    {
      while (end > pos && end[-1] == ' ')
	end--;					/* Skip end-space */
      found_end=1;
    }
    found_int=0; found_count=0;
    for (array=bit_lib->type_names, bit=1 ; (i= *array++) ; bit<<=1)
    {
      j=pos;
      while (j != end)
      {
	if (my_toupper(mysqld_charset,*i++) !=
            my_toupper(mysqld_charset,*j++))
	  goto skip;
      }
      found_int=bit;
      if (! *i)
      {
	found_count=1;
	break;
      }
      else if (j != pos)			// Half field found
      {
	found_count++;				// Could be one of two values
      }
skip: ;
    }
    if (found_count != 1)
      DBUG_RETURN(~(ulong) 0);				// No unique value
    found|=found_int;
    pos=end+1;
  }

  DBUG_PRINT("exit",("bit-field: %ld",(ulong) found));
  DBUG_RETURN(found);
} /* find_bit_type */


/*
  Check if file system used for databases is case insensitive

  SYNOPSIS
    test_if_case_sensitive()
    dir_name			Directory to test

  RETURN
    -1  Don't know (Test failed)
    0   File system is case sensitive
    1   File system is case insensitive
*/

static int test_if_case_insensitive(const char *dir_name)
{
  int result= 0;
  File file;
  char buff[FN_REFLEN], buff2[FN_REFLEN];
  MY_STAT stat_info;
  DBUG_ENTER("test_if_case_insensitive");

  fn_format(buff, glob_hostname, dir_name, ".lower-test",
	    MY_UNPACK_FILENAME | MY_REPLACE_EXT | MY_REPLACE_DIR);
  fn_format(buff2, glob_hostname, dir_name, ".LOWER-TEST",
	    MY_UNPACK_FILENAME | MY_REPLACE_EXT | MY_REPLACE_DIR);
  (void) my_delete(buff2, MYF(0));
  if ((file= my_create(buff, 0666, O_RDWR, MYF(0))) < 0)
  {
    sql_print_warning("Can't create test file %s", buff);
    DBUG_RETURN(-1);
  }
  my_close(file, MYF(0));
  if (my_stat(buff2, &stat_info, MYF(0)))
    result= 1;					// Can access file
  (void) my_delete(buff, MYF(MY_WME));
  DBUG_PRINT("exit", ("result: %d", result));
  DBUG_RETURN(result);
}


/* Create file to store pid number */

#ifndef EMBEDDED_LIBRARY

static void create_pid_file()
{
  File file;
  if ((file = my_create(pidfile_name,0664,
			O_WRONLY | O_TRUNC, MYF(MY_WME))) >= 0)
  {
    char buff[21], *end;
    end= int10_to_str((long) getpid(), buff, 10);
    *end++= '\n';
    if (!my_write(file, (byte*) buff, (uint) (end-buff), MYF(MY_WME | MY_NABP)))
    {
      (void) my_close(file, MYF(0));
      return;
    }
    (void) my_close(file, MYF(0));
  }
  sql_perror("Can't start server: can't create PID file");
  exit(1);
}
#endif /* EMBEDDED_LIBRARY */

/* Clear most status variables */
void refresh_status(THD *thd)
{
  pthread_mutex_lock(&LOCK_status);

  /* Add thread's status variabes to global status */
  add_to_status(&global_status_var, &thd->status_var);

  /* Reset thread's status variables */
  bzero((char*) &thd->status_var, sizeof(thd->status_var));

  /* Reset some global variables */
<<<<<<< HEAD
  reset_status_vars();
=======
  for (SHOW_VAR *ptr= status_vars; ptr->name; ptr++)
  {
    /* Note that SHOW_LONG_NOFLUSH variables are not reset */
    if (ptr->type == SHOW_LONG)
      *(ulong*) ptr->value= 0;
  }
>>>>>>> a84d2971

  /* Reset the counters of all key caches (default and named). */
  process_key_caches(reset_key_cache_counters);
  pthread_mutex_unlock(&LOCK_status);

  /*
    Set max_used_connections to the number of currently open
    connections.  Lock LOCK_thread_count out of LOCK_status to avoid
    deadlocks.  Status reset becomes not atomic, but status data is
    not exact anyway.
  */
  pthread_mutex_lock(&LOCK_thread_count);
  max_used_connections= thread_count-delayed_insert_threads;
  pthread_mutex_unlock(&LOCK_thread_count);
}


/*****************************************************************************
  Instantiate variables for missing storage engines
  This section should go away soon
*****************************************************************************/
<<<<<<< HEAD

#ifndef WITH_NDBCLUSTER_STORAGE_ENGINE
ulong ndb_cache_check_time;
ulong ndb_extra_logging;
=======
#undef have_innodb
#undef have_ndbcluster
#undef have_csv_db

SHOW_COMP_OPTION have_innodb= SHOW_OPTION_NO;
SHOW_COMP_OPTION have_ndbcluster= SHOW_OPTION_NO;
SHOW_COMP_OPTION have_csv_db= SHOW_OPTION_NO;
SHOW_COMP_OPTION have_partition_db= SHOW_OPTION_NO;

#ifndef WITH_INNOBASE_STORAGE_ENGINE
uint innobase_flush_log_at_trx_commit;
ulong innobase_fast_shutdown;
long innobase_mirrored_log_groups, innobase_log_files_in_group;
longlong innobase_log_file_size;
long innobase_log_buffer_size;
longlong innobase_buffer_pool_size;
long innobase_additional_mem_pool_size;
long innobase_file_io_threads, innobase_lock_wait_timeout;
long innobase_force_recovery;
long innobase_open_files;
char *innobase_data_home_dir, *innobase_data_file_path;
char *innobase_log_group_home_dir, *innobase_log_arch_dir;
char *innobase_unix_file_flush_method;
my_bool innobase_log_archive,
        innobase_use_doublewrite,
        innobase_use_checksums,
        innobase_file_per_table,
        innobase_locks_unsafe_for_binlog,
        innobase_rollback_on_timeout,
        innobase_stats_on_metadata;

extern "C" {
ulong srv_max_buf_pool_modified_pct;
ulong srv_max_purge_lag;
ulong srv_auto_extend_increment;
ulong srv_n_spin_wait_rounds;
ulong srv_n_free_tickets_to_enter;
ulong srv_thread_sleep_delay;
ulong srv_thread_concurrency;
ulong srv_commit_concurrency;
}

>>>>>>> a84d2971
#endif

/*****************************************************************************
  Instantiate templates
*****************************************************************************/

#ifdef HAVE_EXPLICIT_TEMPLATE_INSTANTIATION
/* Used templates */
template class I_List<THD>;
template class I_List_iterator<THD>;
template class I_List<i_string>;
template class I_List<i_string_pair>;
template class I_List<NAMED_LIST>;
template class I_List<Statement>;
template class I_List_iterator<Statement>;
#endif<|MERGE_RESOLUTION|>--- conflicted
+++ resolved
@@ -25,28 +25,12 @@
 #include "mysqld_suffix.h"
 #include "mysys_err.h"
 #include "events.h"
-<<<<<<< HEAD
 
 #include "../storage/myisam/ha_myisam.h"
 
 #include "rpl_injector.h"
 
 #ifdef WITH_NDBCLUSTER_STORAGE_ENGINE
-=======
-
-#include "../storage/myisam/ha_myisam.h"
-
-#include "rpl_injector.h"
-
-#ifdef WITH_INNOBASE_STORAGE_ENGINE
-#define OPT_INNODB_DEFAULT 1
-#else
-#define OPT_INNODB_DEFAULT 0
-#endif
-#define OPT_BDB_DEFAULT 0
-#ifdef WITH_NDBCLUSTER_STORAGE_ENGINE
-#define OPT_NDBCLUSTER_DEFAULT 0
->>>>>>> a84d2971
 #if defined(NOT_ENOUGH_TESTED) \
   && defined(NDB_SHM_TRANSPORTER) && MYSQL_VERSION_ID >= 50000
 #define OPT_NDB_SHM_DEFAULT 1
@@ -329,10 +313,6 @@
 static bool volatile select_thread_in_use, signal_thread_in_use;
 static bool volatile ready_to_exit;
 static my_bool opt_debugging= 0, opt_external_locking= 0, opt_console= 0;
-<<<<<<< HEAD
-=======
-static my_bool opt_ndbcluster;
->>>>>>> a84d2971
 static my_bool opt_short_log_format= 0;
 static uint kill_cached_threads, wake_thread;
 static ulong killed_threads, thread_created;
@@ -385,48 +365,6 @@
 handlerton *myisam_hton;
 handlerton *partition_hton;
 
-<<<<<<< HEAD
-=======
-#ifdef WITH_INNOBASE_STORAGE_ENGINE
-extern ulong innobase_fast_shutdown;
-extern ulong innobase_large_page_size;
-extern char *innobase_home, *innobase_tmpdir, *innobase_logdir;
-extern long innobase_lock_scan_time;
-extern long innobase_mirrored_log_groups, innobase_log_files_in_group;
-extern longlong innobase_log_file_size;
-extern long innobase_log_buffer_size;
-extern longlong innobase_buffer_pool_size;
-extern long innobase_additional_mem_pool_size;
-extern long innobase_file_io_threads, innobase_lock_wait_timeout;
-extern long innobase_force_recovery;
-extern long innobase_open_files;
-extern char *innobase_data_home_dir, *innobase_data_file_path;
-extern char *innobase_log_group_home_dir, *innobase_log_arch_dir;
-extern char *innobase_unix_file_flush_method;
-/* The following variables have to be my_bool for SHOW VARIABLES to work */
-extern my_bool innobase_log_archive,
-               innobase_use_doublewrite,
-               innobase_use_checksums,
-               innobase_use_large_pages,
-               innobase_use_native_aio,
-               innobase_file_per_table, innobase_locks_unsafe_for_binlog,
-               innobase_rollback_on_timeout,
-               innobase_stats_on_metadata,
-               innobase_create_status_file;
-extern "C" {
-extern ulong srv_max_buf_pool_modified_pct;
-extern ulong srv_max_purge_lag;
-extern ulong srv_auto_extend_increment;
-extern ulong srv_n_spin_wait_rounds;
-extern ulong srv_n_free_tickets_to_enter;
-extern ulong srv_thread_sleep_delay;
-extern ulong srv_thread_concurrency;
-extern ulong srv_commit_concurrency;
-extern ulong srv_flush_log_at_trx_commit;
-}
-#endif
-
->>>>>>> a84d2971
 #ifdef WITH_NDBCLUSTER_STORAGE_ENGINE
 const char *opt_ndbcluster_connectstring= 0;
 const char *opt_ndb_connectstring= 0;
@@ -467,11 +405,7 @@
 my_bool sp_automatic_privileges= 1;
 
 ulong opt_binlog_rows_event_max_size;
-<<<<<<< HEAD
 const char *binlog_format_names[]= {"MIXED", "STATEMENT", "ROW", NullS};
-=======
-const char *binlog_format_names[]= {"STATEMENT", "ROW", "MIXED", NullS};
->>>>>>> a84d2971
 TYPELIB binlog_format_typelib=
   { array_elements(binlog_format_names) - 1, "",
     binlog_format_names, NULL };
@@ -616,10 +550,7 @@
 pthread_mutex_t LOCK_des_key_file;
 #endif
 rw_lock_t	LOCK_grant, LOCK_sys_init_connect, LOCK_sys_init_slave;
-<<<<<<< HEAD
 rw_lock_t	LOCK_system_variables_hash;
-=======
->>>>>>> a84d2971
 pthread_cond_t COND_refresh, COND_thread_count, COND_global_read_lock;
 pthread_t signal_thread;
 pthread_attr_t connection_attrib;
@@ -1795,7 +1726,6 @@
   delete thd;
   DBUG_VOID_RETURN;
 }
-<<<<<<< HEAD
 
 
 /*
@@ -1814,26 +1744,6 @@
 */
 
 
-=======
-
-
-/*
-  Store thread in cache for reuse by new connections
-
-  SYNOPSIS
-    cache_thread()
-
-  NOTES
-    LOCK_thread_count has to be locked
-
-  RETURN
-    0  Thread was not put in cache
-    1  Thread is to be reused by new connection.
-       (ie, caller should return, not abort with pthread_exit())
-*/
-
-
->>>>>>> a84d2971
 static bool cache_thread()
 {
   safe_mutex_assert_owner(&LOCK_thread_count);
@@ -2704,10 +2614,7 @@
 }
 #endif
 
-<<<<<<< HEAD
 #if !defined(EMBEDDED_LIBRARY)
-=======
->>>>>>> a84d2971
 static const char *load_default_groups[]= {
 #ifdef WITH_NDBCLUSTER_STORAGE_ENGINE
 "mysql_cluster",
@@ -2766,11 +2673,7 @@
 static int init_common_variables(const char *conf_file_name, int argc,
 				 char **argv, const char **groups)
 {
-<<<<<<< HEAD
   char buff[FN_REFLEN], *s;
-=======
-  char buff[FN_REFLEN];
->>>>>>> a84d2971
   umask(((~my_umask) & 0666));
   my_decimal_set_zero(&decimal_zero); // set decimal_zero constant;
   tzset();			// Set tzname
@@ -2849,13 +2752,6 @@
   {
       my_use_large_pages= 1;
       my_large_page_size= opt_large_page_size;
-<<<<<<< HEAD
-=======
-#ifdef WITH_INNOBASE_STORAGE_ENGINE
-      innobase_use_large_pages= 1;
-      innobase_large_page_size= opt_large_page_size;
-#endif
->>>>>>> a84d2971
   }
 #endif /* HAVE_LARGE_PAGES */
 
@@ -3020,7 +2916,6 @@
                       "--log-slow-queries option, log tables are used. "
                       "To enable logging to files use the --log-output option.");
 
-<<<<<<< HEAD
   s= opt_logname ? opt_logname : make_default_log_name(buff, ".log");
   sys_var_general_log_path.value= my_strdup(s, MYF(0));
   sys_var_general_log_path.value_length= strlen(s);
@@ -3028,17 +2923,6 @@
   s= opt_slow_logname ? opt_slow_logname : make_default_log_name(buff, "-slow.log");
   sys_var_slow_log_path.value= my_strdup(s, MYF(0));
   sys_var_slow_log_path.value_length= strlen(s);
-=======
-  if (!opt_logname)
-    opt_logname= make_default_log_name(buff, ".log");
-  sys_var_general_log_path.value= my_strdup(opt_logname, MYF(0));
-  sys_var_general_log_path.value_length= strlen(opt_logname);
-
-  if (!opt_slow_logname)
-    opt_slow_logname= make_default_log_name(buff, "-slow.log");
-  sys_var_slow_log_path.value= my_strdup(opt_slow_logname, MYF(0));
-  sys_var_slow_log_path.value_length= strlen(opt_slow_logname);
->>>>>>> a84d2971
 
   if (use_temp_pool && bitmap_init(&temp_pool,0,1024,1))
     return 1;
@@ -3305,17 +3189,12 @@
 
   /* Setup logs */
 
-<<<<<<< HEAD
   /*
     Enable old-fashioned error log, except when the user has requested
     help information. Since the implementation of plugin server
     variables the help output is now written much later.
   */
   if (opt_error_log && !opt_help)
-=======
-  /* enable old-fashioned error log */
-  if (opt_error_log)
->>>>>>> a84d2971
   {
     if (!log_error_file_ptr[0])
       fn_format(log_error_file, pidfile_name, mysql_data_home, ".err",
@@ -3401,15 +3280,13 @@
   }
   if (!opt_bin_log)
     if (opt_binlog_format_id != BINLOG_FORMAT_UNSPEC)
-<<<<<<< HEAD
-=======
-    {
-      sql_print_error("You need to use --log-bin to make "
-		      "--binlog-format work.");
-      unireg_abort(1);
-    }
+  {
+    sql_print_error("You need to use --log-bin to make "
+                    "--binlog-format work.");
+    unireg_abort(1);
+  }
     else
-    {
+  {
       global_system_variables.binlog_format= BINLOG_FORMAT_UNSPEC;
     }
   else
@@ -3418,31 +3295,6 @@
     else
     { 
       DBUG_ASSERT(global_system_variables.binlog_format != BINLOG_FORMAT_UNSPEC);
-    }
-
-  /* Check that we have not let the format to unspecified at this point */
-  DBUG_ASSERT((uint)global_system_variables.binlog_format <=
-              array_elements(binlog_format_names)-1);
-
-#ifdef HAVE_REPLICATION
-  if (opt_log_slave_updates && replicate_same_server_id)
->>>>>>> a84d2971
-  {
-    sql_print_error("You need to use --log-bin to make "
-                    "--binlog-format work.");
-    unireg_abort(1);
-  }
-<<<<<<< HEAD
-    else
-  {
-      global_system_variables.binlog_format= BINLOG_FORMAT_UNSPEC;
-    }
-  else
-    if (opt_binlog_format_id == BINLOG_FORMAT_UNSPEC)
-      global_system_variables.binlog_format= BINLOG_FORMAT_MIXED;
-    else
-    { 
-      DBUG_ASSERT(global_system_variables.binlog_format != BINLOG_FORMAT_UNSPEC);
   }
 
   /* Check that we have not let the format to unspecified at this point */
@@ -3458,8 +3310,6 @@
 server.");
     unireg_abort(1);
   }
-=======
->>>>>>> a84d2971
 #endif
 
   if (opt_bin_log)
@@ -3499,7 +3349,6 @@
     using_update_log=1;
   }
 
-<<<<<<< HEAD
   if (plugin_init(&defaults_argc, defaults_argv,
                   (opt_noacl ? PLUGIN_INIT_SKIP_PLUGIN_TABLE : 0) |
                   (opt_help ? PLUGIN_INIT_SKIP_INITIALIZATION : 0)))
@@ -3545,14 +3394,6 @@
   if (!errmesg[0][0])
     unireg_abort(1);
 
-=======
-  if (plugin_init(opt_bootstrap))
-  {
-    sql_print_error("Failed to init plugins.");
-    return 1;
-  }
-
->>>>>>> a84d2971
   /* We have to initialize the storage engines before CSV logging */
   if (ha_init())
   {
@@ -3581,12 +3422,8 @@
   else
   {
     /* fall back to the log files if tables are not present */
-<<<<<<< HEAD
     LEX_STRING csv_name={C_STRING_WITH_LEN("csv")};
     if (!plugin_is_ready(&csv_name, MYSQL_STORAGE_ENGINE_PLUGIN))
-=======
-    if (have_csv_db == SHOW_OPTION_NO)
->>>>>>> a84d2971
     {
       /* purecov: begin inspected */
       sql_print_error("CSV engine is not present, falling back to the "
@@ -3606,7 +3443,6 @@
   /*
     Check that the default storage engine is actually available.
   */
-<<<<<<< HEAD
   if (default_storage_engine_str)
   {
     LEX_STRING name= { default_storage_engine_str,
@@ -3617,13 +3453,6 @@
     if ((plugin= ha_resolve_by_name(0, &name)))
       hton= plugin_data(plugin, handlerton*);
     else
-=======
-  {
-    LEX_STRING name= { default_storage_engine_str,
-                       strlen(default_storage_engine_str) };
-    handlerton *hton= ha_resolve_by_name(0, &name);
-    if (hton == NULL)
->>>>>>> a84d2971
     {
       sql_print_error("Unknown/unsupported table type: %s",
                       default_storage_engine_str);
@@ -3637,7 +3466,6 @@
                         default_storage_engine_str);
         unireg_abort(1);
       }
-<<<<<<< HEAD
       DBUG_ASSERT(global_system_variables.table_plugin);
     }
     else
@@ -3649,11 +3477,6 @@
       plugin_unlock(0, global_system_variables.table_plugin);
       global_system_variables.table_plugin= plugin;
     }
-=======
-      hton= myisam_hton;
-    }
-    global_system_variables.table_type= hton;
->>>>>>> a84d2971
   }
 
   tc_log= (total_ha_2pc > 1 ? (opt_bin_log  ?
@@ -3930,11 +3753,7 @@
     We have enough space for fiddling with the argv, continue
   */
   check_data_home(mysql_real_data_home);
-<<<<<<< HEAD
   if (my_setwd(mysql_real_data_home,MYF(MY_WME)) && !opt_help)
-=======
-  if (my_setwd(mysql_real_data_home,MYF(MY_WME)))
->>>>>>> a84d2971
     unireg_abort(1);				/* purecov: inspected */
   mysql_data_home= mysql_data_home_buff;
   mysql_data_home[0]=FN_CURLIB;		// all paths are relative from here
@@ -5068,14 +4887,6 @@
   OPT_STORAGE_ENGINE,          OPT_INIT_FILE,
   OPT_DELAY_KEY_WRITE_ALL,     OPT_SLOW_QUERY_LOG,
   OPT_DELAY_KEY_WRITE,	       OPT_CHARSETS_DIR,
-<<<<<<< HEAD
-=======
-  OPT_BDB_HOME,                OPT_BDB_LOG,
-  OPT_BDB_TMP,                 OPT_BDB_SYNC,
-  OPT_BDB_LOCK,                OPT_BDB,
-  OPT_BDB_NO_RECOVER,          OPT_BDB_SHARED,
-  OPT_BDB_DATA_DIRECT,         OPT_BDB_LOG_DIRECT,
->>>>>>> a84d2971
   OPT_MASTER_HOST,             OPT_MASTER_USER,
   OPT_MASTER_PASSWORD,         OPT_MASTER_PORT,
   OPT_MASTER_INFO_FILE,        OPT_MASTER_CONNECT_RETRY,
@@ -5164,37 +4975,6 @@
   OPT_THREAD_CONCURRENCY, OPT_THREAD_CACHE_SIZE,
   OPT_TMP_TABLE_SIZE, OPT_THREAD_STACK,
   OPT_WAIT_TIMEOUT, OPT_MYISAM_REPAIR_THREADS,
-<<<<<<< HEAD
-=======
-  OPT_INNODB_MIRRORED_LOG_GROUPS,
-  OPT_INNODB_LOG_FILES_IN_GROUP,
-  OPT_INNODB_LOG_FILE_SIZE,
-  OPT_INNODB_LOG_BUFFER_SIZE,
-  OPT_INNODB_BUFFER_POOL_SIZE,
-  OPT_INNODB_BUFFER_POOL_AWE_MEM_MB,
-  OPT_INNODB_ADDITIONAL_MEM_POOL_SIZE,
-  OPT_INNODB_MAX_PURGE_LAG,
-  OPT_INNODB_FILE_IO_THREADS,
-  OPT_INNODB_LOCK_WAIT_TIMEOUT,
-  OPT_INNODB_THREAD_CONCURRENCY,
-  OPT_INNODB_COMMIT_CONCURRENCY,
-  OPT_INNODB_FORCE_RECOVERY,
-  OPT_INNODB_STATUS_FILE,
-  OPT_INNODB_MAX_DIRTY_PAGES_PCT,
-  OPT_INNODB_TABLE_LOCKS,
-  OPT_INNODB_SUPPORT_XA,
-  OPT_INNODB_OPEN_FILES,
-  OPT_INNODB_AUTOEXTEND_INCREMENT,
-  OPT_INNODB_SYNC_SPIN_LOOPS,
-  OPT_INNODB_CONCURRENCY_TICKETS,
-  OPT_INNODB_THREAD_SLEEP_DELAY,
-  OPT_INNODB_STATS_ON_METADATA,
-  OPT_BDB_CACHE_SIZE,
-  OPT_BDB_CACHE_PARTS,
-  OPT_BDB_LOG_BUFFER_SIZE,
-  OPT_BDB_MAX_LOCK,
-  OPT_BDB_REGION_SIZE,
->>>>>>> a84d2971
   OPT_ERROR_LOG_FILE,
   OPT_DEFAULT_WEEK_FORMAT,
   OPT_RANGE_ALLOC_BLOCK_SIZE, OPT_ALLOW_SUSPICIOUS_UDFS,
@@ -5234,19 +5014,12 @@
   OPT_OLD_STYLE_USER_LIMITS,
   OPT_LOG_SLOW_ADMIN_STATEMENTS,
   OPT_TABLE_LOCK_WAIT_TIMEOUT,
-<<<<<<< HEAD
   OPT_PLUGIN_LOAD,
-=======
->>>>>>> a84d2971
   OPT_PLUGIN_DIR,
   OPT_LOG_OUTPUT,
   OPT_PORT_OPEN_TIMEOUT,
   OPT_GENERAL_LOG,
   OPT_SLOW_LOG,
-<<<<<<< HEAD
-=======
-  OPT_MERGE,
->>>>>>> a84d2971
   OPT_THREAD_HANDLING,
   OPT_INNODB_ROLLBACK_ON_TIMEOUT,
   OPT_SECURE_FILE_PRIV,
@@ -5313,12 +5086,7 @@
    " to 'row' and back implicitly per each query accessing a NDB table."
 #endif
    ,(gptr*) &opt_binlog_format, (gptr*) &opt_binlog_format,
-<<<<<<< HEAD
    0, GET_STR, REQUIRED_ARG, 0, 0, 0, 0, 0, 0},
-=======
-   0, GET_STR, REQUIRED_ARG, BINLOG_FORMAT_MIXED, BINLOG_FORMAT_STMT,
-   BINLOG_FORMAT_MIXED, 0, 0, 0},
->>>>>>> a84d2971
   {"binlog-do-db", OPT_BINLOG_DO_DB,
    "Tells the master it should log updates for the specified database, and exclude all others not explicitly mentioned.",
    0, 0, 0, GET_STR, REQUIRED_ARG, 0, 0, 0, 0, 0, 0},
@@ -5472,101 +5240,6 @@
   {"init-slave", OPT_INIT_SLAVE, "Command(s) that are executed when a slave connects to this master",
    (gptr*) &opt_init_slave, (gptr*) &opt_init_slave, 0, GET_STR_ALLOC,
    REQUIRED_ARG, 0, 0, 0, 0, 0, 0},
-<<<<<<< HEAD
-=======
-  {"innodb", OPT_INNODB, "Enable InnoDB (if this version of MySQL supports it). \
-Disable with --skip-innodb (will save memory).",
-   (gptr*) &opt_innodb, (gptr*) &opt_innodb, 0, GET_BOOL, NO_ARG, OPT_INNODB_DEFAULT, 0, 0,
-   0, 0, 0},
-#ifdef WITH_INNOBASE_STORAGE_ENGINE
-  {"innodb_checksums", OPT_INNODB_CHECKSUMS, "Enable InnoDB checksums validation (enabled by default). \
-Disable with --skip-innodb-checksums.", (gptr*) &innobase_use_checksums,
-   (gptr*) &innobase_use_checksums, 0, GET_BOOL, NO_ARG, 1, 0, 0, 0, 0, 0},
-#endif
-  {"innodb_data_file_path", OPT_INNODB_DATA_FILE_PATH,
-   "Path to individual files and their sizes.",
-   0, 0, 0, GET_STR, REQUIRED_ARG, 0, 0, 0, 0, 0, 0},
-#ifdef WITH_INNOBASE_STORAGE_ENGINE
-  {"innodb_data_home_dir", OPT_INNODB_DATA_HOME_DIR,
-   "The common part for InnoDB table spaces.", (gptr*) &innobase_data_home_dir,
-   (gptr*) &innobase_data_home_dir, 0, GET_STR, REQUIRED_ARG, 0, 0, 0, 0, 0,
-   0},
-  {"innodb_doublewrite", OPT_INNODB_DOUBLEWRITE, "Enable InnoDB doublewrite buffer (enabled by default). \
-Disable with --skip-innodb-doublewrite.", (gptr*) &innobase_use_doublewrite,
-   (gptr*) &innobase_use_doublewrite, 0, GET_BOOL, NO_ARG, 1, 0, 0, 0, 0, 0},
-  {"innodb_fast_shutdown", OPT_INNODB_FAST_SHUTDOWN,
-   "Speeds up the shutdown process of the InnoDB storage engine. Possible "
-   "values are 0, 1 (faster)"
-   /*
-     NetWare can't close unclosed files, can't automatically kill remaining
-     threads, etc, so on this OS we disable the crash-like InnoDB shutdown.
-   */
-#ifndef __NETWARE__
-   " or 2 (fastest - crash-like)"
-#endif
-   ".",
-   (gptr*) &innobase_fast_shutdown,
-   (gptr*) &innobase_fast_shutdown, 0, GET_ULONG, OPT_ARG, 1, 0,
-   IF_NETWARE(1,2), 0, 0, 0},
-  {"innodb_file_per_table", OPT_INNODB_FILE_PER_TABLE,
-   "Stores each InnoDB table to an .ibd file in the database dir.",
-   (gptr*) &innobase_file_per_table,
-   (gptr*) &innobase_file_per_table, 0, GET_BOOL, NO_ARG, 0, 0, 0, 0, 0, 0},
-  {"innodb_flush_log_at_trx_commit", OPT_INNODB_FLUSH_LOG_AT_TRX_COMMIT,
-   "Set to 0 (write and flush once per second), 1 (write and flush at each commit) or 2 (write at commit, flush once per second).",
-   (gptr*) &srv_flush_log_at_trx_commit,
-   (gptr*) &srv_flush_log_at_trx_commit,
-   0, GET_ULONG, OPT_ARG,  1, 0, 2, 0, 0, 0},
-  {"innodb_flush_method", OPT_INNODB_FLUSH_METHOD,
-   "With which method to flush data.", (gptr*) &innobase_unix_file_flush_method,
-   (gptr*) &innobase_unix_file_flush_method, 0, GET_STR, REQUIRED_ARG, 0, 0, 0,
-   0, 0, 0},
-  {"innodb_locks_unsafe_for_binlog", OPT_INNODB_LOCKS_UNSAFE_FOR_BINLOG,
-   "Force InnoDB to not use next-key locking, to use only row-level locking.",
-   (gptr*) &innobase_locks_unsafe_for_binlog,
-   (gptr*) &innobase_locks_unsafe_for_binlog, 0, GET_BOOL, NO_ARG, 0, 0, 0, 0, 0, 0},
-  {"innodb_log_arch_dir", OPT_INNODB_LOG_ARCH_DIR,
-   "Where full logs should be archived.", (gptr*) &innobase_log_arch_dir,
-   (gptr*) &innobase_log_arch_dir, 0, GET_STR, REQUIRED_ARG, 0, 0, 0, 0, 0, 0},
-  {"innodb_log_archive", OPT_INNODB_LOG_ARCHIVE,
-   "Set to 1 if you want to have logs archived.", 0, 0, 0, GET_LONG, OPT_ARG,
-   0, 0, 0, 0, 0, 0},
-  {"innodb_log_group_home_dir", OPT_INNODB_LOG_GROUP_HOME_DIR,
-   "Path to InnoDB log files.", (gptr*) &innobase_log_group_home_dir,
-   (gptr*) &innobase_log_group_home_dir, 0, GET_STR, REQUIRED_ARG, 0, 0, 0, 0,
-   0, 0},
-  {"innodb_max_dirty_pages_pct", OPT_INNODB_MAX_DIRTY_PAGES_PCT,
-   "Percentage of dirty pages allowed in bufferpool.", (gptr*) &srv_max_buf_pool_modified_pct,
-   (gptr*) &srv_max_buf_pool_modified_pct, 0, GET_ULONG, REQUIRED_ARG, 90, 0, 100, 0, 0, 0},
-  {"innodb_max_purge_lag", OPT_INNODB_MAX_PURGE_LAG,
-   "Desired maximum length of the purge queue (0 = no limit)",
-   (gptr*) &srv_max_purge_lag,
-   (gptr*) &srv_max_purge_lag, 0, GET_LONG, REQUIRED_ARG, 0, 0, ~0L,
-   0, 1L, 0},
-  {"innodb_rollback_on_timeout", OPT_INNODB_ROLLBACK_ON_TIMEOUT,
-   "Roll back the complete transaction on lock wait timeout, for 4.x compatibility (disabled by default)",
-   (gptr*) &innobase_rollback_on_timeout, (gptr*) &innobase_rollback_on_timeout,
-   0, GET_BOOL, OPT_ARG, 0, 0, 0, 0, 0, 0},
-  {"innodb_status_file", OPT_INNODB_STATUS_FILE,
-   "Enable SHOW INNODB STATUS output in the innodb_status.<pid> file",
-   (gptr*) &innobase_create_status_file, (gptr*) &innobase_create_status_file,
-   0, GET_BOOL, OPT_ARG, 0, 0, 0, 0, 0, 0},
-  {"innodb_stats_on_metadata", OPT_INNODB_STATS_ON_METADATA,
-   "Enable statistics gathering for metadata commands such as SHOW TABLE STATUS (on by default)",
-   (gptr*) &innobase_stats_on_metadata, (gptr*) &innobase_stats_on_metadata,
-   0, GET_BOOL, NO_ARG, 1, 0, 0, 0, 0, 0},
-  {"innodb_support_xa", OPT_INNODB_SUPPORT_XA,
-   "Enable InnoDB support for the XA two-phase commit",
-   (gptr*) &global_system_variables.innodb_support_xa,
-   (gptr*) &global_system_variables.innodb_support_xa,
-   0, GET_BOOL, OPT_ARG, 1, 0, 0, 0, 0, 0},
-  {"innodb_table_locks", OPT_INNODB_TABLE_LOCKS,
-   "Enable InnoDB locking in LOCK TABLES",
-   (gptr*) &global_system_variables.innodb_table_locks,
-   (gptr*) &global_system_variables.innodb_table_locks,
-   0, GET_BOOL, OPT_ARG, 1, 0, 0, 0, 0, 0},
-#endif /* End WITH_INNOBASE_STORAGE_ENGINE */
->>>>>>> a84d2971
    {"language", 'L',
    "Client error messages in given language. May be given as a full path.",
    (gptr*) &language_ptr, (gptr*) &language_ptr, 0, GET_STR, REQUIRED_ARG,
@@ -5745,13 +5418,6 @@
    "Syntax: myisam-recover[=option[,option...]], where option can be DEFAULT, BACKUP, FORCE or QUICK.",
    (gptr*) &myisam_recover_options_str, (gptr*) &myisam_recover_options_str, 0,
    GET_STR, OPT_ARG, 0, 0, 0, 0, 0, 0},
-<<<<<<< HEAD
-=======
-  {"ndbcluster", OPT_NDBCLUSTER, "Enable NDB Cluster (if this version of MySQL supports it). \
-Disable with --skip-ndbcluster (will save memory).",
-   (gptr*) &opt_ndbcluster, (gptr*) &opt_ndbcluster, 0, GET_BOOL, NO_ARG,
-   OPT_NDBCLUSTER_DEFAULT, 0, 0, 0, 0, 0},
->>>>>>> a84d2971
 #ifdef WITH_NDBCLUSTER_STORAGE_ENGINE
   {"ndb-connectstring", OPT_NDB_CONNECTSTRING,
    "Connect string for ndbcluster.",
@@ -6211,87 +5877,6 @@
     (gptr*) &global_system_variables.group_concat_max_len,
     (gptr*) &max_system_variables.group_concat_max_len, 0, GET_ULONG,
     REQUIRED_ARG, 1024, 4, (long) ~0, 0, 1, 0},
-<<<<<<< HEAD
-=======
-#ifdef WITH_INNOBASE_STORAGE_ENGINE
-  {"innodb_additional_mem_pool_size", OPT_INNODB_ADDITIONAL_MEM_POOL_SIZE,
-   "Size of a memory pool InnoDB uses to store data dictionary information and other internal data structures.",
-   (gptr*) &innobase_additional_mem_pool_size,
-   (gptr*) &innobase_additional_mem_pool_size, 0, GET_LONG, REQUIRED_ARG,
-   1*1024*1024L, 512*1024L, ~0L, 0, 1024, 0},
-  {"innodb_autoextend_increment", OPT_INNODB_AUTOEXTEND_INCREMENT,
-   "Data file autoextend increment in megabytes",
-   (gptr*) &srv_auto_extend_increment,
-   (gptr*) &srv_auto_extend_increment,
-   0, GET_LONG, REQUIRED_ARG, 8L, 1L, 1000L, 0, 1L, 0},
-  {"innodb_buffer_pool_size", OPT_INNODB_BUFFER_POOL_SIZE,
-   "The size of the memory buffer InnoDB uses to cache data and indexes of its tables.",
-   (gptr*) &innobase_buffer_pool_size, (gptr*) &innobase_buffer_pool_size, 0,
-   GET_LL, REQUIRED_ARG, 8*1024*1024L, 1024*1024L, LONGLONG_MAX, 0,
-   1024*1024L, 0},
-  {"innodb_commit_concurrency", OPT_INNODB_COMMIT_CONCURRENCY,
-   "Helps in performance tuning in heavily concurrent environments.",
-   (gptr*) &srv_commit_concurrency, (gptr*) &srv_commit_concurrency,
-   0, GET_LONG, REQUIRED_ARG, 0, 0, 1000, 0, 1, 0},
-  {"innodb_concurrency_tickets", OPT_INNODB_CONCURRENCY_TICKETS,
-   "Number of times a thread is allowed to enter InnoDB within the same \
-    SQL query after it has once got the ticket",
-   (gptr*) &srv_n_free_tickets_to_enter,
-   (gptr*) &srv_n_free_tickets_to_enter,
-   0, GET_LONG, REQUIRED_ARG, 500L, 1L, ~0L, 0, 1L, 0},
-  {"innodb_file_io_threads", OPT_INNODB_FILE_IO_THREADS,
-   "Number of file I/O threads in InnoDB.", (gptr*) &innobase_file_io_threads,
-   (gptr*) &innobase_file_io_threads, 0, GET_LONG, REQUIRED_ARG, 4, 4, 64, 0,
-   1, 0},
-  {"innodb_force_recovery", OPT_INNODB_FORCE_RECOVERY,
-   "Helps to save your data in case the disk image of the database becomes corrupt.",
-   (gptr*) &innobase_force_recovery, (gptr*) &innobase_force_recovery, 0,
-   GET_LONG, REQUIRED_ARG, 0, 0, 6, 0, 1, 0},
-  {"innodb_lock_wait_timeout", OPT_INNODB_LOCK_WAIT_TIMEOUT,
-   "Timeout in seconds an InnoDB transaction may wait for a lock before being rolled back.",
-   (gptr*) &innobase_lock_wait_timeout, (gptr*) &innobase_lock_wait_timeout,
-   0, GET_LONG, REQUIRED_ARG, 50, 1, 1024 * 1024 * 1024, 0, 1, 0},
-  {"innodb_log_buffer_size", OPT_INNODB_LOG_BUFFER_SIZE,
-   "The size of the buffer which InnoDB uses to write log to the log files on disk.",
-   (gptr*) &innobase_log_buffer_size, (gptr*) &innobase_log_buffer_size, 0,
-   GET_LONG, REQUIRED_ARG, 1024*1024L, 256*1024L, ~0L, 0, 1024, 0},
-  {"innodb_log_file_size", OPT_INNODB_LOG_FILE_SIZE,
-   "Size of each log file in a log group.",
-   (gptr*) &innobase_log_file_size, (gptr*) &innobase_log_file_size, 0,
-   GET_LL, REQUIRED_ARG, 5*1024*1024L, 1*1024*1024L, LONGLONG_MAX, 0,
-   1024*1024L, 0},
-  {"innodb_log_files_in_group", OPT_INNODB_LOG_FILES_IN_GROUP,
-   "Number of log files in the log group. InnoDB writes to the files in a circular fashion. Value 3 is recommended here.",
-   (gptr*) &innobase_log_files_in_group, (gptr*) &innobase_log_files_in_group,
-   0, GET_LONG, REQUIRED_ARG, 2, 2, 100, 0, 1, 0},
-  {"innodb_mirrored_log_groups", OPT_INNODB_MIRRORED_LOG_GROUPS,
-   "Number of identical copies of log groups we keep for the database. Currently this should be set to 1.",
-   (gptr*) &innobase_mirrored_log_groups,
-   (gptr*) &innobase_mirrored_log_groups, 0, GET_LONG, REQUIRED_ARG, 1, 1, 10,
-   0, 1, 0},
-  {"innodb_open_files", OPT_INNODB_OPEN_FILES,
-   "How many files at the maximum InnoDB keeps open at the same time.",
-   (gptr*) &innobase_open_files, (gptr*) &innobase_open_files, 0,
-   GET_LONG, REQUIRED_ARG, 300L, 10L, ~0L, 0, 1L, 0},
-  {"innodb_sync_spin_loops", OPT_INNODB_SYNC_SPIN_LOOPS,
-   "Count of spin-loop rounds in InnoDB mutexes",
-   (gptr*) &srv_n_spin_wait_rounds,
-   (gptr*) &srv_n_spin_wait_rounds,
-   0, GET_LONG, REQUIRED_ARG, 20L, 0L, ~0L, 0, 1L, 0},
-  {"innodb_thread_concurrency", OPT_INNODB_THREAD_CONCURRENCY,
-   "Helps in performance tuning in heavily concurrent environments. "
-   "Sets the maximum number of threads allowed inside InnoDB. Value 0"
-   " will disable the thread throttling.",
-   (gptr*) &srv_thread_concurrency, (gptr*) &srv_thread_concurrency,
-   0, GET_LONG, REQUIRED_ARG, 8, 0, 1000, 0, 1, 0},
-  {"innodb_thread_sleep_delay", OPT_INNODB_THREAD_SLEEP_DELAY,
-   "Time of innodb thread sleeping before joining InnoDB queue (usec). Value 0"
-    " disable a sleep",
-   (gptr*) &srv_thread_sleep_delay,
-   (gptr*) &srv_thread_sleep_delay,
-   0, GET_LONG, REQUIRED_ARG, 10000L, 0L, ~0L, 0, 1L, 0},
-#endif /* WITH_INNOBASE_STORAGE_ENGINE */
->>>>>>> a84d2971
   {"interactive_timeout", OPT_INTERACTIVE_TIMEOUT,
    "The number of seconds the server waits for activity on an interactive connection before closing it.",
    (gptr*) &global_system_variables.net_interactive_timeout,
@@ -6521,14 +6106,11 @@
    "Directory for plugins.",
    (gptr*) &opt_plugin_dir_ptr, (gptr*) &opt_plugin_dir_ptr, 0,
    GET_STR, REQUIRED_ARG, 0, 0, 0, 0, 0, 0},
-<<<<<<< HEAD
   {"plugin_load", OPT_PLUGIN_LOAD,
    "Optional colon separated list of plugins to load, where each plugin is "
    "identified by name and path to library seperated by an equals.",
    (gptr*) &opt_plugin_load, (gptr*) &opt_plugin_load, 0,
    GET_STR, REQUIRED_ARG, 0, 0, 0, 0, 0, 0},
-=======
->>>>>>> a84d2971
    {"preload_buffer_size", OPT_PRELOAD_BUFFER_SIZE,
     "The size of the buffer that is allocated when preloading indexes",
     (gptr*) &global_system_variables.preload_buff_size,
@@ -6723,8 +6305,6 @@
   var->value= (char *)&thd->query_id;
   return 0;
 }
-<<<<<<< HEAD
-=======
 
 static int show_net_compression(THD *thd, SHOW_VAR *var, char *buff)
 {
@@ -7066,356 +6646,11 @@
 
 #endif /* HAVE_OPENSSL */
 
->>>>>>> a84d2971
-
-static int show_net_compression(THD *thd, SHOW_VAR *var, char *buff)
-{
-  var->type= SHOW_MY_BOOL;
-  var->value= (char *)&thd->net.compress;
-  return 0;
-}
-
-<<<<<<< HEAD
-static int show_starttime(THD *thd, SHOW_VAR *var, char *buff)
-{
-  var->type= SHOW_LONG;
-  var->value= buff;
-  *((long *)buff)= (long) (thd->query_start() - server_start_time);
-  return 0;
-}
-
-#ifdef HAVE_REPLICATION
-static int show_rpl_status(THD *thd, SHOW_VAR *var, char *buff)
-{
-  var->type= SHOW_CHAR;
-  var->value= const_cast<char*>(rpl_status_type[(int)rpl_status]);
-  return 0;
-}
-
-static int show_slave_running(THD *thd, SHOW_VAR *var, char *buff)
-{
-  var->type= SHOW_MY_BOOL;
-  pthread_mutex_lock(&LOCK_active_mi);
-  var->value= buff;
-  *((my_bool *)buff)= (my_bool) (active_mi && active_mi->slave_running &&
-                                 active_mi->rli.slave_running);
-  pthread_mutex_unlock(&LOCK_active_mi);
-  return 0;
-}
-
-static int show_slave_retried_trans(THD *thd, SHOW_VAR *var, char *buff)
-{
-  /*
-    TODO: with multimaster, have one such counter per line in
-    SHOW SLAVE STATUS, and have the sum over all lines here.
-  */
-  pthread_mutex_lock(&LOCK_active_mi);
-  if (active_mi)
-  {
-    var->type= SHOW_LONG;
-    var->value= buff;
-    pthread_mutex_lock(&active_mi->rli.data_lock);
-    *((long *)buff)= (long)active_mi->rli.retried_trans;
-    pthread_mutex_unlock(&active_mi->rli.data_lock);
-  }
-  else
-    var->type= SHOW_UNDEF;
-  pthread_mutex_unlock(&LOCK_active_mi);
-  return 0;
-}
-#endif /* HAVE_REPLICATION */
-
-static int show_open_tables(THD *thd, SHOW_VAR *var, char *buff)
-{
-  var->type= SHOW_LONG;
-  var->value= buff;
-  *((long *)buff)= (long)cached_open_tables();
-  return 0;
-}
-
-static int show_prepared_stmt_count(THD *thd, SHOW_VAR *var, char *buff)
-{
-  var->type= SHOW_LONG;
-  var->value= buff;
-  pthread_mutex_lock(&LOCK_prepared_stmt_count);
-  *((long *)buff)= (long)prepared_stmt_count;
-  pthread_mutex_unlock(&LOCK_prepared_stmt_count);
-  return 0;
-}
-
-static int show_table_definitions(THD *thd, SHOW_VAR *var, char *buff)
-{
-  var->type= SHOW_LONG;
-  var->value= buff;
-  *((long *)buff)= (long)cached_table_definitions();
-  return 0;
-}
-
-#ifdef HAVE_OPENSSL
-/* Functions relying on CTX */
-static int show_ssl_ctx_sess_accept(THD *thd, SHOW_VAR *var, char *buff)
-{
-  var->type= SHOW_LONG;
-  var->value= buff;
-  *((long *)buff)= (!ssl_acceptor_fd ? 0 :
-                     SSL_CTX_sess_accept(ssl_acceptor_fd->ssl_context));
-  return 0;
-}
-
-static int show_ssl_ctx_sess_accept_good(THD *thd, SHOW_VAR *var, char *buff)
-{
-  var->type= SHOW_LONG;
-  var->value= buff;
-  *((long *)buff)= (!ssl_acceptor_fd ? 0 :
-                     SSL_CTX_sess_accept_good(ssl_acceptor_fd->ssl_context));
-  return 0;
-}
-
-static int show_ssl_ctx_sess_connect_good(THD *thd, SHOW_VAR *var, char *buff)
-{
-  var->type= SHOW_LONG;
-  var->value= buff;
-  *((long *)buff)= (!ssl_acceptor_fd ? 0 :
-                     SSL_CTX_sess_connect_good(ssl_acceptor_fd->ssl_context));
-  return 0;
-}
-
-static int show_ssl_ctx_sess_accept_renegotiate(THD *thd, SHOW_VAR *var, char *buff)
-{
-  var->type= SHOW_LONG;
-  var->value= buff;
-  *((long *)buff)= (!ssl_acceptor_fd ? 0 :
-                     SSL_CTX_sess_accept_renegotiate(ssl_acceptor_fd->ssl_context));
-  return 0;
-}
-
-static int show_ssl_ctx_sess_connect_renegotiate(THD *thd, SHOW_VAR *var, char *buff)
-{
-  var->type= SHOW_LONG;
-  var->value= buff;
-  *((long *)buff)= (!ssl_acceptor_fd ? 0 :
-                     SSL_CTX_sess_connect_renegotiate(ssl_acceptor_fd->ssl_context));
-  return 0;
-}
-
-static int show_ssl_ctx_sess_cb_hits(THD *thd, SHOW_VAR *var, char *buff)
-{
-  var->type= SHOW_LONG;
-  var->value= buff;
-  *((long *)buff)= (!ssl_acceptor_fd ? 0 :
-                     SSL_CTX_sess_cb_hits(ssl_acceptor_fd->ssl_context));
-  return 0;
-}
-
-static int show_ssl_ctx_sess_hits(THD *thd, SHOW_VAR *var, char *buff)
-{
-  var->type= SHOW_LONG;
-  var->value= buff;
-  *((long *)buff)= (!ssl_acceptor_fd ? 0 :
-                     SSL_CTX_sess_hits(ssl_acceptor_fd->ssl_context));
-  return 0;
-}
-
-static int show_ssl_ctx_sess_cache_full(THD *thd, SHOW_VAR *var, char *buff)
-{
-  var->type= SHOW_LONG;
-  var->value= buff;
-  *((long *)buff)= (!ssl_acceptor_fd ? 0 :
-                     SSL_CTX_sess_cache_full(ssl_acceptor_fd->ssl_context));
-  return 0;
-}
-
-static int show_ssl_ctx_sess_misses(THD *thd, SHOW_VAR *var, char *buff)
-{
-  var->type= SHOW_LONG;
-  var->value= buff;
-  *((long *)buff)= (!ssl_acceptor_fd ? 0 :
-                     SSL_CTX_sess_misses(ssl_acceptor_fd->ssl_context));
-  return 0;
-}
-
-static int show_ssl_ctx_sess_timeouts(THD *thd, SHOW_VAR *var, char *buff)
-{
-  var->type= SHOW_LONG;
-  var->value= buff;
-  *((long *)buff)= (!ssl_acceptor_fd ? 0 :
-                     SSL_CTX_sess_timeouts(ssl_acceptor_fd->ssl_context));
-  return 0;
-}
-
-static int show_ssl_ctx_sess_number(THD *thd, SHOW_VAR *var, char *buff)
-{
-  var->type= SHOW_LONG;
-  var->value= buff;
-  *((long *)buff)= (!ssl_acceptor_fd ? 0 :
-                     SSL_CTX_sess_number(ssl_acceptor_fd->ssl_context));
-  return 0;
-}
-
-static int show_ssl_ctx_sess_connect(THD *thd, SHOW_VAR *var, char *buff)
-{
-  var->type= SHOW_LONG;
-  var->value= buff;
-  *((long *)buff)= (!ssl_acceptor_fd ? 0 :
-                     SSL_CTX_sess_connect(ssl_acceptor_fd->ssl_context));
-  return 0;
-}
-
-static int show_ssl_ctx_sess_get_cache_size(THD *thd, SHOW_VAR *var, char *buff)
-{
-  var->type= SHOW_LONG;
-  var->value= buff;
-  *((long *)buff)= (!ssl_acceptor_fd ? 0 :
-                     SSL_CTX_sess_get_cache_size(ssl_acceptor_fd->ssl_context));
-  return 0;
-}
-
-static int show_ssl_ctx_get_verify_mode(THD *thd, SHOW_VAR *var, char *buff)
-{
-  var->type= SHOW_LONG;
-  var->value= buff;
-  *((long *)buff)= (!ssl_acceptor_fd ? 0 :
-                     SSL_CTX_get_verify_mode(ssl_acceptor_fd->ssl_context));
-  return 0;
-}
-
-static int show_ssl_ctx_get_verify_depth(THD *thd, SHOW_VAR *var, char *buff)
-{
-  var->type= SHOW_LONG;
-  var->value= buff;
-  *((long *)buff)= (!ssl_acceptor_fd ? 0 :
-                     SSL_CTX_get_verify_depth(ssl_acceptor_fd->ssl_context));
-  return 0;
-}
-
-static int show_ssl_ctx_get_session_cache_mode(THD *thd, SHOW_VAR *var, char *buff)
-{
-  var->type= SHOW_CHAR;
-  if (!ssl_acceptor_fd)
-    var->value= const_cast<char*>("NONE");
-  else
-    switch (SSL_CTX_get_session_cache_mode(ssl_acceptor_fd->ssl_context))
-    {
-    case SSL_SESS_CACHE_OFF:
-      var->value= const_cast<char*>("OFF"); break;
-    case SSL_SESS_CACHE_CLIENT:
-      var->value= const_cast<char*>("CLIENT"); break;
-    case SSL_SESS_CACHE_SERVER:
-      var->value= const_cast<char*>("SERVER"); break;
-    case SSL_SESS_CACHE_BOTH:
-      var->value= const_cast<char*>("BOTH"); break;
-    case SSL_SESS_CACHE_NO_AUTO_CLEAR:
-      var->value= const_cast<char*>("NO_AUTO_CLEAR"); break;
-    case SSL_SESS_CACHE_NO_INTERNAL_LOOKUP:
-      var->value= const_cast<char*>("NO_INTERNAL_LOOKUP"); break;
-    default:
-      var->value= const_cast<char*>("Unknown"); break;
-    }
-  return 0;
-}
-
-/*
-   Functions relying on SSL 
-   Note: In the show_ssl_* functions, we need to check if we have a
-         valid vio-object since this isn't always true, specifically
-         when session_status or global_status is requested from
-         inside an Event.
- */
-static int show_ssl_get_version(THD *thd, SHOW_VAR *var, char *buff)
-{
-  var->type= SHOW_CHAR;
-  if( thd->vio_ok() && thd->net.vio->ssl_arg )
-    var->value= const_cast<char*>(SSL_get_version((SSL*) thd->net.vio->ssl_arg));
-  else
-    var->value= (char *)"";
-  return 0;
-}
-
-static int show_ssl_session_reused(THD *thd, SHOW_VAR *var, char *buff)
-{
-  var->type= SHOW_LONG;
-  var->value= buff;
-  if( thd->vio_ok() && thd->net.vio->ssl_arg )
-    *((long *)buff)= (long)SSL_session_reused((SSL*) thd->net.vio->ssl_arg);
-  else
-    *((long *)buff)= 0;
-  return 0;
-}
-
-static int show_ssl_get_default_timeout(THD *thd, SHOW_VAR *var, char *buff)
-{
-  var->type= SHOW_LONG;
-  var->value= buff;
-  if( thd->vio_ok() && thd->net.vio->ssl_arg )
-    *((long *)buff)= (long)SSL_get_default_timeout((SSL*)thd->net.vio->ssl_arg);
-  else
-    *((long *)buff)= 0;
-  return 0;
-}
-
-static int show_ssl_get_verify_mode(THD *thd, SHOW_VAR *var, char *buff)
-{
-  var->type= SHOW_LONG;
-  var->value= buff;
-  if( thd->net.vio && thd->net.vio->ssl_arg )
-    *((long *)buff)= (long)SSL_get_verify_mode((SSL*)thd->net.vio->ssl_arg);
-  else
-    *((long *)buff)= 0;
-  return 0;
-}
-
-static int show_ssl_get_verify_depth(THD *thd, SHOW_VAR *var, char *buff)
-{
-  var->type= SHOW_LONG;
-  var->value= buff;
-  if( thd->vio_ok() && thd->net.vio->ssl_arg )
-    *((long *)buff)= (long)SSL_get_verify_depth((SSL*)thd->net.vio->ssl_arg);
-  else
-    *((long *)buff)= 0;
-  return 0;
-}
-
-static int show_ssl_get_cipher(THD *thd, SHOW_VAR *var, char *buff)
-{
-  var->type= SHOW_CHAR;
-  if( thd->vio_ok() && thd->net.vio->ssl_arg )
-    var->value= const_cast<char*>(SSL_get_cipher((SSL*) thd->net.vio->ssl_arg));
-  else
-    var->value= (char *)"";
-  return 0;
-}
-
-static int show_ssl_get_cipher_list(THD *thd, SHOW_VAR *var, char *buff)
-{
-  var->type= SHOW_CHAR;
-  var->value= buff;
-  if (thd->vio_ok() && thd->net.vio->ssl_arg)
-  {
-    int i;
-    const char *p;
-    char *end= buff + SHOW_VAR_FUNC_BUFF_SIZE;
-    for (i=0; (p= SSL_get_cipher_list((SSL*) thd->net.vio->ssl_arg,i)) &&
-               buff < end; i++)
-    {
-      buff= strnmov(buff, p, end-buff-1);
-      *buff++= ':';
-    }
-    if (i)
-      buff--;
-  }
-  *buff=0;
-  return 0;
-}
-
-#endif /* HAVE_OPENSSL */
-
 
 /*
   Variables shown by SHOW STATUS in alphabetical order
 */
 
-=======
->>>>>>> a84d2971
 SHOW_VAR status_vars[]= {
   {"Aborted_clients",          (char*) &aborted_threads,        SHOW_LONG},
   {"Aborted_connects",         (char*) &aborted_connects,       SHOW_LONG},
@@ -7823,11 +7058,7 @@
   lc_time_names_name= (char*) "en_US";
   /* Set default values for some option variables */
   default_storage_engine_str= (char*) "MyISAM";
-<<<<<<< HEAD
   global_system_variables.table_plugin= NULL;
-=======
-  global_system_variables.table_type= myisam_hton;
->>>>>>> a84d2971
   global_system_variables.tx_isolation= ISO_REPEATABLE_READ;
   global_system_variables.select_limit= (ulonglong) HA_POS_ERROR;
   max_system_variables.select_limit=    (ulonglong) HA_POS_ERROR;
@@ -7848,43 +7079,13 @@
 			     "d:t:i:o,/tmp/mysqld.trace");
 #endif
   opt_error_log= IF_WIN(1,0);
-<<<<<<< HEAD
 #ifdef WITH_NDBCLUSTER_STORAGE_ENGINE
-=======
-#ifdef WITH_INNOBASE_STORAGE_ENGINE
-  have_innodb= SHOW_OPTION_YES;
-#else
-  have_innodb= SHOW_OPTION_NO;
-#endif
-#ifdef WITH_CSV_STORAGE_ENGINE
-  have_csv_db= SHOW_OPTION_YES;
-#else
-  have_csv_db= SHOW_OPTION_NO;
-#endif
-#ifdef WITH_NDBCLUSTER_STORAGE_ENGINE
-    have_ndbcluster= SHOW_OPTION_DISABLED;
-#else
-    have_ndbcluster= SHOW_OPTION_NO;
-#endif
-#ifdef WITH_PARTITION_STORAGE_ENGINE
-    have_partition_db= SHOW_OPTION_YES;
-#else
-    have_partition_db= SHOW_OPTION_NO;
-#endif
-#ifdef WITH_NDBCLUSTER_STORAGE_ENGINE
-  have_ndbcluster=SHOW_OPTION_DISABLED;
->>>>>>> a84d2971
   global_system_variables.ndb_index_stat_enable=FALSE;
   max_system_variables.ndb_index_stat_enable=TRUE;
   global_system_variables.ndb_index_stat_cache_entries=32;
   max_system_variables.ndb_index_stat_cache_entries=~0L;
   global_system_variables.ndb_index_stat_update_freq=20;
   max_system_variables.ndb_index_stat_update_freq=~0L;
-<<<<<<< HEAD
-=======
-#else
-  have_ndbcluster=SHOW_OPTION_NO;
->>>>>>> a84d2971
 #endif
 #ifdef HAVE_OPENSSL
   have_ssl=SHOW_OPTION_YES;
@@ -8177,11 +7378,7 @@
 #endif
   case OPT_EVENT_SCHEDULER:
     if (Events::set_opt_event_scheduler(argument))
-<<<<<<< HEAD
 	exit(1);
-=======
-      exit(1);
->>>>>>> a84d2971
     break;
   case (int) OPT_SKIP_NEW:
     opt_specialflag|= SPECIAL_NO_NEW_FUNC;
@@ -8333,20 +7530,6 @@
     global_system_variables.tx_isolation= (type-1);
     break;
   }
-<<<<<<< HEAD
-=======
-  case OPT_MERGE:
-  case OPT_BDB:
-    break;
-  case OPT_NDBCLUSTER:
-#ifdef WITH_NDBCLUSTER_STORAGE_ENGINE
-    if (opt_ndbcluster)
-      have_ndbcluster= SHOW_OPTION_YES;
-    else
-      have_ndbcluster= SHOW_OPTION_DISABLED;
-#endif
-    break;
->>>>>>> a84d2971
 #ifdef WITH_NDBCLUSTER_STORAGE_ENGINE
   case OPT_NDB_MGMD:
   case OPT_NDB_NODEID:
@@ -8381,34 +7564,10 @@
       ndb_extra_logging++;
     else if (argument == disabled_my_option)
       ndb_extra_logging= 0L;
-<<<<<<< HEAD
-=======
     else
       ndb_extra_logging= atoi(argument);
     break;
 #endif
-  case OPT_INNODB:
-#ifdef WITH_INNOBASE_STORAGE_ENGINE
-    if (opt_innodb)
-      have_innodb= SHOW_OPTION_YES;
->>>>>>> a84d2971
-    else
-      ndb_extra_logging= atoi(argument);
-    break;
-<<<<<<< HEAD
-#endif
-=======
-  case OPT_INNODB_DATA_FILE_PATH:
-#ifdef WITH_INNOBASE_STORAGE_ENGINE
-    innobase_data_file_path= argument;
-#endif
-    break;
-#ifdef WITH_INNOBASE_STORAGE_ENGINE
-  case OPT_INNODB_LOG_ARCHIVE:
-    innobase_log_archive= argument ? test(atoi(argument)) : 1;
-    break;
-#endif /* WITH_INNOBASE_STORAGE_ENGINE */
->>>>>>> a84d2971
   case OPT_MYISAM_RECOVER:
   {
     if (!argument || !argument[0])
@@ -8557,17 +7716,6 @@
   (*argc)++; /* add back one for the progname handle_options removes */
              /* no need to do this for argv as we are discarding it. */
 
-<<<<<<< HEAD
-=======
-#ifndef WITH_NDBCLUSTER_STORAGE_ENGINE
-  if (opt_ndbcluster)
-    sql_print_warning("this binary does not contain NDBCLUSTER storage engine");
-#endif
-#ifndef WITH_INNOBASE_STORAGE_ENGINE
-  if (opt_innodb)
-    sql_print_warning("this binary does not contain INNODB storage engine");
-#endif
->>>>>>> a84d2971
   if ((opt_log_slow_admin_statements || opt_log_queries_not_using_indexes) &&
       !opt_slow_log)
     sql_print_warning("options --log-slow-admin-statements and --log-queries-not-using-indexes have no effect if --log-slow-queries is not set");
@@ -8924,16 +8072,7 @@
   bzero((char*) &thd->status_var, sizeof(thd->status_var));
 
   /* Reset some global variables */
-<<<<<<< HEAD
   reset_status_vars();
-=======
-  for (SHOW_VAR *ptr= status_vars; ptr->name; ptr++)
-  {
-    /* Note that SHOW_LONG_NOFLUSH variables are not reset */
-    if (ptr->type == SHOW_LONG)
-      *(ulong*) ptr->value= 0;
-  }
->>>>>>> a84d2971
 
   /* Reset the counters of all key caches (default and named). */
   process_key_caches(reset_key_cache_counters);
@@ -8955,55 +8094,10 @@
   Instantiate variables for missing storage engines
   This section should go away soon
 *****************************************************************************/
-<<<<<<< HEAD
 
 #ifndef WITH_NDBCLUSTER_STORAGE_ENGINE
 ulong ndb_cache_check_time;
 ulong ndb_extra_logging;
-=======
-#undef have_innodb
-#undef have_ndbcluster
-#undef have_csv_db
-
-SHOW_COMP_OPTION have_innodb= SHOW_OPTION_NO;
-SHOW_COMP_OPTION have_ndbcluster= SHOW_OPTION_NO;
-SHOW_COMP_OPTION have_csv_db= SHOW_OPTION_NO;
-SHOW_COMP_OPTION have_partition_db= SHOW_OPTION_NO;
-
-#ifndef WITH_INNOBASE_STORAGE_ENGINE
-uint innobase_flush_log_at_trx_commit;
-ulong innobase_fast_shutdown;
-long innobase_mirrored_log_groups, innobase_log_files_in_group;
-longlong innobase_log_file_size;
-long innobase_log_buffer_size;
-longlong innobase_buffer_pool_size;
-long innobase_additional_mem_pool_size;
-long innobase_file_io_threads, innobase_lock_wait_timeout;
-long innobase_force_recovery;
-long innobase_open_files;
-char *innobase_data_home_dir, *innobase_data_file_path;
-char *innobase_log_group_home_dir, *innobase_log_arch_dir;
-char *innobase_unix_file_flush_method;
-my_bool innobase_log_archive,
-        innobase_use_doublewrite,
-        innobase_use_checksums,
-        innobase_file_per_table,
-        innobase_locks_unsafe_for_binlog,
-        innobase_rollback_on_timeout,
-        innobase_stats_on_metadata;
-
-extern "C" {
-ulong srv_max_buf_pool_modified_pct;
-ulong srv_max_purge_lag;
-ulong srv_auto_extend_increment;
-ulong srv_n_spin_wait_rounds;
-ulong srv_n_free_tickets_to_enter;
-ulong srv_thread_sleep_delay;
-ulong srv_thread_concurrency;
-ulong srv_commit_concurrency;
-}
-
->>>>>>> a84d2971
 #endif
 
 /*****************************************************************************
