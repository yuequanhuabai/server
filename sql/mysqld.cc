--- conflicted
+++ resolved
@@ -5505,14 +5505,11 @@
 int mysqld_main(int argc, char **argv)
 #endif
 {
-<<<<<<< HEAD
-=======
 #ifndef _WIN32
   /* We can't close stdin just now, because it may be booststrap mode. */
   bool please_close_stdin= fcntl(STDIN_FILENO, F_GETFD) >= 0;
 #endif
 
->>>>>>> ada54101
   /*
     Perform basic thread library and malloc initialization,
     to be able to read defaults files and parse options.
@@ -5897,21 +5894,14 @@
                          (char*) "" : mysqld_unix_port),
                          mysqld_port,
                          MYSQL_COMPILATION_COMMENT);
-<<<<<<< HEAD
 
 #ifndef _WIN32
   // try to keep fd=0 busy
-  if (!freopen("/dev/null", "r", stdin))
+  if (please_close_stdin && !freopen("/dev/null", "r", stdin))
   {
     // fall back on failure
     fclose(stdin);
   }
-=======
-#ifndef _WIN32
-  /* Only close stdin if it was open initinally. */
-  if (please_close_stdin)
-    fclose(stdin);
->>>>>>> ada54101
 #endif
 
 #if defined(_WIN32) && !defined(EMBEDDED_LIBRARY)
