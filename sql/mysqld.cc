--- conflicted
+++ resolved
@@ -4200,7 +4200,6 @@
   switch(optid) {
   case '#':
 #ifndef DBUG_OFF
-<<<<<<< HEAD
     DBUG_PUSH(argument ? argument : default_dbug_option);
 #endif
     opt_endinfo=1;				/* unireg: memory allocation */
@@ -4226,7 +4225,7 @@
     if (!mysqld_user)
       mysqld_user= argument;
     else
-      fprintf(stderr, "Warning: Ignoring user change to '%s' becasue the user is set to '%s' earlier on the command line\n", argument, mysqld_user);
+      fprintf(stderr, "Warning: Ignoring user change to '%s' because the user was set to '%s' earlier on the command line\n", argument, mysqld_user);
     break;
   case 'L':
     strmake(language, argument, sizeof(language)-1);
@@ -4331,156 +4330,6 @@
 	      "Bad syntax in replicate-rewrite-db - empty TO db!\n");
       exit(1);
     }
-=======
-      DBUG_PUSH(optarg ? optarg : default_dbug_option);
-#endif
-      opt_endinfo=1;				/* unireg: memory allocation */
-      break;
-    case 'W':
-      opt_warnings=1;
-      break;
-    case 'a':
-      opt_sql_mode = (MODE_REAL_AS_FLOAT | MODE_PIPES_AS_CONCAT |
-		      MODE_ANSI_QUOTES | MODE_IGNORE_SPACE | MODE_SERIALIZABLE
-		      | MODE_ONLY_FULL_GROUP_BY);
-      default_tx_isolation= ISO_SERIALIZABLE;
-      break;
-    case 'b':
-      strmake(mysql_home,optarg,sizeof(mysql_home)-1);
-      break;
-    case 'l':
-      opt_log=1;
-      opt_logname=optarg;			// Use hostname.log if null
-      break;
-    case 'h':
-      strmake(mysql_real_data_home,optarg, sizeof(mysql_real_data_home)-1);
-      break;
-    case 'L':
-      strmake(language, optarg, sizeof(language)-1);
-      break;
-    case 'n':
-      opt_specialflag|= SPECIAL_NEW_FUNC;
-      break;
-    case 'o':
-      protocol_version=PROTOCOL_VERSION-1;
-      break;
-    case 'O':
-      if (set_changeable_var(optarg, changeable_vars))
-      {
-	use_help();
-	exit(1);
-      }
-      break;
-    case 'P':
-      mysql_port= (unsigned int) atoi(optarg);
-      break;
-    case OPT_LOCAL_INFILE:
-      opt_local_infile= test(!optarg || atoi(optarg) != 0);
-      break;
-    case OPT_SLAVE_SKIP_ERRORS:
-      init_slave_skip_errors(optarg);
-      break;
-    case OPT_SAFEMALLOC_MEM_LIMIT:
-#if !defined(DBUG_OFF) && defined(SAFEMALLOC)      
-      safemalloc_mem_limit = atoi(optarg);
-#endif      
-      break;
-    case OPT_SOCKET:
-      mysql_unix_port= optarg;
-      break;
-    case 'r':
-      mysqld_chroot=optarg;
-      break;
-#ifdef USE_SYMDIR
-    case 's':
-      my_use_symdir=1;			/* Use internal symbolic links */
-      break;
-#endif
-    case 't':
-      mysql_tmpdir=optarg;
-      break;
-    case OPT_TEMP_POOL:
-      use_temp_pool=1;
-      break;
-    case 'u':
-      if (!mysqld_user)
-	mysqld_user=optarg;
-      else
-	fprintf(stderr, "Warning: Ignoring user change to '%s' because the user was set to '%s' earlier on the command line\n", optarg, mysqld_user);
-      break;
-    case 'v':
-    case 'V':
-      print_version();
-      exit(0);
-    case 'I':
-    case '?':
-      usage();
-      exit(0);
-    case 'T':
-      test_flags= optarg ? (uint) atoi(optarg) : 0;
-      opt_endinfo=1;
-      break;
-    case 'S':
-      if (!optarg)
-	opt_specialflag|= SPECIAL_NO_NEW_FUNC | SPECIAL_SAFE_MODE;
-      else if (!strcmp(optarg,"l"))
-	my_disable_locking=1;
-      else if (!strcmp(optarg,"g"))
-	opt_noacl=1;
-      else
-      {
-	fprintf(stderr,"%s: Unrecognized option: %s\n",my_progname,optarg);
-	use_help();
-	exit(1);
-      }
-      break;
-    case (int) OPT_BIG_TABLES:
-      thd_startup_options|=OPTION_BIG_TABLES;
-      break;
-    case (int) OPT_ISAM_LOG:
-      opt_myisam_log=1;
-      if (optarg)
-	myisam_log_filename=optarg;
-      break;
-    case (int) OPT_UPDATE_LOG:
-      opt_update_log=1;
-      opt_update_logname=optarg;		// Use hostname.# if null
-      break;
-    case (int) OPT_BIN_LOG_INDEX:
-      opt_binlog_index_name = optarg;
-      break;
-    case (int) OPT_BIN_LOG:
-      opt_bin_log=1;
-      x_free(opt_bin_logname);
-      if (optarg && optarg[0])
-	opt_bin_logname=my_strdup(optarg,MYF(0));
-      break;
-      // needs to be handled (as no-op) in non-debugging mode for test suite
-    case (int)OPT_DISCONNECT_SLAVE_EVENT_COUNT:
-#ifndef DBUG_OFF      
-      disconnect_slave_event_count = atoi(optarg);
-#endif      
-      break;
-    case (int)OPT_ABORT_SLAVE_EVENT_COUNT:
-#ifndef DBUG_OFF      
-      abort_slave_event_count = atoi(optarg);
-#endif      
-      break;
-    case (int)OPT_SPORADIC_BINLOG_DUMP_FAIL:
-#ifndef DBUG_OFF      
-      opt_sporadic_binlog_dump_fail = 1;
-#endif      
-      break;
-     case (int)OPT_MAX_BINLOG_DUMP_EVENTS:
-#ifndef DBUG_OFF      
-      max_binlog_dump_events = atoi(optarg);
-#endif      
-      break;
-
-    case (int) OPT_LOG_SLAVE_UPDATES:
-      opt_log_slave_updates = 1;
-      break;
->>>>>>> c38125c5
 
     i_string_pair *db_pair = new i_string_pair(key, val);
     replicate_rewrite_db.push_back(db_pair);
