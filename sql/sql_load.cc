<<<<<<< HEAD
/* Copyright (c) 2000, 2010 Oracle and/or its affiliates. All rights reserved.
=======
/* Copyright (c) 2000, 2011 Oracle and/or its affiliates. All rights reserved.
>>>>>>> 5a0e7394

   This program is free software; you can redistribute it and/or modify
   it under the terms of the GNU General Public License as published by
   the Free Software Foundation; version 2 of the License.

   This program is distributed in the hope that it will be useful,
   but WITHOUT ANY WARRANTY; without even the implied warranty of
   MERCHANTABILITY or FITNESS FOR A PARTICULAR PURPOSE.  See the
   GNU General Public License for more details.

   You should have received a copy of the GNU General Public License
   along with this program; if not, write to the Free Software
   Foundation, Inc., 59 Temple Place, Suite 330, Boston, MA  02111-1307  USA */


/* Copy data from a textfile to table */
/* 2006-12 Erik Wetterberg : LOAD XML added */

#include "sql_priv.h"
#include "unireg.h"
#include "sql_load.h"
#include "sql_load.h"
#include "sql_cache.h"                          // query_cache_*
#include "sql_base.h"          // fill_record_n_invoke_before_triggers
#include <my_dir.h>
#include "sql_view.h"                           // check_key_in_view
#include "sql_insert.h" // check_that_all_fields_are_given_values,
                        // prepare_triggers_for_insert_stmt,
                        // write_record
#include "sql_acl.h"    // INSERT_ACL, UPDATE_ACL
#include "log_event.h"  // Delete_file_log_event,
                        // Execute_load_query_log_event,
                        // LOG_EVENT_UPDATE_TABLE_MAP_VERSION_F
#include <m_ctype.h>
#include "rpl_mi.h"
#include "sql_repl.h"
#include "sp_head.h"
#include "sql_trigger.h"

class XML_TAG {
public:
  int level;
  String field;
  String value;
  XML_TAG(int l, String f, String v);
};


XML_TAG::XML_TAG(int l, String f, String v)
{
  level= l;
  field.append(f);
  value.append(v);
}


class READ_INFO {
  File	file;
  uchar	*buffer,			/* Buffer for read text */
	*end_of_buff;			/* Data in bufferts ends here */
  uint	buff_length,			/* Length of buffert */
	max_length;			/* Max length of row */
  char	*field_term_ptr,*line_term_ptr,*line_start_ptr,*line_start_end;
  uint	field_term_length,line_term_length,enclosed_length;
  int	field_term_char,line_term_char,enclosed_char,escape_char;
  int	*stack,*stack_pos;
  bool	found_end_of_line,start_of_line,eof;
  bool  need_end_io_cache;
  IO_CACHE cache;
  NET *io_net;
  int level; /* for load xml */

public:
  bool error,line_cuted,found_null,enclosed;
  uchar	*row_start,			/* Found row starts here */
	*row_end;			/* Found row ends here */
  CHARSET_INFO *read_charset;

  READ_INFO(File file,uint tot_length,CHARSET_INFO *cs,
	    String &field_term,String &line_start,String &line_term,
	    String &enclosed,int escape,bool get_it_from_net, bool is_fifo);
  ~READ_INFO();
  int read_field();
  int read_fixed_length(void);
  int next_line(void);
  char unescape(char chr);
  int terminator(char *ptr,uint length);
  bool find_start_of_fields();
  /* load xml */
  List<XML_TAG> taglist;
  int read_value(int delim, String *val);
  int read_xml();
  int clear_level(int level);

  /*
    We need to force cache close before destructor is invoked to log
    the last read block
  */
  void end_io_cache()
  {
    ::end_io_cache(&cache);
    need_end_io_cache = 0;
  }

  /*
    Either this method, or we need to make cache public
    Arg must be set from mysql_load() since constructor does not see
    either the table or THD value
  */
  void set_io_cache_arg(void* arg) { cache.arg = arg; }
};

static int read_fixed_length(THD *thd, COPY_INFO &info, TABLE_LIST *table_list,
                             List<Item> &fields_vars, List<Item> &set_fields,
                             List<Item> &set_values, READ_INFO &read_info,
			     ulong skip_lines,
			     bool ignore_check_option_errors);
static int read_sep_field(THD *thd, COPY_INFO &info, TABLE_LIST *table_list,
                          List<Item> &fields_vars, List<Item> &set_fields,
                          List<Item> &set_values, READ_INFO &read_info,
			  String &enclosed, ulong skip_lines,
			  bool ignore_check_option_errors);

static int read_xml_field(THD *thd, COPY_INFO &info, TABLE_LIST *table_list,
                          List<Item> &fields_vars, List<Item> &set_fields,
                          List<Item> &set_values, READ_INFO &read_info,
                          String &enclosed, ulong skip_lines,
                          bool ignore_check_option_errors);

#ifndef EMBEDDED_LIBRARY
static bool write_execute_load_query_log_event(THD *thd, sql_exchange* ex,
                                               const char* db_arg, /* table's database */
                                               const char* table_name_arg,
                                               bool is_concurrent,
                                               enum enum_duplicates duplicates,
                                               bool ignore,
                                               bool transactional_table,
                                               int errocode);
#endif /* EMBEDDED_LIBRARY */

/*
  Execute LOAD DATA query

  SYNOPSYS
    mysql_load()
      thd - current thread
      ex  - sql_exchange object representing source file and its parsing rules
      table_list  - list of tables to which we are loading data
      fields_vars - list of fields and variables to which we read
                    data from file
      set_fields  - list of fields mentioned in set clause
      set_values  - expressions to assign to fields in previous list
      handle_duplicates - indicates whenever we should emit error or
                          replace row if we will meet duplicates.
      ignore -          - indicates whenever we should ignore duplicates
      read_file_from_client - is this LOAD DATA LOCAL ?

  RETURN VALUES
    TRUE - error / FALSE - success
*/

int mysql_load(THD *thd,sql_exchange *ex,TABLE_LIST *table_list,
	        List<Item> &fields_vars, List<Item> &set_fields,
                List<Item> &set_values,
                enum enum_duplicates handle_duplicates, bool ignore,
                bool read_file_from_client)
{
  char name[FN_REFLEN];
  File file;
  TABLE *table= NULL;
  int error= 0;
  String *field_term=ex->field_term,*escaped=ex->escaped;
  String *enclosed=ex->enclosed;
  bool is_fifo=0;
#ifndef EMBEDDED_LIBRARY
  LOAD_FILE_INFO lf_info;
  THD::killed_state killed_status= THD::NOT_KILLED;
#endif
  char *db = table_list->db;			// This is never null
  /*
    If path for file is not defined, we will use the current database.
    If this is not set, we will use the directory where the table to be
    loaded is located
  */
  char *tdb= thd->db ? thd->db : db;		// Result is never null
  ulong skip_lines= ex->skip_lines;
  bool transactional_table;
  bool is_concurrent;
  DBUG_ENTER("mysql_load");

  /*
    Bug #34283
    mysqlbinlog leaves tmpfile after termination if binlog contains
    load data infile, so in mixed mode we go to row-based for
    avoiding the problem.
  */
  thd->set_current_stmt_binlog_format_row_if_mixed();

#ifdef EMBEDDED_LIBRARY
  read_file_from_client  = 0; //server is always in the same process 
#endif

  if (escaped->length() > 1 || enclosed->length() > 1)
  {
    my_message(ER_WRONG_FIELD_TERMINATORS,ER(ER_WRONG_FIELD_TERMINATORS),
	       MYF(0));
    DBUG_RETURN(TRUE);
  }

  /* Report problems with non-ascii separators */
  if (!escaped->is_ascii() || !enclosed->is_ascii() ||
      !field_term->is_ascii() ||
      !ex->line_term->is_ascii() || !ex->line_start->is_ascii())
  {
    push_warning(thd, MYSQL_ERROR::WARN_LEVEL_WARN,
                 WARN_NON_ASCII_SEPARATOR_NOT_IMPLEMENTED,
                 ER(WARN_NON_ASCII_SEPARATOR_NOT_IMPLEMENTED));
  } 

  if (open_and_lock_tables(thd, table_list, TRUE, 0))
    DBUG_RETURN(TRUE);
  if (setup_tables_and_check_access(thd, &thd->lex->select_lex.context,
                                    &thd->lex->select_lex.top_join_list,
                                    table_list,
                                    &thd->lex->select_lex.leaf_tables, FALSE,
                                    INSERT_ACL | UPDATE_ACL,
                                    INSERT_ACL | UPDATE_ACL))
     DBUG_RETURN(-1);
  if (!table_list->table ||               // do not suport join view
      !table_list->updatable ||           // and derived tables
      check_key_in_view(thd, table_list))
  {
    my_error(ER_NON_UPDATABLE_TABLE, MYF(0), table_list->alias, "LOAD");
    DBUG_RETURN(TRUE);
  }
  if (table_list->prepare_where(thd, 0, TRUE) ||
      table_list->prepare_check_option(thd))
  {
    DBUG_RETURN(TRUE);
  }
  /*
    Let us emit an error if we are loading data to table which is used
    in subselect in SET clause like we do it for INSERT.

    The main thing to fix to remove this restriction is to ensure that the
    table is marked to be 'used for insert' in which case we should never
    mark this table as 'const table' (ie, one that has only one row).
  */
  if (unique_table(thd, table_list, table_list->next_global, 0))
  {
    my_error(ER_UPDATE_TABLE_USED, MYF(0), table_list->table_name);
    DBUG_RETURN(TRUE);
  }

  table= table_list->table;
  transactional_table= table->file->has_transactions();
  is_concurrent= (table_list->lock_type == TL_WRITE_CONCURRENT_INSERT);

  if (!fields_vars.elements)
  {
    Field **field;
    for (field=table->field; *field ; field++)
      fields_vars.push_back(new Item_field(*field));
    bitmap_set_all(table->write_set);
    table->timestamp_field_type= TIMESTAMP_NO_AUTO_SET;
    /*
      Let us also prepare SET clause, altough it is probably empty
      in this case.
    */
    if (setup_fields(thd, 0, set_fields, MARK_COLUMNS_WRITE, 0, 0) ||
        setup_fields(thd, 0, set_values, MARK_COLUMNS_READ, 0, 0))
      DBUG_RETURN(TRUE);
  }
  else
  {						// Part field list
    /* TODO: use this conds for 'WITH CHECK OPTIONS' */
    if (setup_fields(thd, 0, fields_vars, MARK_COLUMNS_WRITE, 0, 0) ||
        setup_fields(thd, 0, set_fields, MARK_COLUMNS_WRITE, 0, 0) ||
        check_that_all_fields_are_given_values(thd, table, table_list))
      DBUG_RETURN(TRUE);
    /*
      Check whenever TIMESTAMP field with auto-set feature specified
      explicitly.
    */
    if (table->timestamp_field)
    {
      if (bitmap_is_set(table->write_set,
                        table->timestamp_field->field_index))
        table->timestamp_field_type= TIMESTAMP_NO_AUTO_SET;
      else
      {
        bitmap_set_bit(table->write_set,
                       table->timestamp_field->field_index);
      }
    }
    /* Fix the expressions in SET clause */
    if (setup_fields(thd, 0, set_values, MARK_COLUMNS_READ, 0, 0))
      DBUG_RETURN(TRUE);
  }

  prepare_triggers_for_insert_stmt(table);

  uint tot_length=0;
  bool use_blobs= 0, use_vars= 0;
  List_iterator_fast<Item> it(fields_vars);
  Item *item;

  while ((item= it++))
  {
    Item *real_item= item->real_item();

    if (real_item->type() == Item::FIELD_ITEM)
    {
      Field *field= ((Item_field*)real_item)->field;
      if (field->flags & BLOB_FLAG)
      {
        use_blobs= 1;
        tot_length+= 256;			// Will be extended if needed
      }
      else
        tot_length+= field->field_length;
    }
    else if (item->type() == Item::STRING_ITEM)
      use_vars= 1;
  }
  if (use_blobs && !ex->line_term->length() && !field_term->length())
  {
    my_message(ER_BLOBS_AND_NO_TERMINATED,ER(ER_BLOBS_AND_NO_TERMINATED),
	       MYF(0));
    DBUG_RETURN(TRUE);
  }
  if (use_vars && !field_term->length() && !enclosed->length())
  {
    my_error(ER_LOAD_FROM_FIXED_SIZE_ROWS_TO_VAR, MYF(0));
    DBUG_RETURN(TRUE);
  }

  /* We can't give an error in the middle when using LOCAL files */
  if (read_file_from_client && handle_duplicates == DUP_ERROR)
    ignore= 1;

#ifndef EMBEDDED_LIBRARY
  if (read_file_from_client)
  {
    (void)net_request_file(&thd->net,ex->file_name);
    file = -1;
  }
  else
#endif
  {
#ifdef DONT_ALLOW_FULL_LOAD_DATA_PATHS
    ex->file_name+=dirname_length(ex->file_name);
#endif
    if (!dirname_length(ex->file_name))
    {
      strxnmov(name, FN_REFLEN-1, mysql_real_data_home, tdb, NullS);
      (void) fn_format(name, ex->file_name, name, "",
		       MY_RELATIVE_PATH | MY_UNPACK_FILENAME);
    }
    else
    {
      (void) fn_format(name, ex->file_name, mysql_real_data_home, "",
                       MY_RELATIVE_PATH | MY_UNPACK_FILENAME |
                       MY_RETURN_REAL_PATH);
<<<<<<< HEAD
#if !defined(__WIN__)
      MY_STAT stat_info;
      if (!mysql_file_stat(key_file_load, name, &stat_info, MYF(MY_WME)))
	DBUG_RETURN(TRUE);

      // if we are not in slave thread, the file must be:
      if (!thd->slave_thread &&
	  !((stat_info.st_mode & S_IROTH) == S_IROTH &&  // readable by others
	    (stat_info.st_mode & S_IFLNK) != S_IFLNK && // and not a symlink
	    ((stat_info.st_mode & S_IFREG) == S_IFREG ||
	     (stat_info.st_mode & S_IFIFO) == S_IFIFO)))
      {
	my_error(ER_TEXTFILE_NOT_READABLE, MYF(0), name);
	DBUG_RETURN(TRUE);
      }
      if ((stat_info.st_mode & S_IFIFO) == S_IFIFO)
	is_fifo = 1;
#endif
=======
    }
>>>>>>> 5a0e7394

    if (thd->slave_thread)
    {
#if defined(HAVE_REPLICATION) && !defined(MYSQL_CLIENT)
      if (strncmp(active_mi->rli.slave_patternload_file, name, 
          active_mi->rli.slave_patternload_file_size))
      {
        /*
          LOAD DATA INFILE in the slave SQL Thread can only read from 
          --slave-load-tmpdir". This should never happen. Please, report a bug.
        */

        sql_print_error("LOAD DATA INFILE in the slave SQL Thread can only read from --slave-load-tmpdir. " \
                        "Please, report a bug.");
        my_error(ER_OPTION_PREVENTS_STATEMENT, MYF(0), "--slave-load-tmpdir");
        DBUG_RETURN(TRUE);
      }
#else
      /*
        This is impossible and should never happen.
      */
      DBUG_ASSERT(FALSE); 
#endif
    }
    else if (!is_secure_file_path(name))
    {
      /* Read only allowed from within dir specified by secure_file_priv */
      my_error(ER_OPTION_PREVENTS_STATEMENT, MYF(0), "--secure-file-priv");
      DBUG_RETURN(TRUE);
    }

#if !defined(__WIN__) && ! defined(__NETWARE__)
    MY_STAT stat_info;
    if (!my_stat(name,&stat_info,MYF(MY_WME)))
	    DBUG_RETURN(TRUE);

    // if we are not in slave thread, the file must be:
    if (!thd->slave_thread &&
        !((stat_info.st_mode & S_IFLNK) != S_IFLNK &&   // symlink
          ((stat_info.st_mode & S_IFREG) == S_IFREG ||  // regular file
           (stat_info.st_mode & S_IFIFO) == S_IFIFO)))  // named pipe
    {
	    my_error(ER_TEXTFILE_NOT_READABLE, MYF(0), name);
	    DBUG_RETURN(TRUE);
    }
<<<<<<< HEAD
    if ((file= mysql_file_open(key_file_load,
                               name, O_RDONLY, MYF(MY_WME))) < 0)
=======
    if ((stat_info.st_mode & S_IFIFO) == S_IFIFO)
            is_fifo = 1;
#endif
    if ((file= mysql_file_open(key_file_load,
                               name, O_RDONLY, MYF(MY_WME))) < 0)

>>>>>>> 5a0e7394
      DBUG_RETURN(TRUE);
  }

  COPY_INFO info;
  bzero((char*) &info,sizeof(info));
  info.ignore= ignore;
  info.handle_duplicates=handle_duplicates;
  info.escape_char= (escaped->length() && (ex->escaped_given() ||
                    !(thd->variables.sql_mode & MODE_NO_BACKSLASH_ESCAPES)))
                    ? (*escaped)[0] : INT_MAX;

  READ_INFO read_info(file,tot_length,
                      ex->cs ? ex->cs : thd->variables.collation_database,
		      *field_term,*ex->line_start, *ex->line_term, *enclosed,
		      info.escape_char, read_file_from_client, is_fifo);
  if (read_info.error)
  {
    if (file >= 0)
      mysql_file_close(file, MYF(0));           // no files in net reading
    DBUG_RETURN(TRUE);				// Can't allocate buffers
  }

#ifndef EMBEDDED_LIBRARY
  if (mysql_bin_log.is_open())
  {
    lf_info.thd = thd;
    lf_info.wrote_create_file = 0;
    lf_info.last_pos_in_file = HA_POS_ERROR;
    lf_info.log_delayed= transactional_table;
    read_info.set_io_cache_arg((void*) &lf_info);
  }
#endif /*!EMBEDDED_LIBRARY*/

  thd->count_cuted_fields= CHECK_FIELD_WARN;		/* calc cuted fields */
  thd->cuted_fields=0L;
  /* Skip lines if there is a line terminator */
  if (ex->line_term->length() && ex->filetype != FILETYPE_XML)
  {
    /* ex->skip_lines needs to be preserved for logging */
    while (skip_lines > 0)
    {
      skip_lines--;
      if (read_info.next_line())
	break;
    }
  }

  if (!(error=test(read_info.error)))
  {

    table->next_number_field=table->found_next_number_field;
    if (ignore ||
	handle_duplicates == DUP_REPLACE)
      table->file->extra(HA_EXTRA_IGNORE_DUP_KEY);
    if (handle_duplicates == DUP_REPLACE &&
        (!table->triggers ||
         !table->triggers->has_delete_triggers()))
        table->file->extra(HA_EXTRA_WRITE_CAN_REPLACE);
    if (thd->locked_tables_mode <= LTM_LOCK_TABLES)
      table->file->ha_start_bulk_insert((ha_rows) 0);
    table->copy_blobs=1;

    thd->abort_on_warning= (!ignore &&
                            (thd->variables.sql_mode &
                             (MODE_STRICT_TRANS_TABLES |
                              MODE_STRICT_ALL_TABLES)));

    if (ex->filetype == FILETYPE_XML) /* load xml */
      error= read_xml_field(thd, info, table_list, fields_vars,
                            set_fields, set_values, read_info,
                            *(ex->line_term), skip_lines, ignore);
    else if (!field_term->length() && !enclosed->length())
      error= read_fixed_length(thd, info, table_list, fields_vars,
                               set_fields, set_values, read_info,
			       skip_lines, ignore);
    else
      error= read_sep_field(thd, info, table_list, fields_vars,
                            set_fields, set_values, read_info,
			    *enclosed, skip_lines, ignore);
    if (thd->locked_tables_mode <= LTM_LOCK_TABLES &&
        table->file->ha_end_bulk_insert() && !error)
    {
      table->file->print_error(my_errno, MYF(0));
      error= 1;
    }
    table->file->extra(HA_EXTRA_NO_IGNORE_DUP_KEY);
    table->file->extra(HA_EXTRA_WRITE_CANNOT_REPLACE);
    table->next_number_field=0;
  }
  if (file >= 0)
    mysql_file_close(file, MYF(0));
  free_blobs(table);				/* if pack_blob was used */
  table->copy_blobs=0;
  thd->count_cuted_fields= CHECK_FIELD_IGNORE;
  /* 
     simulated killing in the middle of per-row loop
     must be effective for binlogging
  */
  DBUG_EXECUTE_IF("simulate_kill_bug27571",
                  {
                    error=1;
                    thd->killed= THD::KILL_QUERY;
                  };);

#ifndef EMBEDDED_LIBRARY
  killed_status= (error == 0) ? THD::NOT_KILLED : thd->killed;
#endif

  /*
    We must invalidate the table in query cache before binlog writing and
    ha_autocommit_...
  */
  query_cache_invalidate3(thd, table_list, 0);
  if (error)
  {
    if (read_file_from_client)
      while (!read_info.next_line())
	;

#ifndef EMBEDDED_LIBRARY
    if (mysql_bin_log.is_open())
    {
      {
	/*
	  Make sure last block (the one which caused the error) gets
	  logged.  This is needed because otherwise after write of (to
	  the binlog, not to read_info (which is a cache))
	  Delete_file_log_event the bad block will remain in read_info
	  (because pre_read is not called at the end of the last
	  block; remember pre_read is called whenever a new block is
	  read from disk).  At the end of mysql_load(), the destructor
	  of read_info will call end_io_cache() which will flush
	  read_info, so we will finally have this in the binlog:

	  Append_block # The last successfull block
	  Delete_file
	  Append_block # The failing block
	  which is nonsense.
	  Or could also be (for a small file)
	  Create_file  # The failing block
	  which is nonsense (Delete_file is not written in this case, because:
	  Create_file has not been written, so Delete_file is not written, then
	  when read_info is destroyed end_io_cache() is called which writes
	  Create_file.
	*/
	read_info.end_io_cache();
	/* If the file was not empty, wrote_create_file is true */
	if (lf_info.wrote_create_file)
	{
          int errcode= query_error_code(thd, killed_status == THD::NOT_KILLED);

          /* since there is already an error, the possible error of
             writing binary log will be ignored */
	  if (thd->transaction.stmt.modified_non_trans_table)
            (void) write_execute_load_query_log_event(thd, ex,
                                                      table_list->db, 
                                                      table_list->table_name,
                                                      is_concurrent,
                                                      handle_duplicates, ignore,
                                                      transactional_table,
                                                      errcode);
	  else
	  {
	    Delete_file_log_event d(thd, db, transactional_table);
	    (void) mysql_bin_log.write(&d);
	  }
	}
      }
    }
#endif /*!EMBEDDED_LIBRARY*/
    error= -1;				// Error on read
    goto err;
  }
  sprintf(name, ER(ER_LOAD_INFO), (ulong) info.records, (ulong) info.deleted,
	  (ulong) (info.records - info.copied),
          (ulong) thd->warning_info->statement_warn_count());

  if (thd->transaction.stmt.modified_non_trans_table)
    thd->transaction.all.modified_non_trans_table= TRUE;
#ifndef EMBEDDED_LIBRARY
  if (mysql_bin_log.is_open())
  {
    /*
      We need to do the job that is normally done inside
      binlog_query() here, which is to ensure that the pending event
      is written before tables are unlocked and before any other
      events are written.  We also need to update the table map
      version for the binary log to mark that table maps are invalid
      after this point.
     */
    if (thd->is_current_stmt_binlog_format_row())
      error= thd->binlog_flush_pending_rows_event(TRUE, transactional_table);
    else
    {
      /*
        As already explained above, we need to call end_io_cache() or the last
        block will be logged only after Execute_load_query_log_event (which is
        wrong), when read_info is destroyed.
      */
      read_info.end_io_cache();
      if (lf_info.wrote_create_file)
      {
        int errcode= query_error_code(thd, killed_status == THD::NOT_KILLED);
        error= write_execute_load_query_log_event(thd, ex,
                                                  table_list->db, table_list->table_name,
                                                  is_concurrent,
                                                  handle_duplicates, ignore,
                                                  transactional_table,
                                                  errcode);
      }

      /*
        Flushing the IO CACHE while writing the execute load query log event
        may result in error (for instance, because the max_binlog_size has been 
        reached, and rotation of the binary log failed).
      */
      error= error || mysql_bin_log.get_log_file()->error;
    }
    if (error)
      goto err;
  }
#endif /*!EMBEDDED_LIBRARY*/

  /* ok to client sent only after binlog write and engine commit */
  my_ok(thd, info.copied + info.deleted, 0L, name);
err:
  DBUG_ASSERT(transactional_table || !(info.copied || info.deleted) ||
              thd->transaction.stmt.modified_non_trans_table);
  table->file->ha_release_auto_increment();
  table->auto_increment_field_not_null= FALSE;
  thd->abort_on_warning= 0;
  DBUG_RETURN(error);
}


#ifndef EMBEDDED_LIBRARY

/* Not a very useful function; just to avoid duplication of code */
static bool write_execute_load_query_log_event(THD *thd, sql_exchange* ex,
                                               const char* db_arg,  /* table's database */
                                               const char* table_name_arg,
                                               bool is_concurrent,
                                               enum enum_duplicates duplicates,
                                               bool ignore,
                                               bool transactional_table,
                                               int errcode)
{
  char                *load_data_query,
                      *end,
                      *fname_start,
                      *fname_end,
                      *p= NULL;
  size_t               pl= 0;
  List<Item>           fv;
  Item                *item, *val;
  String               pfield, pfields;
  int                  n;
  const char          *tbl= table_name_arg;
  const char          *tdb= (thd->db != NULL ? thd->db : db_arg);
  String              string_buf;

  if (!thd->db || strcmp(db_arg, thd->db)) 
  {
    /*
      If used database differs from table's database, 
      prefix table name with database name so that it 
      becomes a FQ name.
     */
    string_buf.set_charset(system_charset_info);
    string_buf.append(db_arg);
    string_buf.append("`");
    string_buf.append(".");
    string_buf.append("`");
    string_buf.append(table_name_arg);
    tbl= string_buf.c_ptr_safe();
  }

  Load_log_event       lle(thd, ex, tdb, tbl, fv, is_concurrent,
                           duplicates, ignore, transactional_table);

  /*
    force in a LOCAL if there was one in the original.
  */
  if (thd->lex->local_file)
    lle.set_fname_outside_temp_buf(ex->file_name, strlen(ex->file_name));

  /*
    prepare fields-list and SET if needed; print_query won't do that for us.
  */
  if (!thd->lex->field_list.is_empty())
  {
    List_iterator<Item>  li(thd->lex->field_list);

    pfields.append(" (");
    n= 0;

    while ((item= li++))
    {
      if (n++)
        pfields.append(", ");
      if (item->type() == Item::FIELD_ITEM)
      {
        pfields.append("`");
        pfields.append(item->name);
        pfields.append("`");
      }
      else
        item->print(&pfields, QT_ORDINARY);
    }
    pfields.append(")");
  }

  if (!thd->lex->update_list.is_empty())
  {
    List_iterator<Item> lu(thd->lex->update_list);
    List_iterator<Item> lv(thd->lex->value_list);

    pfields.append(" SET ");
    n= 0;

    while ((item= lu++))
    {
      val= lv++;
      if (n++)
        pfields.append(", ");
      pfields.append("`");
      pfields.append(item->name);
      pfields.append("`");
      pfields.append(val->name);
    }
  }

  p= pfields.c_ptr_safe();
  pl= strlen(p);

  if (!(load_data_query= (char *)thd->alloc(lle.get_query_buffer_length() + 1 + pl)))
    return TRUE;

  lle.print_query(FALSE, (const char *) ex->cs?ex->cs->csname:NULL,
                  load_data_query, &end,
                  (char **)&fname_start, (char **)&fname_end);

  strcpy(end, p);
  end += pl;

  Execute_load_query_log_event
    e(thd, load_data_query, end-load_data_query,
      (uint) ((char*) fname_start - load_data_query - 1),
      (uint) ((char*) fname_end - load_data_query),
      (duplicates == DUP_REPLACE) ? LOAD_DUP_REPLACE :
      (ignore ? LOAD_DUP_IGNORE : LOAD_DUP_ERROR),
      transactional_table, FALSE, FALSE, errcode);
  return mysql_bin_log.write(&e);
}

#endif

/****************************************************************************
** Read of rows of fixed size + optional garage + optonal newline
****************************************************************************/

static int
read_fixed_length(THD *thd, COPY_INFO &info, TABLE_LIST *table_list,
                  List<Item> &fields_vars, List<Item> &set_fields,
                  List<Item> &set_values, READ_INFO &read_info,
                  ulong skip_lines, bool ignore_check_option_errors)
{
  List_iterator_fast<Item> it(fields_vars);
  Item_field *sql_field;
  TABLE *table= table_list->table;
  bool err;
  DBUG_ENTER("read_fixed_length");

  while (!read_info.read_fixed_length())
  {
    if (thd->killed)
    {
      thd->send_kill_message();
      DBUG_RETURN(1);
    }
    if (skip_lines)
    {
      /*
	We could implement this with a simple seek if:
	- We are not using DATA INFILE LOCAL
	- escape character is  ""
	- line starting prefix is ""
      */
      skip_lines--;
      continue;
    }
    it.rewind();
    uchar *pos=read_info.row_start;
#ifdef HAVE_valgrind
    read_info.row_end[0]=0;
#endif

    restore_record(table, s->default_values);
    /*
      There is no variables in fields_vars list in this format so
      this conversion is safe.
    */
    while ((sql_field= (Item_field*) it++))
    {
      Field *field= sql_field->field;                  
      if (field == table->next_number_field)
        table->auto_increment_field_not_null= TRUE;
      /*
        No fields specified in fields_vars list can be null in this format.
        Mark field as not null, we should do this for each row because of
        restore_record...
      */
      field->set_notnull();

      if (pos == read_info.row_end)
      {
        thd->cuted_fields++;			/* Not enough fields */
        push_warning_printf(thd, MYSQL_ERROR::WARN_LEVEL_WARN,
                            ER_WARN_TOO_FEW_RECORDS,
                            ER(ER_WARN_TOO_FEW_RECORDS),
                            thd->warning_info->current_row_for_warning());
        if (!field->maybe_null() && field->type() == FIELD_TYPE_TIMESTAMP)
            ((Field_timestamp*) field)->set_time();
      }
      else
      {
	uint length;
	uchar save_chr;
	if ((length=(uint) (read_info.row_end-pos)) >
	    field->field_length)
	  length=field->field_length;
	save_chr=pos[length]; pos[length]='\0'; // Safeguard aganst malloc
        field->store((char*) pos,length,read_info.read_charset);
	pos[length]=save_chr;
	if ((pos+=length) > read_info.row_end)
	  pos= read_info.row_end;	/* Fills rest with space */
      }
    }
    if (pos != read_info.row_end)
    {
      thd->cuted_fields++;			/* To long row */
      push_warning_printf(thd, MYSQL_ERROR::WARN_LEVEL_WARN,
                          ER_WARN_TOO_MANY_RECORDS,
                          ER(ER_WARN_TOO_MANY_RECORDS),
                          thd->warning_info->current_row_for_warning());
    }

    if (thd->killed ||
        fill_record_n_invoke_before_triggers(thd, set_fields, set_values,
                                             ignore_check_option_errors,
                                             table->triggers,
                                             TRG_EVENT_INSERT))
      DBUG_RETURN(1);

    switch (table_list->view_check_option(thd,
                                          ignore_check_option_errors)) {
    case VIEW_CHECK_SKIP:
      read_info.next_line();
      goto continue_loop;
    case VIEW_CHECK_ERROR:
      DBUG_RETURN(-1);
    }

    err= write_record(thd, table, &info);
    table->auto_increment_field_not_null= FALSE;
    if (err)
      DBUG_RETURN(1);
   
    /*
      We don't need to reset auto-increment field since we are restoring
      its default value at the beginning of each loop iteration.
    */
    if (read_info.next_line())			// Skip to next line
      break;
    if (read_info.line_cuted)
    {
      thd->cuted_fields++;			/* To long row */
      push_warning_printf(thd, MYSQL_ERROR::WARN_LEVEL_WARN,
                          ER_WARN_TOO_MANY_RECORDS,
                          ER(ER_WARN_TOO_MANY_RECORDS),
                          thd->warning_info->current_row_for_warning());
    }
    thd->warning_info->inc_current_row_for_warning();
continue_loop:;
  }
  DBUG_RETURN(test(read_info.error));
}



static int
read_sep_field(THD *thd, COPY_INFO &info, TABLE_LIST *table_list,
               List<Item> &fields_vars, List<Item> &set_fields,
               List<Item> &set_values, READ_INFO &read_info,
	       String &enclosed, ulong skip_lines,
	       bool ignore_check_option_errors)
{
  List_iterator_fast<Item> it(fields_vars);
  Item *item;
  TABLE *table= table_list->table;
  uint enclosed_length;
  bool err;
  DBUG_ENTER("read_sep_field");

  enclosed_length=enclosed.length();

  for (;;it.rewind())
  {
    if (thd->killed)
    {
      thd->send_kill_message();
      DBUG_RETURN(1);
    }

    restore_record(table, s->default_values);

    while ((item= it++))
    {
      uint length;
      uchar *pos;
      Item *real_item;

      if (read_info.read_field())
	break;

      /* If this line is to be skipped we don't want to fill field or var */
      if (skip_lines)
        continue;

      pos=read_info.row_start;
      length=(uint) (read_info.row_end-pos);

      real_item= item->real_item();

      if ((!read_info.enclosed &&
           (enclosed_length && length == 4 &&
            !memcmp(pos, STRING_WITH_LEN("NULL")))) ||
	  (length == 1 && read_info.found_null))
      {
        if (real_item->type() == Item::FIELD_ITEM)
        {
          Field *field= ((Item_field *)real_item)->field;
          if (field->reset())
          {
            my_error(ER_WARN_NULL_TO_NOTNULL, MYF(0), field->field_name,
                     thd->warning_info->current_row_for_warning());
            DBUG_RETURN(1);
          }
          field->set_null();
          if (!field->maybe_null())
          {
            if (field->type() == MYSQL_TYPE_TIMESTAMP)
              ((Field_timestamp*) field)->set_time();
            else if (field != table->next_number_field)
              field->set_warning(MYSQL_ERROR::WARN_LEVEL_WARN,
                                 ER_WARN_NULL_TO_NOTNULL, 1);
          }
	}
        else if (item->type() == Item::STRING_ITEM)
        {
          ((Item_user_var_as_out_param *)item)->set_null_value(
                                                  read_info.read_charset);
        }
        else
        {
          my_error(ER_LOAD_DATA_INVALID_COLUMN, MYF(0), item->full_name());
          DBUG_RETURN(1);
        }

	continue;
      }

      if (real_item->type() == Item::FIELD_ITEM)
      {
        Field *field= ((Item_field *)real_item)->field;
        field->set_notnull();
        read_info.row_end[0]=0;			// Safe to change end marker
        if (field == table->next_number_field)
          table->auto_increment_field_not_null= TRUE;
        field->store((char*) pos, length, read_info.read_charset);
      }
      else if (item->type() == Item::STRING_ITEM)
      {
        ((Item_user_var_as_out_param *)item)->set_value((char*) pos, length,
                                                        read_info.read_charset);
      }
      else
      {
        my_error(ER_LOAD_DATA_INVALID_COLUMN, MYF(0), item->full_name());
        DBUG_RETURN(1);
      }
    }

    if (thd->is_error())
      read_info.error= 1;

    if (read_info.error)
      break;
    if (skip_lines)
    {
      skip_lines--;
      continue;
    }
    if (item)
    {
      /* Have not read any field, thus input file is simply ended */
      if (item == fields_vars.head())
	break;
      for (; item ; item= it++)
      {
        Item *real_item= item->real_item();
        if (real_item->type() == Item::FIELD_ITEM)
        {
          Field *field= ((Item_field *)real_item)->field;
          if (field->reset())
          {
            my_error(ER_WARN_NULL_TO_NOTNULL, MYF(0),field->field_name,
                     thd->warning_info->current_row_for_warning());
            DBUG_RETURN(1);
          }
          if (!field->maybe_null() && field->type() == FIELD_TYPE_TIMESTAMP)
              ((Field_timestamp*) field)->set_time();
          /*
            QQ: We probably should not throw warning for each field.
            But how about intention to always have the same number
            of warnings in THD::cuted_fields (and get rid of cuted_fields
            in the end ?)
          */
          thd->cuted_fields++;
          push_warning_printf(thd, MYSQL_ERROR::WARN_LEVEL_WARN,
                              ER_WARN_TOO_FEW_RECORDS,
                              ER(ER_WARN_TOO_FEW_RECORDS),
                              thd->warning_info->current_row_for_warning());
        }
        else if (item->type() == Item::STRING_ITEM)
        {
          ((Item_user_var_as_out_param *)item)->set_null_value(
                                                  read_info.read_charset);
        }
        else
        {
          my_error(ER_LOAD_DATA_INVALID_COLUMN, MYF(0), item->full_name());
          DBUG_RETURN(1);
        }
      }
    }

    if (thd->killed ||
        fill_record_n_invoke_before_triggers(thd, set_fields, set_values,
                                             ignore_check_option_errors,
                                             table->triggers,
                                             TRG_EVENT_INSERT))
      DBUG_RETURN(1);

    switch (table_list->view_check_option(thd,
                                          ignore_check_option_errors)) {
    case VIEW_CHECK_SKIP:
      read_info.next_line();
      goto continue_loop;
    case VIEW_CHECK_ERROR:
      DBUG_RETURN(-1);
    }

    err= write_record(thd, table, &info);
    table->auto_increment_field_not_null= FALSE;
    if (err)
      DBUG_RETURN(1);
    /*
      We don't need to reset auto-increment field since we are restoring
      its default value at the beginning of each loop iteration.
    */
    if (read_info.next_line())			// Skip to next line
      break;
    if (read_info.line_cuted)
    {
      thd->cuted_fields++;			/* To long row */
      push_warning_printf(thd, MYSQL_ERROR::WARN_LEVEL_WARN,
                          ER_WARN_TOO_MANY_RECORDS, ER(ER_WARN_TOO_MANY_RECORDS),
                          thd->warning_info->current_row_for_warning());
      if (thd->killed)
        DBUG_RETURN(1);
    }
    thd->warning_info->inc_current_row_for_warning();
continue_loop:;
  }
  DBUG_RETURN(test(read_info.error));
}


/****************************************************************************
** Read rows in xml format
****************************************************************************/
static int
read_xml_field(THD *thd, COPY_INFO &info, TABLE_LIST *table_list,
               List<Item> &fields_vars, List<Item> &set_fields,
               List<Item> &set_values, READ_INFO &read_info,
               String &row_tag, ulong skip_lines,
               bool ignore_check_option_errors)
{
  List_iterator_fast<Item> it(fields_vars);
  Item *item;
  TABLE *table= table_list->table;
  bool no_trans_update_stmt;
  CHARSET_INFO *cs= read_info.read_charset;
  DBUG_ENTER("read_xml_field");
  
  no_trans_update_stmt= !table->file->has_transactions();
  
  for ( ; ; it.rewind())
  {
    if (thd->killed)
    {
      thd->send_kill_message();
      DBUG_RETURN(1);
    }
    
    // read row tag and save values into tag list
    if (read_info.read_xml())
      break;
    
    List_iterator_fast<XML_TAG> xmlit(read_info.taglist);
    xmlit.rewind();
    XML_TAG *tag= NULL;
    
#ifndef DBUG_OFF
    DBUG_PRINT("read_xml_field", ("skip_lines=%d", (int) skip_lines));
    while ((tag= xmlit++))
    {
      DBUG_PRINT("read_xml_field", ("got tag:%i '%s' '%s'",
                                    tag->level, tag->field.c_ptr(),
                                    tag->value.c_ptr()));
    }
#endif
    
    restore_record(table, s->default_values);
    
    while ((item= it++))
    {
      /* If this line is to be skipped we don't want to fill field or var */
      if (skip_lines)
        continue;
      
      /* find field in tag list */
      xmlit.rewind();
      tag= xmlit++;
      
      while(tag && strcmp(tag->field.c_ptr(), item->name) != 0)
        tag= xmlit++;
      
      if (!tag) // found null
      {
        if (item->type() == Item::FIELD_ITEM)
        {
          Field *field= ((Item_field *) item)->field;
          field->reset();
          field->set_null();
          if (field == table->next_number_field)
            table->auto_increment_field_not_null= TRUE;
          if (!field->maybe_null())
          {
            if (field->type() == FIELD_TYPE_TIMESTAMP)
              ((Field_timestamp *) field)->set_time();
            else if (field != table->next_number_field)
              field->set_warning(MYSQL_ERROR::WARN_LEVEL_WARN,
                                 ER_WARN_NULL_TO_NOTNULL, 1);
          }
        }
        else
          ((Item_user_var_as_out_param *) item)->set_null_value(cs);
        continue;
      }

      if (item->type() == Item::FIELD_ITEM)
      {

        Field *field= ((Item_field *)item)->field;
        field->set_notnull();
        if (field == table->next_number_field)
          table->auto_increment_field_not_null= TRUE;
        field->store((char *) tag->value.ptr(), tag->value.length(), cs);
      }
      else
        ((Item_user_var_as_out_param *) item)->set_value(
                                                 (char *) tag->value.ptr(), 
                                                 tag->value.length(), cs);
    }
    
    if (read_info.error)
      break;
    
    if (skip_lines)
    {
      skip_lines--;
      continue;
    }
    
    if (item)
    {
      /* Have not read any field, thus input file is simply ended */
      if (item == fields_vars.head())
        break;
      
      for ( ; item; item= it++)
      {
        if (item->type() == Item::FIELD_ITEM)
        {
          /*
            QQ: We probably should not throw warning for each field.
            But how about intention to always have the same number
            of warnings in THD::cuted_fields (and get rid of cuted_fields
            in the end ?)
          */
          thd->cuted_fields++;
          push_warning_printf(thd, MYSQL_ERROR::WARN_LEVEL_WARN,
                              ER_WARN_TOO_FEW_RECORDS,
                              ER(ER_WARN_TOO_FEW_RECORDS),
                              thd->warning_info->current_row_for_warning());
        }
        else
          ((Item_user_var_as_out_param *)item)->set_null_value(cs);
      }
    }

    if (thd->killed ||
        fill_record_n_invoke_before_triggers(thd, set_fields, set_values,
                                             ignore_check_option_errors,
                                             table->triggers,
                                             TRG_EVENT_INSERT))
      DBUG_RETURN(1);

    switch (table_list->view_check_option(thd,
                                          ignore_check_option_errors)) {
    case VIEW_CHECK_SKIP:
      read_info.next_line();
      goto continue_loop;
    case VIEW_CHECK_ERROR:
      DBUG_RETURN(-1);
    }
    
    if (write_record(thd, table, &info))
      DBUG_RETURN(1);
    
    /*
      We don't need to reset auto-increment field since we are restoring
      its default value at the beginning of each loop iteration.
    */
    thd->transaction.stmt.modified_non_trans_table= no_trans_update_stmt;
    thd->warning_info->inc_current_row_for_warning();
    continue_loop:;
  }
  DBUG_RETURN(test(read_info.error) || thd->is_error());
} /* load xml end */


/* Unescape all escape characters, mark \N as null */

char
READ_INFO::unescape(char chr)
{
  /* keep this switch synchornous with the ESCAPE_CHARS macro */
  switch(chr) {
  case 'n': return '\n';
  case 't': return '\t';
  case 'r': return '\r';
  case 'b': return '\b';
  case '0': return 0;				// Ascii null
  case 'Z': return '\032';			// Win32 end of file
  case 'N': found_null=1;

    /* fall through */
  default:  return chr;
  }
}


/*
  Read a line using buffering
  If last line is empty (in line mode) then it isn't outputed
*/


READ_INFO::READ_INFO(File file_par, uint tot_length, CHARSET_INFO *cs,
		     String &field_term, String &line_start, String &line_term,
		     String &enclosed_par, int escape, bool get_it_from_net,
		     bool is_fifo)
<<<<<<< HEAD
  :file(file_par),buffer(0),escape_char(escape)
=======
  :file(file_par), buff_length(tot_length), escape_char(escape),
   found_end_of_line(false), eof(false), need_end_io_cache(false),
   error(false), line_cuted(false), found_null(false), read_charset(cs)
>>>>>>> 5a0e7394
{
  field_term_ptr=(char*) field_term.ptr();
  field_term_length= field_term.length();
  line_term_ptr=(char*) line_term.ptr();
  line_term_length= line_term.length();
  level= 0; /* for load xml */
  if (line_start.length() == 0)
  {
    line_start_ptr=0;
    start_of_line= 0;
  }
  else
  {
    line_start_ptr=(char*) line_start.ptr();
    line_start_end=line_start_ptr+line_start.length();
    start_of_line= 1;
  }
  /* If field_terminator == line_terminator, don't use line_terminator */
  if (field_term_length == line_term_length &&
      !memcmp(field_term_ptr,line_term_ptr,field_term_length))
  {
    line_term_length=0;
    line_term_ptr=(char*) "";
  }
  enclosed_char= (enclosed_length=enclosed_par.length()) ?
    (uchar) enclosed_par[0] : INT_MAX;
  field_term_char= field_term_length ? (uchar) field_term_ptr[0] : INT_MAX;
  line_term_char= line_term_length ? (uchar) line_term_ptr[0] : INT_MAX;


  /* Set of a stack for unget if long terminators */
  uint length= max(cs->mbmaxlen, max(field_term_length, line_term_length)) + 1;
  set_if_bigger(length,line_start.length());
  stack=stack_pos=(int*) sql_alloc(sizeof(int)*length);

  if (!(buffer=(uchar*) my_malloc(buff_length+1,MYF(0))))
    error=1; /* purecov: inspected */
  else
  {
    end_of_buff=buffer+buff_length;
    if (init_io_cache(&cache,(get_it_from_net) ? -1 : file, 0,
		      (get_it_from_net) ? READ_NET :
		      (is_fifo ? READ_FIFO : READ_CACHE),0L,1,
		      MYF(MY_WME)))
    {
      my_free(buffer); /* purecov: inspected */
      buffer= NULL;
      error=1;
    }
    else
    {
      /*
	init_io_cache() will not initialize read_function member
	if the cache is READ_NET. So we work around the problem with a
	manual assignment
      */
      need_end_io_cache = 1;

#ifndef EMBEDDED_LIBRARY
      if (get_it_from_net)
	cache.read_function = _my_b_net_read;

      if (mysql_bin_log.is_open())
	cache.pre_read = cache.pre_close =
	  (IO_CACHE_CALLBACK) log_loaded_block;
#endif
    }
  }
}


READ_INFO::~READ_INFO()
{
  if (need_end_io_cache)
    ::end_io_cache(&cache);
<<<<<<< HEAD
  if (buffer)
=======

  if (buffer != NULL)
>>>>>>> 5a0e7394
    my_free(buffer);
  List_iterator<XML_TAG> xmlit(taglist);
  XML_TAG *t;
  while ((t= xmlit++))
    delete(t);
}


#define GET (stack_pos != stack ? *--stack_pos : my_b_get(&cache))
#define PUSH(A) *(stack_pos++)=(A)


inline int READ_INFO::terminator(char *ptr,uint length)
{
  int chr=0;					// Keep gcc happy
  uint i;
  for (i=1 ; i < length ; i++)
  {
    if ((chr=GET) != *++ptr)
    {
      break;
    }
  }
  if (i == length)
    return 1;
  PUSH(chr);
  while (i-- > 1)
    PUSH((uchar) *--ptr);
  return 0;
}


int READ_INFO::read_field()
{
  int chr,found_enclosed_char;
  uchar *to,*new_buffer;

  found_null=0;
  if (found_end_of_line)
    return 1;					// One have to call next_line

  /* Skip until we find 'line_start' */

  if (start_of_line)
  {						// Skip until line_start
    start_of_line=0;
    if (find_start_of_fields())
      return 1;
  }
  if ((chr=GET) == my_b_EOF)
  {
    found_end_of_line=eof=1;
    return 1;
  }
  to=buffer;
  if (chr == enclosed_char)
  {
    found_enclosed_char=enclosed_char;
    *to++=(uchar) chr;				// If error
  }
  else
  {
    found_enclosed_char= INT_MAX;
    PUSH(chr);
  }

  for (;;)
  {
    while ( to < end_of_buff)
    {
      chr = GET;
      if (chr == my_b_EOF)
	goto found_eof;
      if (chr == escape_char)
      {
	if ((chr=GET) == my_b_EOF)
	{
	  *to++= (uchar) escape_char;
	  goto found_eof;
	}
        /*
          When escape_char == enclosed_char, we treat it like we do for
          handling quotes in SQL parsing -- you can double-up the
          escape_char to include it literally, but it doesn't do escapes
          like \n. This allows: LOAD DATA ... ENCLOSED BY '"' ESCAPED BY '"'
          with data like: "fie""ld1", "field2"
         */
        if (escape_char != enclosed_char || chr == escape_char)
        {
          *to++ = (uchar) unescape((char) chr);
          continue;
        }
        PUSH(chr);
        chr= escape_char;
      }
#ifdef ALLOW_LINESEPARATOR_IN_STRINGS
      if (chr == line_term_char)
#else
      if (chr == line_term_char && found_enclosed_char == INT_MAX)
#endif
      {
	if (terminator(line_term_ptr,line_term_length))
	{					// Maybe unexpected linefeed
	  enclosed=0;
	  found_end_of_line=1;
	  row_start=buffer;
	  row_end=  to;
	  return 0;
	}
      }
      if (chr == found_enclosed_char)
      {
	if ((chr=GET) == found_enclosed_char)
	{					// Remove dupplicated
	  *to++ = (uchar) chr;
	  continue;
	}
	// End of enclosed field if followed by field_term or line_term
	if (chr == my_b_EOF ||
	    (chr == line_term_char && terminator(line_term_ptr,
                                                 line_term_length)))
        {
          /* Maybe unexpected linefeed */
	  enclosed=1;
	  found_end_of_line=1;
	  row_start=buffer+1;
	  row_end=  to;
	  return 0;
	}
	if (chr == field_term_char &&
	    terminator(field_term_ptr,field_term_length))
	{
	  enclosed=1;
	  row_start=buffer+1;
	  row_end=  to;
	  return 0;
	}
	/*
	  The string didn't terminate yet.
	  Store back next character for the loop
	*/
	PUSH(chr);
	/* copy the found term character to 'to' */
	chr= found_enclosed_char;
      }
      else if (chr == field_term_char && found_enclosed_char == INT_MAX)
      {
	if (terminator(field_term_ptr,field_term_length))
	{
	  enclosed=0;
	  row_start=buffer;
	  row_end=  to;
	  return 0;
	}
      }
#ifdef USE_MB
      if (my_mbcharlen(read_charset, chr) > 1 &&
          to + my_mbcharlen(read_charset, chr) <= end_of_buff)
      {
        uchar* p= (uchar*) to;
        int ml, i;
        *to++ = chr;

        ml= my_mbcharlen(read_charset, chr);

        for (i= 1; i < ml; i++) 
        {
          chr= GET;
          if (chr == my_b_EOF)
          {
            /*
             Need to back up the bytes already ready from illformed
             multi-byte char 
            */
            to-= i;
            goto found_eof;
          }
          *to++ = chr;
        }
        if (my_ismbchar(read_charset,
                        (const char *)p,
                        (const char *)to))
          continue;
        for (i= 0; i < ml; i++)
          PUSH((uchar) *--to);
        chr= GET;
      }
#endif
      *to++ = (uchar) chr;
    }
    /*
    ** We come here if buffer is too small. Enlarge it and continue
    */
    if (!(new_buffer=(uchar*) my_realloc((char*) buffer,buff_length+1+IO_SIZE,
					MYF(MY_WME))))
      return (error=1);
    to=new_buffer + (to-buffer);
    buffer=new_buffer;
    buff_length+=IO_SIZE;
    end_of_buff=buffer+buff_length;
  }

found_eof:
  enclosed=0;
  found_end_of_line=eof=1;
  row_start=buffer;
  row_end=to;
  return 0;
}

/*
  Read a row with fixed length.

  NOTES
    The row may not be fixed size on disk if there are escape
    characters in the file.

  IMPLEMENTATION NOTE
    One can't use fixed length with multi-byte charset **

  RETURN
    0  ok
    1  error
*/

int READ_INFO::read_fixed_length()
{
  int chr;
  uchar *to;
  if (found_end_of_line)
    return 1;					// One have to call next_line

  if (start_of_line)
  {						// Skip until line_start
    start_of_line=0;
    if (find_start_of_fields())
      return 1;
  }

  to=row_start=buffer;
  while (to < end_of_buff)
  {
    if ((chr=GET) == my_b_EOF)
      goto found_eof;
    if (chr == escape_char)
    {
      if ((chr=GET) == my_b_EOF)
      {
	*to++= (uchar) escape_char;
	goto found_eof;
      }
      *to++ =(uchar) unescape((char) chr);
      continue;
    }
    if (chr == line_term_char)
    {
      if (terminator(line_term_ptr,line_term_length))
      {						// Maybe unexpected linefeed
	found_end_of_line=1;
	row_end=  to;
	return 0;
      }
    }
    *to++ = (uchar) chr;
  }
  row_end=to;					// Found full line
  return 0;

found_eof:
  found_end_of_line=eof=1;
  row_start=buffer;
  row_end=to;
  return to == buffer ? 1 : 0;
}


int READ_INFO::next_line()
{
  line_cuted=0;
  start_of_line= line_start_ptr != 0;
  if (found_end_of_line || eof)
  {
    found_end_of_line=0;
    return eof;
  }
  found_end_of_line=0;
  if (!line_term_length)
    return 0;					// No lines
  for (;;)
  {
    int chr = GET;
#ifdef USE_MB
   if (my_mbcharlen(read_charset, chr) > 1)
   {
       for (uint i=1;
            chr != my_b_EOF && i<my_mbcharlen(read_charset, chr);
            i++)
	   chr = GET;
       if (chr == escape_char)
	   continue;
   }
#endif
   if (chr == my_b_EOF)
   {
      eof=1;
      return 1;
    }
    if (chr == escape_char)
    {
      line_cuted=1;
      if (GET == my_b_EOF)
	return 1;
      continue;
    }
    if (chr == line_term_char && terminator(line_term_ptr,line_term_length))
      return 0;
    line_cuted=1;
  }
}


bool READ_INFO::find_start_of_fields()
{
  int chr;
 try_again:
  do
  {
    if ((chr=GET) == my_b_EOF)
    {
      found_end_of_line=eof=1;
      return 1;
    }
  } while ((char) chr != line_start_ptr[0]);
  for (char *ptr=line_start_ptr+1 ; ptr != line_start_end ; ptr++)
  {
    chr=GET;					// Eof will be checked later
    if ((char) chr != *ptr)
    {						// Can't be line_start
      PUSH(chr);
      while (--ptr != line_start_ptr)
      {						// Restart with next char
	PUSH((uchar) *ptr);
      }
      goto try_again;
    }
  }
  return 0;
}


/*
  Clear taglist from tags with a specified level
*/
int READ_INFO::clear_level(int level_arg)
{
  DBUG_ENTER("READ_INFO::read_xml clear_level");
  List_iterator<XML_TAG> xmlit(taglist);
  xmlit.rewind();
  XML_TAG *tag;
  
  while ((tag= xmlit++))
  {
     if(tag->level >= level_arg)
     {
       xmlit.remove();
       delete tag;
     }
  }
  DBUG_RETURN(0);
}


/*
  Convert an XML entity to Unicode value.
  Return -1 on error;
*/
static int
my_xml_entity_to_char(const char *name, uint length)
{
  if (length == 2)
  {
    if (!memcmp(name, "gt", length))
      return '>';
    if (!memcmp(name, "lt", length))
      return '<';
  }
  else if (length == 3)
  {
    if (!memcmp(name, "amp", length))
      return '&';
  }
  else if (length == 4)
  {
    if (!memcmp(name, "quot", length))
      return '"';
    if (!memcmp(name, "apos", length))
      return '\'';
  }
  return -1;
}


/**
  @brief Convert newline, linefeed, tab to space
  
  @param chr    character
  
  @details According to the "XML 1.0" standard,
           only space (#x20) characters, carriage returns,
           line feeds or tabs are considered as spaces.
           Convert all of them to space (#x20) for parsing simplicity.
*/
static int
my_tospace(int chr)
{
  return (chr == '\t' || chr == '\r' || chr == '\n') ? ' ' : chr;
}


/*
  Read an xml value: handle multibyte and xml escape
*/
int READ_INFO::read_value(int delim, String *val)
{
  int chr;
  String tmp;

  for (chr= GET; my_tospace(chr) != delim && chr != my_b_EOF;)
  {
#ifdef USE_MB
    if (my_mbcharlen(read_charset, chr) > 1)
    {
      DBUG_PRINT("read_xml",("multi byte"));
      int i, ml= my_mbcharlen(read_charset, chr);
      for (i= 1; i < ml; i++) 
      {
        val->append(chr);
        /*
          Don't use my_tospace() in the middle of a multi-byte character
          TODO: check that the multi-byte sequence is valid.
        */
        chr= GET; 
        if (chr == my_b_EOF)
          return chr;
      }
    }
#endif
    if(chr == '&')
    {
      tmp.length(0);
      for (chr= my_tospace(GET) ; chr != ';' ; chr= my_tospace(GET))
      {
        if (chr == my_b_EOF)
          return chr;
        tmp.append(chr);
      }
      if ((chr= my_xml_entity_to_char(tmp.ptr(), tmp.length())) >= 0)
        val->append(chr);
      else
      {
        val->append('&');
        val->append(tmp);
        val->append(';'); 
      }
    }
    else
      val->append(chr);
    chr= GET;
  }            
  return my_tospace(chr);
}


/*
  Read a record in xml format
  tags and attributes are stored in taglist
  when tag set in ROWS IDENTIFIED BY is closed, we are ready and return
*/
int READ_INFO::read_xml()
{
  DBUG_ENTER("READ_INFO::read_xml");
  int chr, chr2, chr3;
  int delim= 0;
  String tag, attribute, value;
  bool in_tag= false;
  
  tag.length(0);
  attribute.length(0);
  value.length(0);
  
  for (chr= my_tospace(GET); chr != my_b_EOF ; )
  {
    switch(chr){
    case '<':  /* read tag */
        /* TODO: check if this is a comment <!-- comment -->  */
      chr= my_tospace(GET);
      if(chr == '!')
      {
        chr2= GET;
        chr3= GET;
        
        if(chr2 == '-' && chr3 == '-')
        {
          chr2= 0;
          chr3= 0;
          chr= my_tospace(GET);
          
          while(chr != '>' || chr2 != '-' || chr3 != '-')
          {
            if(chr == '-')
            {
              chr3= chr2;
              chr2= chr;
            }
            else if (chr2 == '-')
            {
              chr2= 0;
              chr3= 0;
            }
            chr= my_tospace(GET);
            if (chr == my_b_EOF)
              goto found_eof;
          }
          break;
        }
      }
      
      tag.length(0);
      while(chr != '>' && chr != ' ' && chr != '/' && chr != my_b_EOF)
      {
        if(chr != delim) /* fix for the '<field name =' format */
          tag.append(chr);
        chr= my_tospace(GET);
      }
      
      // row tag should be in ROWS IDENTIFIED BY '<row>' - stored in line_term 
      if((tag.length() == line_term_length -2) &&
         (strncmp(tag.c_ptr_safe(), line_term_ptr + 1, tag.length()) == 0))
      {
        DBUG_PRINT("read_xml", ("start-of-row: %i %s %s", 
                                level,tag.c_ptr_safe(), line_term_ptr));
      }
      
      if(chr == ' ' || chr == '>')
      {
        level++;
        clear_level(level + 1);
      }
      
      if (chr == ' ')
        in_tag= true;
      else 
        in_tag= false;
      break;
      
    case ' ': /* read attribute */
      while(chr == ' ')  /* skip blanks */
        chr= my_tospace(GET);
      
      if(!in_tag)
        break;
      
      while(chr != '=' && chr != '/' && chr != '>' && chr != my_b_EOF)
      {
        attribute.append(chr);
        chr= my_tospace(GET);
      }
      break;
      
    case '>': /* end tag - read tag value */
      in_tag= false;
      chr= read_value('<', &value);
      if(chr == my_b_EOF)
        goto found_eof;
      
      /* save value to list */
      if(tag.length() > 0 && value.length() > 0)
      {
        DBUG_PRINT("read_xml", ("lev:%i tag:%s val:%s",
                                level,tag.c_ptr_safe(), value.c_ptr_safe()));
        taglist.push_front( new XML_TAG(level, tag, value));
      }
      tag.length(0);
      value.length(0);
      attribute.length(0);
      break;
      
    case '/': /* close tag */
      level--;
      chr= my_tospace(GET);
      if(chr != '>')   /* if this is an empty tag <tag   /> */
        tag.length(0); /* we should keep tag value          */
      while(chr != '>' && chr != my_b_EOF)
      {
        tag.append(chr);
        chr= my_tospace(GET);
      }
      
      if((tag.length() == line_term_length -2) &&
         (strncmp(tag.c_ptr_safe(), line_term_ptr + 1, tag.length()) == 0))
      {
         DBUG_PRINT("read_xml", ("found end-of-row %i %s", 
                                 level, tag.c_ptr_safe()));
         DBUG_RETURN(0); //normal return
      }
      chr= my_tospace(GET);
      break;   
      
    case '=': /* attribute name end - read the value */
      //check for tag field and attribute name
      if(!memcmp(tag.c_ptr_safe(), STRING_WITH_LEN("field")) &&
         !memcmp(attribute.c_ptr_safe(), STRING_WITH_LEN("name")))
      {
        /*
          this is format <field name="xx">xx</field>
          where actual fieldname is in attribute
        */
        delim= my_tospace(GET);
        tag.length(0);
        attribute.length(0);
        chr= '<'; /* we pretend that it is a tag */
        level--;
        break;
      }
      
      //check for " or '
      chr= GET;
      if (chr == my_b_EOF)
        goto found_eof;
      if(chr == '"' || chr == '\'')
      {
        delim= chr;
      }
      else
      {
        delim= ' '; /* no delimiter, use space */
        PUSH(chr);
      }
      
      chr= read_value(delim, &value);
      if(attribute.length() > 0 && value.length() > 0)
      {
        DBUG_PRINT("read_xml", ("lev:%i att:%s val:%s\n",
                                level + 1,
                                attribute.c_ptr_safe(),
                                value.c_ptr_safe()));
        taglist.push_front(new XML_TAG(level + 1, attribute, value));
      }
      attribute.length(0);
      value.length(0);
      if (chr != ' ')
        chr= my_tospace(GET);
      break;
    
    default:
      chr= my_tospace(GET);
    } /* end switch */
  } /* end while */
  
found_eof:
  DBUG_PRINT("read_xml",("Found eof"));
  eof= 1;
  DBUG_RETURN(1);
}<|MERGE_RESOLUTION|>--- conflicted
+++ resolved
@@ -1,8 +1,4 @@
-<<<<<<< HEAD
-/* Copyright (c) 2000, 2010 Oracle and/or its affiliates. All rights reserved.
-=======
 /* Copyright (c) 2000, 2011 Oracle and/or its affiliates. All rights reserved.
->>>>>>> 5a0e7394
 
    This program is free software; you can redistribute it and/or modify
    it under the terms of the GNU General Public License as published by
@@ -367,28 +363,7 @@
       (void) fn_format(name, ex->file_name, mysql_real_data_home, "",
                        MY_RELATIVE_PATH | MY_UNPACK_FILENAME |
                        MY_RETURN_REAL_PATH);
-<<<<<<< HEAD
-#if !defined(__WIN__)
-      MY_STAT stat_info;
-      if (!mysql_file_stat(key_file_load, name, &stat_info, MYF(MY_WME)))
-	DBUG_RETURN(TRUE);
-
-      // if we are not in slave thread, the file must be:
-      if (!thd->slave_thread &&
-	  !((stat_info.st_mode & S_IROTH) == S_IROTH &&  // readable by others
-	    (stat_info.st_mode & S_IFLNK) != S_IFLNK && // and not a symlink
-	    ((stat_info.st_mode & S_IFREG) == S_IFREG ||
-	     (stat_info.st_mode & S_IFIFO) == S_IFIFO)))
-      {
-	my_error(ER_TEXTFILE_NOT_READABLE, MYF(0), name);
-	DBUG_RETURN(TRUE);
-      }
-      if ((stat_info.st_mode & S_IFIFO) == S_IFIFO)
-	is_fifo = 1;
-#endif
-=======
-    }
->>>>>>> 5a0e7394
+    }
 
     if (thd->slave_thread)
     {
@@ -434,17 +409,12 @@
 	    my_error(ER_TEXTFILE_NOT_READABLE, MYF(0), name);
 	    DBUG_RETURN(TRUE);
     }
-<<<<<<< HEAD
-    if ((file= mysql_file_open(key_file_load,
-                               name, O_RDONLY, MYF(MY_WME))) < 0)
-=======
     if ((stat_info.st_mode & S_IFIFO) == S_IFIFO)
             is_fifo = 1;
 #endif
     if ((file= mysql_file_open(key_file_load,
                                name, O_RDONLY, MYF(MY_WME))) < 0)
 
->>>>>>> 5a0e7394
       DBUG_RETURN(TRUE);
   }
 
@@ -1330,13 +1300,9 @@
 		     String &field_term, String &line_start, String &line_term,
 		     String &enclosed_par, int escape, bool get_it_from_net,
 		     bool is_fifo)
-<<<<<<< HEAD
-  :file(file_par),buffer(0),escape_char(escape)
-=======
-  :file(file_par), buff_length(tot_length), escape_char(escape),
+  :file(file_par), buffer(NULL), buff_length(tot_length), escape_char(escape),
    found_end_of_line(false), eof(false), need_end_io_cache(false),
    error(false), line_cuted(false), found_null(false), read_charset(cs)
->>>>>>> 5a0e7394
 {
   field_term_ptr=(char*) field_term.ptr();
   field_term_length= field_term.length();
@@ -1412,13 +1378,7 @@
 {
   if (need_end_io_cache)
     ::end_io_cache(&cache);
-<<<<<<< HEAD
-  if (buffer)
-=======
-
-  if (buffer != NULL)
->>>>>>> 5a0e7394
-    my_free(buffer);
+  my_free(buffer);
   List_iterator<XML_TAG> xmlit(taglist);
   XML_TAG *t;
   while ((t= xmlit++))
