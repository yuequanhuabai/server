#ifndef SQL_TYPE_H_INCLUDED
#define SQL_TYPE_H_INCLUDED
/*
   Copyright (c) 2015  MariaDB Foundation.

 This program is free software; you can redistribute it and/or modify
 it under the terms of the GNU General Public License as published by
 the Free Software Foundation; version 2 of the License.

 This program is distributed in the hope that it will be useful,
 but WITHOUT ANY WARRANTY; without even the implied warranty of
 MERCHANTABILITY or FITNESS FOR A PARTICULAR PURPOSE.  See the
 GNU General Public License for more details.

 You should have received a copy of the GNU General Public License
 along with this program; if not, write to the Free Software
 Foundation, Inc., 51 Franklin St, Fifth Floor, Boston, MA 02110-1335  USA */

#ifdef USE_PRAGMA_INTERFACE
#pragma interface			/* gcc class implementation */
#endif


#include "mysqld.h"
#include "sql_array.h"
#include "sql_const.h"
#include "sql_time.h"
#include "sql_type_real.h"
#include "compat56.h"

class Field;
class Column_definition;
class Column_definition_attributes;
class Item;
class Item_const;
class Item_literal;
class Item_param;
class Item_cache;
class Item_copy;
class Item_func_or_sum;
class Item_sum_hybrid;
class Item_sum_sum;
class Item_sum_avg;
class Item_sum_variance;
class Item_func_hex;
class Item_hybrid_func;
class Item_func_min_max;
class Item_func_hybrid_field_type;
class Item_bool_func2;
class Item_func_between;
class Item_func_in;
class Item_func_round;
class Item_func_int_val;
class Item_func_abs;
class Item_func_neg;
class Item_func_signed;
class Item_func_unsigned;
class Item_double_typecast;
class Item_float_typecast;
class Item_decimal_typecast;
class Item_char_typecast;
class Item_time_typecast;
class Item_date_typecast;
class Item_datetime_typecast;
class Item_func_plus;
class Item_func_minus;
class Item_func_mul;
class Item_func_div;
class Item_func_mod;
class cmp_item;
class in_vector;
class Type_handler_hybrid_field_type;
class Sort_param;
class Arg_comparator;
class Spvar_definition;
struct st_value;
class Protocol;
class handler;
struct Schema_specification_st;
struct TABLE;
struct SORT_FIELD_ATTR;
class Vers_history_point;
class Virtual_column_info;

#define my_charset_numeric      my_charset_latin1

enum protocol_send_type_t
{
  PROTOCOL_SEND_STRING,
  PROTOCOL_SEND_FLOAT,
  PROTOCOL_SEND_DOUBLE,
  PROTOCOL_SEND_TINY,
  PROTOCOL_SEND_SHORT,
  PROTOCOL_SEND_LONG,
  PROTOCOL_SEND_LONGLONG,
  PROTOCOL_SEND_DATETIME,
  PROTOCOL_SEND_DATE,
  PROTOCOL_SEND_TIME
};


enum scalar_comparison_op
{
  SCALAR_CMP_EQ,
  SCALAR_CMP_EQUAL,
  SCALAR_CMP_LT,
  SCALAR_CMP_LE,
  SCALAR_CMP_GE,
  SCALAR_CMP_GT
};


class Native: public Binary_string
{
public:
  Native(char *str, size_t len)
   :Binary_string(str, len)
  { }
};


template<size_t buff_sz>
class NativeBuffer: public Native
{
  char buff[buff_sz];
public:
  NativeBuffer() : Native(buff, buff_sz) { length(0); }
};


class String_ptr
{
protected:
  String *m_string_ptr;
public:
  String_ptr(String *str)
   :m_string_ptr(str)
  { }
  String_ptr(Item *item, String *buffer);
  const String *string() const
  {
    DBUG_ASSERT(m_string_ptr);
    return m_string_ptr;
  }
  bool is_null() const { return m_string_ptr == NULL; }
};


class Ascii_ptr: public String_ptr
{
public:
  Ascii_ptr(Item *item, String *buffer);
};


template<size_t buff_sz>
class String_ptr_and_buffer: public StringBuffer<buff_sz>,
                             public String_ptr
{
public:
  String_ptr_and_buffer(Item *item)
   :String_ptr(item, this)
  { }
};


template<size_t buff_sz>
class Ascii_ptr_and_buffer: public StringBuffer<buff_sz>,
                            public Ascii_ptr
{
public:
  Ascii_ptr_and_buffer(Item *item)
   :Ascii_ptr(item, this)
  { }
};


class Dec_ptr
{
protected:
  my_decimal *m_ptr;
  Dec_ptr() { }
public:
  Dec_ptr(my_decimal *ptr) :m_ptr(ptr) { }
  bool is_null() const { return m_ptr == NULL; }
  const my_decimal *ptr() const { return m_ptr; }
  const my_decimal *ptr_or(const my_decimal *def) const
  {
    return m_ptr ? m_ptr : def;
  }
  my_decimal *to_decimal(my_decimal *to) const
  {
    if (!m_ptr)
      return NULL;
    *to= *m_ptr;
    return to;
  }
  double to_double() const { return m_ptr ? m_ptr->to_double() : 0.0; }
  longlong to_longlong(bool unsigned_flag)
  { return m_ptr ? m_ptr->to_longlong(unsigned_flag) : 0; }
  bool to_bool() const { return m_ptr ? m_ptr->to_bool() : false; }
  String *to_string(String *to) const
  {
    return m_ptr ? m_ptr->to_string(to) : NULL;
  }
  String *to_string(String *to, uint prec, uint dec, char filler)
  {
    return m_ptr ? m_ptr->to_string(to, prec, dec, filler) : NULL;
  }
  int to_binary(uchar *bin, int prec, int scale) const
  {
    return (m_ptr ? m_ptr : &decimal_zero)->to_binary(bin, prec, scale);
  }
  int cmp(const my_decimal *dec) const
  {
    DBUG_ASSERT(m_ptr);
    DBUG_ASSERT(dec);
    return m_ptr->cmp(dec);
  }
  int cmp(const Dec_ptr &other) const
  {
    return cmp(other.m_ptr);
  }
};


// A helper class to handle results of val_decimal(), date_op(), etc.
class Dec_ptr_and_buffer: public Dec_ptr
{
protected:
  my_decimal m_buffer;
public:
  int round_to(my_decimal *to, uint scale, decimal_round_mode mode)
  {
    DBUG_ASSERT(m_ptr);
    return m_ptr->round_to(to, scale, mode);
  }
  int round_self(uint scale, decimal_round_mode mode)
  {
    return round_to(&m_buffer, scale, mode);
  }
  String *to_string_round(String *to, uint dec)
  {
    /*
      decimal_round() allows from==to
      So it's save even if m_ptr points to m_buffer before this call:
    */
    return m_ptr ? m_ptr->to_string_round(to, dec, &m_buffer) : NULL;
  }
};


// A helper class to handle val_decimal() results.
class VDec: public Dec_ptr_and_buffer
{
public:
  VDec(): Dec_ptr_and_buffer() { }
  VDec(Item *item);
  void set(Item *a);
};


// A helper class to handler decimal_op() results.
class VDec_op: public Dec_ptr_and_buffer
{
public:
  VDec_op(Item_func_hybrid_field_type *item);
};


/*
  Get and cache val_decimal() values for two items.
  If the first value appears to be NULL, the second value is not evaluated.
*/
class VDec2_lazy
{
public:
  VDec m_a;
  VDec m_b;
  VDec2_lazy(Item *a, Item *b) :m_a(a)
  {
    if (!m_a.is_null())
      m_b.set(b);
  }
  bool has_null() const
  {
    return m_a.is_null() || m_b.is_null();
  }
};


/**
  Class Sec6 represents a fixed point value with 6 fractional digits.
  Used e.g. to convert double and my_decimal values to TIME/DATETIME.
*/

class Sec6
{
protected:
  ulonglong m_sec;       // The integer part, between 0 and LONGLONG_MAX
  ulong     m_usec;      // The fractional part, between 0 and 999999
  bool      m_neg;       // false if positive, true of negative
  bool      m_truncated; // Indicates if the constructor truncated the value
  void make_from_decimal(const my_decimal *d, ulong *nanoseconds);
  void make_from_double(double d, ulong *nanoseconds);
  void make_from_int(const Longlong_hybrid &nr)
  {
    m_neg= nr.neg();
    m_sec= nr.abs();
    m_usec= 0;
    m_truncated= false;
  }
  void reset()
  {
    m_sec= m_usec= m_neg= m_truncated= 0;
  }
  Sec6() { }
  bool add_nanoseconds(uint nanoseconds)
  {
    DBUG_ASSERT(nanoseconds <= 1000000000);
    if (nanoseconds < 500)
      return false;
    m_usec+= (nanoseconds + 500) / 1000;
    if (m_usec < 1000000)
      return false;
    m_usec%= 1000000;
    return true;
  }
public:
  explicit Sec6(double nr)
  {
    ulong nanoseconds;
    make_from_double(nr, &nanoseconds);
  }
  explicit Sec6(const my_decimal *d)
  {
    ulong nanoseconds;
    make_from_decimal(d, &nanoseconds);
  }
  explicit Sec6(const Longlong_hybrid &nr)
  {
    make_from_int(nr);
  }
  explicit Sec6(longlong nr, bool unsigned_val)
  {
    make_from_int(Longlong_hybrid(nr, unsigned_val));
  }
  bool neg() const { return m_neg; }
  bool truncated() const { return m_truncated; }
  ulonglong sec() const { return m_sec; }
  long usec() const { return m_usec; }
  /**
    Converts Sec6 to MYSQL_TIME
    @param thd           current thd
    @param [out] warn    conversion warnings will be written here
    @param [out] ltime   converted value will be written here
    @param fuzzydate     conversion flags (TIME_INVALID_DATE, etc)
    @returns false for success, true for a failure
  */
  bool convert_to_mysql_time(THD *thd,
                             int *warn,
                             MYSQL_TIME *ltime,
                             date_mode_t fuzzydate) const;

protected:

  bool to_interval_hhmmssff_only(MYSQL_TIME *to, int *warn) const
  {
    return number_to_time_only(m_neg, m_sec, m_usec,
                               TIME_MAX_INTERVAL_HOUR, to, warn);
  }
  bool to_datetime_or_to_interval_hhmmssff(MYSQL_TIME *to, int *warn) const
  {
    /*
      Convert a number to a time interval.
      The following formats are understood:
      -            0 <= x <=   999999995959 - parse as hhhhmmss
      - 999999995959 <  x <= 99991231235959 - parse as YYYYMMDDhhmmss
       (YYMMDDhhmmss)       (YYYYMMDDhhmmss)

      Note, these formats are NOT understood:
      - YYMMDD       - overlaps with INTERVAL range
      - YYYYMMDD     - overlaps with INTERVAL range
      - YYMMDDhhmmss - overlaps with INTERVAL range, partially
                       (see TIME_MAX_INTERVAL_HOUR)

      If we ever need wider intervals, this code switching between
      full datetime and interval-only should be rewised.
    */
    DBUG_ASSERT(TIME_MAX_INTERVAL_HOUR <= 999999995959);
    /*            (YYMMDDhhmmss) */
    if (m_sec >    999999995959ULL &&
        m_sec <= 99991231235959ULL && m_neg == 0)
      return to_datetime_or_date(to, warn, TIME_INVALID_DATES);
    if (m_sec / 10000 > TIME_MAX_INTERVAL_HOUR)
    {
      *warn= MYSQL_TIME_WARN_OUT_OF_RANGE;
      return true;
    }
    return to_interval_hhmmssff_only(to, warn);
  }
public:
  // [-][DD]hhhmmss.ff,  YYMMDDhhmmss.ff, YYYYMMDDhhmmss.ff
  bool to_datetime_or_time(MYSQL_TIME *to, int *warn,
                           date_conv_mode_t mode) const
  {
    bool rc= m_sec > 9999999 && m_sec <= 99991231235959ULL && !m_neg ?
             ::number_to_datetime_or_date(m_sec, m_usec, to,
                        ulonglong(mode & TIME_MODE_FOR_XXX_TO_DATE), warn) < 0 :
             ::number_to_time_only(m_neg, m_sec, m_usec, TIME_MAX_HOUR, to, warn);
    DBUG_ASSERT(*warn || !rc);
    return rc;
  }
  /*
    Convert a number in formats YYYYMMDDhhmmss.ff or YYMMDDhhmmss.ff to
    TIMESTAMP'YYYY-MM-DD hh:mm:ss.ff'
  */
  bool to_datetime_or_date(MYSQL_TIME *to, int *warn,
                           date_conv_mode_t flags) const
  {
    if (m_neg)
    {
      *warn= MYSQL_TIME_WARN_OUT_OF_RANGE;
      return true;
    }
    bool rc= number_to_datetime_or_date(m_sec, m_usec, to,
                                ulonglong(flags & TIME_MODE_FOR_XXX_TO_DATE),
                                warn) == -1;
    DBUG_ASSERT(*warn || !rc);
    return rc;
  }
  // Convert elapsed seconds to TIME
  bool sec_to_time(MYSQL_TIME *ltime, uint dec) const
  {
    set_zero_time(ltime, MYSQL_TIMESTAMP_TIME);
    ltime->neg= m_neg;
    if (m_sec > TIME_MAX_VALUE_SECONDS)
    {
      // use check_time_range() to set ltime to the max value depending on dec
      int unused;
      ltime->hour= TIME_MAX_HOUR + 1;
      check_time_range(ltime, dec, &unused);
      return true;
    }
    DBUG_ASSERT(usec() <= TIME_MAX_SECOND_PART);
    ltime->hour=   (uint) (m_sec / 3600);
    ltime->minute= (uint) (m_sec % 3600) / 60;
    ltime->second= (uint) m_sec % 60;
    ltime->second_part= m_usec;
    return false;
  }
  Sec6 &trunc(uint dec)
  {
    m_usec-= my_time_fraction_remainder(m_usec, dec);
    return *this;
  }
  size_t to_string(char *to, size_t nbytes) const
  {
    return m_usec ?
      my_snprintf(to, nbytes, "%s%llu.%06lu",
                  m_neg ? "-" : "", m_sec, (uint) m_usec) :
      my_snprintf(to, nbytes, "%s%llu", m_neg ? "-" : "", m_sec);
  }
  void make_truncated_warning(THD *thd, const char *type_str) const;
};


class Sec9: public Sec6
{
protected:
  ulong m_nsec; // Nanoseconds 0..999
  void make_from_int(const Longlong_hybrid &nr)
  {
    Sec6::make_from_int(nr);
    m_nsec= 0;
  }
  Sec9() { }
public:
  Sec9(const my_decimal *d)
  {
    Sec6::make_from_decimal(d, &m_nsec);
  }
  Sec9(double d)
  {
    Sec6::make_from_double(d, &m_nsec);
  }
  ulong nsec() const { return m_nsec; }
  Sec9 &trunc(uint dec)
  {
    m_nsec= 0;
    Sec6::trunc(dec);
    return *this;
  }
  Sec9 &round(uint dec);
  Sec9 &round(uint dec, time_round_mode_t mode)
  {
    return mode == TIME_FRAC_TRUNCATE  ? trunc(dec) : round(dec);
  }
};


class VSec9: protected Sec9
{
  bool m_is_null;
  Sec9& to_sec9()
  {
    DBUG_ASSERT(!is_null());
    return *this;
  }
public:
  VSec9(THD *thd, Item *item, const char *type_str, ulonglong limit);
  bool is_null() const { return m_is_null; }
  const Sec9& to_const_sec9() const
  {
    DBUG_ASSERT(!is_null());
    return *this;
  }
  bool neg() const { return to_const_sec9().neg(); }
  bool truncated() const { return to_const_sec9().truncated(); }
  ulonglong sec() const { return to_const_sec9().sec(); }
  long usec() const { return to_const_sec9().usec(); }
  bool sec_to_time(MYSQL_TIME *ltime, uint dec) const
  {
    return to_const_sec9().sec_to_time(ltime, dec);
  }
  void make_truncated_warning(THD *thd, const char *type_str) const
  {
    return to_const_sec9().make_truncated_warning(thd, type_str);
  }
  Sec9 &round(uint dec)
  {
    return to_sec9().round(dec);
  }
  Sec9 &round(uint dec, time_round_mode_t mode)
  {
    return to_sec9().round(dec, mode);
  }
};


/*
  A heler class to perform additive operations between
  two MYSQL_TIME structures and return the result as a
  combination of seconds, microseconds and sign.
*/
class Sec6_add
{
  ulonglong m_sec; // number of seconds
  ulong m_usec;    // number of microseconds
  bool m_neg;      // false if positive, true if negative
  bool m_error;    // false if the value is OK, true otherwise
  void to_hh24mmssff(MYSQL_TIME *ltime, timestamp_type tstype) const
  {
    bzero(ltime, sizeof(*ltime));
    ltime->neg= m_neg;
    calc_time_from_sec(ltime, (ulong) (m_sec % SECONDS_IN_24H), m_usec);
    ltime->time_type= tstype;
  }
public:
  /*
    @param ltime1 - the first value to add (must be a valid DATE,TIME,DATETIME)
    @param ltime2 - the second value to add (must be a valid TIME)
    @param sign   - the sign of the operation
                    (+1 for addition, -1 for subtraction)
  */
  Sec6_add(const MYSQL_TIME *ltime1, const MYSQL_TIME *ltime2, int sign)
  {
    DBUG_ASSERT(sign == -1 || sign == 1);
    DBUG_ASSERT(!ltime1->neg || ltime1->time_type == MYSQL_TIMESTAMP_TIME);
    if (!(m_error= (ltime2->time_type != MYSQL_TIMESTAMP_TIME)))
    {
      if (ltime1->neg != ltime2->neg)
        sign= -sign;
      m_neg= calc_time_diff(ltime1, ltime2, -sign, &m_sec, &m_usec);
      if (ltime1->neg && (m_sec || m_usec))
        m_neg= !m_neg; // Swap sign
    }
  }
  bool to_time(THD *thd, MYSQL_TIME *ltime, uint decimals) const
  {
    if (m_error)
      return true;
    to_hh24mmssff(ltime, MYSQL_TIMESTAMP_TIME);
    ltime->hour+= to_days_abs() * 24;
    return adjust_time_range_with_warn(thd, ltime, decimals);
  }
  bool to_datetime(MYSQL_TIME *ltime) const
  {
    if (m_error || m_neg)
      return true;
    to_hh24mmssff(ltime, MYSQL_TIMESTAMP_DATETIME);
    return get_date_from_daynr(to_days_abs(),
                               &ltime->year, &ltime->month, &ltime->day) ||
           !ltime->day;
  }
  long to_days_abs() const { return (long) (m_sec / SECONDS_IN_24H); }
};


class Year
{
protected:
  uint m_year;
  bool m_truncated;
  uint year_precision(const Item *item) const;
public:
  Year(): m_year(0), m_truncated(false) { }
  Year(longlong value, bool unsigned_flag, uint length);
  uint year() const { return m_year; }
  uint to_YYYYMMDD() const { return m_year * 10000; }
  bool truncated() const { return m_truncated; }
};


class Year_null: public Year, public Null_flag
{
public:
  Year_null(const Longlong_null &nr, bool unsigned_flag, uint length)
   :Year(nr.is_null() ? 0 : nr.value(), unsigned_flag, length),
    Null_flag(nr.is_null())
  { }
};


class VYear: public Year_null
{
public:
  VYear(Item *item);
};


class VYear_op: public Year_null
{
public:
  VYear_op(Item_func_hybrid_field_type *item);
};


class Double_null: public Null_flag
{
protected:
  double m_value;
public:
  Double_null(double value, bool is_null)
   :Null_flag(is_null), m_value(value)
  { }
  double value() const { return m_value; }
};


class Temporal: protected MYSQL_TIME
{
public:
  class Status: public MYSQL_TIME_STATUS
  {
  public:
    Status() { my_time_status_init(this); }
  };

  class Warn: public ErrBuff,
              public Status
  {
  public:
    void push_conversion_warnings(THD *thd, bool totally_useless_value,
                                  date_mode_t mode, timestamp_type tstype,
                                  const TABLE_SHARE* s, const char *name)
    {
      const char *typestr= tstype >= 0 ? type_name_by_timestamp_type(tstype) :
                           mode & (TIME_INTERVAL_hhmmssff | TIME_INTERVAL_DAY) ?
                           "interval" :
                           mode & TIME_TIME_ONLY ? "time" : "datetime";
      Temporal::push_conversion_warnings(thd, totally_useless_value, warnings,
                                         typestr, s, name, ptr());
    }
  };

  class Warn_push: public Warn
  {
    THD *m_thd;
    const TABLE_SHARE *m_s;
    const char *m_name;
    const MYSQL_TIME *m_ltime;
    date_mode_t m_mode;
  public:
    Warn_push(THD *thd, const TABLE_SHARE *s, const char *name,
              const MYSQL_TIME *ltime, date_mode_t mode)
    :m_thd(thd), m_s(s), m_name(name), m_ltime(ltime), m_mode(mode)
    { }
    ~Warn_push()
    {
      if (warnings)
        push_conversion_warnings(m_thd, m_ltime->time_type < 0,
                                 m_mode, m_ltime->time_type, m_s, m_name);
    }
  };

public:
  static date_conv_mode_t sql_mode_for_dates(THD *thd);
  static time_round_mode_t default_round_mode(THD *thd);
  class Options: public date_mode_t
  {
  public:
    explicit Options(date_mode_t flags)
     :date_mode_t(flags)
    { }
    Options(date_conv_mode_t flags, time_round_mode_t round_mode)
     :date_mode_t(flags | round_mode)
    {
      DBUG_ASSERT(ulonglong(flags) <= UINT_MAX32);
    }
    Options(date_conv_mode_t flags, THD *thd)
     :Options(flags, default_round_mode(thd))
    { }
  };

  bool is_valid_temporal() const
  {
    DBUG_ASSERT(time_type != MYSQL_TIMESTAMP_ERROR);
    return time_type != MYSQL_TIMESTAMP_NONE;
  }
  static const char *type_name_by_timestamp_type(timestamp_type time_type)
  {
    switch (time_type) {
      case MYSQL_TIMESTAMP_DATE: return "date";
      case MYSQL_TIMESTAMP_TIME: return "time";
      case MYSQL_TIMESTAMP_DATETIME:  // FALLTHROUGH
      default:
        break;
    }
    return "datetime";
  }
  static void push_conversion_warnings(THD *thd, bool totally_useless_value, int warn,
                                       const char *type_name,
                                       const TABLE_SHARE *s,
                                       const char *field_name,
                                       const char *value);
  /*
    This method is used if the item was not null but convertion to
    TIME/DATE/DATETIME failed. We return a zero date if allowed,
    otherwise - null.
  */
  void make_fuzzy_date(int *warn, date_conv_mode_t fuzzydate)
  {
    /*
      In the following scenario:
      - The caller expected to get a TIME value
      - Item returned a not NULL string or numeric value
      - But then conversion from string or number to TIME failed
      we need to change the default time_type from MYSQL_TIMESTAMP_DATE
      (which was set in bzero) to MYSQL_TIMESTAMP_TIME and therefore
      return TIME'00:00:00' rather than DATE'0000-00-00'.
      If we don't do this, methods like Item::get_time_with_conversion()
      will erroneously subtract CURRENT_DATE from '0000-00-00 00:00:00'
      and return TIME'-838:59:59' instead of TIME'00:00:00' as a result.
    */
    timestamp_type tstype= !(fuzzydate & TIME_FUZZY_DATES) ?
                           MYSQL_TIMESTAMP_NONE :
                           fuzzydate & TIME_TIME_ONLY ?
                           MYSQL_TIMESTAMP_TIME :
                           MYSQL_TIMESTAMP_DATETIME;
    set_zero_time(this, tstype);
  }

protected:
  my_decimal *bad_to_decimal(my_decimal *to) const;
  my_decimal *to_decimal(my_decimal *to) const;
  static double to_double(bool negate, ulonglong num, ulong frac)
  {
    double d= (double) num + frac / (double) TIME_SECOND_PART_FACTOR;
    return negate ? -d : d;
  }
  longlong to_packed() const { return ::pack_time(this); }
  void make_from_out_of_range(int *warn)
  {
    *warn= MYSQL_TIME_WARN_OUT_OF_RANGE;
    time_type= MYSQL_TIMESTAMP_NONE;
  }
  void make_from_sec6(THD *thd, MYSQL_TIME_STATUS *st,
                      const Sec6 &nr, date_mode_t mode)
  {
    if (nr.convert_to_mysql_time(thd, &st->warnings, this, mode))
      make_fuzzy_date(&st->warnings, date_conv_mode_t(mode));
  }
  void make_from_sec9(THD *thd, MYSQL_TIME_STATUS *st,
                      const Sec9 &nr, date_mode_t mode)
  {
    if (nr.convert_to_mysql_time(thd, &st->warnings, this, mode) ||
        add_nanoseconds(thd, &st->warnings, mode, nr.nsec()))
      make_fuzzy_date(&st->warnings, date_conv_mode_t(mode));
  }
  void make_from_str(THD *thd, Warn *warn,
                     const char *str, size_t length, CHARSET_INFO *cs,
                     date_mode_t fuzzydate);
  void make_from_double(THD *thd, Warn *warn, double nr, date_mode_t mode)
  {
    make_from_sec9(thd, warn, Sec9(nr), mode);
    if (warn->warnings)
      warn->set_double(nr);
  }
  void make_from_longlong_hybrid(THD *thd, Warn *warn,
                                 const Longlong_hybrid &nr, date_mode_t mode)
  {
    /*
      Note: conversion from an integer to TIME can overflow to
      '838:59:59.999999', so the conversion result can have fractional digits.
    */
    make_from_sec6(thd, warn, Sec6(nr), mode);
    if (warn->warnings)
      warn->set_longlong(nr);
  }
  void make_from_decimal(THD *thd, Warn *warn,
                         const my_decimal *nr, date_mode_t mode)
  {
    make_from_sec9(thd, warn, Sec9(nr), mode);
    if (warn->warnings)
      warn->set_decimal(nr);
  }
  bool ascii_to_temporal(MYSQL_TIME_STATUS *st,
                         const char *str, size_t length,
                         date_mode_t mode)
  {
    if (mode & (TIME_INTERVAL_hhmmssff | TIME_INTERVAL_DAY))
      return ascii_to_datetime_or_date_or_interval_DDhhmmssff(st, str, length,
                                                              mode);
    if (mode & TIME_TIME_ONLY)
      return ascii_to_datetime_or_date_or_time(st, str, length, mode);
    return ascii_to_datetime_or_date(st, str, length, mode);
  }
  bool ascii_to_datetime_or_date_or_interval_DDhhmmssff(MYSQL_TIME_STATUS *st,
                                                        const char *str,
                                                        size_t length,
                                                        date_mode_t mode)
  {
    longlong cflags= ulonglong(mode & TIME_MODE_FOR_XXX_TO_DATE);
    bool rc= mode & TIME_INTERVAL_DAY ?
      ::str_to_datetime_or_date_or_interval_day(str, length, this, cflags, st,
                                                TIME_MAX_INTERVAL_HOUR,
                                                TIME_MAX_INTERVAL_HOUR) :
      ::str_to_datetime_or_date_or_interval_hhmmssff(str, length, this,
                                                     cflags, st,
                                                     TIME_MAX_INTERVAL_HOUR,
                                                     TIME_MAX_INTERVAL_HOUR);
    DBUG_ASSERT(!rc || st->warnings);
    return rc;
  }
  bool ascii_to_datetime_or_date_or_time(MYSQL_TIME_STATUS *status,
                                         const char *str, size_t length,
                                         date_mode_t fuzzydate)
  {
    ulonglong cflags= ulonglong(fuzzydate & TIME_MODE_FOR_XXX_TO_DATE);
    bool rc= ::str_to_datetime_or_date_or_time(str, length, this,
                                               cflags, status,
                                               TIME_MAX_HOUR, UINT_MAX32);
    DBUG_ASSERT(!rc || status->warnings);
    return rc;
  }
  bool ascii_to_datetime_or_date(MYSQL_TIME_STATUS *status,
                                 const char *str, size_t length,
                                 date_mode_t fuzzydate)
  {
    DBUG_ASSERT(bool(fuzzydate & TIME_TIME_ONLY) == false);
    bool rc= ::str_to_datetime_or_date(str, length, this,
                             ulonglong(fuzzydate & TIME_MODE_FOR_XXX_TO_DATE),
                             status);
    DBUG_ASSERT(!rc || status->warnings);
    return rc;
  }
  // Character set aware versions for string conversion routines
  bool str_to_temporal(THD *thd, MYSQL_TIME_STATUS *st,
                       const char *str, size_t length,
                       CHARSET_INFO *cs, date_mode_t fuzzydate);
  bool str_to_datetime_or_date_or_time(THD *thd, MYSQL_TIME_STATUS *st,
                                       const char *str, size_t length,
                                       CHARSET_INFO *cs, date_mode_t mode);
  bool str_to_datetime_or_date(THD *thd, MYSQL_TIME_STATUS *st,
                               const char *str, size_t length,
                               CHARSET_INFO *cs, date_mode_t mode);

  bool has_valid_mmssff() const
  {
    return minute <= TIME_MAX_MINUTE &&
           second <= TIME_MAX_SECOND &&
           second_part <= TIME_MAX_SECOND_PART;
  }
  bool has_zero_YYYYMM() const
  {
    return year == 0 && month == 0;
  }
  bool has_zero_YYYYMMDD() const
  {
    return year == 0 && month == 0 && day == 0;
  }
  bool check_date(date_conv_mode_t flags, int *warn) const
  {
    return ::check_date(this, flags, warn);
  }
  void time_hhmmssff_set_max(ulong max_hour)
  {
    hour= max_hour;
    minute= TIME_MAX_MINUTE;
    second= TIME_MAX_SECOND;
    second_part= TIME_MAX_SECOND_PART;
  }
  /*
    Add nanoseconds to ssff
    retval   true if seconds overflowed (the caller should increment minutes)
             false if no overflow happened
  */
  bool add_nanoseconds_ssff(uint nanoseconds)
  {
    DBUG_ASSERT(nanoseconds <= 1000000000);
    if (nanoseconds < 500)
      return false;
    second_part+= (nanoseconds + 500) / 1000;
    if (second_part < 1000000)
      return false;
    second_part%= 1000000;
    if (second < 59)
    {
      second++;
      return false;
    }
    second= 0;
    return true;
  }
  /*
    Add nanoseconds to mmssff
    retval   true if hours overflowed (the caller should increment hours)
             false if no overflow happened
  */
  bool add_nanoseconds_mmssff(uint nanoseconds)
  {
    if (!add_nanoseconds_ssff(nanoseconds))
      return false;
    if (minute < 59)
    {
      minute++;
      return false;
    }
    minute= 0;
    return true;
  }
  void time_round_or_set_max(uint dec, int *warn, ulong max_hour, ulong nsec);
  bool datetime_add_nanoseconds_or_invalidate(THD *thd, int *warn, ulong nsec);
  bool datetime_round_or_invalidate(THD *thd, uint dec, int *warn, ulong nsec);
  bool add_nanoseconds_with_round(THD *thd, int *warn,
                                  date_conv_mode_t mode, ulong nsec);
  bool add_nanoseconds(THD *thd, int *warn, date_mode_t mode, ulong nsec)
  {
    date_conv_mode_t cmode= date_conv_mode_t(mode);
    return time_round_mode_t(mode) == TIME_FRAC_ROUND ?
           add_nanoseconds_with_round(thd, warn, cmode, nsec) : false;
  }
public:
  static void *operator new(size_t size, MYSQL_TIME *ltime) throw()
  {
    DBUG_ASSERT(size == sizeof(MYSQL_TIME));
    return ltime;
  }
  static void operator delete(void *ptr, MYSQL_TIME *ltime) { }

  long fraction_remainder(uint dec) const
  {
    return my_time_fraction_remainder(second_part, dec);
  }
};


/*
  Use this class when you need to get a MYSQL_TIME from an Item
  using Item's native timestamp type, without automatic timestamp
  type conversion.
*/
class Temporal_hybrid: public Temporal
{
public:
  class Options: public Temporal::Options
  {
  public:
    Options(THD *thd)
     :Temporal::Options(sql_mode_for_dates(thd), default_round_mode(thd))
    { }
    Options(date_conv_mode_t flags, time_round_mode_t round_mode)
     :Temporal::Options(flags, round_mode)
    { }
    explicit Options(const Temporal::Options &opt)
     :Temporal::Options(opt)
    { }
    explicit Options(date_mode_t fuzzydate)
     :Temporal::Options(fuzzydate)
    { }
  };

public:
  // Contructors for Item
  Temporal_hybrid(THD *thd, Item *item, date_mode_t fuzzydate);
  Temporal_hybrid(THD *thd, Item *item)
   :Temporal_hybrid(thd, item, Options(thd))
  { }
  Temporal_hybrid(Item *item)
   :Temporal_hybrid(current_thd, item)
  { }

  // Constructors for non-NULL values
  Temporal_hybrid(THD *thd, Warn *warn,
                  const char *str, size_t length, CHARSET_INFO *cs,
                  date_mode_t fuzzydate)
  {
    make_from_str(thd, warn, str, length, cs, fuzzydate);
  }
  Temporal_hybrid(THD *thd, Warn *warn,
                  const Longlong_hybrid &nr, date_mode_t fuzzydate)
  {
    make_from_longlong_hybrid(thd, warn, nr, fuzzydate);
  }
  Temporal_hybrid(THD *thd, Warn *warn, double nr, date_mode_t fuzzydate)
  {
    make_from_double(thd, warn, nr, fuzzydate);
  }

  // Constructors for nullable values
  Temporal_hybrid(THD *thd, Warn *warn, const String *str, date_mode_t mode)
  {
    if (!str)
      time_type= MYSQL_TIMESTAMP_NONE;
    else
      make_from_str(thd, warn, str->ptr(), str->length(), str->charset(), mode);
  }
  Temporal_hybrid(THD *thd, Warn *warn,
                  const Longlong_hybrid_null &nr, date_mode_t fuzzydate)
  {
    if (nr.is_null())
      time_type= MYSQL_TIMESTAMP_NONE;
    else
      make_from_longlong_hybrid(thd, warn, nr, fuzzydate);
  }
  Temporal_hybrid(THD *thd, Warn *warn, const Double_null &nr, date_mode_t mode)
  {
    if (nr.is_null())
      time_type= MYSQL_TIMESTAMP_NONE;
    else
      make_from_double(thd, warn, nr.value(), mode);
  }
  Temporal_hybrid(THD *thd, Warn *warn, const my_decimal *nr, date_mode_t mode)
  {
    if (!nr)
      time_type= MYSQL_TIMESTAMP_NONE;
    else
      make_from_decimal(thd, warn, nr, mode);
  }
  // End of constuctors

  longlong to_longlong() const
  {
    if (!is_valid_temporal())
      return 0;
    ulonglong v= TIME_to_ulonglong(this);
    return neg ? -(longlong) v : (longlong) v;
  }
  double to_double() const
  {
    return is_valid_temporal() ? TIME_to_double(this) : 0;
  }
  my_decimal *to_decimal(my_decimal *to)
  {
    return is_valid_temporal() ? Temporal::to_decimal(to) : bad_to_decimal(to);
  }
  String *to_string(String *str, uint dec) const
  {
    if (!is_valid_temporal())
      return NULL;
    str->set_charset(&my_charset_numeric);
    if (!str->alloc(MAX_DATE_STRING_REP_LENGTH))
      str->length(my_TIME_to_str(this, const_cast<char*>(str->ptr()), dec));
    return str;
  }
  const MYSQL_TIME *get_mysql_time() const
  {
    DBUG_ASSERT(is_valid_temporal());
    return this;
  }
};


/*
  This class resembles the SQL standard <extract source>,
  used in extract expressions, e.g: EXTRACT(DAY FROM dt)
  <extract expression> ::=
    EXTRACT <left paren> <extract field> FROM <extract source> <right paren>
  <extract source> ::= <datetime value expression> | <interval value expression>
*/
class Extract_source: public Temporal_hybrid
{
  /*
    Convert a TIME value to DAY-TIME interval, e.g. for extraction:
      EXTRACT(DAY FROM x), EXTRACT(HOUR FROM x), etc.
    Moves full days from ltime->hour to ltime->day.
  */
  void time_to_daytime_interval()
  {
    DBUG_ASSERT(time_type == MYSQL_TIMESTAMP_TIME);
    DBUG_ASSERT(has_zero_YYYYMMDD());
    MYSQL_TIME::day= MYSQL_TIME::hour / 24;
    MYSQL_TIME::hour%= 24;
  }
  bool is_valid_extract_source_slow() const
  {
    return is_valid_temporal() && MYSQL_TIME::hour < 24 &&
           (has_zero_YYYYMM() || time_type != MYSQL_TIMESTAMP_TIME);
  }
  bool is_valid_value_slow() const
  {
    return time_type == MYSQL_TIMESTAMP_NONE || is_valid_extract_source_slow();
  }
public:
  Extract_source(THD *thd, Item *item, date_mode_t mode)
   :Temporal_hybrid(thd, item, mode)
  {
    if (MYSQL_TIME::time_type == MYSQL_TIMESTAMP_TIME)
      time_to_daytime_interval();
    DBUG_ASSERT(is_valid_value_slow());
  }
  inline const MYSQL_TIME *get_mysql_time() const
  {
    DBUG_ASSERT(is_valid_extract_source_slow());
    return this;
  }
  bool is_valid_extract_source() const { return is_valid_temporal(); }
  int sign() const { return get_mysql_time()->neg ? -1 : 1; }
  uint year() const { return get_mysql_time()->year; }
  uint month() const { return get_mysql_time()->month; }
  int day() const { return (int) get_mysql_time()->day * sign(); }
  int hour() const { return (int) get_mysql_time()->hour * sign(); }
  int minute() const { return (int) get_mysql_time()->minute * sign(); }
  int second() const { return (int) get_mysql_time()->second * sign(); }
  int microsecond() const { return (int) get_mysql_time()->second_part * sign(); }

  uint year_month() const { return year() * 100 + month(); }
  uint quarter() const { return (month() + 2)/3; }
  uint week(THD *thd) const;

  longlong second_microsecond() const
  {
    return (second() * 1000000LL + microsecond());
  }

  // DAY TO XXX
  longlong day_hour() const
  {
    return (longlong) day() * 100LL + hour();
  }
  longlong day_minute() const
  {
    return day_hour() * 100LL + minute();
  }
  longlong day_second() const
  {
    return day_minute() * 100LL + second();
  }
  longlong day_microsecond() const
  {
    return day_second() * 1000000LL + microsecond();
  }

  // HOUR TO XXX
  int hour_minute() const
  {
    return hour() * 100 + minute();
  }
  int hour_second() const
  {
    return hour_minute() * 100 + second();
  }
  longlong hour_microsecond() const
  {
    return hour_second() * 1000000LL + microsecond();
  }

  // MINUTE TO XXX
  int minute_second() const
  {
    return minute() * 100 + second();
  }
  longlong minute_microsecond() const
  {
    return minute_second() * 1000000LL + microsecond();
  }
};


/*
  This class is used for the "time_interval" argument of these SQL functions:
    TIMESTAMP(tm,time_interval)
    ADDTIME(tm,time_interval)
  Features:
  - DATE and DATETIME formats are treated as errors
  - Preserves hours for TIME format as is, without limiting to TIME_MAX_HOUR
*/
class Interval_DDhhmmssff: public Temporal
{
  static const LEX_CSTRING m_type_name;
  bool str_to_DDhhmmssff(MYSQL_TIME_STATUS *status,
                         const char *str, size_t length, CHARSET_INFO *cs,
                         ulong max_hour);
  void push_warning_wrong_or_truncated_value(THD *thd,
                                             const ErrConv &str,
                                             int warnings);
  bool is_valid_interval_DDhhmmssff_slow() const
  {
    return time_type == MYSQL_TIMESTAMP_TIME &&
           has_zero_YYYYMMDD() && has_valid_mmssff();
  }
  bool is_valid_value_slow() const
  {
    return time_type == MYSQL_TIMESTAMP_NONE ||
           is_valid_interval_DDhhmmssff_slow();
  }
public:
  // Get fractional second precision from an Item
  static uint fsp(THD *thd, Item *item);
  /*
    Maximum useful HOUR value:
    TIMESTAMP'0001-01-01 00:00:00' + '87649415:59:59' = '9999-12-31 23:59:59'
    This gives maximum possible interval values:
    - '87649415:59:59.999999'   (in 'hh:mm:ss.ff' format)
    - '3652058 23:59:59.999999' (in 'DD hh:mm:ss.ff' format)
  */
  static uint max_useful_hour()
  {
    return TIME_MAX_INTERVAL_HOUR;
  }
  static uint max_int_part_char_length()
  {
    // e.g. '+3652058 23:59:59'
    return 1/*sign*/ + TIME_MAX_INTERVAL_DAY_CHAR_LENGTH + 1 + 8/*hh:mm:ss*/;
  }
  static uint max_char_length(uint fsp)
  {
    DBUG_ASSERT(fsp <= TIME_SECOND_PART_DIGITS);
    return max_int_part_char_length() + (fsp ? 1 : 0) + fsp;
  }

public:
  Interval_DDhhmmssff(THD *thd, Status *st, bool push_warnings,
                      Item *item, ulong max_hour,
                      time_round_mode_t mode, uint dec);
  Interval_DDhhmmssff(THD *thd, Item *item, uint dec)
  {
    Status st;
    new(this) Interval_DDhhmmssff(thd, &st, true, item, max_useful_hour(),
                                  default_round_mode(thd), dec);
  }
  Interval_DDhhmmssff(THD *thd, Item *item)
   :Interval_DDhhmmssff(thd, item, TIME_SECOND_PART_DIGITS)
  { }
  const MYSQL_TIME *get_mysql_time() const
  {
    DBUG_ASSERT(is_valid_interval_DDhhmmssff_slow());
    return this;
  }
  bool is_valid_interval_DDhhmmssff() const
  {
    return time_type == MYSQL_TIMESTAMP_TIME;
  }
  bool is_valid_value() const
  {
    return time_type == MYSQL_TIMESTAMP_NONE || is_valid_interval_DDhhmmssff();
  }
  String *to_string(String *str, uint dec) const
  {
    if (!is_valid_interval_DDhhmmssff())
      return NULL;
    str->set_charset(&my_charset_numeric);
    if (!str->alloc(MAX_DATE_STRING_REP_LENGTH))
      str->length(my_interval_DDhhmmssff_to_str(this,
                                                const_cast<char*>(str->ptr()),
                                                dec));
    return str;
  }
};


/**
  Class Time is designed to store valid TIME values.

  1. Valid value:
    a. MYSQL_TIMESTAMP_TIME - a valid TIME within the supported TIME range
    b. MYSQL_TIMESTAMP_NONE - an undefined value

  2. Invalid value (internally only):
    a. MYSQL_TIMESTAMP_TIME outside of the supported TIME range
    a. MYSQL_TIMESTAMP_{DATE|DATETIME|ERROR}

  Temporarily Time is allowed to have an invalid value, but only internally,
  during initialization time. All constructors and modification methods must
  leave the Time value as described above (see "Valid values").

  Time derives from MYSQL_TIME privately to make sure it is accessed
  externally only in the valid state.
*/
class Time: public Temporal
{
public:
  enum datetime_to_time_mode_t
  {
    DATETIME_TO_TIME_DISALLOW,
    DATETIME_TO_TIME_YYYYMMDD_000000DD_MIX_TO_HOURS,
    DATETIME_TO_TIME_YYYYMMDD_TRUNCATE,
    DATETIME_TO_TIME_YYYYMMDD_00000000_ONLY,
    DATETIME_TO_TIME_MINUS_CURRENT_DATE
  };
  class Options: public Temporal::Options
  {
    datetime_to_time_mode_t m_datetime_to_time_mode;
  public:
    Options(THD *thd)
     :Temporal::Options(default_flags_for_get_date(), default_round_mode(thd)),
      m_datetime_to_time_mode(default_datetime_to_time_mode())
    { }
    Options(date_conv_mode_t flags, THD *thd)
     :Temporal::Options(flags, default_round_mode(thd)),
      m_datetime_to_time_mode(default_datetime_to_time_mode())
    { }
    Options(date_conv_mode_t flags, THD *thd, datetime_to_time_mode_t dtmode)
     :Temporal::Options(flags, default_round_mode(thd)),
      m_datetime_to_time_mode(dtmode)
    { }
    Options(date_conv_mode_t fuzzydate, time_round_mode_t round_mode,
            datetime_to_time_mode_t datetime_to_time_mode)
     :Temporal::Options(fuzzydate, round_mode),
       m_datetime_to_time_mode(datetime_to_time_mode)
    { }

    datetime_to_time_mode_t datetime_to_time_mode() const
    { return m_datetime_to_time_mode; }

    static datetime_to_time_mode_t default_datetime_to_time_mode()
    {
      return DATETIME_TO_TIME_YYYYMMDD_000000DD_MIX_TO_HOURS;
    }
  };
  /*
    CAST(AS TIME) historically does not mix days to hours.
    This is different comparing to how implicit conversion
    in Field::store_time_dec() works (e.g. on INSERT).
  */
  class Options_for_cast: public Options
  {
  public:
    Options_for_cast(THD *thd)
     :Options(default_flags_for_get_date(), default_round_mode(thd),
              DATETIME_TO_TIME_YYYYMMDD_TRUNCATE)
    { }
    Options_for_cast(date_mode_t mode, THD *thd)
     :Options(default_flags_for_get_date() | (mode & TIME_FUZZY_DATES),
              default_round_mode(thd),
              DATETIME_TO_TIME_YYYYMMDD_TRUNCATE)
    { }
  };

  class Options_cmp: public Options
  {
  public:
    Options_cmp(THD *thd)
     :Options(comparison_flags_for_get_date(), thd)
    { }
    Options_cmp(THD *thd, datetime_to_time_mode_t dtmode)
     :Options(comparison_flags_for_get_date(),
              default_round_mode(thd), dtmode)
    { }
  };
private:
  bool is_valid_value_slow() const
  {
    return time_type == MYSQL_TIMESTAMP_NONE || is_valid_time_slow();
  }
  bool is_valid_time_slow() const
  {
    return time_type == MYSQL_TIMESTAMP_TIME &&
           has_zero_YYYYMMDD() && has_valid_mmssff();
  }
  void hhmmssff_copy(const MYSQL_TIME *from)
  {
    hour= from->hour;
    minute= from->minute;
    second= from->second;
    second_part= from->second_part;
  }
  void datetime_to_time_YYYYMMDD_000000DD_mix_to_hours(int *warn,
                                                       uint from_year,
                                                       uint from_month,
                                                       uint from_day)
  {
    if (from_year != 0 || from_month != 0)
      *warn|= MYSQL_TIME_NOTE_TRUNCATED;
    else
      hour+= from_day * 24;
  }
  /*
    The result is calculated effectively similar to:
    TIMEDIFF(dt, CAST(CURRENT_DATE AS DATETIME))
    If the difference does not fit to the supported TIME range, it's truncated.
  */
  void datetime_to_time_minus_current_date(THD *thd)
  {
    MYSQL_TIME current_date, tmp;
    set_current_date(thd, &current_date);
    calc_time_diff(this, &current_date, 1, &tmp, date_mode_t(0));
    static_cast<MYSQL_TIME*>(this)[0]= tmp;
    int warnings= 0;
    (void) check_time_range(this, TIME_SECOND_PART_DIGITS, &warnings);
    DBUG_ASSERT(is_valid_time());
  }
  /*
    Convert a valid DATE or DATETIME to TIME.
    Before this call, "this" must be a valid DATE or DATETIME value,
    e.g. returned from Item::get_date(), str_to_xxx(), number_to_xxx().
    After this call, "this" is a valid TIME value.
  */
  void valid_datetime_to_valid_time(THD *thd, int *warn, const Options opt)
  {
    DBUG_ASSERT(time_type == MYSQL_TIMESTAMP_DATE ||
                time_type == MYSQL_TIMESTAMP_DATETIME);
    /*
      We're dealing with a DATE or DATETIME returned from
      str_to_xxx(), number_to_xxx() or unpack_time().
      Do some asserts to make sure the result hour value
      after mixing days to hours does not go out of the valid TIME range.
      The maximum hour value after mixing days will be 31*24+23=767,
      which is within the supported TIME range.
      Thus no adjust_time_range_or_invalidate() is needed here.
    */
    DBUG_ASSERT(day < 32);
    DBUG_ASSERT(hour < 24);
    if (opt.datetime_to_time_mode() == DATETIME_TO_TIME_MINUS_CURRENT_DATE)
    {
      datetime_to_time_minus_current_date(thd);
    }
    else
    {
      if (opt.datetime_to_time_mode() ==
          DATETIME_TO_TIME_YYYYMMDD_000000DD_MIX_TO_HOURS)
        datetime_to_time_YYYYMMDD_000000DD_mix_to_hours(warn, year, month, day);
      year= month= day= 0;
      time_type= MYSQL_TIMESTAMP_TIME;
    }
    DBUG_ASSERT(is_valid_time_slow());
  }
  /**
    Convert valid DATE/DATETIME to valid TIME if needed.
    This method is called after Item::get_date(),
    str_to_xxx(), number_to_xxx().
    which can return only valid TIME/DATE/DATETIME values.
    Before this call, "this" is:
    - either a valid TIME/DATE/DATETIME value
      (within the supported range for the corresponding type),
    - or MYSQL_TIMESTAMP_NONE
    After this call, "this" is:
    - either a valid TIME (within the supported TIME range),
    - or MYSQL_TIMESTAMP_NONE
  */
  void valid_MYSQL_TIME_to_valid_value(THD *thd, int *warn, const Options opt)
  {
    switch (time_type) {
    case MYSQL_TIMESTAMP_DATE:
    case MYSQL_TIMESTAMP_DATETIME:
      if (opt.datetime_to_time_mode() ==
          DATETIME_TO_TIME_YYYYMMDD_00000000_ONLY &&
          (year || month || day))
        make_from_out_of_range(warn);
      else if (opt.datetime_to_time_mode() == DATETIME_TO_TIME_DISALLOW)
        make_from_out_of_range(warn);
      else
        valid_datetime_to_valid_time(thd, warn, opt);
      break;
    case MYSQL_TIMESTAMP_NONE:
      break;
    case MYSQL_TIMESTAMP_ERROR:
      set_zero_time(this, MYSQL_TIMESTAMP_TIME);
      break;
    case MYSQL_TIMESTAMP_TIME:
      DBUG_ASSERT(is_valid_time_slow());
      break;
    }
  }

  /*
    This method is called after number_to_xxx() and str_to_xxx(),
    which can return DATE or DATETIME values. Convert to TIME if needed.
    We trust that xxx_to_time() returns a valid TIME/DATE/DATETIME value,
    so here we need to do only simple validation.
  */
  void xxx_to_time_result_to_valid_value(THD *thd, int *warn, const Options opt)
  {
    // str_to_xxx(), number_to_xxx() never return MYSQL_TIMESTAMP_ERROR
    DBUG_ASSERT(time_type != MYSQL_TIMESTAMP_ERROR);
    valid_MYSQL_TIME_to_valid_value(thd, warn, opt);
  }
  void adjust_time_range_or_invalidate(int *warn)
  {
    if (check_time_range(this, TIME_SECOND_PART_DIGITS, warn))
      time_type= MYSQL_TIMESTAMP_NONE;
    DBUG_ASSERT(is_valid_value_slow());
  }
public:
  void round_or_set_max(uint dec, int *warn, ulong nsec);
private:
  void round_or_set_max(uint dec, int *warn);

  /*
    All make_from_xxx() methods initialize *warn.
    The old value gets lost.
  */
  void make_from_datetime_move_day_to_hour(int *warn, const MYSQL_TIME *from);
  void make_from_datetime_with_days_diff(int *warn, const MYSQL_TIME *from,
                                         long curdays);
  void make_from_time(int *warn, const MYSQL_TIME *from);
  void make_from_datetime(int *warn, const MYSQL_TIME *from, long curdays);
  void make_from_item(THD *thd, int *warn, Item *item, const Options opt);
public:
  /*
    All constructors that accept an "int *warn" parameter initialize *warn.
    The old value gets lost.
  */
  Time(int *warn, bool neg, ulonglong hour, uint minute, const Sec6 &second);
  Time() { time_type= MYSQL_TIMESTAMP_NONE; }
  Time(Item *item)
   :Time(current_thd, item)
  { }
  Time(THD *thd, Item *item, const Options opt)
  {
    int warn;
    make_from_item(thd, &warn, item, opt);
  }
  Time(THD *thd, Item *item)
   :Time(thd, item, Options(thd))
  { }
  Time(int *warn, const MYSQL_TIME *from, long curdays);
  Time(THD *thd, MYSQL_TIME_STATUS *status,
       const char *str, size_t len, CHARSET_INFO *cs,
       const Options opt)
  {
    if (str_to_datetime_or_date_or_time(thd, status, str, len, cs, opt))
      time_type= MYSQL_TIMESTAMP_NONE;
    // The below call will optionally add notes to already collected warnings:
    else
      xxx_to_time_result_to_valid_value(thd, &status->warnings, opt);
  }

protected:
  Time(THD *thd, int *warn, const Sec6 &nr, const Options opt)
  {
    if (nr.to_datetime_or_time(this, warn, TIME_INVALID_DATES))
      time_type= MYSQL_TIMESTAMP_NONE;
    xxx_to_time_result_to_valid_value(thd, warn, opt);
  }
  Time(THD *thd, int *warn, const Sec9 &nr, const Options &opt)
   :Time(thd, warn, static_cast<Sec6>(nr), opt)
  {
    if (is_valid_time() && time_round_mode_t(opt) == TIME_FRAC_ROUND)
      round_or_set_max(6, warn, nr.nsec());
  }

public:
  Time(THD *thd, int *warn, const Longlong_hybrid &nr, const Options &opt)
   :Time(thd, warn, Sec6(nr), opt)
  { }
  Time(THD *thd, int *warn, double nr, const Options &opt)
   :Time(thd, warn, Sec9(nr), opt)
  { }
  Time(THD *thd, int *warn, const my_decimal *d, const Options &opt)
   :Time(thd, warn, Sec9(d), opt)
  { }

  Time(THD *thd, Item *item, const Options opt, uint dec)
   :Time(thd, item, opt)
  {
    round(dec, time_round_mode_t(opt));
  }
  Time(int *warn, const MYSQL_TIME *from, long curdays,
       const Time::Options &opt, uint dec)
   :Time(warn, from, curdays)
  {
    round(dec, time_round_mode_t(opt), warn);
  }
  Time(int *warn, bool neg, ulonglong hour, uint minute, const Sec9 &second,
       time_round_mode_t mode, uint dec)
   :Time(warn, neg, hour, minute, second)
  {
    DBUG_ASSERT(is_valid_time());
    if ((ulonglong) mode == (ulonglong) TIME_FRAC_ROUND)
      round_or_set_max(6, warn, second.nsec());
    round(dec, mode, warn);
  }
  Time(THD *thd, MYSQL_TIME_STATUS *status,
       const char *str, size_t len, CHARSET_INFO *cs,
       const Options &opt, uint dec)
   :Time(thd, status, str, len, cs, opt)
  {
    round(dec, time_round_mode_t(opt), &status->warnings);
  }
  Time(THD *thd, int *warn, const Longlong_hybrid &nr,
       const Options &opt, uint dec)
   :Time(thd, warn, nr, opt)
  {
    /*
      Decimal digit truncation is needed here in case if nr was out
      of the supported TIME range, so "this" was set to '838:59:59.999999'.
      We always do truncation (not rounding) here, independently from "opt".
    */
    trunc(dec);
  }
  Time(THD *thd, int *warn, double nr, const Options &opt, uint dec)
   :Time(thd, warn, nr, opt)
  {
    round(dec, time_round_mode_t(opt), warn);
  }
  Time(THD *thd, int *warn, const my_decimal *d, const Options &opt, uint dec)
   :Time(thd, warn, d, opt)
  {
    round(dec, time_round_mode_t(opt), warn);
  }

  static date_conv_mode_t default_flags_for_get_date()
  { return TIME_TIME_ONLY | TIME_INVALID_DATES; }
  static date_conv_mode_t comparison_flags_for_get_date()
  { return TIME_TIME_ONLY | TIME_INVALID_DATES | TIME_FUZZY_DATES; }
  bool is_valid_time() const
  {
    DBUG_ASSERT(is_valid_value_slow());
    return time_type == MYSQL_TIMESTAMP_TIME;
  }
  const MYSQL_TIME *get_mysql_time() const
  {
    DBUG_ASSERT(is_valid_time_slow());
    return this;
  }
  bool copy_to_mysql_time(MYSQL_TIME *ltime) const
  {
    if (time_type == MYSQL_TIMESTAMP_NONE)
    {
      ltime->time_type= MYSQL_TIMESTAMP_NONE;
      return true;
    }
    DBUG_ASSERT(is_valid_time_slow());
    *ltime= *this;
    return false;
  }
  int cmp(const Time *other) const
  {
    DBUG_ASSERT(is_valid_time_slow());
    DBUG_ASSERT(other->is_valid_time_slow());
    longlong p0= to_packed();
    longlong p1= other->to_packed();
    if (p0 < p1)
      return -1;
    if (p0 > p1)
      return 1;
    return 0;
  }
  longlong to_seconds_abs() const
  {
    DBUG_ASSERT(is_valid_time_slow());
    return hour * 3600L + minute * 60 + second;
  }
  longlong to_seconds() const
  {
    return neg ? -to_seconds_abs() : to_seconds_abs();
  }
  longlong to_longlong() const
  {
    if (!is_valid_time())
      return 0;
    ulonglong v= TIME_to_ulonglong_time(this);
    return neg ? -(longlong) v : (longlong) v;
  }
  double to_double() const
  {
    return !is_valid_time() ? 0 :
           Temporal::to_double(neg, TIME_to_ulonglong_time(this), second_part);
  }
  String *to_string(String *str, uint dec) const
  {
    if (!is_valid_time())
      return NULL;
    str->set_charset(&my_charset_numeric);
    if (!str->alloc(MAX_DATE_STRING_REP_LENGTH))
      str->length(my_time_to_str(this, const_cast<char*>(str->ptr()), dec));
    return str;
  }
  my_decimal *to_decimal(my_decimal *to)
  {
    return is_valid_time() ? Temporal::to_decimal(to) : bad_to_decimal(to);
  }
  longlong to_packed() const
  {
    return is_valid_time() ? Temporal::to_packed() : 0;
  }
  long fraction_remainder(uint dec) const
  {
    DBUG_ASSERT(is_valid_time());
    return Temporal::fraction_remainder(dec);
  }

  Time &trunc(uint dec)
  {
    if (is_valid_time())
      my_time_trunc(this, dec);
    DBUG_ASSERT(is_valid_value_slow());
    return *this;
  }
  Time &round(uint dec, int *warn)
  {
    if (is_valid_time())
      round_or_set_max(dec, warn);
    DBUG_ASSERT(is_valid_value_slow());
    return *this;
  }
  Time &round(uint dec, time_round_mode_t mode, int *warn)
  {
    switch (mode.mode()) {
    case time_round_mode_t::FRAC_NONE:
      DBUG_ASSERT(fraction_remainder(dec) == 0);
      return trunc(dec);
    case time_round_mode_t::FRAC_TRUNCATE:
      return trunc(dec);
    case time_round_mode_t::FRAC_ROUND:
      return round(dec, warn);
    }
    return *this;
  }
  Time &round(uint dec, time_round_mode_t mode)
  {
    int warn= 0;
    return round(dec, mode, &warn);
  }

};


/**
  Class Temporal_with_date is designed to store valid DATE or DATETIME values.
  See also class Time.

  1. Valid value:
    a. MYSQL_TIMESTAMP_{DATE|DATETIME} - a valid DATE or DATETIME value
    b. MYSQL_TIMESTAMP_NONE            - an undefined value

  2. Invalid value (internally only):
    a. MYSQL_TIMESTAMP_{DATE|DATETIME} - a DATE or DATETIME value, but with
                                         MYSQL_TIME members outside of the
                                         valid/supported range
    b. MYSQL_TIMESTAMP_TIME            - a TIME value
    c. MYSQL_TIMESTAMP_ERROR           - error

  Temporarily is allowed to have an invalid value, but only internally,
  during initialization time. All constructors and modification methods must
  leave the value as described above (see "Valid value").

  Derives from MYSQL_TIME using "protected" inheritance to make sure
  it is accessed externally only in the valid state.
*/

class Temporal_with_date: public Temporal
{
public:
  class Options: public Temporal::Options
  {
  public:
    Options(date_conv_mode_t fuzzydate, time_round_mode_t mode):
     Temporal::Options(fuzzydate, mode)
    {}
    explicit Options(const Temporal::Options &opt)
     :Temporal::Options(opt)
    { }
    explicit Options(date_mode_t mode)
     :Temporal::Options(mode)
    { }
  };
protected:
<<<<<<< HEAD
  void check_date_or_invalidate(int *warn, date_conv_mode_t flags);
  void make_from_item(THD *thd, Item *item, date_mode_t flags);
=======
  void make_from_item(THD *thd, Item *item, sql_mode_t flags);
>>>>>>> 808bc919

  ulong daynr() const
  {
    return (ulong) ::calc_daynr((uint) year, (uint) month, (uint) day);
  }
<<<<<<< HEAD
  ulong dayofyear() const
  {
    return (ulong) (daynr() - ::calc_daynr(year, 1, 1) + 1);
  }
  uint quarter() const
  {
    return (month + 2) / 3;
  }
  uint week(uint week_behaviour) const
  {
    uint year;
    return calc_week(this, week_behaviour, &year);
  }
  uint yearweek(uint week_behaviour) const
  {
    uint year;
    uint week= calc_week(this, week_behaviour, &year);
    return week + year * 100;
  }
public:
  Temporal_with_date()
  {
    time_type= MYSQL_TIMESTAMP_NONE;
  }
  Temporal_with_date(THD *thd, Item *item, date_mode_t fuzzydate)
=======
  int weekday(bool sunday_first_day_of_week) const
  {
    return ::calc_weekday(daynr(), sunday_first_day_of_week);
  }
  Temporal_with_date(THD *thd, Item *item, sql_mode_t flags)
>>>>>>> 808bc919
  {
    make_from_item(thd, item, fuzzydate);
  }
  Temporal_with_date(int *warn, const Sec6 &nr, date_mode_t flags)
  {
    DBUG_ASSERT(bool(flags & TIME_TIME_ONLY) == false);
    if (nr.to_datetime_or_date(this, warn, date_conv_mode_t(flags)))
      time_type= MYSQL_TIMESTAMP_NONE;
  }
  Temporal_with_date(THD *thd, MYSQL_TIME_STATUS *status,
                     const char *str, size_t len, CHARSET_INFO *cs,
                     date_mode_t flags)
  {
    DBUG_ASSERT(bool(flags & TIME_TIME_ONLY) == false);
    if (str_to_datetime_or_date(thd, status, str, len, cs, flags))
      time_type= MYSQL_TIMESTAMP_NONE;
  }
public:
  bool check_date_with_warn(THD *thd, date_conv_mode_t flags)
  {
    return ::check_date_with_warn(thd, this, flags, MYSQL_TIMESTAMP_ERROR);
  }
  static date_conv_mode_t comparison_flags_for_get_date()
  { return TIME_INVALID_DATES | TIME_FUZZY_DATES; }
};


/**
  Class Date is designed to store valid DATE values.
  All constructors and modification methods leave instances
  of this class in one of the following valid states:
    a. MYSQL_TIMESTAMP_DATE - a DATE with all MYSQL_TIME members properly set
    b. MYSQL_TIMESTAMP_NONE - an undefined value.
  Other MYSQL_TIMESTAMP_XXX are not possible.
  MYSQL_TIMESTAMP_DATE with MYSQL_TIME members improperly set is not possible.
*/
class Date: public Temporal_with_date
{
  bool is_valid_value_slow() const
  {
    return time_type == MYSQL_TIMESTAMP_NONE || is_valid_date_slow();
  }
  bool is_valid_date_slow() const
  {
    DBUG_ASSERT(time_type == MYSQL_TIMESTAMP_DATE);
    return !check_datetime_range(this);
  }
public:
  class Options: public Temporal_with_date::Options
  {
  public:
    explicit Options(date_conv_mode_t fuzzydate)
     :Temporal_with_date::Options(fuzzydate, TIME_FRAC_TRUNCATE)
    { }
    Options(THD *thd, time_round_mode_t mode)
     :Temporal_with_date::Options(sql_mode_for_dates(thd), mode)
    { }
    explicit Options(THD *thd)
     :Temporal_with_date::Options(sql_mode_for_dates(thd), TIME_FRAC_TRUNCATE)
    { }
    explicit Options(date_mode_t fuzzydate)
     :Temporal_with_date::Options(fuzzydate)
    { }
  };
public:
  Date(Item *item, date_mode_t fuzzydate)
   :Date(current_thd, item, fuzzydate)
  { }
  Date(THD *thd, Item *item, date_mode_t fuzzydate)
   :Temporal_with_date(thd, item, fuzzydate)
  {
    if (time_type == MYSQL_TIMESTAMP_DATETIME)
      datetime_to_date(this);
    DBUG_ASSERT(is_valid_value_slow());
  }
  Date(THD *thd, Item *item, date_conv_mode_t fuzzydate)
   :Date(thd, item, Options(fuzzydate))
  { }
  Date(THD *thd, Item *item)
   :Temporal_with_date(Date(thd, item, Options(thd, TIME_FRAC_TRUNCATE)))
  { }
  Date(Item *item)
   :Temporal_with_date(Date(current_thd, item))
  { }
  Date(const Temporal_with_date *d)
   :Temporal_with_date(*d)
  {
    datetime_to_date(this);
    DBUG_ASSERT(is_valid_date_slow());
  }
  bool is_valid_date() const
  {
    DBUG_ASSERT(is_valid_value_slow());
    return time_type == MYSQL_TIMESTAMP_DATE;
  }
  const MYSQL_TIME *get_mysql_time() const
  {
    DBUG_ASSERT(is_valid_date_slow());
    return this;
  }
  bool copy_to_mysql_time(MYSQL_TIME *ltime) const
  {
    if (time_type == MYSQL_TIMESTAMP_NONE)
    {
      ltime->time_type= MYSQL_TIMESTAMP_NONE;
      return true;
    }
    DBUG_ASSERT(is_valid_date_slow());
    *ltime= *this;
    return false;
  }
  ulong daynr() const
  {
    DBUG_ASSERT(is_valid_date_slow());
    return Temporal_with_date::daynr();
  }
  ulong dayofyear() const
  {
    DBUG_ASSERT(is_valid_date_slow());
    return Temporal_with_date::dayofyear();
  }
  uint quarter() const
  {
    DBUG_ASSERT(is_valid_date_slow());
    return Temporal_with_date::quarter();
  }
  uint week(uint week_behaviour) const
  {
    DBUG_ASSERT(is_valid_date_slow());
    return Temporal_with_date::week(week_behaviour);
  }
  uint yearweek(uint week_behaviour) const
  {
    DBUG_ASSERT(is_valid_date_slow());
    return Temporal_with_date::yearweek(week_behaviour);
  }

  longlong to_longlong() const
  {
    return is_valid_date() ? (longlong) TIME_to_ulonglong_date(this) : 0LL;
  }
  double to_double() const
  {
    return (double) to_longlong();
  }
  String *to_string(String *str) const
  {
    if (!is_valid_date())
      return NULL;
    str->set_charset(&my_charset_numeric);
    if (!str->alloc(MAX_DATE_STRING_REP_LENGTH))
      str->length(my_date_to_str(this, const_cast<char*>(str->ptr())));
    return str;
  }
  my_decimal *to_decimal(my_decimal *to)
  {
    return is_valid_date() ? Temporal::to_decimal(to) : bad_to_decimal(to);
  }
};


/**
  Class Datetime is designed to store valid DATETIME values.
  All constructors and modification methods leave instances
  of this class in one of the following valid states:
    a. MYSQL_TIMESTAMP_DATETIME - a DATETIME with all members properly set
    b. MYSQL_TIMESTAMP_NONE     - an undefined value.
  Other MYSQL_TIMESTAMP_XXX are not possible.
  MYSQL_TIMESTAMP_DATETIME with MYSQL_TIME members
  improperly set is not possible.
*/
class Datetime: public Temporal_with_date
{
  bool is_valid_value_slow() const
  {
    return time_type == MYSQL_TIMESTAMP_NONE || is_valid_datetime_slow();
  }
  bool is_valid_datetime_slow() const
  {
    DBUG_ASSERT(time_type == MYSQL_TIMESTAMP_DATETIME);
    return !check_datetime_range(this);
  }
  bool add_nanoseconds_or_invalidate(THD *thd, int *warn, ulong nsec)
  {
    DBUG_ASSERT(is_valid_datetime_slow());
    bool rc= Temporal::datetime_add_nanoseconds_or_invalidate(thd, warn, nsec);
    DBUG_ASSERT(is_valid_value_slow());
    return rc;
  }
  void date_to_datetime_if_needed()
  {
    if (time_type == MYSQL_TIMESTAMP_DATE)
      date_to_datetime(this);
  }
  void make_from_time(THD *thd, int *warn, const MYSQL_TIME *from,
                      date_conv_mode_t flags);
  void make_from_datetime(THD *thd, int *warn, const MYSQL_TIME *from,
                          date_conv_mode_t flags);
  bool round_or_invalidate(THD *thd, uint dec, int *warn);
  bool round_or_invalidate(THD *thd, uint dec, int *warn, ulong nsec)
  {
    DBUG_ASSERT(is_valid_datetime_slow());
    bool rc= Temporal::datetime_round_or_invalidate(thd, dec, warn, nsec);
    DBUG_ASSERT(is_valid_value_slow());
    return rc;
  }
public:

  class Options: public Temporal_with_date::Options
  {
  public:
    Options(date_conv_mode_t fuzzydate, time_round_mode_t nanosecond_rounding)
     :Temporal_with_date::Options(fuzzydate, nanosecond_rounding)
    { }
    Options(THD *thd)
     :Temporal_with_date::Options(sql_mode_for_dates(thd), default_round_mode(thd))
    { }
    Options(THD *thd, time_round_mode_t rounding_mode)
     :Temporal_with_date::Options(sql_mode_for_dates(thd), rounding_mode)
    { }
    Options(date_conv_mode_t fuzzydate, THD *thd)
     :Temporal_with_date::Options(fuzzydate, default_round_mode(thd))
    { }
  };

  class Options_cmp: public Options
  {
  public:
    Options_cmp(THD *thd)
     :Options(comparison_flags_for_get_date(), thd)
    { }
  };

  static Datetime zero()
  {
    int warn;
    static Longlong_hybrid nr(0, false);
    return Datetime(&warn, nr, date_mode_t(0));
  }
public:
  Datetime() // NULL value
   :Temporal_with_date()
  { }
  Datetime(THD *thd, Item *item, date_mode_t fuzzydate)
   :Temporal_with_date(thd, item, fuzzydate)
  {
    date_to_datetime_if_needed();
    DBUG_ASSERT(is_valid_value_slow());
  }
  Datetime(THD *thd, Item *item)
   :Temporal_with_date(Datetime(thd, item, Options(thd)))
  { }
  Datetime(Item *item)
   :Datetime(current_thd, item)
  { }

  Datetime(THD *thd, int *warn, const MYSQL_TIME *from, date_conv_mode_t flags);
  Datetime(THD *thd, MYSQL_TIME_STATUS *status,
           const char *str, size_t len, CHARSET_INFO *cs,
           const date_mode_t fuzzydate)
   :Temporal_with_date(thd, status, str, len, cs, fuzzydate)
  {
    date_to_datetime_if_needed();
    DBUG_ASSERT(is_valid_value_slow());
  }

protected:
  Datetime(int *warn, const Sec6 &nr, date_mode_t flags)
   :Temporal_with_date(warn, nr, flags)
  {
    date_to_datetime_if_needed();
    DBUG_ASSERT(is_valid_value_slow());
  }
  Datetime(THD *thd, int *warn, const Sec9 &nr, date_mode_t fuzzydate)
   :Datetime(warn, static_cast<const Sec6>(nr), fuzzydate)
  {
    if (is_valid_datetime() &&
        time_round_mode_t(fuzzydate) == TIME_FRAC_ROUND)
      round_or_invalidate(thd, 6, warn, nr.nsec());
    DBUG_ASSERT(is_valid_value_slow());
  }

public:
  Datetime(int *warn, const Longlong_hybrid &nr, date_mode_t mode)
   :Datetime(warn, Sec6(nr), mode)
  { }
  Datetime(THD *thd, int *warn, double nr, date_mode_t fuzzydate)
   :Datetime(thd, warn, Sec9(nr), fuzzydate)
  { }
  Datetime(THD *thd, int *warn, const my_decimal *d, date_mode_t fuzzydate)
   :Datetime(thd, warn, Sec9(d), fuzzydate)
  { }
  Datetime(THD *thd, const timeval &tv);

  Datetime(THD *thd, Item *item, date_mode_t fuzzydate, uint dec)
   :Datetime(thd, item, fuzzydate)
  {
    int warn= 0;
    round(thd, dec, time_round_mode_t(fuzzydate), &warn);
  }
  Datetime(THD *thd, MYSQL_TIME_STATUS *status,
           const char *str, size_t len, CHARSET_INFO *cs,
           date_mode_t fuzzydate, uint dec)
   :Datetime(thd, status, str, len, cs, fuzzydate)
  {
    round(thd, dec, time_round_mode_t(fuzzydate), &status->warnings);
  }
  Datetime(THD *thd, int *warn, double nr, date_mode_t fuzzydate, uint dec)
   :Datetime(thd, warn, nr, fuzzydate)
  {
    round(thd, dec, time_round_mode_t(fuzzydate), warn);
  }
  Datetime(THD *thd, int *warn, const my_decimal *d, date_mode_t fuzzydate, uint dec)
   :Datetime(thd, warn, d, fuzzydate)
  {
    round(thd, dec, time_round_mode_t(fuzzydate), warn);
  }
  Datetime(THD *thd, int *warn, const MYSQL_TIME *from,
           date_mode_t fuzzydate, uint dec)
   :Datetime(thd, warn, from, date_conv_mode_t(fuzzydate) & ~TIME_TIME_ONLY)
  {
    round(thd, dec, time_round_mode_t(fuzzydate), warn);
  }

  bool is_valid_datetime() const
  {
    /*
      Here we quickly check for the type only.
      If the type is valid, the rest of value must also be valid.
    */
    DBUG_ASSERT(is_valid_value_slow());
    return time_type == MYSQL_TIMESTAMP_DATETIME;
  }
  bool check_date(date_conv_mode_t flags, int *warnings) const
  {
    DBUG_ASSERT(is_valid_datetime_slow());
    return ::check_date(this, (year || month || day),
                        ulonglong(flags & TIME_MODE_FOR_XXX_TO_DATE),
                        warnings);
  }
  bool check_date(date_conv_mode_t flags) const
  {
    int dummy; /* unused */
    return check_date(flags, &dummy);
  }
  bool hhmmssff_is_zero() const
  {
    DBUG_ASSERT(is_valid_datetime_slow());
    return hour == 0 && minute == 0 && second == 0 && second_part == 0;
  }
<<<<<<< HEAD
  ulong daynr() const
  {
    DBUG_ASSERT(is_valid_datetime_slow());
    return Temporal_with_date::daynr();
  }
  ulong dayofyear() const
  {
    DBUG_ASSERT(is_valid_datetime_slow());
    return Temporal_with_date::dayofyear();
  }
  uint quarter() const
  {
    DBUG_ASSERT(is_valid_datetime_slow());
    return Temporal_with_date::quarter();
  }
  uint week(uint week_behaviour) const
  {
    DBUG_ASSERT(is_valid_datetime_slow());
    return Temporal_with_date::week(week_behaviour);
  }
  uint yearweek(uint week_behaviour) const
  {
    DBUG_ASSERT(is_valid_datetime_slow());
    return Temporal_with_date::yearweek(week_behaviour);
  }

  longlong hhmmss_to_seconds_abs() const
  {
    DBUG_ASSERT(is_valid_datetime_slow());
    return hour * 3600L + minute * 60 + second;
  }
  longlong hhmmss_to_seconds() const
  {
    return neg ? -hhmmss_to_seconds_abs() : hhmmss_to_seconds_abs();
  }
  longlong to_seconds() const
  {
    return hhmmss_to_seconds() + (longlong) daynr() * 24L * 3600L;
  }

=======
  int weekday(bool sunday_first_day_of_week) const
  {
    DBUG_ASSERT(is_valid_datetime_slow());
    return Temporal_with_date::weekday(sunday_first_day_of_week);
  }
>>>>>>> 808bc919
  const MYSQL_TIME *get_mysql_time() const
  {
    DBUG_ASSERT(is_valid_datetime_slow());
    return this;
  }
  bool copy_to_mysql_time(MYSQL_TIME *ltime) const
  {
    if (time_type == MYSQL_TIMESTAMP_NONE)
    {
      ltime->time_type= MYSQL_TIMESTAMP_NONE;
      return true;
    }
    DBUG_ASSERT(is_valid_datetime_slow());
    *ltime= *this;
    return false;
  }
  /**
    Copy without data loss, with an optional DATETIME to DATE conversion.
    If the value of the "type" argument is MYSQL_TIMESTAMP_DATE,
    then "this" must be a datetime with a zero hhmmssff part.
  */
  bool copy_to_mysql_time(MYSQL_TIME *ltime, timestamp_type type)
  {
    DBUG_ASSERT(type == MYSQL_TIMESTAMP_DATE ||
                type == MYSQL_TIMESTAMP_DATETIME);
    if (copy_to_mysql_time(ltime))
      return true;
    DBUG_ASSERT(type != MYSQL_TIMESTAMP_DATE || hhmmssff_is_zero());
    ltime->time_type= type;
    return false;
  }
  longlong to_longlong() const
  {
    return is_valid_datetime() ?
           (longlong) TIME_to_ulonglong_datetime(this) : 0LL;
  }
  double to_double() const
  {
    return !is_valid_datetime() ? 0 :
      Temporal::to_double(neg, TIME_to_ulonglong_datetime(this), second_part);
  }
  String *to_string(String *str, uint dec) const
  {
    if (!is_valid_datetime())
      return NULL;
    str->set_charset(&my_charset_numeric);
    if (!str->alloc(MAX_DATE_STRING_REP_LENGTH))
      str->length(my_datetime_to_str(this, const_cast<char*>(str->ptr()), dec));
    return str;
  }
  my_decimal *to_decimal(my_decimal *to)
  {
    return is_valid_datetime() ? Temporal::to_decimal(to) : bad_to_decimal(to);
  }
  longlong to_packed() const
  {
    return is_valid_datetime() ? Temporal::to_packed() : 0;
  }
  long fraction_remainder(uint dec) const
  {
    DBUG_ASSERT(is_valid_datetime());
    return Temporal::fraction_remainder(dec);
  }

  Datetime &trunc(uint dec)
  {
    if (is_valid_datetime())
      my_time_trunc(this, dec);
    DBUG_ASSERT(is_valid_value_slow());
    return *this;
  }
  Datetime &round(THD *thd, uint dec, int *warn)
  {
    if (is_valid_datetime())
      round_or_invalidate(thd, dec, warn);
    DBUG_ASSERT(is_valid_value_slow());
    return *this;
  }
  Datetime &round(THD *thd, uint dec, time_round_mode_t mode, int *warn)
  {
    switch (mode.mode()) {
    case time_round_mode_t::FRAC_NONE:
      DBUG_ASSERT(fraction_remainder(dec) == 0);
      return trunc(dec);
    case time_round_mode_t::FRAC_TRUNCATE:
      return trunc(dec);
    case time_round_mode_t::FRAC_ROUND:
      return round(thd, dec, warn);
    }
    return *this;
  }
  Datetime &round(THD *thd, uint dec, time_round_mode_t mode)
  {
    int warn= 0;
    return round(thd, dec, mode, &warn);
  }

};


/*
  Datetime to be created from an Item who is known to be of a temporal
  data type. For temporal data types we don't need nanosecond rounding
  or truncation, as their precision is limited.
*/
class Datetime_from_temporal: public Datetime
{
public:
  // The constructor DBUG_ASSERTs on a proper Item data type.
  Datetime_from_temporal(THD *thd, Item *temporal, date_conv_mode_t flags);
};


/*
  Datetime to be created from an Item who is known not to have digits outside
  of the specified scale. So it's not important which rounding method to use.
  TRUNCATE should work.
  Typically, Item is of a temporal data type, but this is not strictly required.
*/
class Datetime_truncation_not_needed: public Datetime
{
public:
  Datetime_truncation_not_needed(THD *thd, Item *item, date_conv_mode_t mode);
  Datetime_truncation_not_needed(THD *thd, Item *item, date_mode_t mode)
   :Datetime_truncation_not_needed(thd, item, date_conv_mode_t(mode))
  { }
};


class Timestamp: protected Timeval
{
  static uint binary_length_to_precision(uint length);
protected:
  void round_or_set_max(uint dec, int *warn);
  bool add_nanoseconds_usec(uint nanoseconds)
  {
    DBUG_ASSERT(nanoseconds <= 1000000000);
    if (nanoseconds < 500)
      return false;
    tv_usec+= (nanoseconds + 500) / 1000;
    if (tv_usec < 1000000)
      return false;
    tv_usec%= 1000000;
    return true;
  }
public:
  static date_conv_mode_t sql_mode_for_timestamp(THD *thd);
  static time_round_mode_t default_round_mode(THD *thd);
  class DatetimeOptions: public date_mode_t
  {
  public:
    DatetimeOptions(date_conv_mode_t fuzzydate, time_round_mode_t round_mode)
     :date_mode_t(fuzzydate | round_mode)
    { }
    DatetimeOptions(THD *thd)
     :DatetimeOptions(sql_mode_for_timestamp(thd), default_round_mode(thd))
    { }
  };
public:
  Timestamp(my_time_t timestamp, ulong sec_part)
   :Timeval(timestamp, sec_part)
  { }
  explicit Timestamp(const timeval &tv)
   :Timeval(tv)
  { }
  explicit Timestamp(const Native &native);
  Timestamp(THD *thd, const MYSQL_TIME *ltime, uint *error_code);
  const struct timeval &tv() const { return *this; }
  int cmp(const Timestamp &other) const
  {
    return tv_sec < other.tv_sec   ? -1 :
           tv_sec > other.tv_sec   ? +1 :
           tv_usec < other.tv_usec ? -1 :
           tv_usec > other.tv_usec ? +1 : 0;
  }
  bool to_TIME(THD *thd, MYSQL_TIME *ltime, date_mode_t fuzzydate) const;
  bool to_native(Native *to, uint decimals) const;
  Datetime to_datetime(THD *thd) const
  {
    return Datetime(thd, *this);
  }
  long fraction_remainder(uint dec) const
  {
    return my_time_fraction_remainder(tv_usec, dec);
  }
  Timestamp &trunc(uint dec)
  {
    my_timeval_trunc(this, dec);
    return *this;
  }
  Timestamp &round(uint dec, int *warn)
  {
    round_or_set_max(dec, warn);
    return *this;
  }
  Timestamp &round(uint dec, time_round_mode_t mode, int *warn)
  {
    switch (mode.mode()) {
    case time_round_mode_t::FRAC_NONE:
      DBUG_ASSERT(fraction_remainder(dec) == 0);
      return trunc(dec);
    case time_round_mode_t::FRAC_TRUNCATE:
      return trunc(dec);
    case time_round_mode_t::FRAC_ROUND:
      return round(dec, warn);
    }
    return *this;
  }
  Timestamp &round(uint dec, time_round_mode_t mode)
  {
    int warn= 0;
    return round(dec, mode, &warn);
  }
};


/**
  A helper class to store MariaDB TIMESTAMP values, which can be:
  - real TIMESTAMP (seconds and microseconds since epoch), or
  - zero datetime '0000-00-00 00:00:00.000000'
*/
class Timestamp_or_zero_datetime: protected Timestamp
{
  bool m_is_zero_datetime;
public:
  Timestamp_or_zero_datetime()
   :Timestamp(0,0), m_is_zero_datetime(true)
  { }
  Timestamp_or_zero_datetime(const Native &native)
   :Timestamp(native.length() ? Timestamp(native) : Timestamp(0,0)),
    m_is_zero_datetime(native.length() == 0)
  { }
  Timestamp_or_zero_datetime(const Timestamp &tm, bool is_zero_datetime)
   :Timestamp(tm), m_is_zero_datetime(is_zero_datetime)
  { }
  Timestamp_or_zero_datetime(THD *thd, const MYSQL_TIME *ltime, uint *err_code);
  Datetime to_datetime(THD *thd) const
  {
    if (is_zero_datetime())
      return Datetime::zero();
    return Timestamp::to_datetime(thd);
  }
  bool is_zero_datetime() const { return m_is_zero_datetime; }
  void trunc(uint decimals)
  {
    if (!is_zero_datetime())
     Timestamp::trunc(decimals);
  }
  int cmp(const Timestamp_or_zero_datetime &other) const
  {
    if (is_zero_datetime())
      return other.is_zero_datetime() ? 0 : -1;
    if (other.is_zero_datetime())
      return 1;
    return Timestamp::cmp(other);
  }
  bool to_TIME(THD *thd, MYSQL_TIME *to, date_mode_t fuzzydate) const;
  /*
    Convert to native format:
    - Real timestamps are encoded in the same way how Field_timestamp2 stores
      values (big endian seconds followed by big endian microseconds)
    - Zero datetime '0000-00-00 00:00:00.000000' is encoded as empty string.
    Two native values are binary comparable.
  */
  bool to_native(Native *to, uint decimals) const;
};


/**
  A helper class to store non-null MariaDB TIMESTAMP values in
  the native binary encoded representation.
*/
class Timestamp_or_zero_datetime_native:
          public NativeBuffer<STRING_BUFFER_TIMESTAMP_BINARY_SIZE>
{
public:
  Timestamp_or_zero_datetime_native() { }
  Timestamp_or_zero_datetime_native(const Timestamp_or_zero_datetime &ts,
                                    uint decimals)
  {
    if (ts.to_native(this, decimals))
      length(0); // safety
  }
  int save_in_field(Field *field, uint decimals) const;
  Datetime to_datetime(THD *thd) const
  {
    return is_zero_datetime() ?
           Datetime::zero() :
           Datetime(thd, Timestamp(*this).tv());
  }
  bool is_zero_datetime() const
  {
    return length() == 0;
  }
};


/**
  A helper class to store nullable MariaDB TIMESTAMP values in
  the native binary encoded representation.
*/
class Timestamp_or_zero_datetime_native_null: public Timestamp_or_zero_datetime_native,
                                              public Null_flag
{
public:
  // With optional data type conversion
  Timestamp_or_zero_datetime_native_null(THD *thd, Item *item, bool conv);
  // Without data type conversion: item is known to be of the TIMESTAMP type
  Timestamp_or_zero_datetime_native_null(THD *thd, Item *item)
   :Timestamp_or_zero_datetime_native_null(thd, item, false)
  { }
  Datetime to_datetime(THD *thd) const
  {
    return is_null() ? Datetime() :
                       Timestamp_or_zero_datetime_native::to_datetime(thd);
  }
  void to_TIME(THD *thd, MYSQL_TIME *to)
  {
    DBUG_ASSERT(!is_null());
    Datetime::Options opt(TIME_CONV_NONE, TIME_FRAC_NONE);
    Timestamp_or_zero_datetime(*this).to_TIME(thd, to, opt);
  }
  bool is_zero_datetime() const
  {
    DBUG_ASSERT(!is_null());
    return Timestamp_or_zero_datetime_native::is_zero_datetime();
  }
};


/*
  Flags for collation aggregation modes, used in TDCollation::agg():

  MY_COLL_ALLOW_SUPERSET_CONV  - allow conversion to a superset
  MY_COLL_ALLOW_COERCIBLE_CONV - allow conversion of a coercible value
                                 (i.e. constant).
  MY_COLL_ALLOW_CONV           - allow any kind of conversion
                                 (combination of the above two)
  MY_COLL_ALLOW_NUMERIC_CONV   - if all items were numbers, convert to
                                 @@character_set_connection
  MY_COLL_DISALLOW_NONE        - don't allow return DERIVATION_NONE
                                 (e.g. when aggregating for comparison)
  MY_COLL_CMP_CONV             - combination of MY_COLL_ALLOW_CONV
                                 and MY_COLL_DISALLOW_NONE
*/

#define MY_COLL_ALLOW_SUPERSET_CONV   1
#define MY_COLL_ALLOW_COERCIBLE_CONV  2
#define MY_COLL_DISALLOW_NONE         4
#define MY_COLL_ALLOW_NUMERIC_CONV    8

#define MY_COLL_ALLOW_CONV (MY_COLL_ALLOW_SUPERSET_CONV | MY_COLL_ALLOW_COERCIBLE_CONV)
#define MY_COLL_CMP_CONV   (MY_COLL_ALLOW_CONV | MY_COLL_DISALLOW_NONE)


#define MY_REPERTOIRE_NUMERIC   MY_REPERTOIRE_ASCII


enum Derivation
{
  DERIVATION_IGNORABLE= 6,
  DERIVATION_NUMERIC= 5,
  DERIVATION_COERCIBLE= 4,
  DERIVATION_SYSCONST= 3,
  DERIVATION_IMPLICIT= 2,
  DERIVATION_NONE= 1,
  DERIVATION_EXPLICIT= 0
};


/**
   "Declared Type Collation"
   A combination of collation and its derivation.
*/

class DTCollation {
public:
  CHARSET_INFO     *collation;
  enum Derivation derivation;
  uint repertoire;

  void set_repertoire_from_charset(CHARSET_INFO *cs)
  {
    repertoire= cs->state & MY_CS_PUREASCII ?
                MY_REPERTOIRE_ASCII : MY_REPERTOIRE_UNICODE30;
  }
  DTCollation()
  {
    collation= &my_charset_bin;
    derivation= DERIVATION_NONE;
    repertoire= MY_REPERTOIRE_UNICODE30;
  }
  DTCollation(CHARSET_INFO *collation_arg)
  {
    /*
      This constructor version is used in combination with Field constructors,
      to pass "CHARSET_INFO" instead of the full DTCollation.
      Therefore, derivation is set to DERIVATION_IMPLICIT, which is the
      proper derivation for table fields.
      We should eventually remove all code pieces that pass "CHARSET_INFO"
      (e.g. in storage engine sources) and fix to pass the full DTCollation
      instead. Then, this constructor can be removed.
    */
    collation= collation_arg;
    derivation= DERIVATION_IMPLICIT;
    repertoire= my_charset_repertoire(collation_arg);
  }
  DTCollation(CHARSET_INFO *collation_arg, Derivation derivation_arg)
  {
    collation= collation_arg;
    derivation= derivation_arg;
    set_repertoire_from_charset(collation_arg);
  }
  DTCollation(CHARSET_INFO *collation_arg,
              Derivation derivation_arg,
              uint repertoire_arg)
   :collation(collation_arg),
    derivation(derivation_arg),
    repertoire(repertoire_arg)
  { }
  void set(const DTCollation &dt)
  {
    collation= dt.collation;
    derivation= dt.derivation;
    repertoire= dt.repertoire;
  }
  void set(CHARSET_INFO *collation_arg, Derivation derivation_arg)
  {
    collation= collation_arg;
    derivation= derivation_arg;
    set_repertoire_from_charset(collation_arg);
  }
  void set(CHARSET_INFO *collation_arg,
           Derivation derivation_arg,
           uint repertoire_arg)
  {
    collation= collation_arg;
    derivation= derivation_arg;
    repertoire= repertoire_arg;
  }
  void set_numeric()
  {
    collation= &my_charset_numeric;
    derivation= DERIVATION_NUMERIC;
    repertoire= MY_REPERTOIRE_NUMERIC;
  }
  void set(CHARSET_INFO *collation_arg)
  {
    collation= collation_arg;
    set_repertoire_from_charset(collation_arg);
  }
  void set(Derivation derivation_arg)
  { derivation= derivation_arg; }
  bool aggregate(const DTCollation &dt, uint flags= 0);
  bool set(DTCollation &dt1, DTCollation &dt2, uint flags= 0)
  { set(dt1); return aggregate(dt2, flags); }
  const char *derivation_name() const
  {
    switch(derivation)
    {
      case DERIVATION_NUMERIC:   return "NUMERIC";
      case DERIVATION_IGNORABLE: return "IGNORABLE";
      case DERIVATION_COERCIBLE: return "COERCIBLE";
      case DERIVATION_IMPLICIT:  return "IMPLICIT";
      case DERIVATION_SYSCONST:  return "SYSCONST";
      case DERIVATION_EXPLICIT:  return "EXPLICIT";
      case DERIVATION_NONE:      return "NONE";
      default: return "UNKNOWN";
    }
  }
  int sortcmp(const String *s, const String *t) const
  {
    return collation->coll->strnncollsp(collation,
                                        (uchar *) s->ptr(), s->length(),
                                        (uchar *) t->ptr(), t->length());
  }
};


static inline uint32
char_to_byte_length_safe(size_t char_length_arg, uint32 mbmaxlen_arg)
{
  ulonglong tmp= ((ulonglong) char_length_arg) * mbmaxlen_arg;
  return tmp > UINT_MAX32 ? (uint32) UINT_MAX32 : static_cast<uint32>(tmp);
}

/**
  A class to store type attributes for the standard data types.
  Does not include attributes for the extended data types
  such as ENUM, SET, GEOMETRY.
*/
class Type_std_attributes
{
public:
  DTCollation collation;
  uint decimals;
  /*
    The maximum value length in characters multiplied by collation->mbmaxlen.
    Almost always it's the maximum value length in bytes.
  */
  uint32 max_length;
  bool unsigned_flag;
  Type_std_attributes()
   :collation(&my_charset_bin, DERIVATION_COERCIBLE),
    decimals(0), max_length(0), unsigned_flag(false)
  { }
  Type_std_attributes(const Type_std_attributes *other)
   :collation(other->collation),
    decimals(other->decimals),
    max_length(other->max_length),
    unsigned_flag(other->unsigned_flag)
  { }
  Type_std_attributes(uint32 max_length_arg, uint decimals_arg,
                      bool unsigned_flag_arg, const DTCollation &dtc)
    :collation(dtc),
     decimals(decimals_arg),
     max_length(max_length_arg),
     unsigned_flag(unsigned_flag_arg)
  { }
  void set(const Type_std_attributes *other)
  {
    *this= *other;
  }
  void set(const Type_std_attributes &other)
  {
    *this= other;
  }
  uint32 max_char_length() const
  { return max_length / collation.collation->mbmaxlen; }
  void fix_length_and_charset(uint32 max_char_length_arg, CHARSET_INFO *cs)
  {
    max_length= char_to_byte_length_safe(max_char_length_arg, cs->mbmaxlen);
    collation.collation= cs;
  }
  void fix_char_length(uint32 max_char_length_arg)
  {
    max_length= char_to_byte_length_safe(max_char_length_arg,
                                         collation.collation->mbmaxlen);
  }
  void fix_char_length_temporal_not_fixed_dec(uint int_part_length, uint dec)
  {
    uint char_length= int_part_length;
    if ((decimals= dec))
    {
      if (decimals == NOT_FIXED_DEC)
        char_length+= TIME_SECOND_PART_DIGITS + 1;
      else
      {
        set_if_smaller(decimals, TIME_SECOND_PART_DIGITS);
        char_length+= decimals + 1;
      }
    }
    fix_char_length(char_length);
  }
  void fix_attributes_temporal_not_fixed_dec(uint int_part_length, uint dec)
  {
    collation.set_numeric();
    unsigned_flag= 0;
    fix_char_length_temporal_not_fixed_dec(int_part_length, dec);
  }
  void fix_attributes_time_not_fixed_dec(uint dec)
  {
    fix_attributes_temporal_not_fixed_dec(MIN_TIME_WIDTH, dec);
  }
  void fix_attributes_datetime_not_fixed_dec(uint dec)
  {
    fix_attributes_temporal_not_fixed_dec(MAX_DATETIME_WIDTH, dec);
  }
  void fix_attributes_temporal(uint int_part_length, uint dec)
  {
    collation.set_numeric();
    unsigned_flag= 0;
    decimals= MY_MIN(dec, TIME_SECOND_PART_DIGITS);
    max_length= decimals + int_part_length + (dec ? 1 : 0);
  }
  void fix_attributes_date()
  {
    fix_attributes_temporal(MAX_DATE_WIDTH, 0);
  }
  void fix_attributes_time(uint dec)
  {
    fix_attributes_temporal(MIN_TIME_WIDTH, dec);
  }
  void fix_attributes_datetime(uint dec)
  {
    fix_attributes_temporal(MAX_DATETIME_WIDTH, dec);
  }

  void count_only_length(Item **item, uint nitems);
  void count_octet_length(Item **item, uint nitems);
  void count_real_length(Item **item, uint nitems);
  void count_decimal_length(Item **item, uint nitems);
  bool count_string_length(const char *func_name, Item **item, uint nitems);
  uint count_max_decimals(Item **item, uint nitems);

  void aggregate_attributes_int(Item **items, uint nitems)
  {
    collation.set_numeric();
    count_only_length(items, nitems);
    decimals= 0;
  }
  void aggregate_attributes_real(Item **items, uint nitems)
  {
    collation.set_numeric();
    count_real_length(items, nitems);
  }
  void aggregate_attributes_decimal(Item **items, uint nitems)
  {
    collation.set_numeric();
    count_decimal_length(items, nitems);
  }
  bool aggregate_attributes_string(const char *func_name,
                                   Item **item, uint nitems)
  {
    return count_string_length(func_name, item, nitems);
  }
  void aggregate_attributes_temporal(uint int_part_length,
                                     Item **item, uint nitems)
  {
    fix_attributes_temporal(int_part_length, count_max_decimals(item, nitems));
  }

  bool agg_item_collations(DTCollation &c, const char *name,
                           Item **items, uint nitems,
                           uint flags, int item_sep);
  bool agg_item_set_converter(const DTCollation &coll, const char *fname,
                              Item **args, uint nargs,
                              uint flags, int item_sep);

  /*
    Collect arguments' character sets together.
    We allow to apply automatic character set conversion in some cases.
    The conditions when conversion is possible are:
    - arguments A and B have different charsets
    - A wins according to coercibility rules
      (i.e. a column is stronger than a string constant,
       an explicit COLLATE clause is stronger than a column)
    - character set of A is either superset for character set of B,
      or B is a string constant which can be converted into the
      character set of A without data loss.

    If all of the above is true, then it's possible to convert
    B into the character set of A, and then compare according
    to the collation of A.

    For functions with more than two arguments:

      collect(A,B,C) ::= collect(collect(A,B),C)

    Since this function calls THD::change_item_tree() on the passed Item **
    pointers, it is necessary to pass the original Item **'s, not copies.
    Otherwise their values will not be properly restored (see BUG#20769).
    If the items are not consecutive (eg. args[2] and args[5]), use the
    item_sep argument, ie.

      agg_item_charsets(coll, fname, &args[2], 2, flags, 3)
  */
  bool agg_arg_charsets(DTCollation &c, const char *func_name,
                        Item **items, uint nitems,
                        uint flags, int item_sep)
  {
    if (agg_item_collations(c, func_name, items, nitems, flags, item_sep))
      return true;
    return agg_item_set_converter(c, func_name, items, nitems, flags, item_sep);
  }
  /*
    Aggregate arguments for string result, e.g: CONCAT(a,b)
    - convert to @@character_set_connection if all arguments are numbers
    - allow DERIVATION_NONE
  */
  bool agg_arg_charsets_for_string_result(DTCollation &c, const char *func_name,
                                          Item **items, uint nitems,
                                          int item_sep)
  {
    uint flags= MY_COLL_ALLOW_SUPERSET_CONV |
                MY_COLL_ALLOW_COERCIBLE_CONV |
                MY_COLL_ALLOW_NUMERIC_CONV;
    return agg_arg_charsets(c, func_name, items, nitems, flags, item_sep);
  }
  /*
    Aggregate arguments for string result, when some comparison
    is involved internally, e.g: REPLACE(a,b,c)
    - convert to @@character_set_connection if all arguments are numbers
    - disallow DERIVATION_NONE
  */
  bool agg_arg_charsets_for_string_result_with_comparison(DTCollation &c,
                                                          const char *func_name,
                                                          Item **items,
                                                          uint nitems,
                                                          int item_sep)
  {
    uint flags= MY_COLL_ALLOW_SUPERSET_CONV |
                MY_COLL_ALLOW_COERCIBLE_CONV |
                MY_COLL_ALLOW_NUMERIC_CONV |
                MY_COLL_DISALLOW_NONE;
    return agg_arg_charsets(c, func_name, items, nitems, flags, item_sep);
  }

  /*
    Aggregate arguments for comparison, e.g: a=b, a LIKE b, a RLIKE b
    - don't convert to @@character_set_connection if all arguments are numbers
    - don't allow DERIVATION_NONE
  */
  bool agg_arg_charsets_for_comparison(DTCollation &c,
                                       const char *func_name,
                                       Item **items, uint nitems,
                                       int item_sep)
  {
    uint flags= MY_COLL_ALLOW_SUPERSET_CONV |
                MY_COLL_ALLOW_COERCIBLE_CONV |
                MY_COLL_DISALLOW_NONE;
    return agg_arg_charsets(c, func_name, items, nitems, flags, item_sep);
  }

};


class Type_all_attributes: public Type_std_attributes
{
public:
  Type_all_attributes()
   :Type_std_attributes()
  { }
  Type_all_attributes(const Type_all_attributes *other)
   :Type_std_attributes(other)
  { }
  virtual ~Type_all_attributes() {}
  virtual void set_maybe_null(bool maybe_null_arg)= 0;
  // Returns total number of decimal digits
  virtual uint decimal_precision() const= 0;
  /*
    Field::geometry_type is not visible here.
    Let's use an "uint" wrapper for now. Later when we move Field_geom
    into a plugin, this method will be replaced to some generic
    datatype indepented method.
  */
  virtual uint uint_geometry_type() const= 0;
  virtual void set_geometry_type(uint type)= 0;
  virtual TYPELIB *get_typelib() const= 0;
  virtual void set_typelib(TYPELIB *typelib)= 0;
};


class Type_cmp_attributes
{
public:
  virtual ~Type_cmp_attributes() { }
  virtual CHARSET_INFO *compare_collation() const= 0;
};


class Type_cast_attributes
{
  CHARSET_INFO *m_charset;
  ulonglong m_length;
  ulonglong m_decimals;
  bool m_length_specified;
  bool m_decimals_specified;
public:
  Type_cast_attributes(const char *c_len, const char *c_dec, CHARSET_INFO *cs)
    :m_charset(cs), m_length(0), m_decimals(0),
     m_length_specified(false), m_decimals_specified(false)
  {
    set_length_and_dec(c_len, c_dec);
  }
  Type_cast_attributes(CHARSET_INFO *cs)
    :m_charset(cs), m_length(0), m_decimals(0),
     m_length_specified(false), m_decimals_specified(false)
  { }
  void set_length_and_dec(const char *c_len, const char *c_dec)
  {
    int error;
    /*
      We don't have to check for error here as sql_yacc.yy has guaranteed
      that the values are in range of ulonglong
    */
    if ((m_length_specified= (c_len != NULL)))
      m_length= (ulonglong) my_strtoll10(c_len, NULL, &error);
    if ((m_decimals_specified= (c_dec != NULL)))
      m_decimals= (ulonglong) my_strtoll10(c_dec, NULL, &error);
  }
  CHARSET_INFO *charset() const { return m_charset; }
  bool length_specified() const { return m_length_specified; }
  bool decimals_specified() const { return m_decimals_specified; }
  ulonglong length() const { return m_length; }
  ulonglong decimals() const { return m_decimals; }
};


class Name: private LEX_CSTRING
{
public:
  Name(const char *str_arg, uint length_arg)
  {
    DBUG_ASSERT(length_arg < UINT_MAX32);
    LEX_CSTRING::str= str_arg;
    LEX_CSTRING::length= length_arg;
  }
  const char *ptr() const { return LEX_CSTRING::str; }
  uint length() const { return (uint) LEX_CSTRING::length; }
};


class Bit_addr
{
  /**
    Byte where the bit is stored inside a record.
    If the corresponding Field is a NOT NULL field, this member is NULL.
  */
  uchar *m_ptr;
  /**
    Offset of the bit inside m_ptr[0], in the range 0..7.
  */
  uchar m_offs;
public:
  Bit_addr()
   :m_ptr(NULL),
    m_offs(0)
  { }
  Bit_addr(uchar *ptr, uchar offs)
   :m_ptr(ptr), m_offs(offs)
  {
    DBUG_ASSERT(ptr || offs == 0);
    DBUG_ASSERT(offs < 8);
  }
  Bit_addr(bool maybe_null)
   :m_ptr(maybe_null ? (uchar *) "" : NULL),
    m_offs(0)
  { }
  uchar *ptr() const { return m_ptr; }
  uchar offs() const { return m_offs; }
  uchar bit() const { return m_ptr ? ((uchar) 1) << m_offs : 0; }
  void inc()
  {
    DBUG_ASSERT(m_ptr);
    m_ptr+= (m_offs == 7);
    m_offs= (m_offs + 1) & 7;
  }
};


class Record_addr
{
  uchar *m_ptr;      // Position of the field in the record
  Bit_addr m_null;   // Position and offset of the null bit
public:
  Record_addr(uchar *ptr_arg,
              uchar *null_ptr_arg,
              uchar null_bit_arg)
   :m_ptr(ptr_arg),
    m_null(null_ptr_arg, null_bit_arg)
  { }
  Record_addr(uchar *ptr, const Bit_addr &null)
   :m_ptr(ptr),
    m_null(null)
  { }
  Record_addr(bool maybe_null)
   :m_ptr(NULL),
    m_null(maybe_null)
  { }
  uchar *ptr() const { return m_ptr; }
  const Bit_addr &null() const { return m_null; }
  uchar *null_ptr() const { return m_null.ptr(); }
  uchar null_bit() const { return m_null.bit(); }
};


class Information_schema_numeric_attributes
{
  enum enum_attr
  {
    ATTR_NONE= 0,
    ATTR_PRECISION= 1,
    ATTR_SCALE= 2,
    ATTR_PRECISION_AND_SCALE= (ATTR_PRECISION|ATTR_SCALE)
  };
  uint m_precision;
  uint m_scale;
  enum_attr m_available_attributes;
public:
  Information_schema_numeric_attributes()
   :m_precision(0), m_scale(0),
    m_available_attributes(ATTR_NONE)
  { }
  Information_schema_numeric_attributes(uint precision)
   :m_precision(precision), m_scale(0),
    m_available_attributes(ATTR_PRECISION)
  { }
  Information_schema_numeric_attributes(uint precision, uint scale)
   :m_precision(precision), m_scale(scale),
    m_available_attributes(ATTR_PRECISION_AND_SCALE)
  { }
  bool has_precision() const { return m_available_attributes & ATTR_PRECISION; }
  bool has_scale() const { return m_available_attributes & ATTR_SCALE; }
  uint precision() const
  {
    DBUG_ASSERT(has_precision());
    return (uint) m_precision;
  }
  uint scale() const
  {
    DBUG_ASSERT(has_scale());
    return (uint) m_scale;
  }
};


class Information_schema_character_attributes
{
  uint32 m_octet_length;
  uint32 m_char_length;
  bool m_is_set;
public:
  Information_schema_character_attributes()
   :m_octet_length(0), m_char_length(0), m_is_set(false)
  { }
  Information_schema_character_attributes(uint32 octet_length,
                                          uint32 char_length)
   :m_octet_length(octet_length), m_char_length(char_length), m_is_set(true)
  { }
  bool has_octet_length() const { return m_is_set; }
  bool has_char_length() const { return m_is_set; }
  uint32 octet_length() const
  {
    DBUG_ASSERT(has_octet_length());
    return m_octet_length;
  }
  uint char_length() const
  {
    DBUG_ASSERT(has_char_length());
    return m_char_length;
  }
};


class Type_handler
{
protected:
  static const Name m_version_default;
  static const Name m_version_mysql56;
  static const Name m_version_mariadb53;
  String *print_item_value_csstr(THD *thd, Item *item, String *str) const;
  String *print_item_value_temporal(THD *thd, Item *item, String *str,
                                     const Name &type_name, String *buf) const;
  void make_sort_key_longlong(uchar *to,
                              bool maybe_null, bool null_value,
                              bool unsigned_flag,
                              longlong value) const;
  bool
  Item_func_or_sum_illegal_param(const char *name) const;
  bool
  Item_func_or_sum_illegal_param(const Item_func_or_sum *) const;
  bool check_null(const Item *item, st_value *value) const;
  bool Item_send_str(Item *item, Protocol *protocol, st_value *buf) const;
  bool Item_send_tiny(Item *item, Protocol *protocol, st_value *buf) const;
  bool Item_send_short(Item *item, Protocol *protocol, st_value *buf) const;
  bool Item_send_long(Item *item, Protocol *protocol, st_value *buf) const;
  bool Item_send_longlong(Item *item, Protocol *protocol, st_value *buf) const;
  bool Item_send_float(Item *item, Protocol *protocol, st_value *buf) const;
  bool Item_send_double(Item *item, Protocol *protocol, st_value *buf) const;
  bool Item_send_time(Item *item, Protocol *protocol, st_value *buf) const;
  bool Item_send_date(Item *item, Protocol *protocol, st_value *buf) const;
  bool Item_send_timestamp(Item *item, Protocol *protocol, st_value *buf) const;
  bool Item_send_datetime(Item *item, Protocol *protocol, st_value *buf) const;
  bool Column_definition_prepare_stage2_legacy(Column_definition *c,
                                               enum_field_types type)
                                               const;
  bool Column_definition_prepare_stage2_legacy_num(Column_definition *c,
                                                   enum_field_types type)
                                                   const;
  bool Column_definition_prepare_stage2_legacy_real(Column_definition *c,
                                                    enum_field_types type)
                                                    const;
public:
  static const Type_handler *odbc_literal_type_handler(const LEX_CSTRING *str);
  static const Type_handler *blob_type_handler(uint max_octet_length);
  static const Type_handler *string_type_handler(uint max_octet_length);
  static const Type_handler *bit_and_int_mixture_handler(uint max_char_len);
  static const Type_handler *type_handler_long_or_longlong(uint max_char_len);
  /**
    Return a string type handler for Item
    If too_big_for_varchar() returns a BLOB variant, according to length.
    If max_length > 0 create a VARCHAR(n)
    If max_length == 0 create a CHAR(0)
    @param item - the Item to get the handler to.
  */
  static const Type_handler *varstring_type_handler(const Item *item);
  static const Type_handler *blob_type_handler(const Item *item);
  static const Type_handler *get_handler_by_field_type(enum_field_types type);
  static const Type_handler *get_handler_by_real_type(enum_field_types type);
  static const Type_handler *get_handler_by_cmp_type(Item_result type);
  static const Type_handler *get_handler_by_result_type(Item_result type)
  {
    /*
      As result_type() returns STRING_RESULT for temporal Items,
      type should never be equal to TIME_RESULT here.
    */
    DBUG_ASSERT(type != TIME_RESULT);
    return get_handler_by_cmp_type(type);
  }
  static const
  Type_handler *aggregate_for_result_traditional(const Type_handler *h1,
                                                 const Type_handler *h2);
  static const
  Type_handler *aggregate_for_num_op_traditional(const Type_handler *h1,
                                                 const Type_handler *h2);

  virtual const Name name() const= 0;
  virtual const Name version() const { return m_version_default; }
  virtual enum_field_types field_type() const= 0;
  virtual enum_field_types real_field_type() const { return field_type(); }
  /**
    Type code which is used for merging of traditional data types for result
    (for UNION and for hybrid functions such as COALESCE).
    Mapping can be done both ways: old->new, new->old, depending
    on the particular data type implementation:
    - type_handler_var_string (MySQL-4.1 old VARCHAR) is converted to
      new VARCHAR before merging.
      field_type_merge_rules[][] returns new VARCHAR.
    - type_handler_newdate is converted to old DATE before merging.
      field_type_merge_rules[][] returns NEWDATE.
    - Temporal type_handler_xxx2 (new MySQL-5.6 types) are converted to
      corresponding old type codes before merging (e.g. TIME2->TIME).
      field_type_merge_rules[][] returns old type codes (e.g. TIME).
      Then old types codes are supposed to convert to new type codes somehow,
      but they do not. So UNION and COALESCE create old columns.
      This is a bug and should be fixed eventually.
  */
  virtual enum_field_types traditional_merge_field_type() const
  {
    DBUG_ASSERT(is_traditional_type());
    return field_type();
  }
  virtual enum_field_types type_code_for_protocol() const
  {
    return field_type();
  }
  virtual protocol_send_type_t protocol_send_type() const= 0;
  virtual Item_result result_type() const= 0;
  virtual Item_result cmp_type() const= 0;
  virtual enum_mysql_timestamp_type mysql_timestamp_type() const
  {
    return MYSQL_TIMESTAMP_ERROR;
  }
  /*
    Return true if the native format is fully implemented for a data type:
    - Field_xxx::val_native()
    - Item_xxx::val_native() for all classes supporting this data type
    - Type_handler_xxx::cmp_native()
  */
  virtual bool is_val_native_ready() const
  {
    return false;
  }
  virtual bool is_timestamp_type() const
  {
    return false;
  }
  virtual bool is_order_clause_position_type() const
  {
    return false;
  }
  virtual bool is_limit_clause_valid_type() const
  {
    return false;
  }
  /*
    Returns true if this data type supports a hack that
      WHERE notnull_column IS NULL
    finds zero values, e.g.:
      WHERE date_notnull_column IS NULL        ->
      WHERE date_notnull_column = '0000-00-00'
  */
  virtual bool cond_notnull_field_isnull_to_field_eq_zero() const
  {
    return false;
  }
  /**
    Check whether a field type can be partially indexed by a key.
    @param  type   field type
    @retval true   Type can have a prefixed key
    @retval false  Type can not have a prefixed key
  */
  virtual bool type_can_have_key_part() const
  {
    return false;
  }
  virtual bool type_can_have_auto_increment_attribute() const
  {
    return false;
  }
  virtual uint max_octet_length() const { return 0; }
  /**
    Prepared statement long data:
    Check whether this parameter data type is compatible with long data.
    Used to detect whether a long data stream has been supplied to a
    incompatible data type.
  */
  virtual bool is_param_long_data_type() const { return false; }
  virtual const Type_handler *type_handler_for_comparison() const= 0;
  virtual const Type_handler *type_handler_for_native_format() const
  {
    return this;
  }
  virtual const Type_handler *type_handler_for_item_field() const
  {
    return this;
  }
  virtual const Type_handler *type_handler_for_tmp_table(const Item *) const
  {
    return this;
  }
  virtual const Type_handler *type_handler_for_union(const Item *) const
  {
    return this;
  }
  virtual const Type_handler *cast_to_int_type_handler() const
  {
    return this;
  }
  virtual const Type_handler *type_handler_for_system_time() const
  {
    return this;
  }
  virtual int
  stored_field_cmp_to_item(THD *thd, Field *field, Item *item) const= 0;
  virtual CHARSET_INFO *charset_for_protocol(const Item *item) const;
  virtual const Type_handler*
  type_handler_adjusted_to_max_octet_length(uint max_octet_length,
                                            CHARSET_INFO *cs) const
  { return this; }
  virtual bool adjust_spparam_type(Spvar_definition *def, Item *from) const
  {
    return false;
  }
  virtual ~Type_handler() {}
  /**
    Determines MariaDB traditional data types that always present
    in the server.
  */
  virtual bool is_traditional_type() const
  {
    return true;
  }
  virtual bool is_scalar_type() const { return true; }
  virtual bool can_return_int() const { return true; }
  virtual bool can_return_decimal() const { return true; }
  virtual bool can_return_real() const { return true; }
  virtual bool can_return_str() const { return true; }
  virtual bool can_return_text() const { return true; }
  virtual bool can_return_date() const { return true; }
  virtual bool can_return_time() const { return true; }
  virtual bool is_bool_type() const { return false; }
  virtual bool is_general_purpose_string_type() const { return false; }
  virtual uint Item_time_precision(THD *thd, Item *item) const;
  virtual uint Item_datetime_precision(THD *thd, Item *item) const;
  virtual uint Item_decimal_scale(const Item *item) const;
  virtual uint Item_decimal_precision(const Item *item) const= 0;
  /*
    Returns how many digits a divisor adds into a division result.
    See Item::divisor_precision_increment() in item.h for more comments.
  */
  virtual uint Item_divisor_precision_increment(const Item *) const;
  /**
    Makes a temporary table Field to handle numeric aggregate functions,
    e.g. SUM(DISTINCT expr), AVG(DISTINCT expr), etc.
  */
  virtual Field *make_num_distinct_aggregator_field(MEM_ROOT *,
                                                    const Item *) const;
  /**
    Makes a temporary table Field to handle RBR replication type conversion.
    @param TABLE    - The conversion table the field is going to be added to.
                      It's used to access to table->in_use->mem_root,
                      to create the new field on the table memory root,
                      as well as to increment statistics in table->share
                      (e.g. table->s->blob_count).
    @param metadata - Metadata from the binary log.
    @param target   - The field in the target table on the slave.

    Note, the data types of "target" and of "this" are not necessarily
    always the same, in general case it's possible that:
            this->field_type() != target->field_type()
    and/or
            this->real_type( ) != target->real_type()

    This method decodes metadata according to this->real_type()
    and creates a new field also according to this->real_type().

    In some cases it lurks into "target", to get some extra information, e.g.:
    - unsigned_flag for numeric fields
    - charset() for string fields
    - typelib and field_length for SET and ENUM
    - geom_type and srid for GEOMETRY
    This information is not available in the binary log, so
    we assume that these fields are the same on the master and on the slave.
  */
  virtual Field *make_conversion_table_field(TABLE *TABLE,
                                             uint metadata,
                                             const Field *target) const= 0;
  /*
    Performs the final data type validation for a UNION element,
    after the regular "aggregation for result" was done.
  */
  virtual bool union_element_finalize(const Item * item) const
  {
    return false;
  }
  // Automatic upgrade, e.g. for ALTER TABLE t1 FORCE
  virtual void Column_definition_implicit_upgrade(Column_definition *c) const
  { }
  // Validate CHECK constraint after the parser
  virtual bool Column_definition_validate_check_constraint(THD *thd,
                                                           Column_definition *c)
                                                           const;
  // Fix attributes after the parser
  virtual bool Column_definition_fix_attributes(Column_definition *c) const= 0;
  /*
    Fix attributes from an existing field. Used for:
    - ALTER TABLE (for columns that do not change)
    - DECLARE var TYPE OF t1.col1; (anchored SP variables)
  */
  virtual void Column_definition_reuse_fix_attributes(THD *thd,
                                                      Column_definition *c,
                                                      const Field *field) const
  { }
  virtual bool Column_definition_prepare_stage1(THD *thd,
                                                MEM_ROOT *mem_root,
                                                Column_definition *c,
                                                handler *file,
                                                ulonglong table_flags) const;
  /*
    This method is called on queries like:
      CREATE TABLE t2 (a INT) AS SELECT a FROM t1;
    I.e. column "a" is queried from another table,
    but its data type is redefined.
    @param OUT def   - The column definition to be redefined
    @param IN  dup   - The column definition to take the data type from
                       (i.e. "a INT" in the above example).
    @param IN file   - Table owner handler. If it does not support certain
                       data types, some conversion can be applied.
                       I.g. true BIT to BIT-AS-CHAR.
    @param IN schema - the owner schema definition, e.g. for the default
                       character set and collation.
    @retval true     - on error
    @retval false    - on success
  */
  virtual bool Column_definition_redefine_stage1(Column_definition *def,
                                                 const Column_definition *dup,
                                                 const handler *file,
                                                 const Schema_specification_st *
                                                       schema)
                                                 const;
  virtual bool Column_definition_prepare_stage2(Column_definition *c,
                                                handler *file,
                                                ulonglong table_flags) const= 0;
  virtual Field *make_table_field(const LEX_CSTRING *name,
                                  const Record_addr &addr,
                                  const Type_all_attributes &attr,
                                  TABLE *table) const= 0;
  Field *make_and_init_table_field(const LEX_CSTRING *name,
                                   const Record_addr &addr,
                                   const Type_all_attributes &attr,
                                   TABLE *table) const;
  virtual Field *
  make_table_field_from_def(TABLE_SHARE *share,
                            MEM_ROOT *mem_root,
                            const LEX_CSTRING *name,
                            const Record_addr &addr,
                            const Bit_addr &bit,
                            const Column_definition_attributes *attr,
                            uint32 flags) const= 0;
  virtual void
  Column_definition_attributes_frm_pack(const Column_definition_attributes *at,
                                        uchar *buff) const;
  virtual bool
  Column_definition_attributes_frm_unpack(Column_definition_attributes *attr,
                                          TABLE_SHARE *share,
                                          const uchar *buffer,
                                          LEX_CUSTRING *gis_options) const;

  virtual void make_sort_key(uchar *to, Item *item,
                             const SORT_FIELD_ATTR *sort_field,
                             Sort_param *param) const= 0;
  virtual void sortlength(THD *thd,
                          const Type_std_attributes *item,
                          SORT_FIELD_ATTR *attr) const= 0;

  virtual uint32 max_display_length(const Item *item) const= 0;
  virtual uint32 Item_decimal_notation_int_digits(const Item *item) const { return 0; }
  virtual uint32 calc_pack_length(uint32 length) const= 0;
  virtual void Item_update_null_value(Item *item) const= 0;
  virtual bool Item_save_in_value(THD *thd, Item *item, st_value *value) const= 0;
  virtual void Item_param_setup_conversion(THD *thd, Item_param *) const {}
  virtual void Item_param_set_param_func(Item_param *param,
                                         uchar **pos, ulong len) const;
  virtual bool Item_param_set_from_value(THD *thd,
                                         Item_param *param,
                                         const Type_all_attributes *attr,
                                         const st_value *value) const= 0;
  virtual bool Item_param_val_native(THD *thd,
                                         Item_param *item,
                                         Native *to) const;
  virtual bool Item_send(Item *item, Protocol *p, st_value *buf) const= 0;
  virtual int Item_save_in_field(Item *item, Field *field,
                                 bool no_conversions) const= 0;

  /**
    Return a string representation of the Item value.

    @param thd     thread handle
    @param str     string buffer for representation of the value

    @note
      If the item has a string result type, the string is escaped
      according to its character set.

    @retval
      NULL      on error
    @retval
      non-NULL  a pointer to a a valid string on success
  */
  virtual String *print_item_value(THD *thd, Item *item, String *str) const= 0;

  /**
    Check if
      WHERE expr=value AND expr=const
    can be rewritten as:
      WHERE const=value AND expr=const

    "this" is the comparison handler that is used by "target".

    @param target       - the predicate expr=value,
                          whose "expr" argument will be replaced to "const".
    @param target_expr  - the target's "expr" which will be replaced to "const".
    @param target_value - the target's second argument, it will remain unchanged.
    @param source       - the equality predicate expr=const (or expr<=>const)
                          that can be used to rewrite the "target" part
                          (under certain conditions, see the code).
    @param source_expr  - the source's "expr". It should be exactly equal to
                          the target's "expr" to make condition rewrite possible.
    @param source_const - the source's "const" argument, it will be inserted
                          into "target" instead of "expr".
  */
  virtual bool
  can_change_cond_ref_to_const(Item_bool_func2 *target,
                               Item *target_expr, Item *target_value,
                               Item_bool_func2 *source,
                               Item *source_expr, Item *source_const) const= 0;
  virtual bool
  subquery_type_allows_materialization(const Item *inner,
                                       const Item *outer) const= 0;
  /**
    Make a simple constant replacement item for a constant "src",
    so the new item can futher be used for comparison with "cmp", e.g.:
      src = cmp   ->  replacement = cmp

    "this" is the type handler that is used to compare "src" and "cmp".

    @param thd - current thread, for mem_root
    @param src - The item that we want to replace. It's a const item,
                 but it can be complex enough to calculate on every row.
    @param cmp - The src's comparand.
    @retval    - a pointer to the created replacement Item
    @retval    - NULL, if could not create a replacement (e.g. on EOM).
                 NULL is also returned for ROWs, because instead of replacing
                 a Item_row to a new Item_row, Type_handler_row just replaces
                 its elements.
  */
  virtual Item *make_const_item_for_comparison(THD *thd,
                                               Item *src,
                                               const Item *cmp) const= 0;
  virtual Item_cache *Item_get_cache(THD *thd, const Item *item) const= 0;
  /**
    A builder for literals with data type name prefix, e.g.:
      TIME'00:00:00', DATE'2001-01-01', TIMESTAMP'2001-01-01 00:00:00'.
    @param thd          The current thread
    @param str          Character literal
    @param length       Length of str
    @param cs           Character set of the string
    @param send_error   Whether to generate an error on failure

    @retval             A pointer to a new Item on success
                        NULL on error (wrong literal value, EOM)
  */
  virtual Item_literal *create_literal_item(THD *thd,
                                            const char *str, size_t length,
                                            CHARSET_INFO *cs,
                                            bool send_error) const
  {
    DBUG_ASSERT(0);
    return NULL;
  }
  Item_literal *create_literal_item(THD *thd, const String *str,
                                    bool send_error) const
  {
    return create_literal_item(thd, str->ptr(), str->length(), str->charset(),
                               send_error);
  }
  virtual Item *create_typecast_item(THD *thd, Item *item,
                                     const Type_cast_attributes &attr) const
  {
    DBUG_ASSERT(0);
    return NULL;
  }
  virtual Item_copy *create_item_copy(THD *thd, Item *item) const;
  virtual int cmp_native(const Native &a, const Native &b) const
  {
    DBUG_ASSERT(0);
    return 0;
  }
  virtual bool set_comparator_func(Arg_comparator *cmp) const= 0;
  virtual bool Item_const_eq(const Item_const *a, const Item_const *b,
                             bool binary_cmp) const
  {
    return false;
  }
  virtual bool Item_eq_value(THD *thd, const Type_cmp_attributes *attr,
                             Item *a, Item *b) const= 0;
  virtual bool Item_hybrid_func_fix_attributes(THD *thd,
                                               const char *name,
                                               Type_handler_hybrid_field_type *,
                                               Type_all_attributes *atrr,
                                               Item **items,
                                               uint nitems) const= 0;
  virtual bool Item_func_min_max_fix_attributes(THD *thd,
                                                Item_func_min_max *func,
                                                Item **items,
                                                uint nitems) const;
  virtual bool Item_sum_hybrid_fix_length_and_dec(Item_sum_hybrid *) const= 0;
  virtual bool Item_sum_sum_fix_length_and_dec(Item_sum_sum *) const= 0;
  virtual bool Item_sum_avg_fix_length_and_dec(Item_sum_avg *) const= 0;
  virtual
  bool Item_sum_variance_fix_length_and_dec(Item_sum_variance *) const= 0;

  virtual bool Item_val_native_with_conversion(THD *thd, Item *item,
                                               Native *to) const
  {
    return true;
  }
  virtual bool Item_val_native_with_conversion_result(THD *thd, Item *item,
                                                      Native *to) const
  {
    return true;
  }

  virtual bool Item_val_bool(Item *item) const= 0;
  virtual void Item_get_date(THD *thd, Item *item,
                             Temporal::Warn *buff, MYSQL_TIME *ltime,
                             date_mode_t fuzzydate) const= 0;
  bool Item_get_date_with_warn(THD *thd, Item *item, MYSQL_TIME *ltime,
                               date_mode_t fuzzydate) const;
  virtual longlong Item_val_int_signed_typecast(Item *item) const= 0;
  virtual longlong Item_val_int_unsigned_typecast(Item *item) const= 0;

  virtual String *Item_func_hex_val_str_ascii(Item_func_hex *item,
                                              String *str) const= 0;

  virtual
  String *Item_func_hybrid_field_type_val_str(Item_func_hybrid_field_type *,
                                              String *) const= 0;
  virtual
  double Item_func_hybrid_field_type_val_real(Item_func_hybrid_field_type *)
                                              const= 0;
  virtual
  longlong Item_func_hybrid_field_type_val_int(Item_func_hybrid_field_type *)
                                               const= 0;
  virtual
  my_decimal *Item_func_hybrid_field_type_val_decimal(
                                              Item_func_hybrid_field_type *,
                                              my_decimal *) const= 0;
  virtual
  void Item_func_hybrid_field_type_get_date(THD *,
                                            Item_func_hybrid_field_type *,
                                            Temporal::Warn *,
                                            MYSQL_TIME *,
                                            date_mode_t fuzzydate) const= 0;
  bool Item_func_hybrid_field_type_get_date_with_warn(THD *thd,
                                                Item_func_hybrid_field_type *,
                                                MYSQL_TIME *,
                                                date_mode_t) const;
  virtual
  String *Item_func_min_max_val_str(Item_func_min_max *, String *) const= 0;
  virtual
  double Item_func_min_max_val_real(Item_func_min_max *) const= 0;
  virtual
  longlong Item_func_min_max_val_int(Item_func_min_max *) const= 0;
  virtual
  my_decimal *Item_func_min_max_val_decimal(Item_func_min_max *,
                                            my_decimal *) const= 0;
  virtual
  bool Item_func_min_max_get_date(THD *thd, Item_func_min_max*,
                                  MYSQL_TIME *, date_mode_t fuzzydate) const= 0;
  virtual bool
  Item_func_between_fix_length_and_dec(Item_func_between *func) const= 0;
  virtual longlong
  Item_func_between_val_int(Item_func_between *func) const= 0;

  virtual cmp_item *
  make_cmp_item(THD *thd, CHARSET_INFO *cs) const= 0;

  virtual in_vector *
  make_in_vector(THD *thd, const Item_func_in *func, uint nargs) const= 0;

  virtual bool
  Item_func_in_fix_comparator_compatible_types(THD *thd, Item_func_in *)
                                                               const= 0;

  virtual bool
  Item_func_round_fix_length_and_dec(Item_func_round *round) const= 0;

  virtual bool
  Item_func_int_val_fix_length_and_dec(Item_func_int_val *func) const= 0;

  virtual bool
  Item_func_abs_fix_length_and_dec(Item_func_abs *func) const= 0;

  virtual bool
  Item_func_neg_fix_length_and_dec(Item_func_neg *func) const= 0;

  virtual bool
  Item_func_signed_fix_length_and_dec(Item_func_signed *item) const;
  virtual bool
  Item_func_unsigned_fix_length_and_dec(Item_func_unsigned *item) const;
  virtual bool
  Item_double_typecast_fix_length_and_dec(Item_double_typecast *item) const;
  virtual bool
  Item_float_typecast_fix_length_and_dec(Item_float_typecast *item) const;
  virtual bool
  Item_decimal_typecast_fix_length_and_dec(Item_decimal_typecast *item) const;
  virtual bool
  Item_char_typecast_fix_length_and_dec(Item_char_typecast *item) const;
  virtual bool
  Item_time_typecast_fix_length_and_dec(Item_time_typecast *item) const;
  virtual bool
  Item_date_typecast_fix_length_and_dec(Item_date_typecast *item) const;
  virtual bool
  Item_datetime_typecast_fix_length_and_dec(Item_datetime_typecast *item) const;

  virtual bool
  Item_func_plus_fix_length_and_dec(Item_func_plus *func) const= 0;
  virtual bool
  Item_func_minus_fix_length_and_dec(Item_func_minus *func) const= 0;
  virtual bool
  Item_func_mul_fix_length_and_dec(Item_func_mul *func) const= 0;
  virtual bool
  Item_func_div_fix_length_and_dec(Item_func_div *func) const= 0;
  virtual bool
  Item_func_mod_fix_length_and_dec(Item_func_mod *func) const= 0;

  virtual bool
  Vers_history_point_resolve_unit(THD *thd, Vers_history_point *point) const;
};


/*
  Special handler for ROW
*/
class Type_handler_row: public Type_handler
{
  static const Name m_name_row;
public:
  virtual ~Type_handler_row() {}
  const Name name() const { return m_name_row; }
  bool is_scalar_type() const { return false; }
  bool can_return_int() const { return false; }
  bool can_return_decimal() const { return false; }
  bool can_return_real() const { return false; }
  bool can_return_str() const { return false; }
  bool can_return_text() const { return false; }
  bool can_return_date() const { return false; }
  bool can_return_time() const { return false; }
  enum_field_types field_type() const
  {
    DBUG_ASSERT(0);
    return MYSQL_TYPE_NULL;
  };
  protocol_send_type_t protocol_send_type() const
  {
    DBUG_ASSERT(0);
    return PROTOCOL_SEND_STRING;
  }
  Item_result result_type() const
  {
    return ROW_RESULT;
  }
  Item_result cmp_type() const
  {
    return ROW_RESULT;
  }
  const Type_handler *type_handler_for_comparison() const;
  int stored_field_cmp_to_item(THD *thd, Field *field, Item *item) const
  {
    DBUG_ASSERT(0);
    return 0;
  }
  bool subquery_type_allows_materialization(const Item *inner,
                                            const Item *outer) const
  {
    DBUG_ASSERT(0);
    return false;
  }
  Field *make_num_distinct_aggregator_field(MEM_ROOT *, const Item *) const
  {
    DBUG_ASSERT(0);
    return NULL;
  }
  Field *make_conversion_table_field(TABLE *TABLE,
                                     uint metadata,
                                     const Field *target) const
  {
    DBUG_ASSERT(0);
    return NULL;
  }
  bool Column_definition_fix_attributes(Column_definition *c) const
  {
    return false;
  }
  void Column_definition_reuse_fix_attributes(THD *thd,
                                              Column_definition *c,
                                              const Field *field) const
  {
    DBUG_ASSERT(0);
  }
  bool Column_definition_prepare_stage1(THD *thd,
                                        MEM_ROOT *mem_root,
                                        Column_definition *c,
                                        handler *file,
                                        ulonglong table_flags) const;
  bool Column_definition_redefine_stage1(Column_definition *def,
                                         const Column_definition *dup,
                                         const handler *file,
                                         const Schema_specification_st *schema)
                                         const
  {
    DBUG_ASSERT(0);
    return true;
  }
  bool Column_definition_prepare_stage2(Column_definition *c,
                                        handler *file,
                                        ulonglong table_flags) const
  {
    return false;
  }
  Field *make_table_field(const LEX_CSTRING *name,
                          const Record_addr &addr,
                          const Type_all_attributes &attr,
                          TABLE *table) const
  {
    DBUG_ASSERT(0);
    return NULL;
  }
  Field *make_table_field_from_def(TABLE_SHARE *share,
                                   MEM_ROOT *mem_root,
                                   const LEX_CSTRING *name,
                                   const Record_addr &addr,
                                   const Bit_addr &bit,
                                   const Column_definition_attributes *attr,
                                   uint32 flags) const;
  void make_sort_key(uchar *to, Item *item,
                     const SORT_FIELD_ATTR *sort_field,
                     Sort_param *param) const
  {
    DBUG_ASSERT(0);
  }
  void sortlength(THD *thd, const Type_std_attributes *item,
                            SORT_FIELD_ATTR *attr) const
  {
    DBUG_ASSERT(0);
  }
  uint32 max_display_length(const Item *item) const
  {
    DBUG_ASSERT(0);
    return 0;
  }
  uint32 calc_pack_length(uint32 length) const
  {
    DBUG_ASSERT(0);
    return 0;
  }
  bool Item_eq_value(THD *thd, const Type_cmp_attributes *attr,
                     Item *a, Item *b) const;
  uint Item_decimal_precision(const Item *item) const
  {
    DBUG_ASSERT(0);
    return DECIMAL_MAX_PRECISION;
  }
  bool Item_save_in_value(THD *thd, Item *item, st_value *value) const;
  bool Item_param_set_from_value(THD *thd,
                                 Item_param *param,
                                 const Type_all_attributes *attr,
                                 const st_value *value) const;
  bool Item_send(Item *item, Protocol *protocol, st_value *buf) const
  {
    DBUG_ASSERT(0);
    return true;
  }
  void Item_update_null_value(Item *item) const;
  int Item_save_in_field(Item *item, Field *field, bool no_conversions) const
  {
    DBUG_ASSERT(0);
    return 1;
  }
  String *print_item_value(THD *thd, Item *item, String *str) const;
  bool can_change_cond_ref_to_const(Item_bool_func2 *target,
                                   Item *target_expr, Item *target_value,
                                   Item_bool_func2 *source,
                                   Item *source_expr, Item *source_const) const
  {
    DBUG_ASSERT(0);
    return false;
  }
  Item *make_const_item_for_comparison(THD *, Item *src, const Item *cmp) const;
  Item_cache *Item_get_cache(THD *thd, const Item *item) const;
  Item_copy *create_item_copy(THD *thd, Item *item) const
  {
    DBUG_ASSERT(0);
    return NULL;
  }
  bool set_comparator_func(Arg_comparator *cmp) const;
  bool Item_hybrid_func_fix_attributes(THD *thd,
                                       const char *name,
                                       Type_handler_hybrid_field_type *,
                                       Type_all_attributes *atrr,
                                       Item **items, uint nitems) const
  {
    DBUG_ASSERT(0);
    return true;
  }
  bool Item_sum_hybrid_fix_length_and_dec(Item_sum_hybrid *func) const
  {
    DBUG_ASSERT(0);
    return true;
  }
  bool Item_sum_sum_fix_length_and_dec(Item_sum_sum *) const
  {
    DBUG_ASSERT(0);
    return true;
  }
  bool Item_sum_avg_fix_length_and_dec(Item_sum_avg *) const
  {
    DBUG_ASSERT(0);
    return true;
  }
  bool Item_sum_variance_fix_length_and_dec(Item_sum_variance *) const
  {
    DBUG_ASSERT(0);
    return true;
  }
  bool Item_val_bool(Item *item) const
  {
    DBUG_ASSERT(0);
    return false;
  }
  void Item_get_date(THD *thd, Item *item,
                     Temporal::Warn *warn, MYSQL_TIME *ltime,
                     date_mode_t fuzzydate) const
  {
    DBUG_ASSERT(0);
    set_zero_time(ltime, MYSQL_TIMESTAMP_NONE);
  }
  longlong Item_val_int_signed_typecast(Item *item) const
  {
    DBUG_ASSERT(0);
    return 0;
  }
  longlong Item_val_int_unsigned_typecast(Item *item) const
  {
    DBUG_ASSERT(0);
    return 0;
  }
  String *Item_func_hex_val_str_ascii(Item_func_hex *item, String *str) const
  {
    DBUG_ASSERT(0);
    return NULL;
  }
  String *Item_func_hybrid_field_type_val_str(Item_func_hybrid_field_type *,
                                              String *) const
  {
    DBUG_ASSERT(0);
    return NULL;
  }
  double Item_func_hybrid_field_type_val_real(Item_func_hybrid_field_type *)
                                              const
  {
    DBUG_ASSERT(0);
    return 0.0;
  }
  longlong Item_func_hybrid_field_type_val_int(Item_func_hybrid_field_type *)
                                               const
  {
    DBUG_ASSERT(0);
    return 0;
  }
  my_decimal *Item_func_hybrid_field_type_val_decimal(
                                              Item_func_hybrid_field_type *,
                                              my_decimal *) const
  {
    DBUG_ASSERT(0);
    return NULL;
  }
  void Item_func_hybrid_field_type_get_date(THD *,
                                            Item_func_hybrid_field_type *,
                                            Temporal::Warn *,
                                            MYSQL_TIME *ltime,
                                            date_mode_t fuzzydate) const
  {
    DBUG_ASSERT(0);
    set_zero_time(ltime, MYSQL_TIMESTAMP_NONE);
  }

  String *Item_func_min_max_val_str(Item_func_min_max *, String *) const
  {
    DBUG_ASSERT(0);
    return NULL;
  }
  double Item_func_min_max_val_real(Item_func_min_max *) const
  {
    DBUG_ASSERT(0);
    return 0;
  }
  longlong Item_func_min_max_val_int(Item_func_min_max *) const
  {
    DBUG_ASSERT(0);
    return 0;
  }
  my_decimal *Item_func_min_max_val_decimal(Item_func_min_max *,
                                            my_decimal *) const
  {
    DBUG_ASSERT(0);
    return NULL;
  }
  bool Item_func_min_max_get_date(THD *thd, Item_func_min_max*,
                                  MYSQL_TIME *, date_mode_t fuzzydate) const
  {
    DBUG_ASSERT(0);
    return true;
  }
  bool Item_func_between_fix_length_and_dec(Item_func_between *func) const
  {
    DBUG_ASSERT(0);
    return true;
  }
  longlong Item_func_between_val_int(Item_func_between *func) const;
  cmp_item *make_cmp_item(THD *thd, CHARSET_INFO *cs) const;
  in_vector *make_in_vector(THD *thd, const Item_func_in *f, uint nargs) const;
  bool Item_func_in_fix_comparator_compatible_types(THD *thd,
                                                    Item_func_in *) const;
  bool Item_func_round_fix_length_and_dec(Item_func_round *) const;
  bool Item_func_int_val_fix_length_and_dec(Item_func_int_val *) const;
  bool Item_func_abs_fix_length_and_dec(Item_func_abs *) const;
  bool Item_func_neg_fix_length_and_dec(Item_func_neg *) const;

  bool Item_func_signed_fix_length_and_dec(Item_func_signed *) const
  {
    DBUG_ASSERT(0);
    return true;
  }
  bool Item_func_unsigned_fix_length_and_dec(Item_func_unsigned *) const
  {
    DBUG_ASSERT(0);
    return true;
  }
  bool Item_double_typecast_fix_length_and_dec(Item_double_typecast *) const
  {
    DBUG_ASSERT(0);
    return true;
  }
  bool Item_float_typecast_fix_length_and_dec(Item_float_typecast *) const
  {
    DBUG_ASSERT(0);
    return true;
  }
  bool Item_decimal_typecast_fix_length_and_dec(Item_decimal_typecast *) const
  {
    DBUG_ASSERT(0);
    return true;
  }
  bool Item_char_typecast_fix_length_and_dec(Item_char_typecast *) const
  {
    DBUG_ASSERT(0);
    return true;
  }
  bool Item_time_typecast_fix_length_and_dec(Item_time_typecast *) const
  {
    DBUG_ASSERT(0);
    return true;
  }
  bool Item_date_typecast_fix_length_and_dec(Item_date_typecast *) const
  {
    DBUG_ASSERT(0);
    return true;
  }
  bool Item_datetime_typecast_fix_length_and_dec(Item_datetime_typecast *) const
  {
    DBUG_ASSERT(0);
    return true;
  }

  bool Item_func_plus_fix_length_and_dec(Item_func_plus *) const;
  bool Item_func_minus_fix_length_and_dec(Item_func_minus *) const;
  bool Item_func_mul_fix_length_and_dec(Item_func_mul *) const;
  bool Item_func_div_fix_length_and_dec(Item_func_div *) const;
  bool Item_func_mod_fix_length_and_dec(Item_func_mod *) const;
};


/*
  A common parent class for numeric data type handlers
*/
class Type_handler_numeric: public Type_handler
{
public:
  String *print_item_value(THD *thd, Item *item, String *str) const;
  double Item_func_min_max_val_real(Item_func_min_max *) const;
  longlong Item_func_min_max_val_int(Item_func_min_max *) const;
  my_decimal *Item_func_min_max_val_decimal(Item_func_min_max *,
                                            my_decimal *) const;
  bool Item_func_min_max_get_date(THD *thd, Item_func_min_max*,
                                  MYSQL_TIME *, date_mode_t fuzzydate) const;
  virtual ~Type_handler_numeric() { }
  bool can_change_cond_ref_to_const(Item_bool_func2 *target,
                                   Item *target_expr, Item *target_value,
                                   Item_bool_func2 *source,
                                   Item *source_expr, Item *source_const) const;
  bool Item_func_between_fix_length_and_dec(Item_func_between *func) const;
  bool Item_char_typecast_fix_length_and_dec(Item_char_typecast *) const;
};


/*** Abstract classes for every XXX_RESULT */

class Type_handler_real_result: public Type_handler_numeric
{
public:
  Item_result result_type() const { return REAL_RESULT; }
  Item_result cmp_type() const { return REAL_RESULT; }
  virtual ~Type_handler_real_result() {}
  const Type_handler *type_handler_for_comparison() const;
  void Column_definition_reuse_fix_attributes(THD *thd,
                                              Column_definition *c,
                                              const Field *field) const;
  int stored_field_cmp_to_item(THD *thd, Field *field, Item *item) const;
  bool subquery_type_allows_materialization(const Item *inner,
                                            const Item *outer) const;
  void make_sort_key(uchar *to, Item *item, const SORT_FIELD_ATTR *sort_field,
                     Sort_param *param) const;
  void sortlength(THD *thd,
                  const Type_std_attributes *item,
                  SORT_FIELD_ATTR *attr) const;
  bool Item_const_eq(const Item_const *a, const Item_const *b,
                     bool binary_cmp) const;
  bool Item_eq_value(THD *thd, const Type_cmp_attributes *attr,
                     Item *a, Item *b) const;
  uint Item_decimal_precision(const Item *item) const;
  bool Item_save_in_value(THD *thd, Item *item, st_value *value) const;
  bool Item_param_set_from_value(THD *thd,
                                 Item_param *param,
                                 const Type_all_attributes *attr,
                                 const st_value *value) const;
  void Item_update_null_value(Item *item) const;
  int Item_save_in_field(Item *item, Field *field, bool no_conversions) const;
  Item *make_const_item_for_comparison(THD *, Item *src, const Item *cmp) const;
  bool set_comparator_func(Arg_comparator *cmp) const;
  bool Item_hybrid_func_fix_attributes(THD *thd,
                                       const char *name,
                                       Type_handler_hybrid_field_type *,
                                       Type_all_attributes *atrr,
                                       Item **items, uint nitems) const;
  bool Item_func_min_max_fix_attributes(THD *thd, Item_func_min_max *func,
                                        Item **items, uint nitems) const;
  bool Item_sum_hybrid_fix_length_and_dec(Item_sum_hybrid *func) const;
  bool Item_sum_sum_fix_length_and_dec(Item_sum_sum *) const;
  bool Item_sum_avg_fix_length_and_dec(Item_sum_avg *) const;
  bool Item_sum_variance_fix_length_and_dec(Item_sum_variance *) const;
  bool Item_func_signed_fix_length_and_dec(Item_func_signed *item) const;
  bool Item_func_unsigned_fix_length_and_dec(Item_func_unsigned *item) const;
  bool Item_val_bool(Item *item) const;
  void Item_get_date(THD *thd, Item *item, Temporal::Warn *warn,
                     MYSQL_TIME *ltime,  date_mode_t fuzzydate) const;
  longlong Item_val_int_signed_typecast(Item *item) const;
  longlong Item_val_int_unsigned_typecast(Item *item) const;
  String *Item_func_hex_val_str_ascii(Item_func_hex *item, String *str) const;
  double Item_func_hybrid_field_type_val_real(Item_func_hybrid_field_type *)
                                              const;
  longlong Item_func_hybrid_field_type_val_int(Item_func_hybrid_field_type *)
                                               const;
  my_decimal *Item_func_hybrid_field_type_val_decimal(
                                              Item_func_hybrid_field_type *,
                                              my_decimal *) const;
  void Item_func_hybrid_field_type_get_date(THD *,
                                            Item_func_hybrid_field_type *,
                                            Temporal::Warn *,
                                            MYSQL_TIME *,
                                            date_mode_t fuzzydate) const;
  longlong Item_func_between_val_int(Item_func_between *func) const;
  cmp_item *make_cmp_item(THD *thd, CHARSET_INFO *cs) const;
  in_vector *make_in_vector(THD *, const Item_func_in *, uint nargs) const;
  bool Item_func_in_fix_comparator_compatible_types(THD *thd,
                                                    Item_func_in *) const;

  bool Item_func_round_fix_length_and_dec(Item_func_round *) const;
  bool Item_func_int_val_fix_length_and_dec(Item_func_int_val *) const;
  bool Item_func_abs_fix_length_and_dec(Item_func_abs *) const;
  bool Item_func_neg_fix_length_and_dec(Item_func_neg *) const;
  bool Item_func_plus_fix_length_and_dec(Item_func_plus *) const;
  bool Item_func_minus_fix_length_and_dec(Item_func_minus *) const;
  bool Item_func_mul_fix_length_and_dec(Item_func_mul *) const;
  bool Item_func_div_fix_length_and_dec(Item_func_div *) const;
  bool Item_func_mod_fix_length_and_dec(Item_func_mod *) const;
};


class Type_handler_decimal_result: public Type_handler_numeric
{
public:
  protocol_send_type_t protocol_send_type() const
  {
    return PROTOCOL_SEND_STRING;
  }
  Item_result result_type() const { return DECIMAL_RESULT; }
  Item_result cmp_type() const { return DECIMAL_RESULT; }
  virtual ~Type_handler_decimal_result() {};
  const Type_handler *type_handler_for_comparison() const;
  int stored_field_cmp_to_item(THD *thd, Field *field, Item *item) const
  {
    VDec item_val(item);
    return item_val.is_null() ? 0 : my_decimal(field).cmp(item_val.ptr());
  }
  bool subquery_type_allows_materialization(const Item *inner,
                                            const Item *outer) const;
  Field *make_num_distinct_aggregator_field(MEM_ROOT *, const Item *) const;
  void make_sort_key(uchar *to, Item *item, const SORT_FIELD_ATTR *sort_field,
                     Sort_param *param) const;
  void sortlength(THD *thd,
                  const Type_std_attributes *item,
                  SORT_FIELD_ATTR *attr) const;
  uint32 max_display_length(const Item *item) const;
  uint32 Item_decimal_notation_int_digits(const Item *item) const;
  Item *create_typecast_item(THD *thd, Item *item,
                             const Type_cast_attributes &attr) const;
  bool Item_const_eq(const Item_const *a, const Item_const *b,
                     bool binary_cmp) const;
  bool Item_eq_value(THD *thd, const Type_cmp_attributes *attr,
                     Item *a, Item *b) const
  {
    VDec va(a), vb(b);
    return va.ptr() && vb.ptr() && !va.cmp(vb);
  }
  uint Item_decimal_precision(const Item *item) const;
  bool Item_save_in_value(THD *thd, Item *item, st_value *value) const;
  void Item_param_set_param_func(Item_param *param,
                                 uchar **pos, ulong len) const;
  bool Item_param_set_from_value(THD *thd,
                                 Item_param *param,
                                 const Type_all_attributes *attr,
                                 const st_value *value) const;
  bool Item_send(Item *item, Protocol *protocol, st_value *buf) const
  {
    return Item_send_str(item, protocol, buf);
  }
  void Item_update_null_value(Item *item) const;
  int Item_save_in_field(Item *item, Field *field, bool no_conversions) const;
  Item *make_const_item_for_comparison(THD *, Item *src, const Item *cmp) const;
  Item_cache *Item_get_cache(THD *thd, const Item *item) const;
  bool set_comparator_func(Arg_comparator *cmp) const;
  bool Item_hybrid_func_fix_attributes(THD *thd,
                                       const char *name,
                                       Type_handler_hybrid_field_type *,
                                       Type_all_attributes *atrr,
                                       Item **items, uint nitems) const;
  bool Item_sum_hybrid_fix_length_and_dec(Item_sum_hybrid *func) const;
  bool Item_sum_sum_fix_length_and_dec(Item_sum_sum *) const;
  bool Item_sum_avg_fix_length_and_dec(Item_sum_avg *) const;
  bool Item_sum_variance_fix_length_and_dec(Item_sum_variance *) const;
  bool Item_val_bool(Item *item) const
  {
    return VDec(item).to_bool();
  }
  void Item_get_date(THD *thd, Item *item, Temporal::Warn *warn,
                     MYSQL_TIME *ltime,  date_mode_t fuzzydate) const;
  longlong Item_val_int_signed_typecast(Item *item) const;
  longlong Item_val_int_unsigned_typecast(Item *item) const
  {
    return VDec(item).to_longlong(true);
  }
  String *Item_func_hex_val_str_ascii(Item_func_hex *item, String *str) const;
  String *Item_func_hybrid_field_type_val_str(Item_func_hybrid_field_type *,
                                              String *) const;
  double Item_func_hybrid_field_type_val_real(Item_func_hybrid_field_type *)
                                              const;
  longlong Item_func_hybrid_field_type_val_int(Item_func_hybrid_field_type *)
                                               const;
  my_decimal *Item_func_hybrid_field_type_val_decimal(
                                              Item_func_hybrid_field_type *,
                                              my_decimal *) const;
  void Item_func_hybrid_field_type_get_date(THD *,
                                            Item_func_hybrid_field_type *,
                                            Temporal::Warn *,
                                            MYSQL_TIME *,
                                            date_mode_t fuzzydate) const;
  String *Item_func_min_max_val_str(Item_func_min_max *, String *) const;
  longlong Item_func_between_val_int(Item_func_between *func) const;
  cmp_item *make_cmp_item(THD *thd, CHARSET_INFO *cs) const;
  in_vector *make_in_vector(THD *, const Item_func_in *, uint nargs) const;
  bool Item_func_in_fix_comparator_compatible_types(THD *thd,
                                                    Item_func_in *) const;
  bool Item_func_round_fix_length_and_dec(Item_func_round *) const;
  bool Item_func_int_val_fix_length_and_dec(Item_func_int_val *) const;
  bool Item_func_abs_fix_length_and_dec(Item_func_abs *) const;
  bool Item_func_neg_fix_length_and_dec(Item_func_neg *) const;
  bool Item_func_plus_fix_length_and_dec(Item_func_plus *) const;
  bool Item_func_minus_fix_length_and_dec(Item_func_minus *) const;
  bool Item_func_mul_fix_length_and_dec(Item_func_mul *) const;
  bool Item_func_div_fix_length_and_dec(Item_func_div *) const;
  bool Item_func_mod_fix_length_and_dec(Item_func_mod *) const;
};


class Type_limits_int
{
private:
  uint32 m_precision;
  uint32 m_char_length;
public:
  Type_limits_int(uint32 prec, uint32 nchars)
   :m_precision(prec), m_char_length(nchars)
  { }
  uint32 precision() const { return m_precision; }
  uint32 char_length() const { return m_char_length; }
};


/*
  UNDIGNED TINYINT:    0..255   digits=3 nchars=3
  SIGNED TINYINT  : -128..127   digits=3 nchars=4
*/
class Type_limits_uint8: public Type_limits_int
{
public:
  Type_limits_uint8()
   :Type_limits_int(MAX_TINYINT_WIDTH, MAX_TINYINT_WIDTH)
  { }
};


class Type_limits_sint8: public Type_limits_int
{
public:
  Type_limits_sint8()
   :Type_limits_int(MAX_TINYINT_WIDTH, MAX_TINYINT_WIDTH + 1)
  { }
};


/*
  UNDIGNED SMALLINT:       0..65535  digits=5 nchars=5
  SIGNED SMALLINT:    -32768..32767  digits=5 nchars=6
*/
class Type_limits_uint16: public Type_limits_int
{
public:
  Type_limits_uint16()
   :Type_limits_int(MAX_SMALLINT_WIDTH, MAX_SMALLINT_WIDTH)
  { }
};


class Type_limits_sint16: public Type_limits_int
{
public:
  Type_limits_sint16()
   :Type_limits_int(MAX_SMALLINT_WIDTH, MAX_SMALLINT_WIDTH + 1)
  { }
};


/*
  MEDIUMINT UNSIGNED         0 .. 16777215  digits=8 char_length=8
  MEDIUMINT SIGNED:   -8388608 ..  8388607  digits=7 char_length=8
*/
class Type_limits_uint24: public Type_limits_int
{
public:
  Type_limits_uint24()
   :Type_limits_int(MAX_MEDIUMINT_WIDTH, MAX_MEDIUMINT_WIDTH)
  { }
};


class Type_limits_sint24: public Type_limits_int
{
public:
  Type_limits_sint24()
   :Type_limits_int(MAX_MEDIUMINT_WIDTH - 1, MAX_MEDIUMINT_WIDTH)
  { }
};


/*
  UNSIGNED INT:           0..4294967295  digits=10 nchars=10
  SIGNED INT:   -2147483648..2147483647  digits=10 nchars=11
*/
class Type_limits_uint32: public Type_limits_int
{
public:
  Type_limits_uint32()
   :Type_limits_int(MAX_INT_WIDTH, MAX_INT_WIDTH)
  { }
};



class Type_limits_sint32: public Type_limits_int
{
public:
  Type_limits_sint32()
   :Type_limits_int(MAX_INT_WIDTH, MAX_INT_WIDTH + 1)
  { }
};


/*
  UNSIGNED BIGINT:                  0..18446744073709551615 digits=20 nchars=20
  SIGNED BIGINT:  -9223372036854775808..9223372036854775807 digits=19 nchars=20
*/
class Type_limits_uint64: public Type_limits_int
{
public:
  Type_limits_uint64(): Type_limits_int(MAX_BIGINT_WIDTH, MAX_BIGINT_WIDTH)
  { }
};


class Type_limits_sint64: public Type_limits_int
{
public:
  Type_limits_sint64()
   :Type_limits_int(MAX_BIGINT_WIDTH - 1, MAX_BIGINT_WIDTH)
  { }
};



class Type_handler_int_result: public Type_handler_numeric
{
public:
  Item_result result_type() const { return INT_RESULT; }
  Item_result cmp_type() const { return INT_RESULT; }
  bool is_order_clause_position_type() const { return true; }
  bool is_limit_clause_valid_type() const { return true; }
  virtual ~Type_handler_int_result() {}
  const Type_handler *type_handler_for_comparison() const;
  int stored_field_cmp_to_item(THD *thd, Field *field, Item *item) const;
  bool subquery_type_allows_materialization(const Item *inner,
                                            const Item *outer) const;
  Field *make_num_distinct_aggregator_field(MEM_ROOT *, const Item *) const;
  void make_sort_key(uchar *to, Item *item, const SORT_FIELD_ATTR *sort_field,
                     Sort_param *param) const;
  void sortlength(THD *thd,
                  const Type_std_attributes *item,
                  SORT_FIELD_ATTR *attr) const;
  bool Item_const_eq(const Item_const *a, const Item_const *b,
                     bool binary_cmp) const;
  bool Item_eq_value(THD *thd, const Type_cmp_attributes *attr,
                     Item *a, Item *b) const;
  uint Item_decimal_precision(const Item *item) const;
  bool Item_save_in_value(THD *thd, Item *item, st_value *value) const;
  bool Item_param_set_from_value(THD *thd,
                                 Item_param *param,
                                 const Type_all_attributes *attr,
                                 const st_value *value) const;
  void Item_update_null_value(Item *item) const;
  int Item_save_in_field(Item *item, Field *field, bool no_conversions) const;
  Item *make_const_item_for_comparison(THD *, Item *src, const Item *cmp) const;
  Item_cache *Item_get_cache(THD *thd, const Item *item) const;
  bool set_comparator_func(Arg_comparator *cmp) const;
  bool Item_hybrid_func_fix_attributes(THD *thd,
                                       const char *name,
                                       Type_handler_hybrid_field_type *,
                                       Type_all_attributes *atrr,
                                       Item **items, uint nitems) const;
  bool Item_sum_hybrid_fix_length_and_dec(Item_sum_hybrid *func) const;
  bool Item_sum_sum_fix_length_and_dec(Item_sum_sum *) const;
  bool Item_sum_avg_fix_length_and_dec(Item_sum_avg *) const;
  bool Item_sum_variance_fix_length_and_dec(Item_sum_variance *) const;
  bool Item_val_bool(Item *item) const;
  void Item_get_date(THD *thd, Item *item, Temporal::Warn *warn,
                     MYSQL_TIME *ltime,  date_mode_t fuzzydate) const;
  longlong Item_val_int_signed_typecast(Item *item) const;
  longlong Item_val_int_unsigned_typecast(Item *item) const;
  String *Item_func_hex_val_str_ascii(Item_func_hex *item, String *str) const;
  String *Item_func_hybrid_field_type_val_str(Item_func_hybrid_field_type *,
                                              String *) const;
  double Item_func_hybrid_field_type_val_real(Item_func_hybrid_field_type *)
                                              const;
  longlong Item_func_hybrid_field_type_val_int(Item_func_hybrid_field_type *)
                                               const;
  my_decimal *Item_func_hybrid_field_type_val_decimal(
                                              Item_func_hybrid_field_type *,
                                              my_decimal *) const;
  void Item_func_hybrid_field_type_get_date(THD *,
                                            Item_func_hybrid_field_type *,
                                            Temporal::Warn *,
                                            MYSQL_TIME *,
                                            date_mode_t fuzzydate) const;
  String *Item_func_min_max_val_str(Item_func_min_max *, String *) const;
  longlong Item_func_between_val_int(Item_func_between *func) const;
  cmp_item *make_cmp_item(THD *thd, CHARSET_INFO *cs) const;
  in_vector *make_in_vector(THD *, const Item_func_in *, uint nargs) const;
  bool Item_func_in_fix_comparator_compatible_types(THD *thd,
                                                    Item_func_in *) const;
  bool Item_func_round_fix_length_and_dec(Item_func_round *) const;
  bool Item_func_int_val_fix_length_and_dec(Item_func_int_val *) const;
  bool Item_func_abs_fix_length_and_dec(Item_func_abs *) const;
  bool Item_func_neg_fix_length_and_dec(Item_func_neg *) const;
  bool Item_func_plus_fix_length_and_dec(Item_func_plus *) const;
  bool Item_func_minus_fix_length_and_dec(Item_func_minus *) const;
  bool Item_func_mul_fix_length_and_dec(Item_func_mul *) const;
  bool Item_func_div_fix_length_and_dec(Item_func_div *) const;
  bool Item_func_mod_fix_length_and_dec(Item_func_mod *) const;

};


class Type_handler_general_purpose_int: public Type_handler_int_result
{
public:
  bool type_can_have_auto_increment_attribute() const { return true; }
  virtual const Type_limits_int *
    type_limits_int_by_unsigned_flag(bool unsigned_flag) const= 0;
  uint32 max_display_length(const Item *item) const;
  uint32 Item_decimal_notation_int_digits(const Item *item) const;
  bool Vers_history_point_resolve_unit(THD *thd, Vers_history_point *p) const;
};


class Type_handler_temporal_result: public Type_handler
{
protected:
  uint Item_decimal_scale_with_seconds(const Item *item) const;
  uint Item_divisor_precision_increment_with_seconds(const Item *) const;
public:
  Item_result result_type() const { return STRING_RESULT; }
  Item_result cmp_type() const { return TIME_RESULT; }
  virtual ~Type_handler_temporal_result() {}
  void make_sort_key(uchar *to, Item *item,  const SORT_FIELD_ATTR *sort_field,
                     Sort_param *param) const;
  void sortlength(THD *thd,
                  const Type_std_attributes *item,
                  SORT_FIELD_ATTR *attr) const;
  bool Item_const_eq(const Item_const *a, const Item_const *b,
                     bool binary_cmp) const;
  bool Item_param_set_from_value(THD *thd,
                                 Item_param *param,
                                 const Type_all_attributes *attr,
                                 const st_value *value) const;
  uint32 max_display_length(const Item *item) const;
  uint32 Item_decimal_notation_int_digits(const Item *item) const;
  bool can_change_cond_ref_to_const(Item_bool_func2 *target,
                                   Item *target_expr, Item *target_value,
                                   Item_bool_func2 *source,
                                   Item *source_expr, Item *source_const) const;
  bool subquery_type_allows_materialization(const Item *inner,
                                            const Item *outer) const;
  bool Item_func_min_max_fix_attributes(THD *thd, Item_func_min_max *func,
                                        Item **items, uint nitems) const;
  bool Item_sum_hybrid_fix_length_and_dec(Item_sum_hybrid *func) const;
  bool Item_sum_sum_fix_length_and_dec(Item_sum_sum *) const;
  bool Item_sum_avg_fix_length_and_dec(Item_sum_avg *) const;
  bool Item_sum_variance_fix_length_and_dec(Item_sum_variance *) const;
  bool Item_val_bool(Item *item) const;
  void Item_get_date(THD *thd, Item *item, Temporal::Warn *warn,
                     MYSQL_TIME *ltime,  date_mode_t fuzzydate) const;
  longlong Item_val_int_signed_typecast(Item *item) const;
  longlong Item_val_int_unsigned_typecast(Item *item) const;
  String *Item_func_hex_val_str_ascii(Item_func_hex *item, String *str) const;
  String *Item_func_hybrid_field_type_val_str(Item_func_hybrid_field_type *,
                                              String *) const;
  double Item_func_hybrid_field_type_val_real(Item_func_hybrid_field_type *)
                                              const;
  longlong Item_func_hybrid_field_type_val_int(Item_func_hybrid_field_type *)
                                               const;
  my_decimal *Item_func_hybrid_field_type_val_decimal(
                                              Item_func_hybrid_field_type *,
                                              my_decimal *) const;
  void Item_func_hybrid_field_type_get_date(THD *,
                                            Item_func_hybrid_field_type *,
                                            Temporal::Warn *,
                                            MYSQL_TIME *,
                                            date_mode_t fuzzydate) const;
  bool Item_func_min_max_get_date(THD *thd, Item_func_min_max*,
                                  MYSQL_TIME *, date_mode_t fuzzydate) const;
  bool Item_func_between_fix_length_and_dec(Item_func_between *func) const;
  bool Item_func_in_fix_comparator_compatible_types(THD *thd,
                                                    Item_func_in *) const;
  bool Item_func_round_fix_length_and_dec(Item_func_round *) const;
  bool Item_func_int_val_fix_length_and_dec(Item_func_int_val *) const;
  bool Item_func_abs_fix_length_and_dec(Item_func_abs *) const;
  bool Item_func_neg_fix_length_and_dec(Item_func_neg *) const;
  bool Item_func_plus_fix_length_and_dec(Item_func_plus *) const;
  bool Item_func_minus_fix_length_and_dec(Item_func_minus *) const;
  bool Item_func_mul_fix_length_and_dec(Item_func_mul *) const;
  bool Item_func_div_fix_length_and_dec(Item_func_div *) const;
  bool Item_func_mod_fix_length_and_dec(Item_func_mod *) const;
  bool Vers_history_point_resolve_unit(THD *thd, Vers_history_point *p) const;
};


class Type_handler_string_result: public Type_handler
{
  uint Item_temporal_precision(THD *thd, Item *item, bool is_time) const;
public:
  protocol_send_type_t protocol_send_type() const
  {
    return PROTOCOL_SEND_STRING;
  }
  Item_result result_type() const { return STRING_RESULT; }
  Item_result cmp_type() const { return STRING_RESULT; }
  CHARSET_INFO *charset_for_protocol(const Item *item) const;
  virtual ~Type_handler_string_result() {}
  const Type_handler *type_handler_for_comparison() const;
  int stored_field_cmp_to_item(THD *thd, Field *field, Item *item) const;
  const Type_handler *
  type_handler_adjusted_to_max_octet_length(uint max_octet_length,
                                            CHARSET_INFO *cs) const;
  void make_sort_key(uchar *to, Item *item, const SORT_FIELD_ATTR *sort_field,
                     Sort_param *param) const;
  void sortlength(THD *thd,
                  const Type_std_attributes *item,
                  SORT_FIELD_ATTR *attr) const;
  bool union_element_finalize(const Item * item) const;
  bool Column_definition_prepare_stage1(THD *thd,
                                        MEM_ROOT *mem_root,
                                        Column_definition *c,
                                        handler *file,
                                        ulonglong table_flags) const;
  bool Column_definition_redefine_stage1(Column_definition *def,
                                         const Column_definition *dup,
                                         const handler *file,
                                         const Schema_specification_st *schema)
                                         const;
  uint32 max_display_length(const Item *item) const;
/* 
    The next method returns 309 for long stringified doubles in scientific
    notation, e.g. FORMAT('1e308', 2).
*/ 
  uint32 Item_decimal_notation_int_digits(const Item *item) const { return 309; }
  bool Item_const_eq(const Item_const *a, const Item_const *b,
                     bool binary_cmp) const;
  bool Item_eq_value(THD *thd, const Type_cmp_attributes *attr,
                     Item *a, Item *b) const;
  uint Item_time_precision(THD *thd, Item *item) const
  {
    return Item_temporal_precision(thd, item, true);
  }
  uint Item_datetime_precision(THD *thd, Item *item) const
  {
    return Item_temporal_precision(thd, item, false);
  }
  uint Item_decimal_precision(const Item *item) const;
  void Item_update_null_value(Item *item) const;
  bool Item_save_in_value(THD *thd, Item *item, st_value *value) const;
  void Item_param_setup_conversion(THD *thd, Item_param *) const;
  void Item_param_set_param_func(Item_param *param,
                                 uchar **pos, ulong len) const;
  bool Item_param_set_from_value(THD *thd,
                                 Item_param *param,
                                 const Type_all_attributes *attr,
                                 const st_value *value) const;
  bool Item_send(Item *item, Protocol *protocol, st_value *buf) const
  {
    return Item_send_str(item, protocol, buf);
  }
  int Item_save_in_field(Item *item, Field *field, bool no_conversions) const;
  String *print_item_value(THD *thd, Item *item, String *str) const
  {
    return print_item_value_csstr(thd, item, str);
  }
  bool can_change_cond_ref_to_const(Item_bool_func2 *target,
                                   Item *target_expr, Item *target_value,
                                   Item_bool_func2 *source,
                                   Item *source_expr, Item *source_const) const;
  bool subquery_type_allows_materialization(const Item *inner,
                                            const Item *outer) const;
  Item *make_const_item_for_comparison(THD *, Item *src, const Item *cmp) const;
  Item_cache *Item_get_cache(THD *thd, const Item *item) const;
  bool set_comparator_func(Arg_comparator *cmp) const;
  bool Item_hybrid_func_fix_attributes(THD *thd,
                                       const char *name,
                                       Type_handler_hybrid_field_type *,
                                       Type_all_attributes *atrr,
                                       Item **items, uint nitems) const;
  bool Item_sum_hybrid_fix_length_and_dec(Item_sum_hybrid *func) const;
  bool Item_sum_sum_fix_length_and_dec(Item_sum_sum *) const;
  bool Item_sum_avg_fix_length_and_dec(Item_sum_avg *) const;
  bool Item_sum_variance_fix_length_and_dec(Item_sum_variance *) const;
  bool Item_func_signed_fix_length_and_dec(Item_func_signed *item) const;
  bool Item_func_unsigned_fix_length_and_dec(Item_func_unsigned *item) const;
  bool Item_val_bool(Item *item) const;
  void Item_get_date(THD *thd, Item *item, Temporal::Warn *warn,
                     MYSQL_TIME *ltime,  date_mode_t fuzzydate) const;
  longlong Item_val_int_signed_typecast(Item *item) const;
  longlong Item_val_int_unsigned_typecast(Item *item) const;
  String *Item_func_hex_val_str_ascii(Item_func_hex *item, String *str) const;
  String *Item_func_hybrid_field_type_val_str(Item_func_hybrid_field_type *,
                                              String *) const;
  double Item_func_hybrid_field_type_val_real(Item_func_hybrid_field_type *)
                                              const;
  longlong Item_func_hybrid_field_type_val_int(Item_func_hybrid_field_type *)
                                               const;
  my_decimal *Item_func_hybrid_field_type_val_decimal(
                                              Item_func_hybrid_field_type *,
                                              my_decimal *) const;
  void Item_func_hybrid_field_type_get_date(THD *,
                                            Item_func_hybrid_field_type *,
                                            Temporal::Warn *,
                                            MYSQL_TIME *,
                                            date_mode_t fuzzydate) const;
  String *Item_func_min_max_val_str(Item_func_min_max *, String *) const;
  double Item_func_min_max_val_real(Item_func_min_max *) const;
  longlong Item_func_min_max_val_int(Item_func_min_max *) const;
  my_decimal *Item_func_min_max_val_decimal(Item_func_min_max *,
                                            my_decimal *) const;
  bool Item_func_min_max_get_date(THD *thd, Item_func_min_max*,
                                  MYSQL_TIME *, date_mode_t fuzzydate) const;
  bool Item_func_between_fix_length_and_dec(Item_func_between *func) const;
  longlong Item_func_between_val_int(Item_func_between *func) const;
  bool Item_char_typecast_fix_length_and_dec(Item_char_typecast *) const;
  cmp_item *make_cmp_item(THD *thd, CHARSET_INFO *cs) const;
  in_vector *make_in_vector(THD *, const Item_func_in *, uint nargs) const;
  bool Item_func_in_fix_comparator_compatible_types(THD *thd,
                                                    Item_func_in *) const;
  bool Item_func_round_fix_length_and_dec(Item_func_round *) const;
  bool Item_func_int_val_fix_length_and_dec(Item_func_int_val *) const;
  bool Item_func_abs_fix_length_and_dec(Item_func_abs *) const;
  bool Item_func_neg_fix_length_and_dec(Item_func_neg *) const;
  bool Item_func_plus_fix_length_and_dec(Item_func_plus *) const;
  bool Item_func_minus_fix_length_and_dec(Item_func_minus *) const;
  bool Item_func_mul_fix_length_and_dec(Item_func_mul *) const;
  bool Item_func_div_fix_length_and_dec(Item_func_div *) const;
  bool Item_func_mod_fix_length_and_dec(Item_func_mod *) const;
};


class Type_handler_general_purpose_string: public Type_handler_string_result
{
public:
  bool is_general_purpose_string_type() const { return true; }
  bool Vers_history_point_resolve_unit(THD *thd, Vers_history_point *p) const;
};


/***
  Instantiable classes for every MYSQL_TYPE_XXX

  There are no Type_handler_xxx for the following types:
  - MYSQL_TYPE_VAR_STRING (old VARCHAR) - mapped to MYSQL_TYPE_VARSTRING
  - MYSQL_TYPE_ENUM                     - mapped to MYSQL_TYPE_VARSTRING
  - MYSQL_TYPE_SET:                     - mapped to MYSQL_TYPE_VARSTRING

  because the functionality that currently uses Type_handler
  (e.g. hybrid type functions) does not need to distinguish between
  these types and VARCHAR.
  For example:
    CREATE TABLE t2 AS SELECT COALESCE(enum_column) FROM t1;
  creates a VARCHAR column.

  There most likely be Type_handler_enum and Type_handler_set later,
  when the Type_handler infrastructure gets used in more pieces of the code.
*/


class Type_handler_tiny: public Type_handler_general_purpose_int
{
  static const Name m_name_tiny;
  static const Type_limits_int m_limits_sint8;
  static const Type_limits_int m_limits_uint8;
public:
  virtual ~Type_handler_tiny() {}
  const Name name() const { return m_name_tiny; }
  enum_field_types field_type() const { return MYSQL_TYPE_TINY; }
  protocol_send_type_t protocol_send_type() const
  {
    return PROTOCOL_SEND_TINY;
  }
  const Type_limits_int *type_limits_int_by_unsigned_flag(bool unsigned_fl) const
  {
    return unsigned_fl ? &m_limits_uint8 : &m_limits_sint8;
  }
  uint32 calc_pack_length(uint32 length) const { return 1; }
  bool Item_send(Item *item, Protocol *protocol, st_value *buf) const
  {
    return Item_send_tiny(item, protocol, buf);
  }
  Field *make_conversion_table_field(TABLE *TABLE, uint metadata,
                                     const Field *target) const;
  bool Column_definition_fix_attributes(Column_definition *c) const;
  bool Column_definition_prepare_stage2(Column_definition *c,
                                        handler *file,
                                        ulonglong table_flags) const
  { return Column_definition_prepare_stage2_legacy_num(c, MYSQL_TYPE_TINY); }
  Field *make_table_field(const LEX_CSTRING *name,
                          const Record_addr &addr,
                          const Type_all_attributes &attr,
                          TABLE *table) const;
  Field *make_table_field_from_def(TABLE_SHARE *share,
                                   MEM_ROOT *mem_root,
                                   const LEX_CSTRING *name,
                                   const Record_addr &addr,
                                   const Bit_addr &bit,
                                   const Column_definition_attributes *attr,
                                   uint32 flags) const;
  void Item_param_set_param_func(Item_param *param,
                                 uchar **pos, ulong len) const;
};


class Type_handler_short: public Type_handler_general_purpose_int
{
  static const Name m_name_short;
  static const Type_limits_int m_limits_sint16;
  static const Type_limits_int m_limits_uint16;
public:
  virtual ~Type_handler_short() {}
  const Name name() const { return m_name_short; }
  enum_field_types field_type() const { return MYSQL_TYPE_SHORT; }
  protocol_send_type_t protocol_send_type() const
  {
    return PROTOCOL_SEND_SHORT;
  }
  bool Item_send(Item *item, Protocol *protocol, st_value *buf) const
  {
    return Item_send_short(item, protocol, buf);
  }
  const Type_limits_int *type_limits_int_by_unsigned_flag(bool unsigned_fl) const
  {
    return unsigned_fl ? &m_limits_uint16 : &m_limits_sint16;
  }
  uint32 calc_pack_length(uint32 length) const { return 2; }
  Field *make_conversion_table_field(TABLE *TABLE, uint metadata,
                                     const Field *target) const;
  bool Column_definition_fix_attributes(Column_definition *c) const;
  bool Column_definition_prepare_stage2(Column_definition *c,
                                        handler *file,
                                        ulonglong table_flags) const
  { return Column_definition_prepare_stage2_legacy_num(c, MYSQL_TYPE_SHORT); }
  Field *make_table_field(const LEX_CSTRING *name,
                          const Record_addr &addr,
                          const Type_all_attributes &attr,
                          TABLE *table) const;
  Field *make_table_field_from_def(TABLE_SHARE *share,
                                   MEM_ROOT *mem_root,
                                   const LEX_CSTRING *name,
                                   const Record_addr &addr,
                                   const Bit_addr &bit,
                                   const Column_definition_attributes *attr,
                                   uint32 flags) const;
  void Item_param_set_param_func(Item_param *param,
                                 uchar **pos, ulong len) const;
};


class Type_handler_long: public Type_handler_general_purpose_int
{
  static const Name m_name_int;
  static const Type_limits_int m_limits_sint32;
  static const Type_limits_int m_limits_uint32;
public:
  virtual ~Type_handler_long() {}
  const Name name() const { return m_name_int; }
  enum_field_types field_type() const { return MYSQL_TYPE_LONG; }
  protocol_send_type_t protocol_send_type() const
  {
    return PROTOCOL_SEND_LONG;
  }
  const Type_limits_int *type_limits_int_by_unsigned_flag(bool unsigned_fl) const
  {
    return unsigned_fl ? &m_limits_uint32 : &m_limits_sint32;
  }
  uint32 calc_pack_length(uint32 length) const { return 4; }
  bool Item_send(Item *item, Protocol *protocol, st_value *buf) const
  {
    return Item_send_long(item, protocol, buf);
  }
  Field *make_conversion_table_field(TABLE *TABLE, uint metadata,
                                     const Field *target) const;
  bool Column_definition_fix_attributes(Column_definition *c) const;
  bool Column_definition_prepare_stage2(Column_definition *c,
                                        handler *file,
                                        ulonglong table_flags) const
  { return Column_definition_prepare_stage2_legacy_num(c, MYSQL_TYPE_LONG); }
  Field *make_table_field(const LEX_CSTRING *name,
                          const Record_addr &addr,
                          const Type_all_attributes &attr,
                          TABLE *table) const;
  Field *make_table_field_from_def(TABLE_SHARE *share,
                                   MEM_ROOT *mem_root,
                                   const LEX_CSTRING *name,
                                   const Record_addr &addr,
                                   const Bit_addr &bit,
                                   const Column_definition_attributes *attr,
                                   uint32 flags) const;
  void Item_param_set_param_func(Item_param *param,
                                 uchar **pos, ulong len) const;
};


class Type_handler_bool: public Type_handler_long
{
  static const Name m_name_bool;
public:
  const Name name() const { return m_name_bool; }
  bool is_bool_type() const { return true; }
  void Item_update_null_value(Item *item) const;
  bool Item_sum_hybrid_fix_length_and_dec(Item_sum_hybrid *) const;
};


class Type_handler_longlong: public Type_handler_general_purpose_int
{
  static const Name m_name_longlong;
  static const Type_limits_int m_limits_sint64;
  static const Type_limits_int m_limits_uint64;
public:
  virtual ~Type_handler_longlong() {}
  const Name name() const { return m_name_longlong; }
  enum_field_types field_type() const { return MYSQL_TYPE_LONGLONG; }
  protocol_send_type_t protocol_send_type() const
  {
    return PROTOCOL_SEND_LONGLONG;
  }
  const Type_limits_int *type_limits_int_by_unsigned_flag(bool unsigned_fl) const
  {
    return unsigned_fl ? &m_limits_uint64 : &m_limits_sint64;
  }
  uint32 calc_pack_length(uint32 length) const { return 8; }
  Item *create_typecast_item(THD *thd, Item *item,
                             const Type_cast_attributes &attr) const;
  bool Item_send(Item *item, Protocol *protocol, st_value *buf) const
  {
    return Item_send_longlong(item, protocol, buf);
  }
  Field *make_conversion_table_field(TABLE *TABLE, uint metadata,
                                     const Field *target) const;
  bool Column_definition_fix_attributes(Column_definition *c) const;
  bool Column_definition_prepare_stage2(Column_definition *c,
                                        handler *file,
                                        ulonglong table_flags) const
  {
    return Column_definition_prepare_stage2_legacy_num(c, MYSQL_TYPE_LONGLONG);
  }
  Field *make_table_field(const LEX_CSTRING *name,
                          const Record_addr &addr,
                          const Type_all_attributes &attr,
                          TABLE *table) const;
  Field *make_table_field_from_def(TABLE_SHARE *share,
                                   MEM_ROOT *mem_root,
                                   const LEX_CSTRING *name,
                                   const Record_addr &addr,
                                   const Bit_addr &bit,
                                   const Column_definition_attributes *attr,
                                   uint32 flags) const;
  void Item_param_set_param_func(Item_param *param,
                                 uchar **pos, ulong len) const;
};


class Type_handler_vers_trx_id: public Type_handler_longlong
{
public:
  virtual ~Type_handler_vers_trx_id() {}
  Field *make_table_field(const LEX_CSTRING *name,
                          const Record_addr &addr,
                          const Type_all_attributes &attr,
                          TABLE *table) const;
};


class Type_handler_int24: public Type_handler_general_purpose_int
{
  static const Name m_name_mediumint;
  static const Type_limits_int m_limits_sint24;
  static const Type_limits_int m_limits_uint24;
public:
  virtual ~Type_handler_int24() {}
  const Name name() const { return m_name_mediumint; }
  enum_field_types field_type() const { return MYSQL_TYPE_INT24; }
  protocol_send_type_t protocol_send_type() const
  {
    return PROTOCOL_SEND_LONG;
  }
  bool Item_send(Item *item, Protocol *protocol, st_value *buf) const
  {
    return Item_send_long(item, protocol, buf);
  }
  const Type_limits_int *type_limits_int_by_unsigned_flag(bool unsigned_fl) const
  {
    return unsigned_fl ? &m_limits_uint24 : &m_limits_sint24;
  }
  uint32 calc_pack_length(uint32 length) const { return 3; }
  Field *make_conversion_table_field(TABLE *, uint metadata,
                                     const Field *target) const;
  bool Column_definition_fix_attributes(Column_definition *c) const;
  bool Column_definition_prepare_stage2(Column_definition *c,
                                        handler *file,
                                        ulonglong table_flags) const
  { return Column_definition_prepare_stage2_legacy_num(c, MYSQL_TYPE_INT24); }
  Field *make_table_field(const LEX_CSTRING *name,
                          const Record_addr &addr,
                          const Type_all_attributes &attr,
                          TABLE *table) const;
  Field *make_table_field_from_def(TABLE_SHARE *share,
                                   MEM_ROOT *mem_root,
                                   const LEX_CSTRING *name,
                                   const Record_addr &addr,
                                   const Bit_addr &bit,
                                   const Column_definition_attributes *attr,
                                   uint32 flags) const;
};


class Type_handler_year: public Type_handler_int_result
{
  static const Name m_name_year;
public:
  virtual ~Type_handler_year() {}
  const Name name() const { return m_name_year; }
  enum_field_types field_type() const { return MYSQL_TYPE_YEAR; }
  protocol_send_type_t protocol_send_type() const
  {
    return PROTOCOL_SEND_SHORT;
  }
  uint32 max_display_length(const Item *item) const;
  uint32 Item_decimal_notation_int_digits(const Item *item) const { return 4; };
  uint32 calc_pack_length(uint32 length) const { return 1; }
  bool Item_send(Item *item, Protocol *protocol, st_value *buf) const
  {
    return Item_send_short(item, protocol, buf);
  }
  Field *make_conversion_table_field(TABLE *, uint metadata,
                                     const Field *target) const;
  bool Column_definition_fix_attributes(Column_definition *c) const;
  void Column_definition_reuse_fix_attributes(THD *thd,
                                              Column_definition *c,
                                              const Field *field) const;
  bool Column_definition_prepare_stage2(Column_definition *c,
                                        handler *file,
                                        ulonglong table_flags) const
  { return Column_definition_prepare_stage2_legacy_num(c, MYSQL_TYPE_YEAR); }
  Field *make_table_field(const LEX_CSTRING *name,
                          const Record_addr &addr,
                          const Type_all_attributes &attr,
                          TABLE *table) const;
  Field *make_table_field_from_def(TABLE_SHARE *share,
                                   MEM_ROOT *mem_root,
                                   const LEX_CSTRING *name,
                                   const Record_addr &addr,
                                   const Bit_addr &bit,
                                   const Column_definition_attributes *attr,
                                   uint32 flags) const;
  Item_cache *Item_get_cache(THD *thd, const Item *item) const;
  void Item_get_date(THD *thd, Item *item, Temporal::Warn *warn,
                     MYSQL_TIME *ltime,  date_mode_t fuzzydate) const;
  void Item_func_hybrid_field_type_get_date(THD *,
                                            Item_func_hybrid_field_type *item,
                                            Temporal::Warn *,
                                            MYSQL_TIME *to,
                                            date_mode_t fuzzydate) const;
};


class Type_handler_bit: public Type_handler_int_result
{
  static const Name m_name_bit;
public:
  virtual ~Type_handler_bit() {}
  const Name name() const { return m_name_bit; }
  enum_field_types field_type() const { return MYSQL_TYPE_BIT; }
  protocol_send_type_t protocol_send_type() const
  {
    return PROTOCOL_SEND_STRING;
  }
  uint32 max_display_length(const Item *item) const;
  uint32 Item_decimal_notation_int_digits(const Item *item) const;
  static uint32 Bit_decimal_notation_int_digits(const Item *item); 
  uint32 calc_pack_length(uint32 length) const { return length / 8; }
  bool Item_send(Item *item, Protocol *protocol, st_value *buf) const
  {
    return Item_send_str(item, protocol, buf);
  }
  String *print_item_value(THD *thd, Item *item, String *str) const
  {
    return print_item_value_csstr(thd, item, str);
  }
  Field *make_conversion_table_field(TABLE *, uint metadata,
                                     const Field *target) const;
  bool Column_definition_fix_attributes(Column_definition *c) const;
  bool Column_definition_prepare_stage1(THD *thd,
                                        MEM_ROOT *mem_root,
                                        Column_definition *c,
                                        handler *file,
                                        ulonglong table_flags) const;
  bool Column_definition_redefine_stage1(Column_definition *def,
                                         const Column_definition *dup,
                                         const handler *file,
                                         const Schema_specification_st *schema)
                                         const;
  bool Column_definition_prepare_stage2(Column_definition *c,
                                        handler *file,
                                        ulonglong table_flags) const;
  Field *make_table_field(const LEX_CSTRING *name,
                          const Record_addr &addr,
                          const Type_all_attributes &attr,
                          TABLE *table) const;
  Field *make_table_field_from_def(TABLE_SHARE *share,
                                   MEM_ROOT *mem_root,
                                   const LEX_CSTRING *name,
                                   const Record_addr &addr,
                                   const Bit_addr &bit,
                                   const Column_definition_attributes *attr,
                                   uint32 flags) const;
  bool Vers_history_point_resolve_unit(THD *thd, Vers_history_point *p) const;
};


class Type_handler_float: public Type_handler_real_result
{
  static const Name m_name_float;
public:
  virtual ~Type_handler_float() {}
  const Name name() const { return m_name_float; }
  enum_field_types field_type() const { return MYSQL_TYPE_FLOAT; }
  protocol_send_type_t protocol_send_type() const
  {
    return PROTOCOL_SEND_FLOAT;
  }
  bool type_can_have_auto_increment_attribute() const { return true; }
  uint32 max_display_length(const Item *item) const { return 25; }
  uint32 calc_pack_length(uint32 length) const { return sizeof(float); }
  Item *create_typecast_item(THD *thd, Item *item,
                             const Type_cast_attributes &attr) const;
  bool Item_send(Item *item, Protocol *protocol, st_value *buf) const
  {
    return Item_send_float(item, protocol, buf);
  }
  Field *make_num_distinct_aggregator_field(MEM_ROOT *, const Item *) const;
  Field *make_conversion_table_field(TABLE *, uint metadata,
                                     const Field *target) const;
  bool Column_definition_fix_attributes(Column_definition *c) const;
  bool Column_definition_prepare_stage2(Column_definition *c,
                                        handler *file,
                                        ulonglong table_flags) const
  { return Column_definition_prepare_stage2_legacy_real(c, MYSQL_TYPE_FLOAT); }
  Field *make_table_field(const LEX_CSTRING *name,
                          const Record_addr &addr,
                          const Type_all_attributes &attr,
                          TABLE *table) const;
  Field *make_table_field_from_def(TABLE_SHARE *share,
                                   MEM_ROOT *mem_root,
                                   const LEX_CSTRING *name,
                                   const Record_addr &addr,
                                   const Bit_addr &bit,
                                   const Column_definition_attributes *attr,
                                   uint32 flags) const;
  void Item_param_set_param_func(Item_param *param,
                                 uchar **pos, ulong len) const;

  Item_cache *Item_get_cache(THD *thd, const Item *item) const;
  String *Item_func_hybrid_field_type_val_str(Item_func_hybrid_field_type *,
                                              String *) const;
  String *Item_func_min_max_val_str(Item_func_min_max *, String *) const;
};


class Type_handler_double: public Type_handler_real_result
{
  static const Name m_name_double;
public:
  virtual ~Type_handler_double() {}
  const Name name() const { return m_name_double; }
  enum_field_types field_type() const { return MYSQL_TYPE_DOUBLE; }
  protocol_send_type_t protocol_send_type() const
  {
    return PROTOCOL_SEND_DOUBLE;
  }
  bool type_can_have_auto_increment_attribute() const { return true; }
  uint32 max_display_length(const Item *item) const { return 53; }
  uint32 Item_decimal_notation_int_digits(const Item *item) const { return 309; }
  uint32 calc_pack_length(uint32 length) const { return sizeof(double); }
  Item *create_typecast_item(THD *thd, Item *item,
                             const Type_cast_attributes &attr) const;
  bool Item_send(Item *item, Protocol *protocol, st_value *buf) const
  {
    return Item_send_double(item, protocol, buf);
  }
  Field *make_conversion_table_field(TABLE *, uint metadata,
                                     const Field *target) const;
  bool Column_definition_fix_attributes(Column_definition *c) const;
  bool Column_definition_prepare_stage2(Column_definition *c,
                                        handler *file,
                                        ulonglong table_flags) const
  { return Column_definition_prepare_stage2_legacy_real(c, MYSQL_TYPE_DOUBLE); }
  Field *make_table_field(const LEX_CSTRING *name,
                          const Record_addr &addr,
                          const Type_all_attributes &attr,
                          TABLE *table) const;
  Field *make_table_field_from_def(TABLE_SHARE *share,
                                   MEM_ROOT *mem_root,
                                   const LEX_CSTRING *name,
                                   const Record_addr &addr,
                                   const Bit_addr &bit,
                                   const Column_definition_attributes *attr,
                                   uint32 flags) const;
  void Item_param_set_param_func(Item_param *param,
                                 uchar **pos, ulong len) const;

  Item_cache *Item_get_cache(THD *thd, const Item *item) const;
  String *Item_func_hybrid_field_type_val_str(Item_func_hybrid_field_type *,
                                              String *) const;
  String *Item_func_min_max_val_str(Item_func_min_max *, String *) const;
};


class Type_handler_time_common: public Type_handler_temporal_result
{
  static const Name m_name_time;
public:
  virtual ~Type_handler_time_common() { }
  const Name name() const { return m_name_time; }
  enum_field_types field_type() const { return MYSQL_TYPE_TIME; }
  protocol_send_type_t protocol_send_type() const
  {
    return PROTOCOL_SEND_TIME;
  }
  enum_mysql_timestamp_type mysql_timestamp_type() const
  {
    return MYSQL_TIMESTAMP_TIME;
  }
  Item_literal *create_literal_item(THD *thd, const char *str, size_t length,
                                    CHARSET_INFO *cs, bool send_error) const;
  Item *create_typecast_item(THD *thd, Item *item,
                             const Type_cast_attributes &attr) const;
  bool Item_eq_value(THD *thd, const Type_cmp_attributes *attr,
                     Item *a, Item *b) const;
  uint Item_decimal_scale(const Item *item) const
  {
    return Item_decimal_scale_with_seconds(item);
  }
  uint Item_decimal_precision(const Item *item) const;
  uint Item_divisor_precision_increment(const Item *item) const
  {
    return Item_divisor_precision_increment_with_seconds(item);
  }
  const Type_handler *type_handler_for_comparison() const;
  int stored_field_cmp_to_item(THD *thd, Field *field, Item *item) const;
  void Column_definition_implicit_upgrade(Column_definition *c) const;
  bool Column_definition_fix_attributes(Column_definition *c) const;
  bool Item_save_in_value(THD *thd, Item *item, st_value *value) const;
  bool Item_send(Item *item, Protocol *protocol, st_value *buf) const
  {
    return Item_send_time(item, protocol, buf);
  }
  void Item_update_null_value(Item *item) const;
  int Item_save_in_field(Item *item, Field *field, bool no_conversions) const;
  String *print_item_value(THD *thd, Item *item, String *str) const;
  Item_cache *Item_get_cache(THD *thd, const Item *item) const;
  longlong Item_val_int_unsigned_typecast(Item *item) const;
  bool Item_hybrid_func_fix_attributes(THD *thd,
                                       const char *name,
                                       Type_handler_hybrid_field_type *,
                                       Type_all_attributes *atrr,
                                       Item **items, uint nitems) const;
  String *Item_func_hybrid_field_type_val_str(Item_func_hybrid_field_type *,
                                              String *) const;
  double Item_func_hybrid_field_type_val_real(Item_func_hybrid_field_type *)
                                              const;
  longlong Item_func_hybrid_field_type_val_int(Item_func_hybrid_field_type *)
                                               const;
  my_decimal *Item_func_hybrid_field_type_val_decimal(
                                              Item_func_hybrid_field_type *,
                                              my_decimal *) const;
  void Item_func_hybrid_field_type_get_date(THD *,
                                            Item_func_hybrid_field_type *,
                                            Temporal::Warn *,
                                            MYSQL_TIME *,
                                            date_mode_t fuzzydate) const;
  String *Item_func_min_max_val_str(Item_func_min_max *, String *) const;
  double Item_func_min_max_val_real(Item_func_min_max *) const;
  longlong Item_func_min_max_val_int(Item_func_min_max *) const;
  my_decimal *Item_func_min_max_val_decimal(Item_func_min_max *,
                                            my_decimal *) const;
  bool Item_func_min_max_get_date(THD *thd, Item_func_min_max*,
                                  MYSQL_TIME *, date_mode_t fuzzydate) const;
  longlong Item_func_between_val_int(Item_func_between *func) const;
  bool Item_func_round_fix_length_and_dec(Item_func_round *) const;
  Item *make_const_item_for_comparison(THD *, Item *src, const Item *cmp) const;
  bool set_comparator_func(Arg_comparator *cmp) const;
  cmp_item *make_cmp_item(THD *thd, CHARSET_INFO *cs) const;
  in_vector *make_in_vector(THD *, const Item_func_in *, uint nargs) const;
  void Item_param_set_param_func(Item_param *param,
                                 uchar **pos, ulong len) const;
};


class Type_handler_time: public Type_handler_time_common
{
  /* number of bytes to store TIME(N) */
  static uint m_hires_bytes[MAX_DATETIME_PRECISION+1];
public:
  static uint hires_bytes(uint dec) { return m_hires_bytes[dec]; }
  virtual ~Type_handler_time() {}
  const Name version() const { return m_version_mariadb53; }
  uint32 calc_pack_length(uint32 length) const;
  Field *make_conversion_table_field(TABLE *, uint metadata,
                                     const Field *target) const;
  bool Column_definition_prepare_stage2(Column_definition *c,
                                        handler *file,
                                        ulonglong table_flags) const
  { return Column_definition_prepare_stage2_legacy(c, MYSQL_TYPE_TIME); }
  Field *make_table_field(const LEX_CSTRING *name,
                          const Record_addr &addr,
                          const Type_all_attributes &attr,
                          TABLE *table) const;
  Field *make_table_field_from_def(TABLE_SHARE *share,
                                   MEM_ROOT *mem_root,
                                   const LEX_CSTRING *name,
                                   const Record_addr &addr,
                                   const Bit_addr &bit,
                                   const Column_definition_attributes *attr,
                                   uint32 flags) const;
};


class Type_handler_time2: public Type_handler_time_common
{
public:
  virtual ~Type_handler_time2() {}
  const Name version() const { return m_version_mysql56; }
  enum_field_types real_field_type() const { return MYSQL_TYPE_TIME2; }
  uint32 calc_pack_length(uint32 length) const;
  Field *make_conversion_table_field(TABLE *, uint metadata,
                                     const Field *target) const;
  bool Column_definition_prepare_stage2(Column_definition *c,
                                        handler *file,
                                        ulonglong table_flags) const
  { return Column_definition_prepare_stage2_legacy(c, MYSQL_TYPE_TIME2); }
  Field *make_table_field(const LEX_CSTRING *name,
                          const Record_addr &addr,
                          const Type_all_attributes &attr,
                          TABLE *table) const;
  Field *make_table_field_from_def(TABLE_SHARE *share,
                                   MEM_ROOT *mem_root,
                                   const LEX_CSTRING *name,
                                   const Record_addr &addr,
                                   const Bit_addr &bit,
                                   const Column_definition_attributes *attr,
                                   uint32 flags) const;
};


class Type_handler_temporal_with_date: public Type_handler_temporal_result
{
public:
  virtual ~Type_handler_temporal_with_date() {}
  Item_literal *create_literal_item(THD *thd, const char *str, size_t length,
                                    CHARSET_INFO *cs, bool send_error) const;
  bool Item_eq_value(THD *thd, const Type_cmp_attributes *attr,
                     Item *a, Item *b) const;
  int stored_field_cmp_to_item(THD *thd, Field *field, Item *item) const;
  bool Item_save_in_value(THD *thd, Item *item, st_value *value) const;
  bool Item_send(Item *item, Protocol *protocol, st_value *buf) const
  {
    return Item_send_date(item, protocol, buf);
  }
  void Item_update_null_value(Item *item) const;
  int Item_save_in_field(Item *item, Field *field, bool no_conversions) const;
  Item *make_const_item_for_comparison(THD *, Item *src, const Item *cmp) const;
  bool set_comparator_func(Arg_comparator *cmp) const;
  cmp_item *make_cmp_item(THD *thd, CHARSET_INFO *cs) const;
  in_vector *make_in_vector(THD *, const Item_func_in *, uint nargs) const;
  longlong Item_func_between_val_int(Item_func_between *func) const;
};


class Type_handler_date_common: public Type_handler_temporal_with_date
{
  static const Name m_name_date;
public:
  virtual ~Type_handler_date_common() {}
  const Name name() const { return m_name_date; }
  const Type_handler *type_handler_for_comparison() const;
  enum_field_types field_type() const { return MYSQL_TYPE_DATE; }
  protocol_send_type_t protocol_send_type() const
  {
    return PROTOCOL_SEND_DATE;
  }
  enum_mysql_timestamp_type mysql_timestamp_type() const
  {
    return MYSQL_TIMESTAMP_DATE;
  }
  bool cond_notnull_field_isnull_to_field_eq_zero() const
  {
    return true;
  }
  Item_literal *create_literal_item(THD *thd, const char *str, size_t length,
                                    CHARSET_INFO *cs, bool send_error) const;
  Item *create_typecast_item(THD *thd, Item *item,
                             const Type_cast_attributes &attr) const;
  bool Column_definition_fix_attributes(Column_definition *c) const;
  uint Item_decimal_precision(const Item *item) const;
  String *print_item_value(THD *thd, Item *item, String *str) const;
  Item_cache *Item_get_cache(THD *thd, const Item *item) const;
  String *Item_func_min_max_val_str(Item_func_min_max *, String *) const;
  double Item_func_min_max_val_real(Item_func_min_max *) const;
  longlong Item_func_min_max_val_int(Item_func_min_max *) const;
  my_decimal *Item_func_min_max_val_decimal(Item_func_min_max *,
                                            my_decimal *) const;
  bool Item_hybrid_func_fix_attributes(THD *thd,
                                       const char *name,
                                       Type_handler_hybrid_field_type *,
                                       Type_all_attributes *atrr,
                                       Item **items, uint nitems) const;
  void Item_param_set_param_func(Item_param *param,
                                 uchar **pos, ulong len) const;
};

class Type_handler_date: public Type_handler_date_common
{
public:
  virtual ~Type_handler_date() {}
  uint32 calc_pack_length(uint32 length) const { return 4; }
  Field *make_conversion_table_field(TABLE *, uint metadata,
                                     const Field *target) const;
  bool Column_definition_prepare_stage2(Column_definition *c,
                                        handler *file,
                                        ulonglong table_flags) const
  { return Column_definition_prepare_stage2_legacy(c, MYSQL_TYPE_DATE); }
  Field *make_table_field(const LEX_CSTRING *name,
                          const Record_addr &addr,
                          const Type_all_attributes &attr,
                          TABLE *table) const;
  Field *make_table_field_from_def(TABLE_SHARE *share,
                                   MEM_ROOT *mem_root,
                                   const LEX_CSTRING *name,
                                   const Record_addr &addr,
                                   const Bit_addr &bit,
                                   const Column_definition_attributes *attr,
                                   uint32 flags) const;
};


class Type_handler_newdate: public Type_handler_date_common
{
public:
  virtual ~Type_handler_newdate() {}
  enum_field_types real_field_type() const { return MYSQL_TYPE_NEWDATE; }
  uint32 calc_pack_length(uint32 length) const { return 3; }
  Field *make_conversion_table_field(TABLE *, uint metadata,
                                     const Field *target) const;
  bool Column_definition_prepare_stage2(Column_definition *c,
                                        handler *file,
                                        ulonglong table_flags) const
  { return Column_definition_prepare_stage2_legacy(c, MYSQL_TYPE_NEWDATE); }
  Field *make_table_field(const LEX_CSTRING *name,
                          const Record_addr &addr,
                          const Type_all_attributes &attr,
                          TABLE *table) const;
  Field *make_table_field_from_def(TABLE_SHARE *share,
                                   MEM_ROOT *mem_root,
                                   const LEX_CSTRING *name,
                                   const Record_addr &addr,
                                   const Bit_addr &bit,
                                   const Column_definition_attributes *attr,
                                   uint32 flags) const;
};


class Type_handler_datetime_common: public Type_handler_temporal_with_date
{
  static const Name m_name_datetime;
public:
  virtual ~Type_handler_datetime_common() {}
  const Name name() const { return m_name_datetime; }
  const Type_handler *type_handler_for_comparison() const;
  enum_field_types field_type() const { return MYSQL_TYPE_DATETIME; }
  protocol_send_type_t protocol_send_type() const
  {
    return PROTOCOL_SEND_DATETIME;
  }
  enum_mysql_timestamp_type mysql_timestamp_type() const
  {
    return MYSQL_TIMESTAMP_DATETIME;
  }
  bool cond_notnull_field_isnull_to_field_eq_zero() const
  {
    return true;
  }
  Item *create_typecast_item(THD *thd, Item *item,
                             const Type_cast_attributes &attr) const;
  void Column_definition_implicit_upgrade(Column_definition *c) const;
  bool Column_definition_fix_attributes(Column_definition *c) const;
  uint Item_decimal_scale(const Item *item) const
  {
    return Item_decimal_scale_with_seconds(item);
  }
  uint Item_decimal_precision(const Item *item) const;
  uint Item_divisor_precision_increment(const Item *item) const
  {
    return Item_divisor_precision_increment_with_seconds(item);
  }
  bool Item_send(Item *item, Protocol *protocol, st_value *buf) const
  {
    return Item_send_datetime(item, protocol, buf);
  }
  String *print_item_value(THD *thd, Item *item, String *str) const;
  Item_cache *Item_get_cache(THD *thd, const Item *item) const;
  String *Item_func_min_max_val_str(Item_func_min_max *, String *) const;
  double Item_func_min_max_val_real(Item_func_min_max *) const;
  longlong Item_func_min_max_val_int(Item_func_min_max *) const;
  my_decimal *Item_func_min_max_val_decimal(Item_func_min_max *,
                                            my_decimal *) const;
  bool Item_func_round_fix_length_and_dec(Item_func_round *) const;
  bool Item_hybrid_func_fix_attributes(THD *thd,
                                       const char *name,
                                       Type_handler_hybrid_field_type *,
                                       Type_all_attributes *atrr,
                                       Item **items, uint nitems) const;
  void Item_param_set_param_func(Item_param *param,
                                 uchar **pos, ulong len) const;
};


class Type_handler_datetime: public Type_handler_datetime_common
{
  /* number of bytes to store DATETIME(N) */
  static uint m_hires_bytes[MAX_DATETIME_PRECISION + 1];
public:
  static uint hires_bytes(uint dec) { return m_hires_bytes[dec]; }
  virtual ~Type_handler_datetime() {}
  const Name version() const { return m_version_mariadb53; }
  uint32 calc_pack_length(uint32 length) const;
  Field *make_conversion_table_field(TABLE *, uint metadata,
                                     const Field *target) const;
  bool Column_definition_prepare_stage2(Column_definition *c,
                                        handler *file,
                                        ulonglong table_flags) const
  { return Column_definition_prepare_stage2_legacy(c, MYSQL_TYPE_DATETIME); }
  Field *make_table_field(const LEX_CSTRING *name,
                          const Record_addr &addr,
                          const Type_all_attributes &attr,
                          TABLE *table) const;
  Field *make_table_field_from_def(TABLE_SHARE *share,
                                   MEM_ROOT *mem_root,
                                   const LEX_CSTRING *name,
                                   const Record_addr &addr,
                                   const Bit_addr &bit,
                                   const Column_definition_attributes *attr,
                                   uint32 flags) const;
};


class Type_handler_datetime2: public Type_handler_datetime_common
{
public:
  virtual ~Type_handler_datetime2() {}
  const Name version() const { return m_version_mysql56; }
  enum_field_types real_field_type() const { return MYSQL_TYPE_DATETIME2; }
  uint32 calc_pack_length(uint32 length) const;
  Field *make_conversion_table_field(TABLE *, uint metadata,
                                     const Field *target) const;
  bool Column_definition_prepare_stage2(Column_definition *c,
                                        handler *file,
                                        ulonglong table_flags) const
  { return Column_definition_prepare_stage2_legacy(c, MYSQL_TYPE_DATETIME2); }
  Field *make_table_field(const LEX_CSTRING *name,
                          const Record_addr &addr,
                          const Type_all_attributes &attr,
                          TABLE *table) const;
  Field *make_table_field_from_def(TABLE_SHARE *share,
                                   MEM_ROOT *mem_root,
                                   const LEX_CSTRING *name,
                                   const Record_addr &addr,
                                   const Bit_addr &bit,
                                   const Column_definition_attributes *attr,
                                   uint32 flags) const;
};


class Type_handler_timestamp_common: public Type_handler_temporal_with_date
{
  static const Name m_name_timestamp;
protected:
  bool TIME_to_native(THD *, const MYSQL_TIME *from, Native *to, uint dec) const;
public:
  virtual ~Type_handler_timestamp_common() {}
  const Name name() const { return m_name_timestamp; }
  const Type_handler *type_handler_for_comparison() const;
  const Type_handler *type_handler_for_native_format() const;
  enum_field_types field_type() const { return MYSQL_TYPE_TIMESTAMP; }
  protocol_send_type_t protocol_send_type() const
  {
    return PROTOCOL_SEND_DATETIME;
  }
  enum_mysql_timestamp_type mysql_timestamp_type() const
  {
    return MYSQL_TIMESTAMP_DATETIME;
  }
  bool is_val_native_ready() const
  {
    return true;
  }
  bool is_timestamp_type() const
  {
    return true;
  }
  void Column_definition_implicit_upgrade(Column_definition *c) const;
  bool Item_eq_value(THD *thd, const Type_cmp_attributes *attr,
                     Item *a, Item *b) const;
  bool Item_val_native_with_conversion(THD *thd, Item *, Native *to) const;
  bool Item_val_native_with_conversion_result(THD *thd, Item *, Native *to) const;
  bool Item_param_val_native(THD *thd, Item_param *item, Native *to) const;
  int cmp_native(const Native &a, const Native &b) const;
  longlong Item_func_between_val_int(Item_func_between *func) const;
  bool Item_func_round_fix_length_and_dec(Item_func_round *) const;
  cmp_item *make_cmp_item(THD *thd, CHARSET_INFO *cs) const;
  in_vector *make_in_vector(THD *thd, const Item_func_in *f, uint nargs) const;
  void make_sort_key(uchar *to, Item *item, const SORT_FIELD_ATTR *sort_field,
                     Sort_param *param) const;
  void sortlength(THD *thd,
                  const Type_std_attributes *item,
                  SORT_FIELD_ATTR *attr) const;
  bool Column_definition_fix_attributes(Column_definition *c) const;
  uint Item_decimal_scale(const Item *item) const
  {
    return Item_decimal_scale_with_seconds(item);
  }
  uint Item_decimal_precision(const Item *item) const;
  uint Item_divisor_precision_increment(const Item *item) const
  {
    return Item_divisor_precision_increment_with_seconds(item);
  }
  bool Item_send(Item *item, Protocol *protocol, st_value *buf) const
  {
    return Item_send_timestamp(item, protocol, buf);
  }
  int Item_save_in_field(Item *item, Field *field, bool no_conversions) const;
  String *print_item_value(THD *thd, Item *item, String *str) const;
  Item_cache *Item_get_cache(THD *thd, const Item *item) const;
  Item_copy *create_item_copy(THD *thd, Item *item) const;
  String *Item_func_min_max_val_str(Item_func_min_max *, String *) const;
  double Item_func_min_max_val_real(Item_func_min_max *) const;
  longlong Item_func_min_max_val_int(Item_func_min_max *) const;
  my_decimal *Item_func_min_max_val_decimal(Item_func_min_max *,
                                            my_decimal *) const;
  bool set_comparator_func(Arg_comparator *cmp) const;
  bool Item_hybrid_func_fix_attributes(THD *thd,
                                       const char *name,
                                       Type_handler_hybrid_field_type *,
                                       Type_all_attributes *atrr,
                                       Item **items, uint nitems) const;
  void Item_param_set_param_func(Item_param *param,
                                 uchar **pos, ulong len) const;
  bool Item_func_min_max_get_date(THD *thd, Item_func_min_max*,
                                  MYSQL_TIME *, date_mode_t fuzzydate) const;
};


class Type_handler_timestamp: public Type_handler_timestamp_common
{
  /* number of bytes to store second_part part of the TIMESTAMP(N) */
  static uint m_sec_part_bytes[MAX_DATETIME_PRECISION + 1];
public:
  static uint sec_part_bytes(uint dec) { return m_sec_part_bytes[dec]; }
  virtual ~Type_handler_timestamp() {}
  const Name version() const { return m_version_mariadb53; }
  uint32 calc_pack_length(uint32 length) const;
  Field *make_conversion_table_field(TABLE *, uint metadata,
                                     const Field *target) const;
  bool Column_definition_prepare_stage2(Column_definition *c,
                                        handler *file,
                                        ulonglong table_flags) const
  { return Column_definition_prepare_stage2_legacy_num(c, MYSQL_TYPE_TIMESTAMP); }
  Field *make_table_field(const LEX_CSTRING *name,
                          const Record_addr &addr,
                          const Type_all_attributes &attr,
                          TABLE *table) const;
  Field *make_table_field_from_def(TABLE_SHARE *share,
                                   MEM_ROOT *mem_root,
                                   const LEX_CSTRING *name,
                                   const Record_addr &addr,
                                   const Bit_addr &bit,
                                   const Column_definition_attributes *attr,
                                   uint32 flags) const;
};


class Type_handler_timestamp2: public Type_handler_timestamp_common
{
public:
  virtual ~Type_handler_timestamp2() {}
  const Name version() const { return m_version_mysql56; }
  enum_field_types real_field_type() const { return MYSQL_TYPE_TIMESTAMP2; }
  uint32 calc_pack_length(uint32 length) const;
  Field *make_conversion_table_field(TABLE *, uint metadata,
                                     const Field *target) const;
  bool Column_definition_prepare_stage2(Column_definition *c,
                                        handler *file,
                                        ulonglong table_flags) const
  {
    return Column_definition_prepare_stage2_legacy_num(c, MYSQL_TYPE_TIMESTAMP2);
  }
  Field *make_table_field(const LEX_CSTRING *name,
                          const Record_addr &addr,
                          const Type_all_attributes &attr,
                          TABLE *table) const;
  Field *make_table_field_from_def(TABLE_SHARE *share,
                                   MEM_ROOT *mem_root,
                                   const LEX_CSTRING *name,
                                   const Record_addr &addr,
                                   const Bit_addr &bit,
                                   const Column_definition_attributes *attr,
                                   uint32 flags) const;
};


class Type_handler_olddecimal: public Type_handler_decimal_result
{
  static const Name m_name_decimal;
public:
  virtual ~Type_handler_olddecimal() {}
  const Name name() const { return m_name_decimal; }
  enum_field_types field_type() const { return MYSQL_TYPE_DECIMAL; }
  uint32 calc_pack_length(uint32 length) const { return length; }
  const Type_handler *type_handler_for_tmp_table(const Item *item) const;
  const Type_handler *type_handler_for_union(const Item *item) const;
  Field *make_conversion_table_field(TABLE *, uint metadata,
                                     const Field *target) const;
  bool Column_definition_fix_attributes(Column_definition *c) const;
  bool Column_definition_prepare_stage2(Column_definition *c,
                                        handler *file,
                                        ulonglong table_flags) const
  { return Column_definition_prepare_stage2_legacy_num(c, MYSQL_TYPE_DECIMAL); }
  Field *make_table_field(const LEX_CSTRING *name,
                          const Record_addr &addr,
                          const Type_all_attributes &attr,
                          TABLE *table) const;
  Field *make_table_field_from_def(TABLE_SHARE *share,
                                   MEM_ROOT *mem_root,
                                   const LEX_CSTRING *name,
                                   const Record_addr &addr,
                                   const Bit_addr &bit,
                                   const Column_definition_attributes *attr,
                                   uint32 flags) const;
};


class Type_handler_newdecimal: public Type_handler_decimal_result
{
  static const Name m_name_decimal;
public:
  virtual ~Type_handler_newdecimal() {}
  const Name name() const { return m_name_decimal; }
  enum_field_types field_type() const { return MYSQL_TYPE_NEWDECIMAL; }
  uint32 calc_pack_length(uint32 length) const;
  Field *make_conversion_table_field(TABLE *, uint metadata,
                                     const Field *target) const;
  bool Column_definition_fix_attributes(Column_definition *c) const;
  bool Column_definition_prepare_stage1(THD *thd,
                                        MEM_ROOT *mem_root,
                                        Column_definition *c,
                                        handler *file,
                                        ulonglong table_flags) const;
  bool Column_definition_redefine_stage1(Column_definition *def,
                                         const Column_definition *dup,
                                         const handler *file,
                                         const Schema_specification_st *schema)
                                         const;
  bool Column_definition_prepare_stage2(Column_definition *c,
                                        handler *file,
                                        ulonglong table_flags) const;
  Field *make_table_field(const LEX_CSTRING *name,
                          const Record_addr &addr,
                          const Type_all_attributes &attr,
                          TABLE *table) const;
  Field *make_table_field_from_def(TABLE_SHARE *share,
                                   MEM_ROOT *mem_root,
                                   const LEX_CSTRING *name,
                                   const Record_addr &addr,
                                   const Bit_addr &bit,
                                   const Column_definition_attributes *attr,
                                   uint32 flags) const;
};


class Type_handler_null: public Type_handler_general_purpose_string
{
  static const Name m_name_null;
public:
  virtual ~Type_handler_null() {}
  const Name name() const { return m_name_null; }
  enum_field_types field_type() const { return MYSQL_TYPE_NULL; }
  const Type_handler *type_handler_for_comparison() const;
  const Type_handler *type_handler_for_tmp_table(const Item *item) const;
  const Type_handler *type_handler_for_union(const Item *) const;
  uint32 max_display_length(const Item *item) const { return 0; }
  uint32 calc_pack_length(uint32 length) const { return 0; }
  bool Item_const_eq(const Item_const *a, const Item_const *b,
                     bool binary_cmp) const;
  bool Item_save_in_value(THD *thd, Item *item, st_value *value) const;
  bool Item_send(Item *item, Protocol *protocol, st_value *buf) const;
  Field *make_conversion_table_field(TABLE *, uint metadata,
                                     const Field *target) const;
  bool Column_definition_fix_attributes(Column_definition *c) const;
  bool Column_definition_prepare_stage1(THD *thd,
                                        MEM_ROOT *mem_root,
                                        Column_definition *c,
                                        handler *file,
                                        ulonglong table_flags) const;
  bool Column_definition_redefine_stage1(Column_definition *def,
                                         const Column_definition *dup,
                                         const handler *file,
                                         const Schema_specification_st *schema)
                                         const;
  bool Column_definition_prepare_stage2(Column_definition *c,
                                        handler *file,
                                        ulonglong table_flags) const
  { return Column_definition_prepare_stage2_legacy(c, MYSQL_TYPE_NULL); }
  Field *make_table_field(const LEX_CSTRING *name,
                          const Record_addr &addr,
                          const Type_all_attributes &attr,
                          TABLE *table) const;
  Field *make_table_field_from_def(TABLE_SHARE *share,
                                   MEM_ROOT *mem_root,
                                   const LEX_CSTRING *name,
                                   const Record_addr &addr,
                                   const Bit_addr &bit,
                                   const Column_definition_attributes *attr,
                                   uint32 flags) const;
};


class Type_handler_longstr: public Type_handler_general_purpose_string
{
public:
  bool type_can_have_key_part() const
  {
    return true;
  }
};


class Type_handler_string: public Type_handler_longstr
{
  static const Name m_name_char;
public:
  virtual ~Type_handler_string() {}
  const Name name() const { return m_name_char; }
  enum_field_types field_type() const { return MYSQL_TYPE_STRING; }
  bool is_param_long_data_type() const { return true; }
  uint32 calc_pack_length(uint32 length) const { return length; }
  const Type_handler *type_handler_for_tmp_table(const Item *item) const
  {
    return varstring_type_handler(item);
  }
  Field *make_conversion_table_field(TABLE *, uint metadata,
                                     const Field *target) const;
  bool Column_definition_fix_attributes(Column_definition *c) const;
  bool Column_definition_prepare_stage2(Column_definition *c,
                                        handler *file,
                                        ulonglong table_flags) const;
  Field *make_table_field(const LEX_CSTRING *name,
                          const Record_addr &addr,
                          const Type_all_attributes &attr,
                          TABLE *table) const;
  Field *make_table_field_from_def(TABLE_SHARE *share,
                                   MEM_ROOT *mem_root,
                                   const LEX_CSTRING *name,
                                   const Record_addr &addr,
                                   const Bit_addr &bit,
                                   const Column_definition_attributes *attr,
                                   uint32 flags) const;
};


/* Old varchar */
class Type_handler_var_string: public Type_handler_string
{
  static const Name m_name_var_string;
public:
  virtual ~Type_handler_var_string() {}
  const Name name() const { return m_name_var_string; }
  enum_field_types field_type() const { return MYSQL_TYPE_VAR_STRING; }
  enum_field_types real_field_type() const { return MYSQL_TYPE_STRING; }
  enum_field_types traditional_merge_field_type() const
  {
    return MYSQL_TYPE_VARCHAR;
  }
  const Type_handler *type_handler_for_tmp_table(const Item *item) const
  {
    return varstring_type_handler(item);
  }
  void Column_definition_implicit_upgrade(Column_definition *c) const;
  bool Column_definition_fix_attributes(Column_definition *c) const;
  bool Column_definition_prepare_stage2(Column_definition *c,
                                        handler *file,
                                        ulonglong table_flags) const
  { return Column_definition_prepare_stage2_legacy_num(c, MYSQL_TYPE_STRING); }
  const Type_handler *type_handler_for_union(const Item *item) const
  {
    return varstring_type_handler(item);
  }
};


class Type_handler_varchar: public Type_handler_longstr
{
  static const Name m_name_varchar;
public:
  virtual ~Type_handler_varchar() {}
  const Name name() const { return m_name_varchar; }
  enum_field_types field_type() const { return MYSQL_TYPE_VARCHAR; }
  enum_field_types type_code_for_protocol() const
  {
    return MYSQL_TYPE_VAR_STRING; // Keep things compatible for old clients
  }
  uint32 calc_pack_length(uint32 length) const
  {
    return (length + (length < 256 ? 1: 2));
  }
  const Type_handler *type_handler_for_tmp_table(const Item *item) const
  {
    return varstring_type_handler(item);
  }
  const Type_handler *type_handler_for_union(const Item *item) const
  {
    return varstring_type_handler(item);
  }
  bool is_param_long_data_type() const { return true; }
  Field *make_conversion_table_field(TABLE *, uint metadata,
                                     const Field *target) const;
  bool Column_definition_fix_attributes(Column_definition *c) const;
  bool Column_definition_prepare_stage2(Column_definition *c,
                                        handler *file,
                                        ulonglong table_flags) const;
  Field *make_table_field(const LEX_CSTRING *name,
                          const Record_addr &addr,
                          const Type_all_attributes &attr,
                          TABLE *table) const;
  Field *make_table_field_from_def(TABLE_SHARE *share,
                                   MEM_ROOT *mem_root,
                                   const LEX_CSTRING *name,
                                   const Record_addr &addr,
                                   const Bit_addr &bit,
                                   const Column_definition_attributes *attr,
                                   uint32 flags) const;
  bool adjust_spparam_type(Spvar_definition *def, Item *from) const;
};


class Type_handler_hex_hybrid: public Type_handler_varchar
{
  static const Name m_name_hex_hybrid;
public:
  virtual ~Type_handler_hex_hybrid() {}
  const Name name() const { return m_name_hex_hybrid; }
  const Type_handler *cast_to_int_type_handler() const;
  const Type_handler *type_handler_for_system_time() const;
};


class Type_handler_varchar_compressed: public Type_handler_varchar
{
public:
  Field *make_conversion_table_field(TABLE *, uint metadata,
                                     const Field *target) const;
};


class Type_handler_blob_common: public Type_handler_longstr
{
public:
  virtual ~Type_handler_blob_common() { }
  Field *make_conversion_table_field(TABLE *, uint metadata,
                                     const Field *target) const;
  const Type_handler *type_handler_for_tmp_table(const Item *item) const
  {
    return blob_type_handler(item);
  }
  const Type_handler *type_handler_for_union(const Item *item) const
  {
    return blob_type_handler(item);
  }
  bool subquery_type_allows_materialization(const Item *inner,
                                            const Item *outer) const
  {
    return false; // Materialization does not work with BLOB columns
  }
  bool is_param_long_data_type() const { return true; }
  bool Column_definition_fix_attributes(Column_definition *c) const;
  void Column_definition_reuse_fix_attributes(THD *thd,
                                              Column_definition *c,
                                              const Field *field) const;
  bool Column_definition_prepare_stage2(Column_definition *c,
                                        handler *file,
                                        ulonglong table_flags) const;
  bool Item_hybrid_func_fix_attributes(THD *thd,
                                       const char *name,
                                       Type_handler_hybrid_field_type *,
                                       Type_all_attributes *atrr,
                                       Item **items, uint nitems) const;
  void Item_param_setup_conversion(THD *thd, Item_param *) const;

  Field *make_table_field_from_def(TABLE_SHARE *share,
                                   MEM_ROOT *mem_root,
                                   const LEX_CSTRING *name,
                                   const Record_addr &addr,
                                   const Bit_addr &bit,
                                   const Column_definition_attributes *attr,
                                   uint32 flags) const;
};


class Type_handler_tiny_blob: public Type_handler_blob_common
{
  static const Name m_name_tinyblob;
public:
  virtual ~Type_handler_tiny_blob() {}
  const Name name() const { return m_name_tinyblob; }
  enum_field_types field_type() const { return MYSQL_TYPE_TINY_BLOB; }
  uint32 calc_pack_length(uint32 length) const;
  Field *make_table_field(const LEX_CSTRING *name,
                          const Record_addr &addr,
                          const Type_all_attributes &attr,
                          TABLE *table) const;
  uint max_octet_length() const { return UINT_MAX8; }
};


class Type_handler_medium_blob: public Type_handler_blob_common
{
  static const Name m_name_mediumblob;
public:
  virtual ~Type_handler_medium_blob() {}
  const Name name() const { return m_name_mediumblob; }
  enum_field_types field_type() const { return MYSQL_TYPE_MEDIUM_BLOB; }
  uint32 calc_pack_length(uint32 length) const;
  Field *make_table_field(const LEX_CSTRING *name,
                          const Record_addr &addr,
                          const Type_all_attributes &attr,
                          TABLE *table) const;
  uint max_octet_length() const { return UINT_MAX24; }
};


class Type_handler_long_blob: public Type_handler_blob_common
{
  static const Name m_name_longblob;
public:
  virtual ~Type_handler_long_blob() {}
  const Name name() const { return m_name_longblob; }
  enum_field_types field_type() const { return MYSQL_TYPE_LONG_BLOB; }
  uint32 calc_pack_length(uint32 length) const;
  Item *create_typecast_item(THD *thd, Item *item,
                             const Type_cast_attributes &attr) const;
  Field *make_table_field(const LEX_CSTRING *name,
                          const Record_addr &addr,
                          const Type_all_attributes &attr,
                          TABLE *table) const;
  uint max_octet_length() const { return UINT_MAX32; }
};


class Type_handler_blob: public Type_handler_blob_common
{
  static const Name m_name_blob;
public:
  virtual ~Type_handler_blob() {}
  const Name name() const { return m_name_blob; }
  enum_field_types field_type() const { return MYSQL_TYPE_BLOB; }
  uint32 calc_pack_length(uint32 length) const;
  Field *make_table_field(const LEX_CSTRING *name,
                          const Record_addr &addr,
                          const Type_all_attributes &attr,
                          TABLE *table) const;
  uint max_octet_length() const { return UINT_MAX16; }
};


class Type_handler_blob_compressed: public Type_handler_blob
{
public:
  Field *make_conversion_table_field(TABLE *, uint metadata,
                                     const Field *target) const;
};


#ifdef HAVE_SPATIAL
class Type_handler_geometry: public Type_handler_string_result
{
  static const Name m_name_geometry;
public:
  virtual ~Type_handler_geometry() {}
  const Name name() const { return m_name_geometry; }
  enum_field_types field_type() const { return MYSQL_TYPE_GEOMETRY; }
  bool is_param_long_data_type() const { return true; }
  uint32 calc_pack_length(uint32 length) const;
  const Type_handler *type_handler_for_comparison() const;
  bool type_can_have_key_part() const
  {
    return true;
  }
  bool subquery_type_allows_materialization(const Item *inner,
                                            const Item *outer) const
  {
    return false; // Materialization does not work with GEOMETRY columns
  }
  void Item_param_set_param_func(Item_param *param,
                                 uchar **pos, ulong len) const;
  bool Item_param_set_from_value(THD *thd,
                                 Item_param *param,
                                 const Type_all_attributes *attr,
                                 const st_value *value) const;
  Field *make_conversion_table_field(TABLE *, uint metadata,
                                     const Field *target) const;
  void
  Column_definition_attributes_frm_pack(const Column_definition_attributes *at,
                                        uchar *buff) const;
  bool
  Column_definition_attributes_frm_unpack(Column_definition_attributes *attr,
                                          TABLE_SHARE *share,
                                          const uchar *buffer,
                                          LEX_CUSTRING *gis_options) const;
  bool Column_definition_fix_attributes(Column_definition *c) const;
  void Column_definition_reuse_fix_attributes(THD *thd,
                                              Column_definition *c,
                                              const Field *field) const;
  bool Column_definition_prepare_stage1(THD *thd,
                                        MEM_ROOT *mem_root,
                                        Column_definition *c,
                                        handler *file,
                                        ulonglong table_flags) const;
  bool Column_definition_prepare_stage2(Column_definition *c,
                                        handler *file,
                                        ulonglong table_flags) const;
  Field *make_table_field(const LEX_CSTRING *name,
                          const Record_addr &addr,
                          const Type_all_attributes &attr,
                          TABLE *table) const;

  Field *make_table_field_from_def(TABLE_SHARE *share,
                                   MEM_ROOT *mem_root,
                                   const LEX_CSTRING *name,
                                   const Record_addr &addr,
                                   const Bit_addr &bit,
                                   const Column_definition_attributes *attr,
                                   uint32 flags) const;

  bool can_return_int() const { return false; }
  bool can_return_decimal() const { return false; }
  bool can_return_real() const { return false; }
  bool can_return_text() const { return false; }
  bool can_return_date() const { return false; }
  bool can_return_time() const { return false; }
  bool is_traditional_type() const
  {
    return false;
  }
  bool Item_func_round_fix_length_and_dec(Item_func_round *) const;
  bool Item_func_int_val_fix_length_and_dec(Item_func_int_val *) const;
  bool Item_func_abs_fix_length_and_dec(Item_func_abs *) const;
  bool Item_func_neg_fix_length_and_dec(Item_func_neg *) const;
  bool Item_hybrid_func_fix_attributes(THD *thd,
                                       const char *name,
                                       Type_handler_hybrid_field_type *h,
                                       Type_all_attributes *attr,
                                       Item **items, uint nitems) const;
  bool Item_sum_sum_fix_length_and_dec(Item_sum_sum *) const;
  bool Item_sum_avg_fix_length_and_dec(Item_sum_avg *) const;
  bool Item_sum_variance_fix_length_and_dec(Item_sum_variance *) const;

  bool Item_func_signed_fix_length_and_dec(Item_func_signed *) const;
  bool Item_func_unsigned_fix_length_and_dec(Item_func_unsigned *) const;
  bool Item_double_typecast_fix_length_and_dec(Item_double_typecast *) const;
  bool Item_float_typecast_fix_length_and_dec(Item_float_typecast *) const;
  bool Item_decimal_typecast_fix_length_and_dec(Item_decimal_typecast *) const;
  bool Item_char_typecast_fix_length_and_dec(Item_char_typecast *) const;
  bool Item_time_typecast_fix_length_and_dec(Item_time_typecast *) const;
  bool Item_date_typecast_fix_length_and_dec(Item_date_typecast *) const;
  bool Item_datetime_typecast_fix_length_and_dec(Item_datetime_typecast *) const;
};

extern MYSQL_PLUGIN_IMPORT Type_handler_geometry type_handler_geometry;
#endif


class Type_handler_typelib: public Type_handler_general_purpose_string
{
public:
  virtual ~Type_handler_typelib() { }
  enum_field_types field_type() const { return MYSQL_TYPE_STRING; }
  const Type_handler *type_handler_for_item_field() const;
  const Type_handler *cast_to_int_type_handler() const;
  bool Item_hybrid_func_fix_attributes(THD *thd,
                                       const char *name,
                                       Type_handler_hybrid_field_type *,
                                       Type_all_attributes *atrr,
                                       Item **items, uint nitems) const;
  void Column_definition_reuse_fix_attributes(THD *thd,
                                              Column_definition *c,
                                              const Field *field) const;
  bool Column_definition_prepare_stage1(THD *thd,
                                        MEM_ROOT *mem_root,
                                        Column_definition *c,
                                        handler *file,
                                        ulonglong table_flags) const;
  bool Column_definition_redefine_stage1(Column_definition *def,
                                         const Column_definition *dup,
                                         const handler *file,
                                         const Schema_specification_st *schema)
                                         const;
  void Item_param_set_param_func(Item_param *param,
                                 uchar **pos, ulong len) const;
  bool Vers_history_point_resolve_unit(THD *thd, Vers_history_point *p) const;
};


class Type_handler_enum: public Type_handler_typelib
{
  static const Name m_name_enum;
public:
  virtual ~Type_handler_enum() {}
  const Name name() const { return m_name_enum; }
  enum_field_types real_field_type() const { return MYSQL_TYPE_ENUM; }
  enum_field_types traditional_merge_field_type() const
  {
    return MYSQL_TYPE_ENUM;
  }
  uint32 calc_pack_length(uint32 length) const;
  Field *make_conversion_table_field(TABLE *, uint metadata,
                                     const Field *target) const;
  bool Column_definition_fix_attributes(Column_definition *c) const;
  bool Column_definition_prepare_stage2(Column_definition *c,
                                        handler *file,
                                        ulonglong table_flags) const;
  Field *make_table_field(const LEX_CSTRING *name,
                          const Record_addr &addr,
                          const Type_all_attributes &attr,
                          TABLE *table) const;
  Field *make_table_field_from_def(TABLE_SHARE *share,
                                   MEM_ROOT *mem_root,
                                   const LEX_CSTRING *name,
                                   const Record_addr &addr,
                                   const Bit_addr &bit,
                                   const Column_definition_attributes *attr,
                                   uint32 flags) const;
};


class Type_handler_set: public Type_handler_typelib
{
  static const Name m_name_set;
public:
  virtual ~Type_handler_set() {}
  const Name name() const { return m_name_set; }
  enum_field_types real_field_type() const { return MYSQL_TYPE_SET; }
  enum_field_types traditional_merge_field_type() const
  {
    return MYSQL_TYPE_SET;
  }
  uint32 calc_pack_length(uint32 length) const;
  Field *make_conversion_table_field(TABLE *, uint metadata,
                                     const Field *target) const;
  bool Column_definition_fix_attributes(Column_definition *c) const;
  bool Column_definition_prepare_stage2(Column_definition *c,
                                        handler *file,
                                        ulonglong table_flags) const;
  Field *make_table_field(const LEX_CSTRING *name,
                          const Record_addr &addr,
                          const Type_all_attributes &attr,
                          TABLE *table) const;
  Field *make_table_field_from_def(TABLE_SHARE *share,
                                   MEM_ROOT *mem_root,
                                   const LEX_CSTRING *name,
                                   const Record_addr &addr,
                                   const Bit_addr &bit,
                                   const Column_definition_attributes *attr,
                                   uint32 flags) const;
};


// A pseudo type handler, mostly for test purposes for now
class Type_handler_interval_DDhhmmssff: public Type_handler_long_blob
{
public:
  Item *create_typecast_item(THD *thd, Item *item,
                             const Type_cast_attributes &attr) const;
};



/**
  A handler for hybrid type functions, e.g.
  COALESCE(), IF(), IFNULL(), NULLIF(), CASE,
  numeric operators,
  UNIX_TIMESTAMP(), TIME_TO_SEC().

  Makes sure that field_type(), cmp_type() and result_type()
  are always in sync to each other for hybrid functions.
*/
class Type_handler_hybrid_field_type
{
  const Type_handler *m_type_handler;
  bool aggregate_for_min_max(const Type_handler *other);

public:
  Type_handler_hybrid_field_type();
  Type_handler_hybrid_field_type(const Type_handler *handler)
   :m_type_handler(handler)
  { }
  Type_handler_hybrid_field_type(const Type_handler_hybrid_field_type *other)
    :m_type_handler(other->m_type_handler)
  { }
  void swap(Type_handler_hybrid_field_type &other)
  {
    swap_variables(const Type_handler *, m_type_handler, other.m_type_handler);
  }
  const Type_handler *type_handler() const { return m_type_handler; }
  enum_field_types real_field_type() const
  {
    return m_type_handler->real_field_type();
  }
  Item_result cmp_type() const { return m_type_handler->cmp_type(); }
  enum_mysql_timestamp_type mysql_timestamp_type() const
  {
    return m_type_handler->mysql_timestamp_type();
  }
  bool is_timestamp_type() const
  {
    return m_type_handler->is_timestamp_type();
  }
  void set_handler(const Type_handler *other)
  {
    m_type_handler= other;
  }
  const Type_handler *set_handler_by_result_type(Item_result type)
  {
    return (m_type_handler= Type_handler::get_handler_by_result_type(type));
  }
  const Type_handler *set_handler_by_result_type(Item_result type,
                                                 uint max_octet_length,
                                                 CHARSET_INFO *cs)
  {
    m_type_handler= Type_handler::get_handler_by_result_type(type);
    return m_type_handler=
      m_type_handler->type_handler_adjusted_to_max_octet_length(max_octet_length,
                                                                cs);
  }
  const Type_handler *set_handler_by_field_type(enum_field_types type)
  {
    return (m_type_handler= Type_handler::get_handler_by_field_type(type));
  }
  const Type_handler *set_handler_by_real_type(enum_field_types type)
  {
    return (m_type_handler= Type_handler::get_handler_by_real_type(type));
  }
  bool aggregate_for_comparison(const Type_handler *other);
  bool aggregate_for_comparison(const char *funcname,
                                Item **items, uint nitems,
                                bool treat_int_to_uint_as_decimal);
  bool aggregate_for_result(const Type_handler *other);
  bool aggregate_for_result(const char *funcname,
                            Item **item, uint nitems, bool treat_bit_as_number);
  bool aggregate_for_min_max(const char *funcname, Item **item, uint nitems);

  bool aggregate_for_num_op(const class Type_aggregator *aggregator,
                            const Type_handler *h0, const Type_handler *h1);
};


extern MYSQL_PLUGIN_IMPORT Type_handler_row         type_handler_row;
extern MYSQL_PLUGIN_IMPORT Type_handler_null        type_handler_null;

extern MYSQL_PLUGIN_IMPORT Type_handler_float       type_handler_float;
extern MYSQL_PLUGIN_IMPORT Type_handler_double      type_handler_double;

extern MYSQL_PLUGIN_IMPORT Type_handler_bit         type_handler_bit;

extern MYSQL_PLUGIN_IMPORT Type_handler_enum        type_handler_enum;
extern MYSQL_PLUGIN_IMPORT Type_handler_set         type_handler_set;

extern MYSQL_PLUGIN_IMPORT Type_handler_string      type_handler_string;
extern MYSQL_PLUGIN_IMPORT Type_handler_var_string  type_handler_var_string;
extern MYSQL_PLUGIN_IMPORT Type_handler_varchar     type_handler_varchar;
extern MYSQL_PLUGIN_IMPORT Type_handler_hex_hybrid  type_handler_hex_hybrid;

extern MYSQL_PLUGIN_IMPORT Type_handler_tiny_blob   type_handler_tiny_blob;
extern MYSQL_PLUGIN_IMPORT Type_handler_medium_blob type_handler_medium_blob;
extern MYSQL_PLUGIN_IMPORT Type_handler_long_blob   type_handler_long_blob;
extern MYSQL_PLUGIN_IMPORT Type_handler_blob        type_handler_blob;

extern MYSQL_PLUGIN_IMPORT Type_handler_bool        type_handler_bool;
extern MYSQL_PLUGIN_IMPORT Type_handler_tiny        type_handler_tiny;
extern MYSQL_PLUGIN_IMPORT Type_handler_short       type_handler_short;
extern MYSQL_PLUGIN_IMPORT Type_handler_int24       type_handler_int24;
extern MYSQL_PLUGIN_IMPORT Type_handler_long        type_handler_long;
extern MYSQL_PLUGIN_IMPORT Type_handler_longlong    type_handler_longlong;
extern MYSQL_PLUGIN_IMPORT Type_handler_longlong    type_handler_ulonglong;
extern MYSQL_PLUGIN_IMPORT Type_handler_vers_trx_id type_handler_vers_trx_id;

extern MYSQL_PLUGIN_IMPORT Type_handler_newdecimal  type_handler_newdecimal;
extern MYSQL_PLUGIN_IMPORT Type_handler_olddecimal  type_handler_olddecimal;

extern MYSQL_PLUGIN_IMPORT Type_handler_year        type_handler_year;
extern MYSQL_PLUGIN_IMPORT Type_handler_year        type_handler_year2;
extern MYSQL_PLUGIN_IMPORT Type_handler_newdate     type_handler_newdate;
extern MYSQL_PLUGIN_IMPORT Type_handler_date        type_handler_date;
extern MYSQL_PLUGIN_IMPORT Type_handler_time        type_handler_time;
extern MYSQL_PLUGIN_IMPORT Type_handler_time2       type_handler_time2;
extern MYSQL_PLUGIN_IMPORT Type_handler_datetime    type_handler_datetime;
extern MYSQL_PLUGIN_IMPORT Type_handler_datetime2   type_handler_datetime2;
extern MYSQL_PLUGIN_IMPORT Type_handler_timestamp   type_handler_timestamp;
extern MYSQL_PLUGIN_IMPORT Type_handler_timestamp2  type_handler_timestamp2;

extern MYSQL_PLUGIN_IMPORT Type_handler_interval_DDhhmmssff
  type_handler_interval_DDhhmmssff;

class Type_aggregator
{
  bool m_is_commutative;
  class Pair
  {
  public:
    const Type_handler *m_handler1;
    const Type_handler *m_handler2;
    const Type_handler *m_result;
    Pair() { }
    Pair(const Type_handler *handler1,
         const Type_handler *handler2,
         const Type_handler *result)
     :m_handler1(handler1), m_handler2(handler2), m_result(result)
    { }
    bool eq(const Type_handler *handler1, const Type_handler *handler2) const
    {
      return m_handler1 == handler1 && m_handler2 == handler2;
    }
  };
  Dynamic_array<Pair> m_array;
  const Pair* find_pair(const Type_handler *handler1,
                        const Type_handler *handler2) const;
public:
  Type_aggregator(bool is_commutative= false)
   :m_is_commutative(is_commutative)
  { }
  bool add(const Type_handler *handler1,
           const Type_handler *handler2,
           const Type_handler *result)
  {
    return m_array.append(Pair(handler1, handler2, result));
  }
  const Type_handler *find_handler(const Type_handler *handler1,
                                   const Type_handler *handler2) const
  {
    const Pair* el= find_pair(handler1, handler2);
    return el ? el->m_result : NULL;
  }
  bool is_commutative() const { return m_is_commutative; }
};


class Type_aggregator_commutative: public Type_aggregator
{
public:
  Type_aggregator_commutative()
   :Type_aggregator(true)
  { }
};


class Type_handler_data
{
public:
  Type_aggregator_commutative m_type_aggregator_for_result;
  Type_aggregator_commutative m_type_aggregator_for_comparison;

  Type_aggregator_commutative m_type_aggregator_for_plus;
  Type_aggregator_commutative m_type_aggregator_for_mul;

  Type_aggregator m_type_aggregator_for_minus;
  Type_aggregator m_type_aggregator_for_div;
  Type_aggregator m_type_aggregator_for_mod;
#ifndef DBUG_OFF
  // This is used for mtr purposes in debug builds
  Type_aggregator m_type_aggregator_non_commutative_test;
#endif
  bool init();
};


extern Type_handler_data *type_handler_data;

#endif /* SQL_TYPE_H_INCLUDED */<|MERGE_RESOLUTION|>--- conflicted
+++ resolved
@@ -1778,18 +1778,17 @@
     { }
   };
 protected:
-<<<<<<< HEAD
   void check_date_or_invalidate(int *warn, date_conv_mode_t flags);
   void make_from_item(THD *thd, Item *item, date_mode_t flags);
-=======
-  void make_from_item(THD *thd, Item *item, sql_mode_t flags);
->>>>>>> 808bc919
 
   ulong daynr() const
   {
     return (ulong) ::calc_daynr((uint) year, (uint) month, (uint) day);
   }
-<<<<<<< HEAD
+  int weekday(bool sunday_first_day_of_week) const
+  {
+    return ::calc_weekday(daynr(), sunday_first_day_of_week);
+  }
   ulong dayofyear() const
   {
     return (ulong) (daynr() - ::calc_daynr(year, 1, 1) + 1);
@@ -1815,13 +1814,6 @@
     time_type= MYSQL_TIMESTAMP_NONE;
   }
   Temporal_with_date(THD *thd, Item *item, date_mode_t fuzzydate)
-=======
-  int weekday(bool sunday_first_day_of_week) const
-  {
-    return ::calc_weekday(daynr(), sunday_first_day_of_week);
-  }
-  Temporal_with_date(THD *thd, Item *item, sql_mode_t flags)
->>>>>>> 808bc919
   {
     make_from_item(thd, item, fuzzydate);
   }
@@ -2172,12 +2164,16 @@
     DBUG_ASSERT(is_valid_datetime_slow());
     return hour == 0 && minute == 0 && second == 0 && second_part == 0;
   }
-<<<<<<< HEAD
   ulong daynr() const
   {
     DBUG_ASSERT(is_valid_datetime_slow());
     return Temporal_with_date::daynr();
   }
+  int weekday(bool sunday_first_day_of_week) const
+  {
+    DBUG_ASSERT(is_valid_datetime_slow());
+    return Temporal_with_date::weekday(sunday_first_day_of_week);
+  }
   ulong dayofyear() const
   {
     DBUG_ASSERT(is_valid_datetime_slow());
@@ -2213,13 +2209,6 @@
     return hhmmss_to_seconds() + (longlong) daynr() * 24L * 3600L;
   }
 
-=======
-  int weekday(bool sunday_first_day_of_week) const
-  {
-    DBUG_ASSERT(is_valid_datetime_slow());
-    return Temporal_with_date::weekday(sunday_first_day_of_week);
-  }
->>>>>>> 808bc919
   const MYSQL_TIME *get_mysql_time() const
   {
     DBUG_ASSERT(is_valid_datetime_slow());
