--- conflicted
+++ resolved
@@ -1793,14 +1793,8 @@
   for (table_list= all_tables; table_list;
        table_list= table_list->next_global)
   {
-<<<<<<< HEAD
-    /* Remove the table from cache. */
-    tdc_remove_table(thd, TDC_RT_REMOVE_ALL,
-=======
     /* Request removal of table from cache. */
-    mysql_mutex_lock(&LOCK_open);
     tdc_remove_table(thd, TDC_RT_REMOVE_UNUSED,
->>>>>>> 00496b7a
                      table_list->db,
                      table_list->table_name, FALSE);
 
@@ -1810,9 +1804,9 @@
   }
 
   /*
-    Before opening and locking tables the below call also waits for old
-    shares to go away, so the fact that we don't pass MYSQL_LOCK_IGNORE_FLUSH
-    flag to it is important.
+    Before opening and locking tables the below call also waits
+    for old shares to go away, so the fact that we don't pass
+    MYSQL_LOCK_IGNORE_FLUSH flag to it is important.
   */
   if  (open_and_lock_tables(thd, all_tables, FALSE,
                             MYSQL_OPEN_HAS_MDL_LOCK,
@@ -6862,15 +6856,11 @@
       tmp_write_to_binlog= 0;
       if (thd->global_read_lock.lock_global_read_lock(thd))
 	return 1;                               // Killed
-<<<<<<< HEAD
-      if (close_cached_tables(thd, tables, (options & REFRESH_FAST) ?
-                              FALSE : TRUE))
-=======
-      if (close_cached_tables(thd, tables, FALSE, ((options & REFRESH_FAST) ?
-                              FALSE : TRUE), thd->variables.lock_wait_timeout))
->>>>>>> 00496b7a
-          result= 1;
-      
+      if (close_cached_tables(thd, tables,
+                              ((options & REFRESH_FAST) ?  FALSE : TRUE),
+                              thd->variables.lock_wait_timeout))
+        result= 1;
+
       if (thd->global_read_lock.make_global_read_lock_block_commit(thd)) // Killed
       {
         /* Don't leave things in a half-locked state */
@@ -6907,15 +6897,10 @@
         }
       }
 
-<<<<<<< HEAD
-      if (close_cached_tables(thd, tables, (options & REFRESH_FAST) ?
-                              FALSE : TRUE))
-=======
-      if (close_cached_tables(thd, tables, FALSE, ((options & REFRESH_FAST) ?
-                              FALSE : TRUE),
+      if (close_cached_tables(thd, tables,
+                              ((options & REFRESH_FAST) ?  FALSE : TRUE),
                               (thd ? thd->variables.lock_wait_timeout :
-                                     LONG_TIMEOUT)))
->>>>>>> 00496b7a
+                               LONG_TIMEOUT)))
         result= 1;
     }
     my_dbopt_cleanup();
