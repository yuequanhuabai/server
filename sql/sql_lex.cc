--- conflicted
+++ resolved
@@ -497,17 +497,13 @@
   lex->select_lex.ftfunc_list= &lex->select_lex.ftfunc_list_alloc;
   lex->select_lex.group_list.empty();
   lex->select_lex.order_list.empty();
-<<<<<<< HEAD
+  lex->select_lex.gorder_list.empty();
   lex->m_sql_cmd= NULL;
-=======
-  lex->select_lex.gorder_list.empty();
->>>>>>> 2acc01b3
   lex->duplicates= DUP_ERROR;
   lex->ignore= 0;
   lex->spname= NULL;
   lex->sphead= NULL;
   lex->spcont= NULL;
-  lex->m_sql_cmd= NULL;
   lex->proc_list.first= 0;
   lex->escape_used= FALSE;
   lex->query_tables= 0;
