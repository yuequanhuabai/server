/* Copyright (c) 2000, 2017, Oracle and/or its affiliates.
   Copyright (c) 2008, 2018, MariaDB

   This program is free software; you can redistribute it and/or modify
   it under the terms of the GNU General Public License as published by
   the Free Software Foundation; version 2 of the License.

   This program is distributed in the hope that it will be useful,
   but WITHOUT ANY WARRANTY; without even the implied warranty of
   MERCHANTABILITY or FITNESS FOR A PARTICULAR PURPOSE.  See the
   GNU General Public License for more details.

   You should have received a copy of the GNU General Public License
   along with this program; if not, write to the Free Software
   Foundation, Inc., 51 Franklin Street, Fifth Floor, Boston, MA  02110-1301, USA */


/* Some general useful functions */

#include "mariadb.h"                 /* NO_EMBEDDED_ACCESS_CHECKS */
#include "sql_priv.h"
#include "table.h"
#include "key.h"                                // find_ref_key
#include "sql_table.h"                          // build_table_filename,
                                                // primary_key_name
#include "sql_parse.h"                          // free_items
#include "strfunc.h"                            // unhex_type2
#include "sql_partition.h"       // mysql_unpack_partition,
                                 // fix_partition_func, partition_info
#include "sql_acl.h"             // *_ACL, acl_getroot_no_password
#include "sql_base.h"
#include "create_options.h"
#include "sql_trigger.h"
#include <m_ctype.h>
#include "my_md5.h"
#include "my_bit.h"
#include "sql_select.h"
#include "sql_derived.h"
#include "sql_statistics.h"
#include "discover.h"
#include "mdl.h"                 // MDL_wait_for_graph_visitor
#include "sql_view.h"
#include "rpl_filter.h"
#include "sql_cte.h"
#include "ha_sequence.h"
#include "sql_show.h"
#include <atomic>

/* For MySQL 5.7 virtual fields */
#define MYSQL57_GENERATED_FIELD 128
#define MYSQL57_GCOL_HEADER_SIZE 4

static Virtual_column_info * unpack_vcol_info_from_frm(THD *, MEM_ROOT *,
              TABLE *, String *, Virtual_column_info **, bool *);
static bool check_vcol_forward_refs(Field *, Virtual_column_info *);

/* INFORMATION_SCHEMA name */
LEX_CSTRING INFORMATION_SCHEMA_NAME= {STRING_WITH_LEN("information_schema")};

/* PERFORMANCE_SCHEMA name */
LEX_CSTRING PERFORMANCE_SCHEMA_DB_NAME= {STRING_WITH_LEN("performance_schema")};

/* MYSQL_SCHEMA name */
LEX_CSTRING MYSQL_SCHEMA_NAME= {STRING_WITH_LEN("mysql")};

/* GENERAL_LOG name */
LEX_CSTRING GENERAL_LOG_NAME= {STRING_WITH_LEN("general_log")};

/* SLOW_LOG name */
LEX_CSTRING SLOW_LOG_NAME= {STRING_WITH_LEN("slow_log")};

LEX_CSTRING TRANSACTION_REG_NAME= {STRING_WITH_LEN("transaction_registry")};
LEX_CSTRING MYSQL_USER_NAME= {STRING_WITH_LEN("user")};
LEX_CSTRING MYSQL_DB_NAME= {STRING_WITH_LEN("db")};
LEX_CSTRING MYSQL_PROC_NAME= {STRING_WITH_LEN("proc")};

/* 
  Keyword added as a prefix when parsing the defining expression for a
  virtual column read from the column definition saved in the frm file
*/
static LEX_CSTRING parse_vcol_keyword= { STRING_WITH_LEN("PARSE_VCOL_EXPR ") };

static std::atomic<ulong> last_table_id;

	/* Functions defined in this file */

static void fix_type_pointers(const char ***array, TYPELIB *point_to_type,
			      uint types, char **names);
static uint find_field(Field **fields, uchar *record, uint start, uint length);

inline bool is_system_table_name(const char *name, size_t length);

/**************************************************************************
  Object_creation_ctx implementation.
**************************************************************************/

Object_creation_ctx *Object_creation_ctx::set_n_backup(THD *thd)
{
  Object_creation_ctx *backup_ctx;
  DBUG_ENTER("Object_creation_ctx::set_n_backup");

  backup_ctx= create_backup_ctx(thd);
  change_env(thd);

  DBUG_RETURN(backup_ctx);
}

void Object_creation_ctx::restore_env(THD *thd, Object_creation_ctx *backup_ctx)
{
  if (!backup_ctx)
    return;

  backup_ctx->change_env(thd);

  delete backup_ctx;
}

/**************************************************************************
  Default_object_creation_ctx implementation.
**************************************************************************/

Default_object_creation_ctx::Default_object_creation_ctx(THD *thd)
  : m_client_cs(thd->variables.character_set_client),
    m_connection_cl(thd->variables.collation_connection)
{ }

Default_object_creation_ctx::Default_object_creation_ctx(
  CHARSET_INFO *client_cs, CHARSET_INFO *connection_cl)
  : m_client_cs(client_cs),
    m_connection_cl(connection_cl)
{ }

Object_creation_ctx *
Default_object_creation_ctx::create_backup_ctx(THD *thd) const
{
  return new Default_object_creation_ctx(thd);
}

void Default_object_creation_ctx::change_env(THD *thd) const
{
  thd->update_charset(m_client_cs, m_connection_cl);
}

/**************************************************************************
  View_creation_ctx implementation.
**************************************************************************/

View_creation_ctx *View_creation_ctx::create(THD *thd)
{
  View_creation_ctx *ctx= new (thd->mem_root) View_creation_ctx(thd);

  return ctx;
}

/*************************************************************************/

View_creation_ctx * View_creation_ctx::create(THD *thd,
                                              TABLE_LIST *view)
{
  View_creation_ctx *ctx= new (thd->mem_root) View_creation_ctx(thd);

  /* Throw a warning if there is NULL cs name. */

  if (!view->view_client_cs_name.str ||
      !view->view_connection_cl_name.str)
  {
    push_warning_printf(thd, Sql_condition::WARN_LEVEL_NOTE,
                        ER_VIEW_NO_CREATION_CTX,
                        ER_THD(thd, ER_VIEW_NO_CREATION_CTX),
                        view->db.str,
                        view->table_name.str);

    ctx->m_client_cs= system_charset_info;
    ctx->m_connection_cl= system_charset_info;

    return ctx;
  }

  /* Resolve cs names. Throw a warning if there is unknown cs name. */

  bool invalid_creation_ctx;

  invalid_creation_ctx= resolve_charset(view->view_client_cs_name.str,
                                        system_charset_info,
                                        &ctx->m_client_cs);

  invalid_creation_ctx= resolve_collation(view->view_connection_cl_name.str,
                                          system_charset_info,
                                          &ctx->m_connection_cl) ||
                        invalid_creation_ctx;

  if (invalid_creation_ctx)
  {
    sql_print_warning("View '%s'.'%s': there is unknown charset/collation "
                      "names (client: '%s'; connection: '%s').",
                      view->db.str,
                      view->table_name.str,
                      (const char *) view->view_client_cs_name.str,
                      (const char *) view->view_connection_cl_name.str);

    push_warning_printf(thd, Sql_condition::WARN_LEVEL_NOTE,
                        ER_VIEW_INVALID_CREATION_CTX,
                        ER_THD(thd, ER_VIEW_INVALID_CREATION_CTX),
                        view->db.str,
                        view->table_name.str);
  }

  return ctx;
}

/*************************************************************************/

/* Get column name from column hash */

static uchar *get_field_name(Field **buff, size_t *length,
                             my_bool not_used __attribute__((unused)))
{
  *length= (uint) (*buff)->field_name.length;
  return (uchar*) (*buff)->field_name.str;
}


/*
  Returns pointer to '.frm' extension of the file name.

  SYNOPSIS
    fn_frm_ext()
    name       file name

  DESCRIPTION
    Checks file name part starting with the rightmost '.' character,
    and returns it if it is equal to '.frm'. 

  RETURN VALUES
    Pointer to the '.frm' extension or NULL if not a .frm file
*/

const char *fn_frm_ext(const char *name)
{
  const char *res= strrchr(name, '.');
  if (res && !strcmp(res, reg_ext))
    return res;
  return 0;
}


TABLE_CATEGORY get_table_category(const LEX_CSTRING *db,
                                  const LEX_CSTRING *name)
{
  DBUG_ASSERT(db != NULL);
  DBUG_ASSERT(name != NULL);

  if (is_infoschema_db(db))
    return TABLE_CATEGORY_INFORMATION;

  if (lex_string_eq(&PERFORMANCE_SCHEMA_DB_NAME, db))
    return TABLE_CATEGORY_PERFORMANCE;

  if (lex_string_eq(&MYSQL_SCHEMA_NAME, db))
  {
    if (is_system_table_name(name->str, name->length))
      return TABLE_CATEGORY_SYSTEM;

    if (lex_string_eq(&GENERAL_LOG_NAME, name))
      return TABLE_CATEGORY_LOG;

    if (lex_string_eq(&SLOW_LOG_NAME, name))
      return TABLE_CATEGORY_LOG;

    if (lex_string_eq(&TRANSACTION_REG_NAME, name))
      return TABLE_CATEGORY_LOG;
  }

  return TABLE_CATEGORY_USER;
}


/*
  Allocate and setup a TABLE_SHARE structure

  SYNOPSIS
    alloc_table_share()
    db                  Database name
    table_name          Table name
    key			Table cache key (db \0 table_name \0...)
    key_length		Length of key

  RETURN
    0  Error (out of memory)
    #  Share
*/

TABLE_SHARE *alloc_table_share(const char *db, const char *table_name,
                               const char *key, uint key_length)
{
  MEM_ROOT mem_root;
  TABLE_SHARE *share;
  char *key_buff, *path_buff;
  char path[FN_REFLEN];
  uint path_length;
  DBUG_ENTER("alloc_table_share");
  DBUG_PRINT("enter", ("table: '%s'.'%s'", db, table_name));

  path_length= build_table_filename(path, sizeof(path) - 1,
                                    db, table_name, "", 0);
  init_sql_alloc(&mem_root, "table_share", TABLE_ALLOC_BLOCK_SIZE, 0, MYF(0));
  if (multi_alloc_root(&mem_root,
                       &share, sizeof(*share),
                       &key_buff, key_length,
                       &path_buff, path_length + 1,
                       NULL))
  {
    bzero((char*) share, sizeof(*share));

    share->set_table_cache_key(key_buff, key, key_length);

    share->path.str= path_buff;
    share->path.length= path_length;
    strmov(path_buff, path);
    share->normalized_path.str=    share->path.str;
    share->normalized_path.length= path_length;
    share->table_category= get_table_category(& share->db, & share->table_name);
    share->open_errno= ENOENT;
    /* The following will be updated in open_table_from_share */
    share->can_do_row_logging= 1;
    if (share->table_category == TABLE_CATEGORY_LOG)
      share->no_replicate= 1;
    if (key_length > 6 &&
        my_strnncoll(table_alias_charset, (const uchar*) key, 6,
                     (const uchar*) "mysql", 6) == 0)
      share->not_usable_by_query_cache= 1;

    init_sql_alloc(&share->stats_cb.mem_root, "share_stats",
                   TABLE_ALLOC_BLOCK_SIZE, 0, MYF(0));

    memcpy((char*) &share->mem_root, (char*) &mem_root, sizeof(mem_root));
    mysql_mutex_init(key_TABLE_SHARE_LOCK_share,
                     &share->LOCK_share, MY_MUTEX_INIT_SLOW);
    mysql_mutex_init(key_TABLE_SHARE_LOCK_ha_data,
                     &share->LOCK_ha_data, MY_MUTEX_INIT_FAST);

    /*
      There is one reserved number that cannot be used. Remember to
      change this when 6-byte global table id's are introduced.
    */
    do
    {
      share->table_map_id=
        last_table_id.fetch_add(1, std::memory_order_relaxed);
    } while (unlikely(share->table_map_id == ~0UL));
  }
  DBUG_RETURN(share);
}


/*
  Initialize share for temporary tables

  SYNOPSIS
    init_tmp_table_share()
    thd         thread handle
    share	Share to fill
    key		Table_cache_key, as generated from tdc_create_key.
		must start with db name.
    key_length	Length of key
    table_name	Table name
    path	Path to file (possible in lower case) without .frm

  NOTES
    This is different from alloc_table_share() because temporary tables
    don't have to be shared between threads or put into the table def
    cache, so we can do some things notable simpler and faster

    If table is not put in thd->temporary_tables (happens only when
    one uses OPEN TEMPORARY) then one can specify 'db' as key and
    use key_length= 0 as neither table_cache_key or key_length will be used).
*/

void init_tmp_table_share(THD *thd, TABLE_SHARE *share, const char *key,
                          uint key_length, const char *table_name,
                          const char *path)
{
  DBUG_ENTER("init_tmp_table_share");
  DBUG_PRINT("enter", ("table: '%s'.'%s'", key, table_name));

  bzero((char*) share, sizeof(*share));
  /*
    This can't be MY_THREAD_SPECIFIC for slaves as they are freed
    during cleanup() from Relay_log_info::close_temporary_tables()
  */
  init_sql_alloc(&share->mem_root, "tmp_table_share", TABLE_ALLOC_BLOCK_SIZE,
                 0, MYF(thd->slave_thread ? 0 : MY_THREAD_SPECIFIC));
  share->table_category=         TABLE_CATEGORY_TEMPORARY;
  share->tmp_table=              INTERNAL_TMP_TABLE;
  share->db.str=                 (char*) key;
  share->db.length=		 strlen(key);
  share->table_cache_key.str=    (char*) key;
  share->table_cache_key.length= key_length;
  share->table_name.str=         (char*) table_name;
  share->table_name.length=      strlen(table_name);
  share->path.str=               (char*) path;
  share->normalized_path.str=    (char*) path;
  share->path.length= share->normalized_path.length= strlen(path);
  share->frm_version= 		 FRM_VER_CURRENT;
  share->not_usable_by_query_cache= 1;
  share->can_do_row_logging= 0;           // No row logging

  /*
    table_map_id is also used for MERGE tables to suppress repeated
    compatibility checks.
  */
  share->table_map_id= (ulong) thd->query_id;
  DBUG_VOID_RETURN;
}


/**
  Release resources (plugins) used by the share and free its memory.
  TABLE_SHARE is self-contained -- it's stored in its own MEM_ROOT.
  Free this MEM_ROOT.
*/

void TABLE_SHARE::destroy()
{
  uint idx;
  KEY *info_it;
  DBUG_ENTER("TABLE_SHARE::destroy");
  DBUG_PRINT("info", ("db: %s table: %s", db.str, table_name.str));

  if (ha_share)
  {
    delete ha_share;
    ha_share= NULL;                             // Safety
  }

  delete_stat_values_for_table_share(this);
  delete sequence;
  free_root(&stats_cb.mem_root, MYF(0));
  stats_cb.stats_can_be_read= FALSE;
  stats_cb.stats_is_read= FALSE;
  stats_cb.histograms_can_be_read= FALSE;
  stats_cb.histograms_are_read= FALSE;

  /* The mutexes are initialized only for shares that are part of the TDC */
  if (tmp_table == NO_TMP_TABLE)
  {
    mysql_mutex_destroy(&LOCK_share);
    mysql_mutex_destroy(&LOCK_ha_data);
  }
  my_hash_free(&name_hash);

  plugin_unlock(NULL, db_plugin);
  db_plugin= NULL;

  /* Release fulltext parsers */
  info_it= key_info;
  for (idx= keys; idx; idx--, info_it++)
  {
    if (info_it->flags & HA_USES_PARSER)
    {
      plugin_unlock(NULL, info_it->parser);
      info_it->flags= 0;
    }
  }

#ifdef WITH_PARTITION_STORAGE_ENGINE
  plugin_unlock(NULL, default_part_plugin);
#endif /* WITH_PARTITION_STORAGE_ENGINE */

  PSI_CALL_release_table_share(m_psi);

  /*
    Make a copy since the share is allocated in its own root,
    and free_root() updates its argument after freeing the memory.
  */
  MEM_ROOT own_root= mem_root;
  free_root(&own_root, MYF(0));
  DBUG_VOID_RETURN;
}

/*
  Free table share and memory used by it

  SYNOPSIS
    free_table_share()
    share		Table share
*/

void free_table_share(TABLE_SHARE *share)
{
  DBUG_ENTER("free_table_share");
  DBUG_PRINT("enter", ("table: %s.%s", share->db.str, share->table_name.str));
  share->destroy();
  DBUG_VOID_RETURN;
}


/**
  Return TRUE if a table name matches one of the system table names.
  Currently these are:

  help_category, help_keyword, help_relation, help_topic,
  proc, event
  time_zone, time_zone_leap_second, time_zone_name, time_zone_transition,
  time_zone_transition_type

  This function trades accuracy for speed, so may return false
  positives. Presumably mysql.* database is for internal purposes only
  and should not contain user tables.
*/

inline bool is_system_table_name(const char *name, size_t length)
{
  CHARSET_INFO *ci= system_charset_info;

  return (
          /* mysql.proc table */
          (length == 4 &&
           my_tolower(ci, name[0]) == 'p' && 
           my_tolower(ci, name[1]) == 'r' &&
           my_tolower(ci, name[2]) == 'o' &&
           my_tolower(ci, name[3]) == 'c') ||

          (length > 4 &&
           (
            /* one of mysql.help* tables */
            (my_tolower(ci, name[0]) == 'h' &&
             my_tolower(ci, name[1]) == 'e' &&
             my_tolower(ci, name[2]) == 'l' &&
             my_tolower(ci, name[3]) == 'p') ||

            /* one of mysql.time_zone* tables */
            (my_tolower(ci, name[0]) == 't' &&
             my_tolower(ci, name[1]) == 'i' &&
             my_tolower(ci, name[2]) == 'm' &&
             my_tolower(ci, name[3]) == 'e') ||

            /* one of mysql.*_stat tables, but not mysql.innodb* tables*/
            ((my_tolower(ci, name[length-5]) == 's' &&
              my_tolower(ci, name[length-4]) == 't' &&
              my_tolower(ci, name[length-3]) == 'a' &&
              my_tolower(ci, name[length-2]) == 't' &&
              my_tolower(ci, name[length-1]) == 's') &&
             !(my_tolower(ci, name[0]) == 'i' &&
               my_tolower(ci, name[1]) == 'n' &&
               my_tolower(ci, name[2]) == 'n' &&
               my_tolower(ci, name[3]) == 'o')) ||

            /* mysql.event table */
            (my_tolower(ci, name[0]) == 'e' &&
             my_tolower(ci, name[1]) == 'v' &&
             my_tolower(ci, name[2]) == 'e' &&
             my_tolower(ci, name[3]) == 'n' &&
             my_tolower(ci, name[4]) == 't')
            )
           )
         );
}


/*
  Read table definition from a binary / text based .frm file
  
  SYNOPSIS
  open_table_def()
  thd		Thread handler
  share		Fill this with table definition
  db_flags	Bit mask of the following flags: OPEN_VIEW

  NOTES
    This function is called when the table definition is not cached in
    table definition cache
    The data is returned in 'share', which is alloced by
    alloc_table_share().. The code assumes that share is initialized.
*/

enum open_frm_error open_table_def(THD *thd, TABLE_SHARE *share, uint flags)
{
  bool error_given= false;
  File file;
  uchar *buf;
  uchar head[FRM_HEADER_SIZE];
  char	path[FN_REFLEN];
  size_t frmlen, read_length;
  uint length;
  DBUG_ENTER("open_table_def");
  DBUG_PRINT("enter", ("table: '%s'.'%s'  path: '%s'", share->db.str,
                       share->table_name.str, share->normalized_path.str));

  share->error= OPEN_FRM_OPEN_ERROR;

  length=(uint) (strxmov(path, share->normalized_path.str, reg_ext, NullS) -
                 path);
  if (flags & GTS_FORCE_DISCOVERY)
  {
    DBUG_ASSERT(flags & GTS_TABLE);
    DBUG_ASSERT(flags & GTS_USE_DISCOVERY);
    mysql_file_delete_with_symlink(key_file_frm, path, "", MYF(0));
    file= -1;
  }
  else
    file= mysql_file_open(key_file_frm, path, O_RDONLY | O_SHARE, MYF(0));

  if (file < 0)
  {
    if ((flags & GTS_TABLE) && (flags & GTS_USE_DISCOVERY))
    {
      ha_discover_table(thd, share);
      error_given= true;
    }
    goto err_not_open;
  }

  if (mysql_file_read(file, head, sizeof(head), MYF(MY_NABP)))
  {
    share->error = my_errno == HA_ERR_FILE_TOO_SHORT
                      ? OPEN_FRM_CORRUPTED : OPEN_FRM_READ_ERROR;
    goto err;
  }

  if (memcmp(head, STRING_WITH_LEN("TYPE=VIEW\n")) == 0)
  {
    share->is_view= 1;
    if (flags & GTS_VIEW)
    {
      LEX_CSTRING pathstr= { path, length };
      /*
        Create view file parser and hold it in TABLE_SHARE member
        view_def.
      */
      share->view_def= sql_parse_prepare(&pathstr, &share->mem_root, true);
      if (!share->view_def)
        share->error= OPEN_FRM_ERROR_ALREADY_ISSUED;
      else
        share->error= OPEN_FRM_OK;
    }
    else
      share->error= OPEN_FRM_NOT_A_TABLE;
    goto err;
  }
  if (!is_binary_frm_header(head))
  {
    /* No handling of text based files yet */
    share->error = OPEN_FRM_CORRUPTED;
    goto err;
  }
  if (!(flags & GTS_TABLE))
  {
    share->error = OPEN_FRM_NOT_A_VIEW;
    goto err;
  }

  frmlen= uint4korr(head+10);
  set_if_smaller(frmlen, FRM_MAX_SIZE); // safety

  if (!(buf= (uchar*)my_malloc(frmlen, MYF(MY_THREAD_SPECIFIC|MY_WME))))
    goto err;

  memcpy(buf, head, sizeof(head));

  read_length= mysql_file_read(file, buf + sizeof(head),
                               frmlen - sizeof(head), MYF(MY_WME));
  if (read_length == 0 || read_length == (size_t)-1)
  {
    share->error = OPEN_FRM_READ_ERROR;
    my_free(buf);
    goto err;
  }
  mysql_file_close(file, MYF(MY_WME));

  frmlen= read_length + sizeof(head);

  share->init_from_binary_frm_image(thd, false, buf, frmlen);
  error_given= true; // init_from_binary_frm_image has already called my_error()
  my_free(buf);

  goto err_not_open;

err:
  mysql_file_close(file, MYF(MY_WME));

err_not_open:
  if (unlikely(share->error && !error_given))
  {
    share->open_errno= my_errno;
    open_table_error(share, share->error, share->open_errno);
  }

  DBUG_RETURN(share->error);
}

static bool create_key_infos(const uchar *strpos, const uchar *frm_image_end,
                             uint keys, KEY *keyinfo,
                             uint new_frm_ver, uint &ext_key_parts,
                             TABLE_SHARE *share, uint len,
                             KEY *first_keyinfo, char* &keynames)
{
  uint i, j, n_length;
  KEY_PART_INFO *key_part= NULL;
  ulong *rec_per_key= NULL;
  KEY_PART_INFO *first_key_part= NULL;
  uint first_key_parts= 0;

  if (!keys)
  {  
    if (!(keyinfo = (KEY*) alloc_root(&share->mem_root, len)))
      return 1;
    bzero((char*) keyinfo, len);
    key_part= reinterpret_cast<KEY_PART_INFO*> (keyinfo);
  }

  /*
    If share->use_ext_keys is set to TRUE we assume that any key
    can be extended by the components of the primary key whose
    definition is read first from the frm file.
    For each key only those fields of the assumed primary key are
    added that are not included in the proper key definition. 
    If after all it turns out that there is no primary key the
    added components are removed from each key.

    When in the future we support others schemes of extending of
    secondary keys with components of the primary key we'll have
    to change the type of this flag for an enumeration type.
  */

  for (i=0 ; i < keys ; i++, keyinfo++)
  {
    if (new_frm_ver >= 3)
    {
      if (strpos + 8 >= frm_image_end)
        return 1;
      keyinfo->flags=	   (uint) uint2korr(strpos) ^ HA_NOSAME;
      keyinfo->key_length= (uint) uint2korr(strpos+2);
      keyinfo->user_defined_key_parts=  (uint) strpos[4];
      keyinfo->algorithm=  (enum ha_key_alg) strpos[5];
      keyinfo->block_size= uint2korr(strpos+6);
      strpos+=8;
    }
    else
    {
      if (strpos + 4 >= frm_image_end)
        return 1;
      keyinfo->flags=	 ((uint) strpos[0]) ^ HA_NOSAME;
      keyinfo->key_length= (uint) uint2korr(strpos+1);
      keyinfo->user_defined_key_parts=  (uint) strpos[3];
      keyinfo->algorithm= HA_KEY_ALG_UNDEF;
      strpos+=4;
    }

    if (i == 0)
    {
      ext_key_parts+= (share->use_ext_keys ? first_keyinfo->user_defined_key_parts*(keys-1) : 0); 
      n_length=keys * sizeof(KEY) + ext_key_parts * sizeof(KEY_PART_INFO);
      if (!(keyinfo= (KEY*) alloc_root(&share->mem_root,
				       n_length + len)))
        return 1;
      bzero((char*) keyinfo,n_length);
      share->key_info= keyinfo;
      key_part= reinterpret_cast<KEY_PART_INFO*> (keyinfo + keys);

      if (!(rec_per_key= (ulong*) alloc_root(&share->mem_root,
                                             sizeof(ulong) * ext_key_parts)))
        return 1;
      first_key_part= key_part;
      first_key_parts= first_keyinfo->user_defined_key_parts;
      keyinfo->flags= first_keyinfo->flags;
      keyinfo->key_length= first_keyinfo->key_length;
      keyinfo->user_defined_key_parts= first_keyinfo->user_defined_key_parts;
      keyinfo->algorithm= first_keyinfo->algorithm;
      if (new_frm_ver >= 3)
        keyinfo->block_size= first_keyinfo->block_size;
    }

    keyinfo->key_part=	 key_part;
    keyinfo->rec_per_key= rec_per_key;
    for (j=keyinfo->user_defined_key_parts ; j-- ; key_part++)
    {
      if (strpos + (new_frm_ver >= 1 ? 9 : 7) >= frm_image_end)
        return 1;
      *rec_per_key++=0;
      key_part->fieldnr=	(uint16) (uint2korr(strpos) & FIELD_NR_MASK);
      key_part->offset= (uint) uint2korr(strpos+2)-1;
      key_part->key_type=	(uint) uint2korr(strpos+5);
      // key_part->field=	(Field*) 0;	// Will be fixed later
      if (new_frm_ver >= 1)
      {
	key_part->key_part_flag= *(strpos+4);
	key_part->length=	(uint) uint2korr(strpos+7);
	strpos+=9;
      }
      else
      {
	key_part->length=	*(strpos+4);
	key_part->key_part_flag=0;
	if (key_part->length > 128)
	{
	  key_part->length&=127;		/* purecov: inspected */
	  key_part->key_part_flag=HA_REVERSE_SORT; /* purecov: inspected */
	}
	strpos+=7;
      }
      key_part->store_length=key_part->length;
    }

    /*
      Add primary key to end of extended keys for non unique keys for
      storage engines that supports it.
    */
    keyinfo->ext_key_parts= keyinfo->user_defined_key_parts;
    keyinfo->ext_key_flags= keyinfo->flags;
    keyinfo->ext_key_part_map= 0;
    if (share->use_ext_keys && i && !(keyinfo->flags & HA_NOSAME))
    {
      for (j= 0; 
           j < first_key_parts && keyinfo->ext_key_parts < MAX_REF_PARTS;
           j++)
      {
        uint key_parts= keyinfo->user_defined_key_parts;
        KEY_PART_INFO* curr_key_part= keyinfo->key_part;
        KEY_PART_INFO* curr_key_part_end= curr_key_part+key_parts;
        for ( ; curr_key_part < curr_key_part_end; curr_key_part++)
        {
          if (curr_key_part->fieldnr == first_key_part[j].fieldnr)
            break;
        }
        if (curr_key_part == curr_key_part_end)
        {
          *key_part++= first_key_part[j];
          *rec_per_key++= 0;
          keyinfo->ext_key_parts++;
          keyinfo->ext_key_part_map|= 1 << j;
        }
      }
      if (j == first_key_parts)
        keyinfo->ext_key_flags= keyinfo->flags | HA_EXT_NOSAME;
    }
    share->ext_key_parts+= keyinfo->ext_key_parts;  
  }
  keynames=(char*) key_part;
  strpos+= strnmov(keynames, (char *) strpos, frm_image_end - strpos) - keynames;
  if (*strpos++) // key names are \0-terminated
    return 1;

  //reading index comments
  for (keyinfo= share->key_info, i=0; i < keys; i++, keyinfo++)
  {
    if (keyinfo->flags & HA_USES_COMMENT)
    {
      if (strpos + 2 >= frm_image_end)
        return 1;
      keyinfo->comment.length= uint2korr(strpos);
      strpos+= 2;

      if (strpos + keyinfo->comment.length >= frm_image_end)
        return 1;
      keyinfo->comment.str= strmake_root(&share->mem_root, (char*) strpos,
                                         keyinfo->comment.length);
      strpos+= keyinfo->comment.length;
    } 
    DBUG_ASSERT(MY_TEST(keyinfo->flags & HA_USES_COMMENT) ==
                (keyinfo->comment.length > 0));
  }

  share->keys= keys; // do it *after* all key_info's are initialized

  return 0;
}


/** ensures that the enum value (read from frm) is within limits

    if not - issues a warning and resets the value to 0
    (that is, 0 is assumed to be a default value)
*/

static uint enum_value_with_check(THD *thd, TABLE_SHARE *share,
                                  const char *name, uint value, uint limit)
{
  if (value < limit)
    return value;

  sql_print_warning("%s.frm: invalid value %d for the field %s",
                share->normalized_path.str, value, name);
  return 0;
}


/**
   Check if a collation has changed number

   @param mysql_version
   @param current collation number

   @retval new collation number (same as current collation number of no change)
*/

static uint upgrade_collation(ulong mysql_version, uint cs_number)
{
  if (mysql_version >= 50300 && mysql_version <= 50399)
  {
    switch (cs_number) {
    case 149: return MY_PAGE2_COLLATION_ID_UCS2;   // ucs2_crotian_ci
    case 213: return MY_PAGE2_COLLATION_ID_UTF8;   // utf8_crotian_ci
    }
  }
  if ((mysql_version >= 50500 && mysql_version <= 50599) ||
      (mysql_version >= 100000 && mysql_version <= 100005))
  {
    switch (cs_number) {
    case 149: return MY_PAGE2_COLLATION_ID_UCS2;   // ucs2_crotian_ci
    case 213: return MY_PAGE2_COLLATION_ID_UTF8;   // utf8_crotian_ci
    case 214: return MY_PAGE2_COLLATION_ID_UTF32;  // utf32_croatian_ci
    case 215: return MY_PAGE2_COLLATION_ID_UTF16;  // utf16_croatian_ci
    case 245: return MY_PAGE2_COLLATION_ID_UTF8MB4;// utf8mb4_croatian_ci
    }
  }
  return cs_number;
}


void Column_definition_attributes::frm_pack_basic(uchar *buff) const
{
  int2store(buff + 3, length);
  int2store(buff + 8, pack_flag);
  buff[10]= (uchar) unireg_check;
}


void Column_definition_attributes::frm_unpack_basic(const uchar *buff)
{
  length=       uint2korr(buff + 3);
  pack_flag=    uint2korr(buff + 8);
  unireg_check= (Field::utype) MTYP_TYPENR((uint) buff[10]);
}


void Column_definition_attributes::frm_pack_charset(uchar *buff) const
{
  buff[11]= (uchar) (charset->number >> 8);
  buff[14]= (uchar) charset->number;
}


bool Column_definition_attributes::frm_unpack_charset(TABLE_SHARE *share,
                                                      const uchar *buff)
{
  uint cs_org= buff[14] + (((uint) buff[11]) << 8);
  uint cs_new= upgrade_collation(share->mysql_version, cs_org);
  if (cs_org != cs_new)
    share->incompatible_version|= HA_CREATE_USED_CHARSET;
  if (cs_new && !(charset= get_charset(cs_new, MYF(0))))
  {
    const char *csname= get_charset_name((uint) cs_new);
    char tmp[10];
    if (!csname || csname[0] =='?')
    {
      my_snprintf(tmp, sizeof(tmp), "#%u", cs_new);
      csname= tmp;
    }
    my_printf_error(ER_UNKNOWN_COLLATION,
                    "Unknown collation '%s' in table '%-.64s' definition", 
                    MYF(0), csname, share->table_name.str);
    return true;
  }
  return false;
}


/*
  In MySQL 5.7 the null bits for not stored virtual fields are last.
  Calculate the position for these bits
*/

static void mysql57_calculate_null_position(TABLE_SHARE *share,
                                            uchar **null_pos,
                                            uint *null_bit_pos,
                                            const uchar *strpos,
                                            const uchar *vcol_screen_pos)
{
  uint field_pack_length= 17;

  for (uint i=0 ; i < share->fields; i++, strpos+= field_pack_length)
  {
    uint field_length, pack_flag;
    enum_field_types field_type;

    if ((strpos[10] & MYSQL57_GENERATED_FIELD))
    {
      /* Skip virtual (not stored) generated field */
      bool stored_in_db= vcol_screen_pos[3];
      vcol_screen_pos+= (uint2korr(vcol_screen_pos + 1) +
                         MYSQL57_GCOL_HEADER_SIZE);
      if (! stored_in_db)
        continue;
    }
    field_length= uint2korr(strpos+3);
    pack_flag=    uint2korr(strpos+8);
    field_type=   (enum_field_types) (uint) strpos[13];
    if (field_type == MYSQL_TYPE_BIT && !f_bit_as_char(pack_flag))
    {
      if (((*null_bit_pos)+= field_length & 7) > 7)
      {
        (*null_pos)++;
        (*null_bit_pos)-= 8;
      }
    }
    if (f_maybe_null(pack_flag))
    {
      if (!((*null_bit_pos)= ((*null_bit_pos) + 1) & 7))
        (*null_pos)++;
    }
  }
}


/** Parse TABLE_SHARE::vcol_defs

  unpack_vcol_info_from_frm
  5.7
    byte 1      = 1
    byte 2,3    = expr length
    byte 4      = stored_in_db
    expression
  10.1-
    byte 1     = 1 | 2
    byte 2     = sql_type       ; but  TABLE::init_from_binary_frm_image()
    byte 3     = stored_in_db   ; has put expr_length here
    [byte 4]   = optional interval_id for sql_type (if byte 1 == 2)
    expression
  10.2+
    byte 1     = type
    byte 2,3   = field_number
    byte 4,5   = length of expression
    byte 6     = length of name
    name
    expression
*/
bool parse_vcol_defs(THD *thd, MEM_ROOT *mem_root, TABLE *table,
                     bool *error_reported)
{
  CHARSET_INFO *save_character_set_client= thd->variables.character_set_client;
  CHARSET_INFO *save_collation= thd->variables.collation_connection;
  Query_arena  *backup_stmt_arena_ptr= thd->stmt_arena;
  const uchar *pos= table->s->vcol_defs.str;
  const uchar *end= pos + table->s->vcol_defs.length;
  Field **field_ptr= table->field - 1;
  Field **vfield_ptr= table->vfield;
  Field **dfield_ptr= table->default_field;
  Virtual_column_info **check_constraint_ptr= table->check_constraints;
  sql_mode_t saved_mode= thd->variables.sql_mode;
  Query_arena backup_arena;
  Virtual_column_info *vcol= 0;
  StringBuffer<MAX_FIELD_WIDTH> expr_str;
  bool res= 1;
  DBUG_ENTER("parse_vcol_defs");

  if (check_constraint_ptr)
    memcpy(table->check_constraints + table->s->field_check_constraints,
           table->s->check_constraints,
           table->s->table_check_constraints * sizeof(Virtual_column_info*));

  DBUG_ASSERT(table->expr_arena == NULL);
  /*
    We need to use CONVENTIONAL_EXECUTION here to ensure that
    any new items created by fix_fields() are not reverted.
  */
  table->expr_arena= new (alloc_root(mem_root, sizeof(Query_arena)))
                        Query_arena(mem_root, Query_arena::STMT_CONVENTIONAL_EXECUTION);
  if (!table->expr_arena)
    DBUG_RETURN(1);

  thd->set_n_backup_active_arena(table->expr_arena, &backup_arena);
  thd->stmt_arena= table->expr_arena;
  thd->update_charset(&my_charset_utf8mb4_general_ci, table->s->table_charset);
  expr_str.append(&parse_vcol_keyword);
  thd->variables.sql_mode &= ~MODE_NO_BACKSLASH_ESCAPES;

  while (pos < end)
  {
    uint type, expr_length;
    if (table->s->mysql_version >= 100202)
    {
      uint field_nr, name_length;
      /* see pack_expression() for how data is stored */
      type= pos[0];
      field_nr= uint2korr(pos+1);
      expr_length= uint2korr(pos+3);
      name_length= pos[5];
      pos+= FRM_VCOL_NEW_HEADER_SIZE + name_length;
      field_ptr= table->field + field_nr;
    }
    else
    {
      /*
        see below in ::init_from_binary_frm_image for how data is stored
        in versions below 10.2 (that includes 5.7 too)
      */
      while (*++field_ptr && !(*field_ptr)->vcol_info) /* no-op */;
      if (!*field_ptr)
      {
        open_table_error(table->s, OPEN_FRM_CORRUPTED, 1);
        goto end;
      }
      type= (*field_ptr)->vcol_info->stored_in_db
            ? VCOL_GENERATED_STORED : VCOL_GENERATED_VIRTUAL;
      expr_length= uint2korr(pos+1);
      if (table->s->mysql_version > 50700 && table->s->mysql_version < 100000)
        pos+= 4;                        // MySQL from 5.7
      else
        pos+= pos[0] == 2 ? 4 : 3;      // MariaDB from 5.2 to 10.1
    }

    expr_str.length(parse_vcol_keyword.length);
    expr_str.append((char*)pos, expr_length);
    thd->where= vcol_type_name(static_cast<enum_vcol_info_type>(type));

    switch (type) {
    case VCOL_GENERATED_VIRTUAL:
    case VCOL_GENERATED_STORED:
      vcol= unpack_vcol_info_from_frm(thd, mem_root, table, &expr_str,
                                    &((*field_ptr)->vcol_info), error_reported);
      *(vfield_ptr++)= *field_ptr;
      break;
    case VCOL_DEFAULT:
      vcol= unpack_vcol_info_from_frm(thd, mem_root, table, &expr_str,
                                      &((*field_ptr)->default_value),
                                      error_reported);
      *(dfield_ptr++)= *field_ptr;
      if (vcol && (vcol->flags & (VCOL_NON_DETERMINISTIC | VCOL_SESSION_FUNC)))
        table->s->non_determinstic_insert= true;
      break;
    case VCOL_CHECK_FIELD:
      vcol= unpack_vcol_info_from_frm(thd, mem_root, table, &expr_str,
                                      &((*field_ptr)->check_constraint),
                                      error_reported);
      *check_constraint_ptr++= (*field_ptr)->check_constraint;
      break;
    case VCOL_CHECK_TABLE:
      vcol= unpack_vcol_info_from_frm(thd, mem_root, table, &expr_str,
                                      check_constraint_ptr, error_reported);
      check_constraint_ptr++;
      break;
    }
    if (!vcol)
      goto end;
    pos+= expr_length;
  }

  /* Now, initialize CURRENT_TIMESTAMP fields */
  for (field_ptr= table->field; *field_ptr; field_ptr++)
  {
    Field *field= *field_ptr;
    if (field->has_default_now_unireg_check())
    {
      expr_str.length(parse_vcol_keyword.length);
      expr_str.append(STRING_WITH_LEN("current_timestamp("));
      expr_str.append_ulonglong(field->decimals());
      expr_str.append(')');
      vcol= unpack_vcol_info_from_frm(thd, mem_root, table, &expr_str,
                                      &((*field_ptr)->default_value),
                                      error_reported);
      *(dfield_ptr++)= *field_ptr;
      if (!field->default_value->expr)
        goto end;
    }
    else if (field->has_update_default_function() && !field->default_value)
      *(dfield_ptr++)= *field_ptr;
  }

  if (vfield_ptr)
    *vfield_ptr= 0;

  if (dfield_ptr)
    *dfield_ptr= 0;

  if (check_constraint_ptr)
    *check_constraint_ptr= 0;

  /* Check that expressions aren't refering to not yet initialized fields */
  for (field_ptr= table->field; *field_ptr; field_ptr++)
  {
    Field *field= *field_ptr;
    if (check_vcol_forward_refs(field, field->vcol_info) ||
        check_vcol_forward_refs(field, field->check_constraint) ||
        check_vcol_forward_refs(field, field->default_value))
      goto end;
  }

  res=0;
end:
  thd->restore_active_arena(table->expr_arena, &backup_arena);
  thd->stmt_arena= backup_stmt_arena_ptr;
  if (save_character_set_client)
    thd->update_charset(save_character_set_client, save_collation);
  thd->variables.sql_mode= saved_mode;
  DBUG_RETURN(res);
}


static const Type_handler *old_frm_type_handler(uint pack_flag,
                                                uint interval_nr)
{
  enum_field_types field_type= (enum_field_types) f_packtype(pack_flag);
  DBUG_ASSERT(field_type < 16);

  if (!f_is_alpha(pack_flag))
    return Type_handler::get_handler_by_real_type(field_type);

  if (!f_is_packed(pack_flag))
  {
    if (field_type == MYSQL_TYPE_DECIMAL)  // 3.23 or 4.0 string
      return &type_handler_string;
    if (field_type == MYSQL_TYPE_VARCHAR)  // Since mysql-5.0
      return &type_handler_varchar;
    return NULL;  // Error (bad frm?)
  }

  if (f_is_blob(pack_flag))
    return &type_handler_blob; // QQ: exact type??

  if (interval_nr)
  {
    if (f_is_enum(pack_flag))
      return &type_handler_enum;
    return &type_handler_set;
  }
  return Type_handler::get_handler_by_real_type(field_type);
}


/**
  Read data from a binary .frm file image into a TABLE_SHARE

  @note
  frm bytes at the following offsets are unused in MariaDB 10.0:

  8..9    (used to be the number of "form names")
  28..29  (used to be key_info_length)

  They're still set, for compatibility reasons, but never read.

  42..46 are unused since 5.0 (were for RAID support)
  Also, there're few unused bytes in forminfo.

*/

int TABLE_SHARE::init_from_binary_frm_image(THD *thd, bool write,
                                            const uchar *frm_image,
                                            size_t frm_length)
{
  TABLE_SHARE *share= this;
  uint new_frm_ver, field_pack_length, new_field_pack_flag;
  uint interval_count, interval_parts, read_length, int_length;
  uint db_create_options, keys, key_parts, n_length;
  uint com_length, null_bit_pos, UNINIT_VAR(mysql57_vcol_null_bit_pos), bitmap_count;
  uint i;
  bool use_hash, mysql57_null_bits= 0;
  char *keynames, *names, *comment_pos;
  const uchar *forminfo, *extra2;
  const uchar *frm_image_end = frm_image + frm_length;
  uchar *record, *null_flags, *null_pos, *UNINIT_VAR(mysql57_vcol_null_pos);
  const uchar *disk_buff, *strpos;
  ulong pos, record_offset;
  ulong rec_buff_length;
  handler *handler_file= 0;
  KEY	*keyinfo;
  KEY_PART_INFO *key_part= NULL;
  Field  **field_ptr, *reg_field;
  const char **interval_array;
  enum legacy_db_type legacy_db_type;
  my_bitmap_map *bitmaps;
  bool null_bits_are_used;
  uint vcol_screen_length;
  size_t UNINIT_VAR(options_len);
  uchar *vcol_screen_pos;
  const uchar *options= 0;
  LEX_CUSTRING gis_options= { NULL, 0};
  KEY first_keyinfo;
  uint len;
  uint ext_key_parts= 0;
  plugin_ref se_plugin= 0;
  const uchar *system_period= 0;
  bool vers_can_native= false;
  const uchar *extra2_field_flags= 0;
  size_t extra2_field_flags_length= 0;

  MEM_ROOT *old_root= thd->mem_root;
  Virtual_column_info **table_check_constraints;
  DBUG_ENTER("TABLE_SHARE::init_from_binary_frm_image");

  keyinfo= &first_keyinfo;
  share->ext_key_parts= 0;
  thd->mem_root= &share->mem_root;

  if (write && write_frm_image(frm_image, frm_length))
    goto err;

  if (frm_length < FRM_HEADER_SIZE + FRM_FORMINFO_SIZE)
    goto err;

  share->frm_version= frm_image[2];
  /*
    Check if .frm file created by MySQL 5.0. In this case we want to
    display CHAR fields as CHAR and not as VARCHAR.
    We do it this way as we want to keep the old frm version to enable
    MySQL 4.1 to read these files.
  */
  if (share->frm_version == FRM_VER_TRUE_VARCHAR -1 && frm_image[33] == 5)
    share->frm_version= FRM_VER_TRUE_VARCHAR;

  new_field_pack_flag= frm_image[27];
  new_frm_ver= (frm_image[2] - FRM_VER);
  field_pack_length= new_frm_ver < 2 ? 11 : 17;

  /* Length of the MariaDB extra2 segment in the form file. */
  len = uint2korr(frm_image+4);
  extra2= frm_image + 64;

  if (*extra2 != '/')   // old frm had '/' there
  {
    const uchar *e2end= extra2 + len;
    while (extra2 + 3 <= e2end)
    {
      uchar type= *extra2++;
      size_t length= *extra2++;
      if (!length)
      {
        if (extra2 + 2 >= e2end)
          goto err;
        length= uint2korr(extra2);
        extra2+= 2;
        if (length < 256)
          goto err;
      }
      if (extra2 + length > e2end)
        goto err;
      switch (type) {
      case EXTRA2_TABLEDEF_VERSION:
        if (tabledef_version.str) // see init_from_sql_statement_string()
        {
          if (length != tabledef_version.length ||
              memcmp(extra2, tabledef_version.str, length))
            goto err;
        }
        else
        {
          tabledef_version.length= length;
          tabledef_version.str= (uchar*)memdup_root(&mem_root, extra2, length);
          if (!tabledef_version.str)
            goto err;
        }
        break;
      case EXTRA2_ENGINE_TABLEOPTS:
        if (options)
          goto err;
        /* remember but delay parsing until we have read fields and keys */
        options= extra2;
        options_len= length;
        break;
      case EXTRA2_DEFAULT_PART_ENGINE:
#ifdef WITH_PARTITION_STORAGE_ENGINE
        {
          LEX_CSTRING name= { (char*)extra2, length };
          share->default_part_plugin= ha_resolve_by_name(NULL, &name, false);
          if (!share->default_part_plugin)
            goto err;
        }
#endif
        break;
      case EXTRA2_GIS:
#ifdef HAVE_SPATIAL
        {
          if (gis_options.str)
            goto err;
          gis_options.str= extra2;
          gis_options.length= length;
        }
#endif /*HAVE_SPATIAL*/
        break;
      case EXTRA2_PERIOD_FOR_SYSTEM_TIME:
        if (system_period || length != 2 * sizeof(uint16))
          goto err;
        system_period = extra2;
        break;
      case EXTRA2_FIELD_FLAGS:
        if (extra2_field_flags)
          goto err;
        extra2_field_flags= extra2;
        extra2_field_flags_length= length;
        break;
      default:
        /* abort frm parsing if it's an unknown but important extra2 value */
        if (type >= EXTRA2_ENGINE_IMPORTANT)
          goto err;
      }
      extra2+= length;
    }
    if (extra2 != e2end)
      goto err;
  }

  if (frm_length < FRM_HEADER_SIZE + len ||
      !(pos= uint4korr(frm_image + FRM_HEADER_SIZE + len)))
    goto err;

  forminfo= frm_image + pos;
  if (forminfo + FRM_FORMINFO_SIZE >= frm_image_end)
    goto err;

#ifdef WITH_PARTITION_STORAGE_ENGINE
  if (frm_image[61] && !share->default_part_plugin)
  {
    enum legacy_db_type db_type= (enum legacy_db_type) (uint) frm_image[61];
    share->default_part_plugin= ha_lock_engine(NULL, ha_checktype(thd, db_type));
    if (!share->default_part_plugin)
      goto err;
  }
#endif
  legacy_db_type= (enum legacy_db_type) (uint) frm_image[3];
  /*
    if the storage engine is dynamic, no point in resolving it by its
    dynamically allocated legacy_db_type. We will resolve it later by name.
  */
  if (legacy_db_type > DB_TYPE_UNKNOWN && 
      legacy_db_type < DB_TYPE_FIRST_DYNAMIC)
    se_plugin= ha_lock_engine(NULL, ha_checktype(thd, legacy_db_type));
  share->db_create_options= db_create_options= uint2korr(frm_image+30);
  share->db_options_in_use= share->db_create_options;
  share->mysql_version= uint4korr(frm_image+51);
  share->table_type= TABLE_TYPE_NORMAL;
  share->null_field_first= 0;
  if (!frm_image[32])				// New frm file in 3.23
  {
    uint cs_org= (((uint) frm_image[41]) << 8) + (uint) frm_image[38];
    uint cs_new= upgrade_collation(share->mysql_version, cs_org);
    if (cs_org != cs_new)
      share->incompatible_version|= HA_CREATE_USED_CHARSET;

    share->avg_row_length= uint4korr(frm_image+34);
    share->transactional= (ha_choice)
      enum_value_with_check(thd, share, "transactional", frm_image[39] & 3, HA_CHOICE_MAX);
    share->page_checksum= (ha_choice)
      enum_value_with_check(thd, share, "page_checksum", (frm_image[39] >> 2) & 3, HA_CHOICE_MAX);
    if (((ha_choice) enum_value_with_check(thd, share, "sequence",
                                           (frm_image[39] >> 4) & 3,
                                           HA_CHOICE_MAX)) == HA_CHOICE_YES)
    {
      share->table_type= TABLE_TYPE_SEQUENCE;
      share->sequence= new (&share->mem_root) SEQUENCE();
      share->non_determinstic_insert= true;
    }
    share->row_type= (enum row_type)
      enum_value_with_check(thd, share, "row_format", frm_image[40], ROW_TYPE_MAX);

    if (cs_new && !(share->table_charset= get_charset(cs_new, MYF(MY_WME))))
      goto err;
    share->null_field_first= 1;
    share->stats_sample_pages= uint2korr(frm_image+42);
    share->stats_auto_recalc= (enum_stats_auto_recalc)(frm_image[44]);
    share->table_check_constraints= uint2korr(frm_image+45);
  }
  if (!share->table_charset)
  {
    /* unknown charset in frm_image[38] or pre-3.23 frm */
    if (use_mb(default_charset_info))
    {
      /* Warn that we may be changing the size of character columns */
      sql_print_warning("'%s' had no or invalid character set, "
                        "and default character set is multi-byte, "
                        "so character column sizes may have changed",
                        share->path.str);
    }
    share->table_charset= default_charset_info;
  }

  share->db_record_offset= 1;
  share->max_rows= uint4korr(frm_image+18);
  share->min_rows= uint4korr(frm_image+22);

  /* Read keyinformation */
  disk_buff= frm_image + uint2korr(frm_image+6);

  if (disk_buff + 6 >= frm_image_end)
    goto err;

  if (disk_buff[0] & 0x80)
  {
    keys=      (disk_buff[1] << 7) | (disk_buff[0] & 0x7f);
    share->key_parts= key_parts= uint2korr(disk_buff+2);
  }
  else
  {
    keys=      disk_buff[0];
    share->key_parts= key_parts= disk_buff[1];
  }
  share->keys_for_keyread.init(0);
  share->keys_in_use.init(keys);
  ext_key_parts= key_parts;

  len= (uint) uint2korr(disk_buff+4);

  share->reclength = uint2korr(frm_image+16);
  share->stored_rec_length= share->reclength;
  if (frm_image[26] == 1)
    share->system= 1;				/* one-record-database */

  record_offset= (ulong) (uint2korr(frm_image+6)+
                          ((uint2korr(frm_image+14) == 0xffff ?
                            uint4korr(frm_image+47) : uint2korr(frm_image+14))));

  if (record_offset + share->reclength >= frm_length)
    goto err;
 
  if ((n_length= uint4korr(frm_image+55)))
  {
    /* Read extra data segment */
    const uchar *next_chunk, *buff_end;
    DBUG_PRINT("info", ("extra segment size is %u bytes", n_length));
    next_chunk= frm_image + record_offset + share->reclength;
    buff_end= next_chunk + n_length;

    if (buff_end >= frm_image_end)
      goto err;

    share->connect_string.length= uint2korr(next_chunk);
    if (!(share->connect_string.str= strmake_root(&share->mem_root,
                                                  (char*) next_chunk + 2,
                                                  share->connect_string.
                                                  length)))
    {
      goto err;
    }
    next_chunk+= share->connect_string.length + 2;
    if (next_chunk + 2 < buff_end)
    {
      uint str_db_type_length= uint2korr(next_chunk);
      LEX_CSTRING name;
      name.str= (char*) next_chunk + 2;
      name.length= str_db_type_length;

      plugin_ref tmp_plugin= ha_resolve_by_name(thd, &name, false);
      if (tmp_plugin != NULL && !plugin_equals(tmp_plugin, se_plugin))
      {
        if (se_plugin)
        {
          /* bad file, legacy_db_type did not match the name */
          sql_print_warning("%s.frm is inconsistent: engine typecode %d, engine name %s (%d)",
                        share->normalized_path.str, legacy_db_type,
                        plugin_name(tmp_plugin)->str,
                        ha_legacy_type(plugin_data(tmp_plugin, handlerton *)));
        }
        /*
          tmp_plugin is locked with a local lock.
          we unlock the old value of se_plugin before
          replacing it with a globally locked version of tmp_plugin
        */
        plugin_unlock(NULL, se_plugin);
        se_plugin= plugin_lock(NULL, tmp_plugin);
      }
#ifdef WITH_PARTITION_STORAGE_ENGINE
      else if (str_db_type_length == 9 &&
               !strncmp((char *) next_chunk + 2, "partition", 9))
      {
        /*
          Use partition handler
          tmp_plugin is locked with a local lock.
          we unlock the old value of se_plugin before
          replacing it with a globally locked version of tmp_plugin
        */
        /* Check if the partitioning engine is ready */
        if (!plugin_is_ready(&name, MYSQL_STORAGE_ENGINE_PLUGIN))
        {
          my_error(ER_OPTION_PREVENTS_STATEMENT, MYF(0),
                   "--skip-partition");
          goto err;
        }
        plugin_unlock(NULL, se_plugin);
        se_plugin= ha_lock_engine(NULL, partition_hton);
      }
#endif
      else if (!tmp_plugin)
      {
        /* purecov: begin inspected */
        ((char*) name.str)[name.length]=0;
        my_error(ER_UNKNOWN_STORAGE_ENGINE, MYF(0), name.str);
        goto err;
        /* purecov: end */
      }
      next_chunk+= str_db_type_length + 2;
    }

    share->set_use_ext_keys_flag(plugin_hton(se_plugin)->flags & HTON_SUPPORTS_EXTENDED_KEYS);

    if (create_key_infos(disk_buff + 6, frm_image_end, keys, keyinfo,
                         new_frm_ver, ext_key_parts,
                         share, len, &first_keyinfo, keynames))
      goto err;

    if (next_chunk + 5 < buff_end)
    {
      uint32 partition_info_str_len = uint4korr(next_chunk);
#ifdef WITH_PARTITION_STORAGE_ENGINE
      if ((share->partition_info_buffer_size=
             share->partition_info_str_len= partition_info_str_len))
      {
        if (!(share->partition_info_str= (char*)
              memdup_root(&share->mem_root, next_chunk + 4,
                          partition_info_str_len + 1)))
        {
          goto err;
        }
      }
#else
      if (partition_info_str_len)
      {
        DBUG_PRINT("info", ("WITH_PARTITION_STORAGE_ENGINE is not defined"));
        goto err;
      }
#endif
      next_chunk+= 5 + partition_info_str_len;
    }
    if (share->mysql_version >= 50110 && next_chunk < buff_end)
    {
      /* New auto_partitioned indicator introduced in 5.1.11 */
#ifdef WITH_PARTITION_STORAGE_ENGINE
      share->auto_partitioned= *next_chunk;
#endif
      next_chunk++;
    }
    keyinfo= share->key_info;
    for (i= 0; i < keys; i++, keyinfo++)
    {
      if (keyinfo->flags & HA_USES_PARSER)
      {
        LEX_CSTRING parser_name;
        if (next_chunk >= buff_end)
        {
          DBUG_PRINT("error",
                     ("fulltext key uses parser that is not defined in .frm"));
          goto err;
        }
        parser_name.str= (char*) next_chunk;
        parser_name.length= strlen((char*) next_chunk);
        next_chunk+= parser_name.length + 1;
        keyinfo->parser= my_plugin_lock_by_name(NULL, &parser_name,
                                                MYSQL_FTPARSER_PLUGIN);
        if (! keyinfo->parser)
        {
          my_error(ER_PLUGIN_IS_NOT_LOADED, MYF(0), parser_name.str);
          goto err;
        }
      }
    }

    if (forminfo[46] == (uchar)255)
    {
      //reading long table comment
      if (next_chunk + 2 > buff_end)
      {
          DBUG_PRINT("error",
                     ("long table comment is not defined in .frm"));
          goto err;
      }
      share->comment.length = uint2korr(next_chunk);
      if (! (share->comment.str= strmake_root(&share->mem_root,
             (char*)next_chunk + 2, share->comment.length)))
      {
          goto err;
      }
      next_chunk+= 2 + share->comment.length;
    }

    DBUG_ASSERT(next_chunk <= buff_end);

    if (share->db_create_options & HA_OPTION_TEXT_CREATE_OPTIONS_legacy)
    {
      if (options)
        goto err;
      options_len= uint4korr(next_chunk);
      options= next_chunk + 4;
      next_chunk+= options_len + 4;
    }
    DBUG_ASSERT(next_chunk <= buff_end);
  }
  else
  {
    if (create_key_infos(disk_buff + 6, frm_image_end, keys, keyinfo,
                         new_frm_ver, ext_key_parts,
                         share, len, &first_keyinfo, keynames))
      goto err;
  }

  share->key_block_size= uint2korr(frm_image+62);

  if (share->db_plugin && !plugin_equals(share->db_plugin, se_plugin))
    goto err; // wrong engine (someone changed the frm under our feet?)

  rec_buff_length= ALIGN_SIZE(share->reclength + 1);
  share->rec_buff_length= rec_buff_length;
  if (!(record= (uchar *) alloc_root(&share->mem_root, rec_buff_length)))
    goto err;                          /* purecov: inspected */
  MEM_NOACCESS(record, rec_buff_length);
  MEM_UNDEFINED(record, share->reclength);
  share->default_values= record;
  memcpy(record, frm_image + record_offset, share->reclength);

  disk_buff= frm_image + pos + FRM_FORMINFO_SIZE;
  share->fields= uint2korr(forminfo+258);
  if (extra2_field_flags && extra2_field_flags_length != share->fields)
    goto err;
  pos= uint2korr(forminfo+260);   /* Length of all screens */
  n_length= uint2korr(forminfo+268);
  interval_count= uint2korr(forminfo+270);
  interval_parts= uint2korr(forminfo+272);
  int_length= uint2korr(forminfo+274);
  share->null_fields= uint2korr(forminfo+282);
  com_length= uint2korr(forminfo+284);
  vcol_screen_length= uint2korr(forminfo+286);
  share->virtual_fields= share->default_expressions=
    share->field_check_constraints= share->default_fields= 0;
  share->visible_fields= 0;
  share->stored_fields= share->fields;
  if (forminfo[46] != (uchar)255)
  {
    share->comment.length=  (int) (forminfo[46]);
    share->comment.str= strmake_root(&share->mem_root, (char*) forminfo+47,
                                     share->comment.length);
  }

  DBUG_PRINT("info",("i_count: %d  i_parts: %d  index: %d  n_length: %d  int_length: %d  com_length: %d  vcol_screen_length: %d", interval_count,interval_parts, keys,n_length,int_length, com_length, vcol_screen_length));

  if (!multi_alloc_root(&share->mem_root,
                        &share->field, (uint)(share->fields+1)*sizeof(Field*),
                        &share->intervals, (uint)interval_count*sizeof(TYPELIB),
                        &share->check_constraints, (uint) share->table_check_constraints * sizeof(Virtual_column_info*),
                        &interval_array, (uint) (share->fields+interval_parts+ keys+3)*sizeof(char *),
                        &names, (uint) (n_length+int_length),
                        &comment_pos, (uint) com_length,
                        &vcol_screen_pos, vcol_screen_length,
                        NullS))

    goto err;

  field_ptr= share->field;
  table_check_constraints= share->check_constraints;
  read_length=(uint) (share->fields * field_pack_length +
		      pos+ (uint) (n_length+int_length+com_length+
		                   vcol_screen_length));
  strpos= disk_buff+pos;

  if (!interval_count)
    share->intervals= 0;			// For better debugging

  share->vcol_defs.str= vcol_screen_pos;
  share->vcol_defs.length= vcol_screen_length;

  memcpy(names, strpos+(share->fields*field_pack_length), n_length+int_length);
  memcpy(comment_pos, disk_buff+read_length-com_length-vcol_screen_length, 
         com_length);
  memcpy(vcol_screen_pos, disk_buff+read_length-vcol_screen_length, 
         vcol_screen_length);

  fix_type_pointers(&interval_array, &share->fieldnames, 1, &names);
  if (share->fieldnames.count != share->fields)
    goto err;
  fix_type_pointers(&interval_array, share->intervals, interval_count, &names);

  {
    /* Set ENUM and SET lengths */
    TYPELIB *interval;
    for (interval= share->intervals;
         interval < share->intervals + interval_count;
         interval++)
    {
      uint count= (uint) (interval->count + 1) * sizeof(uint);
      if (!(interval->type_lengths= (uint *) alloc_root(&share->mem_root,
                                                        count)))
        goto err;
      for (count= 0; count < interval->count; count++)
      {
        char *val= (char*) interval->type_names[count];
        interval->type_lengths[count]= (uint)strlen(val);
      }
      interval->type_lengths[count]= 0;
    }
  }

  if (keynames)
    fix_type_pointers(&interval_array, &share->keynames, 1, &keynames);

 /* Allocate handler */
  if (!(handler_file= get_new_handler(share, thd->mem_root,
                                      plugin_hton(se_plugin))))
    goto err;

  if (handler_file->set_ha_share_ref(&share->ha_share))
    goto err;

  record= share->default_values-1;              /* Fieldstart = 1 */
  null_bits_are_used= share->null_fields != 0;
  if (share->null_field_first)
  {
    null_flags= null_pos= record+1;
    null_bit_pos= (db_create_options & HA_OPTION_PACK_RECORD) ? 0 : 1;
    /*
      null_bytes below is only correct under the condition that
      there are no bit fields.  Correct values is set below after the
      table struct is initialized
    */
    share->null_bytes= (share->null_fields + null_bit_pos + 7) / 8;
  }
#ifndef WE_WANT_TO_SUPPORT_VERY_OLD_FRM_FILES
  else
  {
    share->null_bytes= (share->null_fields+7)/8;
    null_flags= null_pos= record + 1 + share->reclength - share->null_bytes;
    null_bit_pos= 0;
  }
#endif

  use_hash= share->fields >= MAX_FIELDS_BEFORE_HASH;
  if (use_hash)
    use_hash= !my_hash_init(&share->name_hash,
                            system_charset_info,
                            share->fields,0,0,
                            (my_hash_get_key) get_field_name,0,0);

  if (share->mysql_version >= 50700 && share->mysql_version < 100000 &&
      vcol_screen_length)
  {
    /*
      MySQL 5.7 stores the null bits for not stored fields last.
      Calculate the position for them.
    */
    mysql57_null_bits= 1;
    mysql57_vcol_null_pos= null_pos;
    mysql57_vcol_null_bit_pos= null_bit_pos;
    mysql57_calculate_null_position(share, &mysql57_vcol_null_pos,
                                    &mysql57_vcol_null_bit_pos,
                                    strpos, vcol_screen_pos);
  }

  /* Set system versioning information. */
  if (system_period == NULL)
  {
    versioned= VERS_UNDEFINED;
    row_start_field= 0;
    row_end_field= 0;
  }
  else
  {
    DBUG_PRINT("info", ("Setting system versioning informations"));
    uint16 row_start= uint2korr(system_period);
    uint16 row_end= uint2korr(system_period + sizeof(uint16));
    if (row_start >= share->fields || row_end >= share->fields)
      goto err;
    DBUG_PRINT("info", ("Columns with system versioning: [%d, %d]", row_start, row_end));
    versioned= VERS_TIMESTAMP;
    vers_can_native= plugin_hton(se_plugin)->flags & HTON_NATIVE_SYS_VERSIONING;
    row_start_field= row_start;
    row_end_field= row_end;
    status_var_increment(thd->status_var.feature_system_versioning);
  } // if (system_period == NULL)

  for (i=0 ; i < share->fields; i++, strpos+=field_pack_length, field_ptr++)
  {
    uint interval_nr= 0, recpos;
    LEX_CSTRING comment;
    LEX_CSTRING name;
    Virtual_column_info *vcol_info= 0;
    const Type_handler *handler;
    uint32 flags= 0;
    Column_definition_attributes attr;

    if (new_frm_ver >= 3)
    {
      /* new frm file in 4.1 */
      recpos=	    uint3korr(strpos+5);
      uint comment_length=uint2korr(strpos+15);

      if (!comment_length)
      {
	comment.str= (char*) "";
	comment.length=0;
      }
      else
      {
	comment.str=    (char*) comment_pos;
	comment.length= comment_length;
	comment_pos+=   comment_length;
      }

      if ((uchar) strpos[13] == (uchar) MYSQL_TYPE_VIRTUAL)
      {
        /*
          MariaDB version 10.0 version.
          The interval_id byte in the .frm file stores the length of the
          expression statement for a virtual column.
        */
        uint vcol_info_length= (uint) strpos[12];

        if (!vcol_info_length) // Expect non-null expression
          goto err;

        attr.frm_unpack_basic(strpos);
        if (attr.frm_unpack_charset(share, strpos))
          goto err;
        /*
          Old virtual field information before 10.2

          Get virtual column data stored in the .frm file as follows:
          byte 1      = 1 | 2
          byte 2      = sql_type
          byte 3      = flags. 1 for stored_in_db
          [byte 4]    = optional interval_id for sql_type (if byte 1 == 2)
          next byte ...  = virtual column expression (text data)
        */

        vcol_info= new (&share->mem_root) Virtual_column_info();
        bool opt_interval_id= (uint)vcol_screen_pos[0] == 2;
        enum_field_types ftype= (enum_field_types) (uchar) vcol_screen_pos[1];
        if (!(handler= Type_handler::get_handler_by_real_type(ftype)))
          goto err;
        if (opt_interval_id)
          interval_nr= (uint)vcol_screen_pos[3];
        else if ((uint)vcol_screen_pos[0] != 1)
          goto err;
        bool stored= vcol_screen_pos[2] & 1;
        vcol_info->stored_in_db= stored;
        vcol_info->set_vcol_type(stored ? VCOL_GENERATED_STORED : VCOL_GENERATED_VIRTUAL);
        uint vcol_expr_length= vcol_info_length -
                              (uint)(FRM_VCOL_OLD_HEADER_SIZE(opt_interval_id));
        vcol_info->utf8= 0; // before 10.2.1 the charset was unknown
        int2store(vcol_screen_pos+1, vcol_expr_length); // for parse_vcol_defs()
        vcol_screen_pos+= vcol_info_length;
        share->virtual_fields++;
      }
      else
      {
        interval_nr=  (uint) strpos[12];
        enum_field_types field_type= (enum_field_types) strpos[13];
        if (!(handler= Type_handler::get_handler_by_real_type(field_type)))
          goto err; // Not supported field type
        if (handler->Column_definition_attributes_frm_unpack(&attr, share,
                                                             strpos,
                                                             &gis_options))
          goto err;
      }

      if (((uint) strpos[10]) & MYSQL57_GENERATED_FIELD)
      {
        attr.unireg_check= Field::NONE;

        /*
          MySQL 5.7 generated fields

          byte 1        = 1
          byte 2,3      = expr length
          byte 4        = stored_in_db
          byte 5..      = expr
        */
        if ((uint)(vcol_screen_pos)[0] != 1)
          goto err;
        vcol_info= new (&share->mem_root) Virtual_column_info();
        uint vcol_info_length= uint2korr(vcol_screen_pos + 1);
        DBUG_ASSERT(vcol_info_length);
        vcol_info->stored_in_db= vcol_screen_pos[3];
        vcol_info->utf8= 0;
        vcol_screen_pos+= vcol_info_length + MYSQL57_GCOL_HEADER_SIZE;;
        share->virtual_fields++;
      }
    }
    else
    {
      attr.length= (uint) strpos[3];
      recpos=	    uint2korr(strpos+4),
      attr.pack_flag=    uint2korr(strpos+6);
      attr.pack_flag&=   ~FIELDFLAG_NO_DEFAULT;     // Safety for old files
      attr.unireg_check=  (Field::utype) MTYP_TYPENR((uint) strpos[8]);
      interval_nr=  (uint) strpos[10];

      /* old frm file */
      enum_field_types ftype= (enum_field_types) f_packtype(attr.pack_flag);
      if (!(handler= Type_handler::get_handler_by_real_type(ftype)))
        goto err; // Not supported field type

      if (f_is_binary(attr.pack_flag))
      {
        /*
          Try to choose the best 4.1 type:
          - for 4.0 "CHAR(N) BINARY" or "VARCHAR(N) BINARY" 
           try to find a binary collation for character set.
          - for other types (e.g. BLOB) just use my_charset_bin. 
        */
        if (!f_is_blob(attr.pack_flag))
        {
          // 3.23 or 4.0 string
          if (!(attr.charset= get_charset_by_csname(share->table_charset->csname,
                                                    MY_CS_BINSORT, MYF(0))))
            attr.charset= &my_charset_bin;
        }
      }
      else
        attr.charset= share->table_charset;
      bzero((char*) &comment, sizeof(comment));
      if ((!(handler= old_frm_type_handler(attr.pack_flag, interval_nr))))
        goto err; // Not supported field type
    }

    /* Remove >32 decimals from old files */
    if (share->mysql_version < 100200)
      attr.pack_flag&= ~FIELDFLAG_LONG_DECIMAL;

    if (interval_nr && attr.charset->mbminlen > 1)
    {
      /* Unescape UCS2 intervals from HEX notation */
      TYPELIB *interval= share->intervals + interval_nr - 1;
      unhex_type2(interval);
    }

#ifndef TO_BE_DELETED_ON_PRODUCTION
    if (handler->real_field_type() == MYSQL_TYPE_NEWDECIMAL &&
        !share->mysql_version)
    {
      /*
        Fix pack length of old decimal values from 5.0.3 -> 5.0.4
        The difference is that in the old version we stored precision
        in the .frm table while we now store the display_length
      */
      uint decimals= f_decimals(attr.pack_flag);
      attr.length=
        my_decimal_precision_to_length((uint) attr.length, decimals,
                                       f_is_dec(attr.pack_flag) == 0);
      sql_print_error("Found incompatible DECIMAL field '%s' in %s; "
                      "Please do \"ALTER TABLE '%s' FORCE\" to fix it!",
                      share->fieldnames.type_names[i], share->table_name.str,
                      share->table_name.str);
      push_warning_printf(thd, Sql_condition::WARN_LEVEL_WARN,
                          ER_CRASHED_ON_USAGE,
                          "Found incompatible DECIMAL field '%s' in %s; "
                          "Please do \"ALTER TABLE '%s' FORCE\" to fix it!",
                          share->fieldnames.type_names[i],
                          share->table_name.str,
                          share->table_name.str);
      share->crashed= 1;                        // Marker for CHECK TABLE
    }
#endif

    if (mysql57_null_bits && vcol_info && !vcol_info->stored_in_db)
    {
      swap_variables(uchar*, null_pos, mysql57_vcol_null_pos);
      swap_variables(uint, null_bit_pos, mysql57_vcol_null_bit_pos);
    }

    if (versioned)
    {
      if (i == row_start_field)
        flags|= VERS_SYS_START_FLAG;
      else if (i == row_end_field)
        flags|= VERS_SYS_END_FLAG;

      if (flags & VERS_SYSTEM_FIELD)
      {
        switch (handler->real_field_type())
        {
        case MYSQL_TYPE_TIMESTAMP2:
        case MYSQL_TYPE_DATETIME2:
          break;
        case MYSQL_TYPE_LONGLONG:
          if (vers_can_native)
          {
            versioned= VERS_TRX_ID;
            break;
          }
          /* Fallthrough */
        default:
          my_error(ER_VERS_FIELD_WRONG_TYPE, MYF(0), fieldnames.type_names[i],
            versioned == VERS_TIMESTAMP ? "TIMESTAMP(6)" : "BIGINT(20) UNSIGNED",
            table_name.str);
          goto err;
        }
      }
    }

    /* Convert pre-10.2.2 timestamps to use Field::default_value */
    name.str= fieldnames.type_names[i];
    name.length= strlen(name.str);
    attr.interval= interval_nr ? share->intervals + interval_nr - 1 : NULL;
    Record_addr addr(record + recpos, null_pos, null_bit_pos);
    *field_ptr= reg_field=
      attr.make_field(share, &share->mem_root, &addr, handler, &name, flags);
    if (!reg_field)				// Not supported field type
      goto err;

    if (attr.unireg_check == Field::TIMESTAMP_DNUN_FIELD ||
        attr.unireg_check == Field::TIMESTAMP_DN_FIELD)
    {
      reg_field->default_value= new (&share->mem_root) Virtual_column_info();
      reg_field->default_value->set_vcol_type(VCOL_DEFAULT);
      reg_field->default_value->stored_in_db= 1;
      share->default_expressions++;
    }

    reg_field->field_index= i;
    reg_field->comment=comment;
    reg_field->vcol_info= vcol_info;
    reg_field->flags|= flags;
    if (extra2_field_flags)
    {
      uchar flags= *extra2_field_flags++;
      if (flags & VERS_OPTIMIZED_UPDATE)
        reg_field->flags|= VERS_UPDATE_UNVERSIONED_FLAG;

      reg_field->invisible= f_visibility(flags);
    }
    if (reg_field->invisible == INVISIBLE_USER)
      status_var_increment(thd->status_var.feature_invisible_columns);
    if (!reg_field->invisible)
      share->visible_fields++;
    if (handler->real_field_type() == MYSQL_TYPE_BIT &&
        !f_bit_as_char(attr.pack_flag))
    {
      null_bits_are_used= 1;
      if ((null_bit_pos+= (uint) (attr.length & 7)) > 7)
      {
        null_pos++;
        null_bit_pos-= 8;
      }
    }
    if (!(reg_field->flags & NOT_NULL_FLAG))
    {
      if (!(null_bit_pos= (null_bit_pos + 1) & 7))
        null_pos++;
    }

    if (vcol_info)
    {
      vcol_info->name= reg_field->field_name;
      if (mysql57_null_bits && !vcol_info->stored_in_db)
      {
        /* MySQL 5.7 has null bits last */
        swap_variables(uchar*, null_pos, mysql57_vcol_null_pos);
        swap_variables(uint, null_bit_pos, mysql57_vcol_null_bit_pos);
      }
    }

    if (f_no_default(attr.pack_flag))
      reg_field->flags|= NO_DEFAULT_VALUE_FLAG;

    if (reg_field->unireg_check == Field::NEXT_NUMBER)
      share->found_next_number_field= field_ptr;

    if (use_hash && my_hash_insert(&share->name_hash, (uchar*) field_ptr))
      goto err;
    if (!reg_field->stored_in_db())
    {
      share->stored_fields--;
      if (share->stored_rec_length>=recpos)
        share->stored_rec_length= recpos-1;
    }
    if (reg_field->has_update_default_function())
    {
      has_update_default_function= 1;
      if (!reg_field->default_value)
        share->default_fields++;
    }
  }
  *field_ptr=0;					// End marker
  /* Sanity checks: */
  DBUG_ASSERT(share->fields>=share->stored_fields);
  DBUG_ASSERT(share->reclength>=share->stored_rec_length);

  if (mysql57_null_bits)
  {
    /* We want to store the value for the last bits */
    swap_variables(uchar*, null_pos, mysql57_vcol_null_pos);
    swap_variables(uint, null_bit_pos, mysql57_vcol_null_bit_pos);
    DBUG_ASSERT((null_pos + (null_bit_pos + 7) / 8) <= share->field[0]->ptr);
  }

  /* Fix key->name and key_part->field */
  if (key_parts)
  {
    uint add_first_key_parts= 0;
    longlong ha_option= handler_file->ha_table_flags();
    keyinfo= share->key_info;
    uint primary_key= my_strcasecmp(system_charset_info, share->keynames.type_names[0],
                                    primary_key_name) ? MAX_KEY : 0;
    KEY* key_first_info= NULL;

    if (primary_key >= MAX_KEY && keyinfo->flags & HA_NOSAME)
    {
      /*
        If the UNIQUE key doesn't have NULL columns and is not a part key
        declare this as a primary key.
      */
      primary_key= 0;
      key_part= keyinfo->key_part;
      for (i=0 ; i < keyinfo->user_defined_key_parts ;i++)
      {
        DBUG_ASSERT(key_part[i].fieldnr > 0);
        // Table field corresponding to the i'th key part.
        Field *table_field= share->field[key_part[i].fieldnr - 1];

        /*
          If the key column is of NOT NULL BLOB type, then it
          will definitly have key prefix. And if key part prefix size
          is equal to the BLOB column max size, then we can promote
          it to primary key.
        */
        if (!table_field->real_maybe_null() &&
            table_field->type() == MYSQL_TYPE_BLOB &&
            table_field->field_length == key_part[i].length)
          continue;

        if (table_field->real_maybe_null() ||
            table_field->key_length() != key_part[i].length)
        {
          primary_key= MAX_KEY;		// Can't be used
          break;
        }
      }
    }

    if (share->use_ext_keys)
    { 
      if (primary_key >= MAX_KEY)
      {
        add_first_key_parts= 0;
        share->set_use_ext_keys_flag(FALSE);
      }
      else
      {
        add_first_key_parts= first_keyinfo.user_defined_key_parts;
        /* 
          Do not add components of the primary key starting from
          the major component defined over the beginning of a field.
	*/
	for (i= 0; i < first_keyinfo.user_defined_key_parts; i++)
	{
          uint fieldnr= keyinfo[0].key_part[i].fieldnr;
          if (share->field[fieldnr-1]->key_length() !=
              keyinfo[0].key_part[i].length)
	  {
            add_first_key_parts= i;
            break;
          }
        }
      }   
    }

    key_first_info= keyinfo;
    for (uint key=0 ; key < keys ; key++,keyinfo++)
    {
      uint usable_parts= 0;
      keyinfo->name.str=    share->keynames.type_names[key];
      keyinfo->name.length= strlen(keyinfo->name.str);
      keyinfo->cache_name=
        (uchar*) alloc_root(&share->mem_root,
                            share->table_cache_key.length+
                            keyinfo->name.length + 1);
      if (keyinfo->cache_name)           // If not out of memory
      {
        uchar *pos= keyinfo->cache_name;
        memcpy(pos, share->table_cache_key.str, share->table_cache_key.length);
        memcpy(pos + share->table_cache_key.length, keyinfo->name.str,
               keyinfo->name.length+1);
      }

      if (ext_key_parts > share->key_parts && key)
      {
        KEY_PART_INFO *new_key_part= (keyinfo-1)->key_part +
                                     (keyinfo-1)->ext_key_parts;
        uint add_keyparts_for_this_key= add_first_key_parts;
        uint length_bytes= 0, len_null_byte= 0, ext_key_length= 0;
        Field *field;

        /* 
          Do not extend the key that contains a component
          defined over the beginning of a field.
	*/ 
        for (i= 0; i < keyinfo->user_defined_key_parts; i++)
        {
          uint fieldnr= keyinfo->key_part[i].fieldnr;
          field= share->field[keyinfo->key_part[i].fieldnr-1];

          if (field->null_ptr)
            len_null_byte= HA_KEY_NULL_LENGTH;

          if (field->type() == MYSQL_TYPE_BLOB ||
             field->real_type() == MYSQL_TYPE_VARCHAR ||
             field->type() == MYSQL_TYPE_GEOMETRY)
          {
            length_bytes= HA_KEY_BLOB_LENGTH;
          }

          ext_key_length+= keyinfo->key_part[i].length + len_null_byte
                            + length_bytes;
          if (share->field[fieldnr-1]->key_length() !=
              keyinfo->key_part[i].length)
	  {
            add_keyparts_for_this_key= 0;
            break;
          }
        }

        if (add_keyparts_for_this_key)
        {
          for (i= 0; i < add_keyparts_for_this_key; i++)
          {
            uint pk_part_length= key_first_info->key_part[i].store_length;
            if (keyinfo->ext_key_part_map & 1<<i)
            {
              if (ext_key_length + pk_part_length > MAX_KEY_LENGTH)
              {
                add_keyparts_for_this_key= i;
                break;
              }
              ext_key_length+= pk_part_length;
            }
          }
        }

        if (add_keyparts_for_this_key < (keyinfo->ext_key_parts -
                                        keyinfo->user_defined_key_parts))
	{
          share->ext_key_parts-= keyinfo->ext_key_parts;
          key_part_map ext_key_part_map= keyinfo->ext_key_part_map;
          keyinfo->ext_key_parts= keyinfo->user_defined_key_parts;
          keyinfo->ext_key_flags= keyinfo->flags;
	  keyinfo->ext_key_part_map= 0; 
          for (i= 0; i < add_keyparts_for_this_key; i++)
	  {
            if (ext_key_part_map & 1<<i)
	    {
              keyinfo->ext_key_part_map|= 1<<i;
	      keyinfo->ext_key_parts++;
            }
          }
          share->ext_key_parts+= keyinfo->ext_key_parts;
        }
        if (new_key_part != keyinfo->key_part)
	{
          memmove(new_key_part, keyinfo->key_part,
                  sizeof(KEY_PART_INFO) * keyinfo->ext_key_parts);
          keyinfo->key_part= new_key_part;
        }
      }
 
      /* Fix fulltext keys for old .frm files */
      if (share->key_info[key].flags & HA_FULLTEXT)
	share->key_info[key].algorithm= HA_KEY_ALG_FULLTEXT;

      key_part= keyinfo->key_part;
      uint key_parts= share->use_ext_keys ? keyinfo->ext_key_parts :
	                                    keyinfo->user_defined_key_parts;
      for (i=0; i < key_parts; key_part++, i++)
      {
        Field *field;
	if (new_field_pack_flag <= 1)
	  key_part->fieldnr= (uint16) find_field(share->field,
                                                 share->default_values,
                                                 (uint) key_part->offset,
                                                 (uint) key_part->length);
	if (!key_part->fieldnr)
          goto err;

        field= key_part->field= share->field[key_part->fieldnr-1];
        key_part->type= field->key_type();
        if (field->invisible > INVISIBLE_USER && !field->vers_sys_field())
          keyinfo->flags |= HA_INVISIBLE_KEY;
        if (field->null_ptr)
        {
          key_part->null_offset=(uint) ((uchar*) field->null_ptr -
                                        share->default_values);
          key_part->null_bit= field->null_bit;
          key_part->store_length+=HA_KEY_NULL_LENGTH;
          keyinfo->flags|=HA_NULL_PART_KEY;
          keyinfo->key_length+= HA_KEY_NULL_LENGTH;
        }
        if (field->type() == MYSQL_TYPE_BLOB ||
            field->real_type() == MYSQL_TYPE_VARCHAR ||
            field->type() == MYSQL_TYPE_GEOMETRY)
        {
          if (field->type() == MYSQL_TYPE_BLOB ||
              field->type() == MYSQL_TYPE_GEOMETRY)
            key_part->key_part_flag|= HA_BLOB_PART;
          else
            key_part->key_part_flag|= HA_VAR_LENGTH_PART;
          key_part->store_length+=HA_KEY_BLOB_LENGTH;
          keyinfo->key_length+= HA_KEY_BLOB_LENGTH;
        }
        if (field->type() == MYSQL_TYPE_BIT)
          key_part->key_part_flag|= HA_BIT_PART;

        if (i == 0 && key != primary_key)
          field->flags |= (((keyinfo->flags & HA_NOSAME) &&
                           (keyinfo->user_defined_key_parts == 1)) ?
                           UNIQUE_KEY_FLAG : MULTIPLE_KEY_FLAG);
        if (i == 0)
          field->key_start.set_bit(key);
        if (field->key_length() == key_part->length &&
            !(field->flags & BLOB_FLAG))
        {
          if (handler_file->index_flags(key, i, 0) & HA_KEYREAD_ONLY)
          {
            share->keys_for_keyread.set_bit(key);
            field->part_of_key.set_bit(key);
            if (i < keyinfo->user_defined_key_parts)
              field->part_of_key_not_clustered.set_bit(key);
          }
          if (handler_file->index_flags(key, i, 1) & HA_READ_ORDER)
            field->part_of_sortkey.set_bit(key);
        }
        if (!(key_part->key_part_flag & HA_REVERSE_SORT) &&
            usable_parts == i)
          usable_parts++;			// For FILESORT
        field->flags|= PART_KEY_FLAG;
        if (key == primary_key)
        {
          field->flags|= PRI_KEY_FLAG;
          /*
            If this field is part of the primary key and all keys contains
            the primary key, then we can use any key to find this column
          */
          if (ha_option & HA_PRIMARY_KEY_IN_READ_INDEX)
          {
            if (field->key_length() == key_part->length &&
                !(field->flags & BLOB_FLAG))
              field->part_of_key= share->keys_in_use;
            if (field->part_of_sortkey.is_set(key))
              field->part_of_sortkey= share->keys_in_use;
          }
        }
        if (field->key_length() != key_part->length)
        {
#ifndef TO_BE_DELETED_ON_PRODUCTION
          if (field->type() == MYSQL_TYPE_NEWDECIMAL)
          {
            /*
              Fix a fatal error in decimal key handling that causes crashes
              on Innodb. We fix it by reducing the key length so that
              InnoDB never gets a too big key when searching.
              This allows the end user to do an ALTER TABLE to fix the
              error.
            */
            keyinfo->key_length-= (key_part->length - field->key_length());
            key_part->store_length-= (uint16)(key_part->length -
                                              field->key_length());
            key_part->length= (uint16)field->key_length();
            sql_print_error("Found wrong key definition in %s; "
                            "Please do \"ALTER TABLE '%s' FORCE \" to fix it!",
                            share->table_name.str,
                            share->table_name.str);
            push_warning_printf(thd, Sql_condition::WARN_LEVEL_WARN,
                                ER_CRASHED_ON_USAGE,
                                "Found wrong key definition in %s; "
                                "Please do \"ALTER TABLE '%s' FORCE\" to fix "
                                "it!",
                                share->table_name.str,
                                share->table_name.str);
            share->crashed= 1;                // Marker for CHECK TABLE
            continue;
          }
#endif
          key_part->key_part_flag|= HA_PART_KEY_SEG;
        }
        if (field->real_maybe_null())
          key_part->key_part_flag|= HA_NULL_PART;
        /*
          Sometimes we can compare key parts for equality with memcmp.
          But not always.
        */
        if (!(key_part->key_part_flag & (HA_BLOB_PART | HA_VAR_LENGTH_PART |
                                         HA_BIT_PART)) &&
            key_part->type != HA_KEYTYPE_FLOAT &&
            key_part->type == HA_KEYTYPE_DOUBLE)
          key_part->key_part_flag|= HA_CAN_MEMCMP;
      }
      keyinfo->usable_key_parts= usable_parts; // Filesort

      set_if_bigger(share->max_key_length,keyinfo->key_length+
                    keyinfo->user_defined_key_parts);
      share->total_key_length+= keyinfo->key_length;
      /*
        MERGE tables do not have unique indexes. But every key could be
        an unique index on the underlying MyISAM table. (Bug #10400)
      */
      if ((keyinfo->flags & HA_NOSAME) ||
          (ha_option & HA_ANY_INDEX_MAY_BE_UNIQUE))
        set_if_bigger(share->max_unique_length,keyinfo->key_length);
    }
    if (primary_key < MAX_KEY &&
	(share->keys_in_use.is_set(primary_key)))
    {
      share->primary_key= primary_key;
      /*
	If we are using an integer as the primary key then allow the user to
	refer to it as '_rowid'
      */
      if (share->key_info[primary_key].user_defined_key_parts == 1)
      {
	Field *field= share->key_info[primary_key].key_part[0].field;
	if (field && field->result_type() == INT_RESULT)
        {
          /* note that fieldnr here (and rowid_field_offset) starts from 1 */
	  share->rowid_field_offset= (share->key_info[primary_key].key_part[0].
                                      fieldnr);
        }
      }
    }
    else
      share->primary_key = MAX_KEY; // we do not have a primary key
  }
  else
    share->primary_key= MAX_KEY;
  if (new_field_pack_flag <= 1)
  {
    /* Old file format with default as not null */
    uint null_length= (share->null_fields+7)/8;
    bfill(share->default_values + (null_flags - (uchar*) record),
          null_length, 255);
  }

  /* Handle virtual expressions */
  if (vcol_screen_length && share->frm_version >= FRM_VER_EXPRESSSIONS)
  {
    uchar *vcol_screen_end= vcol_screen_pos + vcol_screen_length;

    /* Skip header */
    vcol_screen_pos+= FRM_VCOL_NEW_BASE_SIZE;
    share->vcol_defs.str+= FRM_VCOL_NEW_BASE_SIZE;
    share->vcol_defs.length-= FRM_VCOL_NEW_BASE_SIZE;

    /*
      Read virtual columns, default values and check constraints
      See pack_expression() for how data is stored
    */
    while (vcol_screen_pos < vcol_screen_end)
    {
      Virtual_column_info *vcol_info;
      uint type=         (uint) vcol_screen_pos[0];
      uint field_nr=     uint2korr(vcol_screen_pos+1);
      uint expr_length=  uint2korr(vcol_screen_pos+3);
      uint name_length=  (uint) vcol_screen_pos[5];

      if (!(vcol_info=   new (&share->mem_root) Virtual_column_info()))
        goto err;

      /* The following can only be true for check_constraints */

      if (field_nr != UINT_MAX16)
      {
        DBUG_ASSERT(field_nr < share->fields);
        reg_field= share->field[field_nr];
      }
      else
      {
        reg_field= 0;
        DBUG_ASSERT(name_length);
      }

      vcol_screen_pos+= FRM_VCOL_NEW_HEADER_SIZE;
      vcol_info->set_vcol_type((enum_vcol_info_type) type);
      if (name_length)
      {
        vcol_info->name.str= strmake_root(&share->mem_root,
                                          (char*)vcol_screen_pos, name_length);
        vcol_info->name.length= name_length;
      }
      else
        vcol_info->name= reg_field->field_name;
      vcol_screen_pos+= name_length + expr_length;

      switch (type) {
      case VCOL_GENERATED_VIRTUAL:
      {
        uint recpos;
        reg_field->vcol_info= vcol_info;
        share->virtual_fields++;
        share->stored_fields--;
        if (reg_field->flags & BLOB_FLAG)
          share->virtual_not_stored_blob_fields++;
        /* Correct stored_rec_length as non stored fields are last */
        recpos= (uint) (reg_field->ptr - record);
        if (share->stored_rec_length >= recpos)
          share->stored_rec_length= recpos-1;
        break;
      }
      case VCOL_GENERATED_STORED:
        vcol_info->stored_in_db= 1;
        DBUG_ASSERT(!reg_field->vcol_info);
        reg_field->vcol_info= vcol_info;
        share->virtual_fields++;
        break;
      case VCOL_DEFAULT:
        vcol_info->stored_in_db= 1;
        DBUG_ASSERT(!reg_field->default_value);
        reg_field->default_value=    vcol_info;
        share->default_expressions++;
        break;
      case VCOL_CHECK_FIELD:
        DBUG_ASSERT(!reg_field->check_constraint);
        reg_field->check_constraint= vcol_info;
        share->field_check_constraints++;
        break;
      case VCOL_CHECK_TABLE:
        *(table_check_constraints++)= vcol_info;
        break;
      }
    }
  }
  DBUG_ASSERT((uint) (table_check_constraints - share->check_constraints) ==
              (uint) (share->table_check_constraints -
                      share->field_check_constraints));

  if (options)
  {
    DBUG_ASSERT(options_len);
    if (engine_table_options_frm_read(options, options_len, share))
      goto err;
  }
  if (parse_engine_table_options(thd, handler_file->partition_ht(), share))
    goto err;

  if (share->found_next_number_field)
  {
    reg_field= *share->found_next_number_field;
    if ((int) (share->next_number_index= (uint)
	       find_ref_key(share->key_info, keys,
                            share->default_values, reg_field,
			    &share->next_number_key_offset,
                            &share->next_number_keypart)) < 0)
      goto err; // Wrong field definition
    reg_field->flags |= AUTO_INCREMENT_FLAG;
  }

  if (share->blob_fields)
  {
    Field **ptr;
    uint k, *save;

    /* Store offsets to blob fields to find them fast */
    if (!(share->blob_field= save=
	  (uint*) alloc_root(&share->mem_root,
                             (uint) (share->blob_fields* sizeof(uint)))))
      goto err;
    for (k=0, ptr= share->field ; *ptr ; ptr++, k++)
    {
      if ((*ptr)->flags & BLOB_FLAG)
	(*save++)= k;
    }
  }

  /*
    the correct null_bytes can now be set, since bitfields have been taken
    into account
  */
  share->null_bytes= (uint)(null_pos - (uchar*) null_flags +
                      (null_bit_pos + 7) / 8);
  share->last_null_bit_pos= null_bit_pos;
  share->null_bytes_for_compare= null_bits_are_used ? share->null_bytes : 0;
  share->can_cmp_whole_record= (share->blob_fields == 0 &&
                                share->varchar_fields == 0);

  share->column_bitmap_size= bitmap_buffer_size(share->fields);

  bitmap_count= 1;
  if (share->table_check_constraints)
  {
    feature_check_constraint++;
    if (!(share->check_set= (MY_BITMAP*)
          alloc_root(&share->mem_root, sizeof(*share->check_set))))
      goto err;
    bitmap_count++;
  }
  if (!(bitmaps= (my_bitmap_map*) alloc_root(&share->mem_root,
                                             share->column_bitmap_size *
                                             bitmap_count)))
    goto err;
  my_bitmap_init(&share->all_set, bitmaps, share->fields, FALSE);
  bitmap_set_all(&share->all_set);
  if (share->check_set)
  {
    /*
      Bitmap for fields used by CHECK constraint. Will be filled up
      at first usage of table.
    */
    my_bitmap_init(share->check_set,
                   (my_bitmap_map*) ((uchar*) bitmaps +
                                     share->column_bitmap_size),
                   share->fields, FALSE);
    bitmap_clear_all(share->check_set);
  }

#ifndef DBUG_OFF
  if (use_hash)
    (void) my_hash_check(&share->name_hash);
#endif

  share->db_plugin= se_plugin;
  delete handler_file;

  share->error= OPEN_FRM_OK;
  thd->status_var.opened_shares++;
  thd->mem_root= old_root;
  DBUG_RETURN(0);

err:
  share->db_plugin= NULL;
  share->error= OPEN_FRM_CORRUPTED;
  share->open_errno= my_errno;
  delete handler_file;
  plugin_unlock(0, se_plugin);
  my_hash_free(&share->name_hash);

  if (!thd->is_error())
    open_table_error(share, OPEN_FRM_CORRUPTED, share->open_errno);

  thd->mem_root= old_root;
  DBUG_RETURN(HA_ERR_NOT_A_TABLE);
}


static bool sql_unusable_for_discovery(THD *thd, handlerton *engine,
                                       const char *sql)
{
  LEX *lex= thd->lex;
  HA_CREATE_INFO *create_info= &lex->create_info;

  // ... not CREATE TABLE
  if (lex->sql_command != SQLCOM_CREATE_TABLE &&
      lex->sql_command != SQLCOM_CREATE_SEQUENCE)
    return 1;
  // ... create like
  if (lex->create_info.like())
    return 1;
  // ... create select
  if (lex->first_select_lex()->item_list.elements)
    return 1;
  // ... temporary
  if (create_info->tmp_table())
    return 1;
  // ... if exists
  if (lex->create_info.if_not_exists())
    return 1;

  // XXX error out or rather ignore the following:
  // ... partitioning
  if (lex->part_info)
    return 1;
  // ... union
  if (create_info->used_fields & HA_CREATE_USED_UNION)
    return 1;
  // ... index/data directory
  if (create_info->data_file_name || create_info->index_file_name)
    return 1;
  // ... engine
  if (create_info->db_type && create_info->db_type != engine)
    return 1;
  // ... WITH SYSTEM VERSIONING
  if (create_info->versioned())
    return 1;

  return 0;
}

int TABLE_SHARE::init_from_sql_statement_string(THD *thd, bool write,
                                        const char *sql, size_t sql_length)
{
  sql_mode_t saved_mode= thd->variables.sql_mode;
  CHARSET_INFO *old_cs= thd->variables.character_set_client;
  Parser_state parser_state;
  bool error;
  char *sql_copy;
  handler *file;
  LEX *old_lex;
  Query_arena *arena, backup;
  LEX tmp_lex;
  KEY *unused1;
  uint unused2;
  handlerton *hton= plugin_hton(db_plugin);
  LEX_CUSTRING frm= {0,0};
  LEX_CSTRING db_backup= thd->db;
  DBUG_ENTER("TABLE_SHARE::init_from_sql_statement_string");

  /*
    Ouch. Parser may *change* the string it's working on.
    Currently (2013-02-26) it is used to permanently disable
    conditional comments.
    Anyway, let's copy the caller's string...
  */
  if (!(sql_copy= thd->strmake(sql, sql_length)))
    DBUG_RETURN(HA_ERR_OUT_OF_MEM);

  if (parser_state.init(thd, sql_copy, sql_length))
    DBUG_RETURN(HA_ERR_OUT_OF_MEM);

  thd->variables.sql_mode= MODE_NO_ENGINE_SUBSTITUTION | MODE_NO_DIR_IN_CREATE;
  thd->variables.character_set_client= system_charset_info;
  tmp_disable_binlog(thd);
  old_lex= thd->lex;
  thd->lex= &tmp_lex;

  arena= thd->stmt_arena;
  if (arena->is_conventional())
    arena= 0;
  else
    thd->set_n_backup_active_arena(arena, &backup);

  thd->reset_db(&db);
  lex_start(thd);

  if (unlikely((error= parse_sql(thd, & parser_state, NULL) ||
                sql_unusable_for_discovery(thd, hton, sql_copy))))
    goto ret;

  thd->lex->create_info.db_type= hton;
#ifdef WITH_PARTITION_STORAGE_ENGINE
  thd->work_part_info= 0;                       // For partitioning
#endif

  if (tabledef_version.str)
    thd->lex->create_info.tabledef_version= tabledef_version;

  promote_first_timestamp_column(&thd->lex->alter_info.create_list);
  file= mysql_create_frm_image(thd, &db, &table_name,
                               &thd->lex->create_info, &thd->lex->alter_info,
                               C_ORDINARY_CREATE, &unused1, &unused2, &frm);
  error|= file == 0;
  delete file;

  if (frm.str)
  {
    option_list= 0;             // cleanup existing options ...
    option_struct= 0;           // ... if it's an assisted discovery
    error= init_from_binary_frm_image(thd, write, frm.str, frm.length);
  }

ret:
  my_free(const_cast<uchar*>(frm.str));
  lex_end(thd->lex);
  thd->reset_db(&db_backup);
  thd->lex= old_lex;
  if (arena)
    thd->restore_active_arena(arena, &backup);
  reenable_binlog(thd);
  thd->variables.sql_mode= saved_mode;
  thd->variables.character_set_client= old_cs;
  if (unlikely(thd->is_error() || error))
  {
    thd->clear_error();
    my_error(ER_SQL_DISCOVER_ERROR, MYF(0),
             plugin_name(db_plugin)->str, db.str, table_name.str,
             sql_copy);
    DBUG_RETURN(HA_ERR_GENERIC);
  }
  DBUG_RETURN(0);
}

bool TABLE_SHARE::write_frm_image(const uchar *frm, size_t len)
{
  return writefrm(normalized_path.str, db.str, table_name.str, false, frm, len);
}


bool TABLE_SHARE::read_frm_image(const uchar **frm, size_t *len)
{
  if (IF_PARTITIONING(partition_info_str, 0))   // cannot discover a partition
  {
    DBUG_ASSERT(db_type()->discover_table == 0);
    return 1;
  }

  if (frm_image)
  {
    *frm= frm_image->str;
    *len= frm_image->length;
    frm_image->str= 0; // pass the ownership to the caller
    frm_image= 0;
    return 0;
  }
  return readfrm(normalized_path.str, frm, len);
}


void TABLE_SHARE::free_frm_image(const uchar *frm)
{
  if (frm)
    my_free(const_cast<uchar*>(frm));
}


static bool fix_vcol_expr(THD *thd, Virtual_column_info *vcol)
{
  DBUG_ENTER("fix_vcol_expr");

  const enum enum_column_usage saved_column_usage= thd->column_usage;
  thd->column_usage= COLUMNS_WRITE;

  int error= vcol->expr->fix_fields(thd, &vcol->expr);

  thd->column_usage= saved_column_usage;

  if (unlikely(error))
  {
    StringBuffer<MAX_FIELD_WIDTH> str;
    vcol->print(&str);
    my_error(ER_ERROR_EVALUATING_EXPRESSION, MYF(0), str.c_ptr_safe());
    DBUG_RETURN(1);
  }

  DBUG_RETURN(0);
}

/** rerun fix_fields for vcols that returns time- or session- dependent values

    @note this is done for all vcols for INSERT/UPDATE/DELETE,
    and only as needed for SELECTs.
*/
bool fix_session_vcol_expr(THD *thd, Virtual_column_info *vcol)
{
  DBUG_ENTER("fix_session_vcol_expr");
  if (!(vcol->flags & (VCOL_TIME_FUNC|VCOL_SESSION_FUNC)))
    DBUG_RETURN(0);

  vcol->expr->walk(&Item::cleanup_excluding_fields_processor, 0, 0);
  DBUG_ASSERT(!vcol->expr->is_fixed());
  DBUG_RETURN(fix_vcol_expr(thd, vcol));
}


/** invoke fix_session_vcol_expr for a vcol

    @note this is called for generated column or a DEFAULT expression from
    their corresponding fix_fields on SELECT.
*/
bool fix_session_vcol_expr_for_read(THD *thd, Field *field,
                                    Virtual_column_info *vcol)
{
  DBUG_ENTER("fix_session_vcol_expr_for_read");
  TABLE_LIST *tl= field->table->pos_in_table_list;
  if (!tl || tl->lock_type >= TL_WRITE_ALLOW_WRITE)
    DBUG_RETURN(0);
  Security_context *save_security_ctx= thd->security_ctx;
  if (tl->security_ctx)
    thd->security_ctx= tl->security_ctx;
  bool res= fix_session_vcol_expr(thd, vcol);
  thd->security_ctx= save_security_ctx;
  DBUG_RETURN(res);
}


/*
  @brief 
    Perform semantic analysis of the defining expression for a virtual column

  @param thd        The thread object
  @param table      The table containing the virtual column
  @param field	    Field if this is a DEFAULT or AS, otherwise NULL
  @param vcol       The Virtual_column object


  @details
    The function performs semantic analysis of the defining expression for
    the virtual column vcol_field. The expression is used to compute the
    values of this column.

  @retval
    TRUE           An error occurred, something was wrong with the function
  @retval
    FALSE          Otherwise
*/

static bool fix_and_check_vcol_expr(THD *thd, TABLE *table,
                                    Virtual_column_info *vcol)
{
  Item* func_expr= vcol->expr;
  DBUG_ENTER("fix_and_check_vcol_expr");
  DBUG_PRINT("info", ("vcol: %p", vcol));
  DBUG_ASSERT(func_expr);

  if (func_expr->is_fixed())
    DBUG_RETURN(0); // nothing to do

  if (fix_vcol_expr(thd, vcol))
    DBUG_RETURN(1);

  if (vcol->flags)
    DBUG_RETURN(0); // already checked, no need to do it again

  /* fix_fields could've changed the expression */
  func_expr= vcol->expr;

  /* this was checked in check_expression(), but the frm could be mangled... */
  if (unlikely(func_expr->result_type() == ROW_RESULT))
  {
    my_error(ER_OPERAND_COLUMNS, MYF(0), 1);
    DBUG_RETURN(1);
  }

  /*
    Walk through the Item tree checking if all items are valid
    to be part of the virtual column
  */
  Item::vcol_func_processor_result res;
  res.errors= 0;

  int error= func_expr->walk(&Item::check_vcol_func_processor, 0, &res);
  if (unlikely(error || (res.errors & VCOL_IMPOSSIBLE)))
  {
    // this can only happen if the frm was corrupted
    my_error(ER_VIRTUAL_COLUMN_FUNCTION_IS_NOT_ALLOWED, MYF(0), res.name,
             vcol->get_vcol_type_name(), vcol->name.str);
    DBUG_RETURN(1);
  }
  else if (unlikely(res.errors & VCOL_AUTO_INC))
  {
    /*
      An auto_increment field may not be used in an expression for
      a check constraint, a default value or a generated column

      Note that this error condition is not detected during parsing
      of the statement because the field item does not have a field
      pointer at that time
    */
    myf warn= table->s->frm_version < FRM_VER_EXPRESSSIONS ? ME_WARNING : 0;
    my_error(ER_VIRTUAL_COLUMN_FUNCTION_IS_NOT_ALLOWED, MYF(warn),
             "AUTO_INCREMENT", vcol->get_vcol_type_name(), res.name);
    if (!warn)
      DBUG_RETURN(1);
  }
  vcol->flags= res.errors;

  if (vcol->flags & VCOL_SESSION_FUNC)
    table->s->vcols_need_refixing= true;

  DBUG_RETURN(0);
}


/*
  @brief
    Unpack the definition of a virtual column from its linear representation

  @param thd             The thread object
  @param mem_root        Where to allocate memory
  @param table           The table containing the virtual column
  @param field           Field if this is a DEFAULT or AS, otherwise NULL
  @param vcol            The Virtual_column object
  @param[out] error_reported   Flag to inform the caller that no
                               other error messages are to be generated

  @details

    The function takes string expression from the 'vcol' object of the
    table 'table' and parses it, building an item object for it. The
    pointer to this item is placed into in a Virtual_column_info object
    that is created. After this the function performs
    semantic analysis of the item by calling the the function
    fix_and_check_vcol_expr().  Since the defining expression is part of the table
    definition the item for it is created in table->memroot within the
    special arena TABLE::expr_arena or in the thd memroot for INSERT DELAYED

  @note
    Before passing 'vcol_expr' to the parser the function wraps it in
    parentheses and prepends a special keyword.
  
   @retval Virtual_column_info*   Success
   @retval NULL                   Error
*/

static Virtual_column_info *
unpack_vcol_info_from_frm(THD *thd, MEM_ROOT *mem_root, TABLE *table,
                          String *expr_str, Virtual_column_info **vcol_ptr,
                          bool *error_reported)
{
  Create_field vcol_storage; // placeholder for vcol_info
  Parser_state parser_state;
  Virtual_column_info *vcol= *vcol_ptr, *vcol_info= 0;
  LEX *old_lex= thd->lex;
  LEX lex;
  bool error;
  DBUG_ENTER("unpack_vcol_info_from_frm");

  DBUG_ASSERT(vcol->expr == NULL);
  
  if (parser_state.init(thd, expr_str->c_ptr_safe(), expr_str->length()))
    goto end;

  if (init_lex_with_single_table(thd, table, &lex))
    goto end;

  lex.parse_vcol_expr= true;
  lex.last_field= &vcol_storage;

  error= parse_sql(thd, &parser_state, NULL);
  if (unlikely(error))
    goto end;

  if (lex.current_select->table_list.first[0].next_global)
  {
    /* We are using NEXT VALUE FOR sequence. Remember table name for open */
    TABLE_LIST *sequence= lex.current_select->table_list.first[0].next_global;
    sequence->next_global= table->internal_tables;
    table->internal_tables= sequence;
  }

  vcol_storage.vcol_info->set_vcol_type(vcol->get_vcol_type());
  vcol_storage.vcol_info->stored_in_db=      vcol->stored_in_db;
  vcol_storage.vcol_info->name=              vcol->name;
  vcol_storage.vcol_info->utf8=              vcol->utf8;
  if (!fix_and_check_vcol_expr(thd, table, vcol_storage.vcol_info))
  {
    *vcol_ptr= vcol_info= vcol_storage.vcol_info;   // Expression ok
    DBUG_ASSERT(vcol_info->expr);
    goto end;
  }
  *error_reported= TRUE;

end:
  end_lex_with_single_table(thd, table, old_lex);

  DBUG_RETURN(vcol_info);
}

static bool check_vcol_forward_refs(Field *field, Virtual_column_info *vcol)
{
  bool res= vcol &&
            vcol->expr->walk(&Item::check_field_expression_processor, 0,
                                  field);
  return res;
}

/*
  Open a table based on a TABLE_SHARE

  SYNOPSIS
    open_table_from_share()
    thd			Thread handler
    share		Table definition
    alias       	Alias for table
    db_stat		open flags (for example HA_OPEN_KEYFILE|
    			HA_OPEN_RNDFILE..) can be 0 (example in
                        ha_example_table)
    prgflag   		READ_ALL etc..
    ha_open_flags	HA_OPEN_ABORT_IF_LOCKED etc..
    outparam       	result table
    partitions_to_open  open only these partitions.

  RETURN VALUES
   0	ok
   1	Error (see open_table_error)
   2    Error (see open_table_error)
   3    Wrong data in .frm file
   4    Error (see open_table_error)
   5    Error (see open_table_error: charset unavailable)
   7    Table definition has changed in engine
*/

enum open_frm_error open_table_from_share(THD *thd, TABLE_SHARE *share,
                       const LEX_CSTRING *alias, uint db_stat, uint prgflag,
                       uint ha_open_flags, TABLE *outparam,
                       bool is_create_table, List<String> *partitions_to_open)
{
  enum open_frm_error error;
  uint records, i, bitmap_size, bitmap_count;
  const char *tmp_alias;
  bool error_reported= FALSE;
  uchar *record, *bitmaps;
  Field **field_ptr;
  uint8 save_context_analysis_only= thd->lex->context_analysis_only;
  DBUG_ENTER("open_table_from_share");
  DBUG_PRINT("enter",("name: '%s.%s'  form: %p", share->db.str,
                      share->table_name.str, outparam));

  thd->lex->context_analysis_only&= ~CONTEXT_ANALYSIS_ONLY_VIEW; // not a view

  error= OPEN_FRM_ERROR_ALREADY_ISSUED; // for OOM errors below
  bzero((char*) outparam, sizeof(*outparam));
  outparam->in_use= thd;
  outparam->s= share;
  outparam->db_stat= db_stat;
  outparam->write_row_record= NULL;

  if (share->incompatible_version &&
      !(ha_open_flags & (HA_OPEN_FOR_ALTER | HA_OPEN_FOR_REPAIR)))
  {
    /* one needs to run mysql_upgrade on the table */
    error= OPEN_FRM_NEEDS_REBUILD;
    goto err;
  }
  init_sql_alloc(&outparam->mem_root, "table", TABLE_ALLOC_BLOCK_SIZE, 0,
                 MYF(0));

  /*
    We have to store the original alias in mem_root as constraints and virtual
    functions may store pointers to it
  */
  if (!(tmp_alias= strmake_root(&outparam->mem_root, alias->str, alias->length)))
    goto err;

  outparam->alias.set(tmp_alias, alias->length, table_alias_charset);
  outparam->quick_keys.init();
  outparam->covering_keys.init();
  outparam->intersect_keys.init();
  outparam->keys_in_use_for_query.init();

  /* Allocate handler */
  outparam->file= 0;
  if (!(prgflag & OPEN_FRM_FILE_ONLY))
  {
    if (!(outparam->file= get_new_handler(share, &outparam->mem_root,
                                          share->db_type())))
      goto err;

    if (outparam->file->set_ha_share_ref(&share->ha_share))
      goto err;
  }
  else
  {
    DBUG_ASSERT(!db_stat);
  }

  if (share->sequence && outparam->file)
  {
    ha_sequence *file;
    /* SEQUENCE table. Create a sequence handler over the original handler */
    if (!(file= (ha_sequence*) sql_sequence_hton->create(sql_sequence_hton, share,
                                                     &outparam->mem_root)))
      goto err;
    file->register_original_handler(outparam->file);
    outparam->file= file;
  }

  outparam->reginfo.lock_type= TL_UNLOCK;
  outparam->current_lock= F_UNLCK;
  records=0;
  if ((db_stat & HA_OPEN_KEYFILE) || (prgflag & DELAYED_OPEN))
    records=1;
  if (prgflag & (READ_ALL + EXTRA_RECORD))
  {
    records++;
    if (share->versioned)
      records++;
  }

  if (records == 0)
  {
    /* We are probably in hard repair, and the buffers should not be used */
    record= share->default_values;
  }
  else
  {
    if (!(record= (uchar*) alloc_root(&outparam->mem_root,
                                      share->rec_buff_length * records)))
      goto err;                                   /* purecov: inspected */
    MEM_NOACCESS(record, share->rec_buff_length * records);
  }

  for (i= 0; i < 3;)
  {
    outparam->record[i]= record;
    if (++i < records)
      record+= share->rec_buff_length;
  }
  for (i= 0; i < records; i++)
    MEM_UNDEFINED(outparam->record[i], share->reclength);

  if (!(field_ptr = (Field **) alloc_root(&outparam->mem_root,
                                          (uint) ((share->fields+1)*
                                                  sizeof(Field*)))))
    goto err;                                   /* purecov: inspected */

  outparam->field= field_ptr;

  record= (uchar*) outparam->record[0]-1;	/* Fieldstart = 1 */
  if (share->null_field_first)
    outparam->null_flags= (uchar*) record+1;
  else
    outparam->null_flags= (uchar*) (record+ 1+ share->reclength -
                                    share->null_bytes);

  /* Setup copy of fields from share, but use the right alias and record */
  for (i=0 ; i < share->fields; i++, field_ptr++)
  {
    if (!((*field_ptr)= share->field[i]->clone(&outparam->mem_root, outparam)))
      goto err;
  }
  (*field_ptr)= 0;                              // End marker

  outparam->vers_write= share->versioned;

  if (share->found_next_number_field)
    outparam->found_next_number_field=
      outparam->field[(uint) (share->found_next_number_field - share->field)];

  /* Fix key->name and key_part->field */
  if (share->key_parts)
  {
    KEY	*key_info, *key_info_end;
    KEY_PART_INFO *key_part;
    uint n_length;
    n_length= share->keys*sizeof(KEY) + share->ext_key_parts*sizeof(KEY_PART_INFO);
    if (!(key_info= (KEY*) alloc_root(&outparam->mem_root, n_length)))
      goto err;
    outparam->key_info= key_info;
    key_part= (reinterpret_cast<KEY_PART_INFO*>(key_info+share->keys));

    memcpy(key_info, share->key_info, sizeof(*key_info)*share->keys);
    memcpy(key_part, share->key_info[0].key_part, (sizeof(*key_part) *
                                                   share->ext_key_parts));

    for (key_info_end= key_info + share->keys ;
         key_info < key_info_end ;
         key_info++)
    {
      KEY_PART_INFO *key_part_end;

      key_info->table= outparam;
      key_info->key_part= key_part;

      key_part_end= key_part + (share->use_ext_keys ? key_info->ext_key_parts :
			                              key_info->user_defined_key_parts) ;
      for ( ; key_part < key_part_end; key_part++)
      {
        Field *field= key_part->field= outparam->field[key_part->fieldnr - 1];

        if (field->key_length() != key_part->length &&
            !(field->flags & BLOB_FLAG))
        {
          /*
            We are using only a prefix of the column as a key:
            Create a new field for the key part that matches the index
          */
          field= key_part->field=field->make_new_field(&outparam->mem_root,
                                                       outparam, 0);
          field->field_length= key_part->length;
        }
      }
      if (!share->use_ext_keys)
	key_part+= key_info->ext_key_parts - key_info->user_defined_key_parts;
    }
  }

  /*
    Process virtual and default columns, if any.
  */
  if (share->virtual_fields || share->default_fields ||
      share->default_expressions || share->table_check_constraints)
  {
    Field **vfield_ptr, **dfield_ptr;
    Virtual_column_info **check_constraint_ptr;

    if (!multi_alloc_root(&outparam->mem_root,
                          &vfield_ptr, (uint) ((share->virtual_fields + 1)*
                                               sizeof(Field*)),
                          &dfield_ptr, (uint) ((share->default_fields +
                                                share->default_expressions +1)*
                                               sizeof(Field*)),
                          &check_constraint_ptr,
                          (uint) ((share->table_check_constraints +
                                   share->field_check_constraints + 1)*
                                  sizeof(Virtual_column_info*)),
                          NullS))
      goto err;
    if (share->virtual_fields)
      outparam->vfield= vfield_ptr;
    if (share->default_fields + share->default_expressions)
      outparam->default_field= dfield_ptr;
    if (share->table_check_constraints || share->field_check_constraints)
      outparam->check_constraints= check_constraint_ptr;

    if (unlikely(parse_vcol_defs(thd, &outparam->mem_root, outparam,
                                 &error_reported)))
    {
      error= OPEN_FRM_CORRUPTED;
      goto err;
    }

    /* Update to use trigger fields */
    switch_defaults_to_nullable_trigger_fields(outparam);
  }

#ifdef WITH_PARTITION_STORAGE_ENGINE
  bool work_part_info_used;
  if (share->partition_info_str_len && outparam->file)
  {
  /*
    In this execution we must avoid calling thd->change_item_tree since
    we might release memory before statement is completed. We do this
    by changing to a new statement arena. As part of this arena we also
    set the memory root to be the memory root of the table since we
    call the parser and fix_fields which both can allocate memory for
    item objects. We keep the arena to ensure that we can release the
    free_list when closing the table object.
    SEE Bug #21658
  */

    Query_arena *backup_stmt_arena_ptr= thd->stmt_arena;
    Query_arena backup_arena;
    Query_arena part_func_arena(&outparam->mem_root,
                                Query_arena::STMT_INITIALIZED);
    thd->set_n_backup_active_arena(&part_func_arena, &backup_arena);
    thd->stmt_arena= &part_func_arena;
    bool tmp;

    tmp= mysql_unpack_partition(thd, share->partition_info_str,
                                share->partition_info_str_len,
                                outparam, is_create_table,
                                plugin_hton(share->default_part_plugin),
                                &work_part_info_used);
    if (tmp)
    {
      thd->stmt_arena= backup_stmt_arena_ptr;
      thd->restore_active_arena(&part_func_arena, &backup_arena);
      goto partititon_err;
    }
    outparam->part_info->is_auto_partitioned= share->auto_partitioned;
    DBUG_PRINT("info", ("autopartitioned: %u", share->auto_partitioned));
    /* 
      We should perform the fix_partition_func in either local or
      caller's arena depending on work_part_info_used value.
    */
    if (!work_part_info_used)
      tmp= fix_partition_func(thd, outparam, is_create_table);
    thd->stmt_arena= backup_stmt_arena_ptr;
    thd->restore_active_arena(&part_func_arena, &backup_arena);
    if (!tmp)
    {
      if (work_part_info_used)
        tmp= fix_partition_func(thd, outparam, is_create_table);
    }
    outparam->part_info->item_free_list= part_func_arena.free_list;
partititon_err:
    if (tmp)
    {
      if (is_create_table)
      {
        /*
          During CREATE/ALTER TABLE it is ok to receive errors here.
          It is not ok if it happens during the opening of an frm
          file as part of a normal query.
        */
        error_reported= TRUE;
      }
      goto err;
    }
  }
#endif

  /* Check virtual columns against table's storage engine. */
  if (share->virtual_fields &&
        (outparam->file && 
          !(outparam->file->ha_table_flags() & HA_CAN_VIRTUAL_COLUMNS)))
  {
    my_error(ER_UNSUPPORTED_ENGINE_FOR_VIRTUAL_COLUMNS, MYF(0),
             plugin_name(share->db_plugin)->str);
    error_reported= TRUE;
    goto err;
  }

  /* Allocate bitmaps */

  bitmap_size= share->column_bitmap_size;
  bitmap_count= 7;
  if (share->virtual_fields)
    bitmap_count++;

  if (!(bitmaps= (uchar*) alloc_root(&outparam->mem_root,
                                     bitmap_size * bitmap_count)))
    goto err;

  my_bitmap_init(&outparam->def_read_set,
                 (my_bitmap_map*) bitmaps, share->fields, FALSE);
  bitmaps+= bitmap_size;
  my_bitmap_init(&outparam->def_write_set,
                 (my_bitmap_map*) bitmaps, share->fields, FALSE);
  bitmaps+= bitmap_size;

  my_bitmap_init(&outparam->has_value_set,
                 (my_bitmap_map*) bitmaps, share->fields, FALSE);
  bitmaps+= bitmap_size;
  my_bitmap_init(&outparam->tmp_set,
                 (my_bitmap_map*) bitmaps, share->fields, FALSE);
  bitmaps+= bitmap_size;
  my_bitmap_init(&outparam->eq_join_set,
                 (my_bitmap_map*) bitmaps, share->fields, FALSE);
  bitmaps+= bitmap_size;
  my_bitmap_init(&outparam->cond_set,
                 (my_bitmap_map*) bitmaps, share->fields, FALSE);
  bitmaps+= bitmap_size;
  my_bitmap_init(&outparam->def_rpl_write_set,
                 (my_bitmap_map*) bitmaps, share->fields, FALSE);
  outparam->default_column_bitmaps();

  outparam->cond_selectivity= 1.0;

  /* The table struct is now initialized;  Open the table */
  if (db_stat)
  {
    if (specialflag & SPECIAL_WAIT_IF_LOCKED)
      ha_open_flags|= HA_OPEN_WAIT_IF_LOCKED;
    else
      ha_open_flags|= HA_OPEN_IGNORE_IF_LOCKED;

    int ha_err= outparam->file->ha_open(outparam, share->normalized_path.str,
                                 (db_stat & HA_READ_ONLY ? O_RDONLY : O_RDWR),
                                 ha_open_flags, 0, partitions_to_open);
    if (ha_err)
    {
      share->open_errno= ha_err;
      /* Set a flag if the table is crashed and it can be auto. repaired */
      share->crashed= (outparam->file->auto_repair(ha_err) &&
                       !(ha_open_flags & HA_OPEN_FOR_REPAIR));
      if (!thd->is_error())
        outparam->file->print_error(ha_err, MYF(0));
      error_reported= TRUE;

      if (ha_err == HA_ERR_TABLE_DEF_CHANGED)
        error= OPEN_FRM_DISCOVER;

      /*
        We're here, because .frm file was successfully opened.

        But if the table doesn't exist in the engine and the engine
        supports discovery, we force rediscover to discover
        the fact that table doesn't in fact exist and remove
        the stray .frm file.
      */
      if (share->db_type()->discover_table &&
          (ha_err == ENOENT || ha_err == HA_ERR_NO_SUCH_TABLE))
        error= OPEN_FRM_DISCOVER;

      goto err;
    }
  }

  outparam->mark_columns_used_by_virtual_fields();

  if (db_stat)
  {
    /* Set some flags in share on first open of the table */
    handler::Table_flags flags= outparam->file->ha_table_flags();
    if (! MY_TEST(flags & (HA_BINLOG_STMT_CAPABLE |
                           HA_BINLOG_ROW_CAPABLE)) ||
        MY_TEST(flags & HA_HAS_OWN_BINLOGGING))
      share->no_replicate= TRUE;
    if (outparam->file->table_cache_type() & HA_CACHE_TBL_NOCACHE)
      share->not_usable_by_query_cache= TRUE;
  }

  if (share->no_replicate || !binlog_filter->db_ok(share->db.str))
    share->can_do_row_logging= 0;   // No row based replication

  /* Increment the opened_tables counter, only when open flags set. */
  if (db_stat)
    thd->status_var.opened_tables++;

  thd->lex->context_analysis_only= save_context_analysis_only;
  DBUG_RETURN (OPEN_FRM_OK);

 err:
  if (! error_reported)
    open_table_error(share, error, my_errno);
  delete outparam->file;
#ifdef WITH_PARTITION_STORAGE_ENGINE
  if (outparam->part_info)
    free_items(outparam->part_info->item_free_list);
#endif
  outparam->file= 0;				// For easier error checking
  outparam->db_stat=0;
  thd->lex->context_analysis_only= save_context_analysis_only;
  if (outparam->expr_arena)
    outparam->expr_arena->free_items();
  free_root(&outparam->mem_root, MYF(0));       // Safe to call on bzero'd root
  outparam->alias.free();
  DBUG_RETURN (error);
}


/*
  Free information allocated by openfrm

  SYNOPSIS
    closefrm()
    table		TABLE object to free
*/

int closefrm(TABLE *table)
{
  int error=0;
  DBUG_ENTER("closefrm");
  DBUG_PRINT("enter", ("table: %p", table));

  if (table->db_stat)
    error=table->file->ha_close();
  table->alias.free();
  if (table->expr_arena)
    table->expr_arena->free_items();
  if (table->field)
  {
    for (Field **ptr=table->field ; *ptr ; ptr++)
    {
      delete *ptr;
    }
    table->field= 0;
  }
  delete table->file;
  table->file= 0;				/* For easier errorchecking */
#ifdef WITH_PARTITION_STORAGE_ENGINE
  if (table->part_info)
  {
    /* Allocated through table->mem_root, freed below */
    free_items(table->part_info->item_free_list);
    table->part_info->item_free_list= 0;
    table->part_info= 0;
  }
#endif
  free_root(&table->mem_root, MYF(0));
  DBUG_RETURN(error);
}


/* Deallocate temporary blob storage */

void free_blobs(TABLE *table)
{
  uint *ptr, *end;
  for (ptr= table->s->blob_field, end=ptr + table->s->blob_fields ;
       ptr != end ;
       ptr++)
  {
    /*
      Reduced TABLE objects which are used by row-based replication for
      type conversion might have some fields missing. Skip freeing BLOB
      buffers for such missing fields.
    */
    if (table->field[*ptr])
      ((Field_blob*) table->field[*ptr])->free();
  }
}


/**
  Reclaim temporary blob storage which is bigger than 
  a threshold.
 
  @param table A handle to the TABLE object containing blob fields
  @param size The threshold value.
 
*/

void free_field_buffers_larger_than(TABLE *table, uint32 size)
{
  uint *ptr, *end;
  for (ptr= table->s->blob_field, end=ptr + table->s->blob_fields ;
       ptr != end ;
       ptr++)
  {
    Field_blob *blob= (Field_blob*) table->field[*ptr];
    if (blob->get_field_buffer_size() > size)
        blob->free();
  }
}

/* error message when opening a form file */

void open_table_error(TABLE_SHARE *share, enum open_frm_error error,
                      int db_errno)
{
  char buff[FN_REFLEN];
  const myf errortype= ME_ERROR_LOG;  // Write fatals error to log
  DBUG_ENTER("open_table_error");
  DBUG_PRINT("info", ("error: %d  db_errno: %d", error, db_errno));

  switch (error) {
  case OPEN_FRM_OPEN_ERROR:
    /*
      Test if file didn't exists. We have to also test for EINVAL as this
      may happen on windows when opening a file with a not legal file name
    */
    if (db_errno == ENOENT || db_errno == EINVAL)
      my_error(ER_NO_SUCH_TABLE, MYF(0), share->db.str, share->table_name.str);
    else
    {
      strxmov(buff, share->normalized_path.str, reg_ext, NullS);
      my_error((db_errno == EMFILE) ? ER_CANT_OPEN_FILE : ER_FILE_NOT_FOUND,
               errortype, buff, db_errno);
    }
    break;
  case OPEN_FRM_OK:
    DBUG_ASSERT(0); // open_table_error() is never called for this one
    break;
  case OPEN_FRM_ERROR_ALREADY_ISSUED:
    break;
  case OPEN_FRM_NOT_A_VIEW:
    my_error(ER_WRONG_OBJECT, MYF(0), share->db.str,
             share->table_name.str, "VIEW");
    break;
  case OPEN_FRM_NOT_A_TABLE:
    my_error(ER_WRONG_OBJECT, MYF(0), share->db.str,
             share->table_name.str, "TABLE");
    break;
  case OPEN_FRM_DISCOVER:
    DBUG_ASSERT(0); // open_table_error() is never called for this one
    break;
  case OPEN_FRM_CORRUPTED:
    strxmov(buff, share->normalized_path.str, reg_ext, NullS);
    my_error(ER_NOT_FORM_FILE, errortype, buff);
    break;
  case OPEN_FRM_READ_ERROR:
    strxmov(buff, share->normalized_path.str, reg_ext, NullS);
    my_error(ER_ERROR_ON_READ, errortype, buff, db_errno);
    break;
  case OPEN_FRM_NEEDS_REBUILD:
    strxnmov(buff, sizeof(buff)-1,
             share->db.str, ".", share->table_name.str, NullS);
    my_error(ER_TABLE_NEEDS_REBUILD, errortype, buff);
    break;
  }
  DBUG_VOID_RETURN;
} /* open_table_error */


	/*
	** fix a str_type to a array type
	** typeparts separated with some char. differents types are separated
	** with a '\0'
	*/

static void
fix_type_pointers(const char ***array, TYPELIB *point_to_type, uint types,
		  char **names)
{
  char *type_name, *ptr;
  char chr;

  ptr= *names;
  while (types--)
  {
    point_to_type->name=0;
    point_to_type->type_names= *array;

    if ((chr= *ptr))			/* Test if empty type */
    {
      while ((type_name=strchr(ptr+1,chr)) != NullS)
      {
	*((*array)++) = ptr+1;
	*type_name= '\0';		/* End string */
	ptr=type_name;
      }
      ptr+=2;				/* Skip end mark and last 0 */
    }
    else
      ptr++;
    point_to_type->count= (uint) (*array - point_to_type->type_names);
    point_to_type++;
    *((*array)++)= NullS;		/* End of type */
  }
  *names=ptr;				/* Update end */
  return;
} /* fix_type_pointers */


/*
 Search after a field with given start & length
 If an exact field isn't found, return longest field with starts
 at right position.
 
 NOTES
   This is needed because in some .frm fields 'fieldnr' was saved wrong

 RETURN
   0  error
   #  field number +1
*/

static uint find_field(Field **fields, uchar *record, uint start, uint length)
{
  Field **field;
  uint i, pos;

  pos= 0;
  for (field= fields, i=1 ; *field ; i++,field++)
  {
    if ((*field)->offset(record) == start)
    {
      if ((*field)->key_length() == length)
	return (i);
      if (!pos || fields[pos-1]->pack_length() <
	  (*field)->pack_length())
	pos= i;
    }
  }
  return (pos);
}


/*
  Store an SQL quoted string.

  SYNOPSIS  
    append_unescaped()
    res		result String
    pos		string to be quoted
    length	it's length

  NOTE
    This function works correctly with utf8 or single-byte charset strings.
    May fail with some multibyte charsets though.
*/

void append_unescaped(String *res, const char *pos, size_t length)
{
  const char *end= pos+length;
  res->append('\'');

  for (; pos != end ; pos++)
  {
    switch (*pos) {
    case 0:				/* Must be escaped for 'mysql' */
      res->append('\\');
      res->append('0');
      break;
    case '\n':				/* Must be escaped for logs */
      res->append('\\');
      res->append('n');
      break;
    case '\r':
      res->append('\\');		/* This gives better readability */
      res->append('r');
      break;
    case '\\':
      res->append('\\');		/* Because of the sql syntax */
      res->append('\\');
      break;
    case '\'':
      res->append('\'');		/* Because of the sql syntax */
      res->append('\'');
      break;
    default:
      res->append(*pos);
      break;
    }
  }
  res->append('\'');
}


void prepare_frm_header(THD *thd, uint reclength, uchar *fileinfo,
                        HA_CREATE_INFO *create_info, uint keys, KEY *key_info)
{
  size_t key_comment_total_bytes= 0;
  uint i;
  DBUG_ENTER("prepare_frm_header");

  /* Fix this when we have new .frm files;  Current limit is 4G rows (TODO) */
  if (create_info->max_rows > UINT_MAX32)
    create_info->max_rows= UINT_MAX32;
  if (create_info->min_rows > UINT_MAX32)
    create_info->min_rows= UINT_MAX32;

  size_t key_length, tmp_key_length, tmp, csid;
  bzero((char*) fileinfo, FRM_HEADER_SIZE);
  /* header */
  fileinfo[0]=(uchar) 254;
  fileinfo[1]= 1;
  fileinfo[2]= (create_info->expression_length == 0 ? FRM_VER_TRUE_VARCHAR :
                FRM_VER_EXPRESSSIONS);

  DBUG_ASSERT(ha_storage_engine_is_enabled(create_info->db_type));
  fileinfo[3]= (uchar) ha_legacy_type(create_info->db_type);

  /*
    Keep in sync with pack_keys() in unireg.cc
    For each key:
    8 bytes for the key header
    9 bytes for each key-part (MAX_REF_PARTS)
    NAME_LEN bytes for the name
    1 byte for the NAMES_SEP_CHAR (before the name)
    For all keys:
    6 bytes for the header
    1 byte for the NAMES_SEP_CHAR (after the last name)
    9 extra bytes (padding for safety? alignment?)
  */
  for (i= 0; i < keys; i++)
  {
    DBUG_ASSERT(MY_TEST(key_info[i].flags & HA_USES_COMMENT) ==
                (key_info[i].comment.length > 0));
    if (key_info[i].flags & HA_USES_COMMENT)
      key_comment_total_bytes += 2 + key_info[i].comment.length;
  }

  key_length= keys * (8 + MAX_REF_PARTS * 9 + NAME_LEN + 1) + 16
              + key_comment_total_bytes;

  int2store(fileinfo+8,1);
  tmp_key_length= (key_length < 0xffff) ? key_length : 0xffff;
  int2store(fileinfo+14,tmp_key_length);
  int2store(fileinfo+16,reclength);
  int4store(fileinfo+18,create_info->max_rows);
  int4store(fileinfo+22,create_info->min_rows);
  /* fileinfo[26] is set in mysql_create_frm() */
  fileinfo[27]=2;				// Use long pack-fields
  /* fileinfo[28 & 29] is set to key_info_length in mysql_create_frm() */
  create_info->table_options|=HA_OPTION_LONG_BLOB_PTR; // Use portable blob pointers
  int2store(fileinfo+30,create_info->table_options);
  fileinfo[32]=0;				// No filename anymore
  fileinfo[33]=5;                             // Mark for 5.0 frm file
  int4store(fileinfo+34,create_info->avg_row_length);
  csid= (create_info->default_table_charset ?
         create_info->default_table_charset->number : 0);
  fileinfo[38]= (uchar) csid;
  fileinfo[39]= (uchar) ((uint) create_info->transactional |
                         ((uint) create_info->page_checksum << 2) |
                         ((create_info->sequence ? HA_CHOICE_YES : 0) << 4));
  fileinfo[40]= (uchar) create_info->row_type;
  /* Bytes 41-46 were for RAID support; now reused for other purposes */
  fileinfo[41]= (uchar) (csid >> 8);
  int2store(fileinfo+42, create_info->stats_sample_pages & 0xffff);
  fileinfo[44]= (uchar)  create_info->stats_auto_recalc;
  int2store(fileinfo+45, (create_info->check_constraint_list->elements+
                          create_info->field_check_constraints));
  int4store(fileinfo+47, key_length);
  tmp= MYSQL_VERSION_ID;          // Store to avoid warning from int4store
  int4store(fileinfo+51, tmp);
  int4store(fileinfo+55, create_info->extra_size);
  /*
    59-60 is unused since 10.2.4
    61 for default_part_db_type
  */
  int2store(fileinfo+62, create_info->key_block_size);
  DBUG_VOID_RETURN;
} /* prepare_fileinfo */


void update_create_info_from_table(HA_CREATE_INFO *create_info, TABLE *table)
{
  TABLE_SHARE *share= table->s;
  DBUG_ENTER("update_create_info_from_table");

  create_info->max_rows= share->max_rows;
  create_info->min_rows= share->min_rows;
  create_info->table_options= share->db_create_options;
  create_info->avg_row_length= share->avg_row_length;
  create_info->row_type= share->row_type;
  create_info->default_table_charset= share->table_charset;
  create_info->table_charset= 0;
  create_info->comment= share->comment;
  create_info->transactional= share->transactional;
  create_info->page_checksum= share->page_checksum;
  create_info->option_list= share->option_list;
  create_info->sequence= MY_TEST(share->sequence);

  DBUG_VOID_RETURN;
}

int
rename_file_ext(const char * from,const char * to,const char * ext)
{
  char from_b[FN_REFLEN],to_b[FN_REFLEN];
  (void) strxmov(from_b,from,ext,NullS);
  (void) strxmov(to_b,to,ext,NullS);
  return mysql_file_rename(key_file_frm, from_b, to_b, MYF(0));
}


/*
  Allocate string field in MEM_ROOT and return it as String

  SYNOPSIS
    get_field()
    mem   	MEM_ROOT for allocating
    field 	Field for retrieving of string
    res         result String

  RETURN VALUES
    1   string is empty
    0	all ok
*/

bool get_field(MEM_ROOT *mem, Field *field, String *res)
{
  char *to;
  StringBuffer<MAX_FIELD_WIDTH> str;
  bool rc;
  THD *thd= field->get_thd();
  sql_mode_t sql_mode_backup= thd->variables.sql_mode;
  thd->variables.sql_mode&= ~MODE_PAD_CHAR_TO_FULL_LENGTH;

  field->val_str(&str);
  if ((rc= !str.length() ||
           !(to= strmake_root(mem, str.ptr(), str.length()))))
  {
    res->length(0);
    goto ex;
  }
  res->set(to, str.length(), field->charset());

ex:
  thd->variables.sql_mode= sql_mode_backup;
  return rc;
}


/*
  Allocate string field in MEM_ROOT and return it as NULL-terminated string

  SYNOPSIS
    get_field()
    mem   	MEM_ROOT for allocating
    field 	Field for retrieving of string

  RETURN VALUES
    NullS  string is empty
    #      pointer to NULL-terminated string value of field
*/

char *get_field(MEM_ROOT *mem, Field *field)
{
  String str;
  bool rc= get_field(mem, field, &str);
  DBUG_ASSERT(rc || str.ptr()[str.length()] == '\0');
  return  rc ? NullS : (char *) str.ptr();
}

/*
  DESCRIPTION
    given a buffer with a key value, and a map of keyparts
    that are present in this value, returns the length of the value
*/
uint calculate_key_len(TABLE *table, uint key, const uchar *buf,
                       key_part_map keypart_map)
{
  /* works only with key prefixes */
  DBUG_ASSERT(((keypart_map + 1) & keypart_map) == 0);

  KEY *key_info= table->s->key_info+key;
  KEY_PART_INFO *key_part= key_info->key_part;
  KEY_PART_INFO *end_key_part= key_part + table->actual_n_key_parts(key_info);
  uint length= 0;

  while (key_part < end_key_part && keypart_map)
  {
    length+= key_part->store_length;
    keypart_map >>= 1;
    key_part++;
  }
  return length;
}

#ifndef DBUG_OFF
/**
  Verifies that database/table name is in lowercase, when it should be

  This is supposed to be used only inside DBUG_ASSERT()
*/
bool ok_for_lower_case_names(const char *name)
{
  if (!lower_case_table_names || !name)
    return true;

  char buf[SAFE_NAME_LEN];
  strmake_buf(buf, name);
  my_casedn_str(files_charset_info, buf);
  return strcmp(name, buf) == 0;
}
#endif

/*
  Check if database name is valid

  SYNPOSIS
    check_db_name()
    org_name		Name of database

  NOTES
    If lower_case_table_names is set to 1 then database name is converted
    to lower case

  RETURN
    0	ok
    1   error
*/

bool check_db_name(LEX_STRING *org_name)
{
  char *name= org_name->str;
  size_t name_length= org_name->length;
  bool check_for_path_chars;

  if ((check_for_path_chars= check_mysql50_prefix(name)))
  {
    name+= MYSQL50_TABLE_NAME_PREFIX_LENGTH;
    name_length-= MYSQL50_TABLE_NAME_PREFIX_LENGTH;
  }

  if (!name_length || name_length > NAME_LEN)
    return 1;

  if (lower_case_table_names == 1 && name != any_db)
  {
    org_name->length= name_length= my_casedn_str(files_charset_info, name);
    if (check_for_path_chars)
      org_name->length+= MYSQL50_TABLE_NAME_PREFIX_LENGTH;
  }
  if (db_name_is_in_ignore_db_dirs_list(name))
    return 1;

  return check_table_name(name, name_length, check_for_path_chars);
}


/*
  Allow anything as a table name, as long as it doesn't contain an
  ' ' at the end
  returns 1 on error
*/

bool check_table_name(const char *name, size_t length, bool check_for_path_chars)
{
  // name length in symbols
  size_t name_length= 0;
  const char *end= name+length;

  if (!check_for_path_chars &&
      (check_for_path_chars= check_mysql50_prefix(name)))
  {
    name+= MYSQL50_TABLE_NAME_PREFIX_LENGTH;
    length-= MYSQL50_TABLE_NAME_PREFIX_LENGTH;
  }

  if (!length || length > NAME_LEN)
    return 1;
#if defined(USE_MB) && defined(USE_MB_IDENT)
  bool last_char_is_space= FALSE;
#else
  if (name[length-1]==' ')
    return 1;
#endif

  while (name != end)
  {
#if defined(USE_MB) && defined(USE_MB_IDENT)
    last_char_is_space= my_isspace(system_charset_info, *name);
    if (use_mb(system_charset_info))
    {
      int len=my_ismbchar(system_charset_info, name, end);
      if (len)
      {
        name+= len;
        name_length++;
        continue;
      }
    }
#endif
    if (check_for_path_chars &&
        (*name == '/' || *name == '\\' || *name == '~' || *name == FN_EXTCHAR))
      return 1;
    name++;
    name_length++;
  }
#if defined(USE_MB) && defined(USE_MB_IDENT)
  return last_char_is_space || (name_length > NAME_CHAR_LEN);
#else
  return FALSE;
#endif
}


bool check_column_name(const char *name)
{
  // name length in symbols
  size_t name_length= 0;
  bool last_char_is_space= TRUE;

  while (*name)
  {
#if defined(USE_MB) && defined(USE_MB_IDENT)
    last_char_is_space= my_isspace(system_charset_info, *name);
    if (use_mb(system_charset_info))
    {
      int len=my_ismbchar(system_charset_info, name, 
                          name+system_charset_info->mbmaxlen);
      if (len)
      {
        name += len;
        name_length++;
        continue;
      }
    }
#else
    last_char_is_space= *name==' ';
    if (*name == '\377')
      return 1;
#endif
    name++;
    name_length++;
  }
  /* Error if empty or too long column name */
  return last_char_is_space || (name_length > NAME_CHAR_LEN);
}


/**
  Checks whether a table is intact. Should be done *just* after the table has
  been opened.

  @param[in] table             The table to check
  @param[in] table_f_count     Expected number of columns in the table
  @param[in] table_def         Expected structure of the table (column name
                               and type)

  @retval  FALSE  OK
  @retval  TRUE   There was an error. An error message is output
                  to the error log.  We do not push an error
                  message into the error stack because this
                  function is currently only called at start up,
                  and such errors never reach the user.
*/

bool
Table_check_intact::check(TABLE *table, const TABLE_FIELD_DEF *table_def)
{
  uint i;
  my_bool error= FALSE;
  const TABLE_FIELD_TYPE *field_def= table_def->field;
  DBUG_ENTER("table_check_intact");
  DBUG_PRINT("info",("table: %s  expected_count: %d",
                     table->alias.c_ptr(), table_def->count));

  /* Whether the table definition has already been validated. */
  if (table->s->table_field_def_cache == table_def)
    goto end;

  if (table->s->fields != table_def->count)
  {
    THD *thd= current_thd;
    DBUG_PRINT("info", ("Column count has changed, checking the definition"));

    /* previous MySQL version */
    if (MYSQL_VERSION_ID > table->s->mysql_version)
    {
      report_error(ER_COL_COUNT_DOESNT_MATCH_PLEASE_UPDATE,
                   ER_THD(thd, ER_COL_COUNT_DOESNT_MATCH_PLEASE_UPDATE),
                   table->alias.c_ptr(), table_def->count, table->s->fields,
                   static_cast<int>(table->s->mysql_version),
                   MYSQL_VERSION_ID);
      DBUG_RETURN(TRUE);
    }
    else if (MYSQL_VERSION_ID == table->s->mysql_version)
    {
      report_error(ER_COL_COUNT_DOESNT_MATCH_CORRUPTED_V2,
                   ER_THD(thd, ER_COL_COUNT_DOESNT_MATCH_CORRUPTED_V2),
                   table->s->db.str, table->s->table_name.str,
                   table_def->count, table->s->fields);
      DBUG_RETURN(TRUE);
    }
    /*
      Something has definitely changed, but we're running an older
      version of MySQL with new system tables.
      Let's check column definitions. If a column was added at
      the end of the table, then we don't care much since such change
      is backward compatible.
    */
  }
  else
  {
  StringBuffer<1024> sql_type(system_charset_info);
  sql_type.extra_allocation(256); // Allocate min 256 characters at once
  for (i=0 ; i < table_def->count; i++, field_def++)
  {
    sql_type.length(0);
    if (i < table->s->fields)
    {
      Field *field= table->field[i];

      if (strncmp(field->field_name.str, field_def->name.str,
                  field_def->name.length))
      {
        /*
          Name changes are not fatal, we use ordinal numbers to access columns.
          Still this can be a sign of a tampered table, output an error
          to the error log.
        */
        report_error(0, "Incorrect definition of table %s.%s: "
                     "expected column '%s' at position %d, found '%s'.",
                     table->s->db.str, table->alias.c_ptr(),
                     field_def->name.str, i,
                     field->field_name.str);
      }
      field->sql_type(sql_type);
      /*
        Generally, if column types don't match, then something is
        wrong.

        However, we only compare column definitions up to the
        length of the original definition, since we consider the
        following definitions compatible:

        1. DATETIME and DATETIM
        2. INT(11) and INT(11
        3. SET('one', 'two') and SET('one', 'two', 'more')

        For SETs or ENUMs, if the same prefix is there it's OK to
        add more elements - they will get higher ordinal numbers and
        the new table definition is backward compatible with the
        original one.
       */
      if (strncmp(sql_type.c_ptr_safe(), field_def->type.str,
                  field_def->type.length - 1))
      {
        report_error(0, "Incorrect definition of table %s.%s: "
                     "expected column '%s' at position %d to have type "
                     "%s, found type %s.", table->s->db.str,
                     table->alias.c_ptr(),
                     field_def->name.str, i, field_def->type.str,
                     sql_type.c_ptr_safe());
        error= TRUE;
      }
      else if (field_def->cset.str && !field->has_charset())
      {
        report_error(0, "Incorrect definition of table %s.%s: "
                     "expected the type of column '%s' at position %d "
                     "to have character set '%s' but the type has no "
                     "character set.", table->s->db.str,
                     table->alias.c_ptr(),
                     field_def->name.str, i, field_def->cset.str);
        error= TRUE;
      }
      else if (field_def->cset.str &&
               strcmp(field->charset()->csname, field_def->cset.str))
      {
        report_error(0, "Incorrect definition of table %s.%s: "
                     "expected the type of column '%s' at position %d "
                     "to have character set '%s' but found "
                     "character set '%s'.", table->s->db.str,
                     table->alias.c_ptr(),
                     field_def->name.str, i, field_def->cset.str,
                     field->charset()->csname);
        error= TRUE;
      }
    }
    else
    {
      report_error(0, "Incorrect definition of table %s.%s: "
                   "expected column '%s' at position %d to have type %s "
                   " but the column is not found.",
                   table->s->db.str, table->alias.c_ptr(),
                   field_def->name.str, i, field_def->type.str);
      error= TRUE;
    }
  }
  }

  if (table_def->primary_key_parts)
  {
    if (table->s->primary_key == MAX_KEY)
    {
      report_error(0, "Incorrect definition of table %s.%s: "
                   "missing primary key.", table->s->db.str,
                   table->alias.c_ptr());
      error= TRUE;
    }
    else
    {
      KEY *pk= &table->s->key_info[table->s->primary_key];
      if (pk->user_defined_key_parts != table_def->primary_key_parts)
      {
        report_error(0, "Incorrect definition of table %s.%s: "
                     "Expected primary key to have %u columns, but instead "
                     "found %u columns.", table->s->db.str,
                     table->alias.c_ptr(), table_def->primary_key_parts,
                     pk->user_defined_key_parts);
        error= TRUE;
      }
      else
      {
        for (i= 0; i < pk->user_defined_key_parts; ++i)
        {
          if (table_def->primary_key_columns[i] + 1 != pk->key_part[i].fieldnr)
          {
            report_error(0, "Incorrect definition of table %s.%s: Expected "
                         "primary key part %u to refer to column %u, but "
                         "instead found column %u.", table->s->db.str,
                         table->alias.c_ptr(), i + 1,
                         table_def->primary_key_columns[i] + 1,
                         pk->key_part[i].fieldnr);
            error= TRUE;
          }
        }
      }
    }
  }

  if (likely(! error))
    table->s->table_field_def_cache= table_def;

end:

  if (has_keys && !error && !table->key_info)
  {
    report_error(0, "Incorrect definition of table %s.%s: "
                 "indexes are missing",
                 table->s->db.str, table->alias.c_ptr());
    error= TRUE;
  }

  DBUG_RETURN(error);
}


void Table_check_intact_log_error::report_error(uint, const char *fmt, ...)
{
  va_list args;
  va_start(args, fmt);
  error_log_print(ERROR_LEVEL, fmt, args);
  va_end(args);
}


/**
  Traverse portion of wait-for graph which is reachable through edge
  represented by this flush ticket in search for deadlocks.

  @retval TRUE  A deadlock is found. A victim is remembered
                by the visitor.
  @retval FALSE Success, no deadlocks.
*/

bool Wait_for_flush::accept_visitor(MDL_wait_for_graph_visitor *gvisitor)
{
  return m_share->visit_subgraph(this, gvisitor);
}


uint Wait_for_flush::get_deadlock_weight() const
{
  return m_deadlock_weight;
}


/**
  Traverse portion of wait-for graph which is reachable through this
  table share in search for deadlocks.

  @param waiting_ticket  Ticket representing wait for this share.
  @param dvisitor        Deadlock detection visitor.

  @retval TRUE  A deadlock is found. A victim is remembered
                by the visitor.
  @retval FALSE No deadlocks, it's OK to begin wait.
*/

bool TABLE_SHARE::visit_subgraph(Wait_for_flush *wait_for_flush,
                                 MDL_wait_for_graph_visitor *gvisitor)
{
  TABLE *table;
  MDL_context *src_ctx= wait_for_flush->get_ctx();
  bool result= TRUE;

  /*
    To protect all_tables list from being concurrently modified
    while we are iterating through it we increment tdc.all_tables_refs.
    This does not introduce deadlocks in the deadlock detector
    because we won't try to acquire tdc.LOCK_table_share while
    holding a write-lock on MDL_lock::m_rwlock.
  */
  mysql_mutex_lock(&tdc->LOCK_table_share);
  tdc->all_tables_refs++;
  mysql_mutex_unlock(&tdc->LOCK_table_share);

  All_share_tables_list::Iterator tables_it(tdc->all_tables);

  /*
    In case of multiple searches running in parallel, avoid going
    over the same loop twice and shortcut the search.
    Do it after taking the lock to weed out unnecessary races.
  */
  if (src_ctx->m_wait.get_status() != MDL_wait::EMPTY)
  {
    result= FALSE;
    goto end;
  }

  if (gvisitor->enter_node(src_ctx))
    goto end;

  while ((table= tables_it++))
  {
    DBUG_ASSERT(table->in_use && tdc->flushed);
    if (gvisitor->inspect_edge(&table->in_use->mdl_context))
    {
      goto end_leave_node;
    }
  }

  tables_it.rewind();
  while ((table= tables_it++))
  {
    DBUG_ASSERT(table->in_use && tdc->flushed);
    if (table->in_use->mdl_context.visit_subgraph(gvisitor))
    {
      goto end_leave_node;
    }
  }

  result= FALSE;

end_leave_node:
  gvisitor->leave_node(src_ctx);

end:
  mysql_mutex_lock(&tdc->LOCK_table_share);
  if (!--tdc->all_tables_refs)
    mysql_cond_broadcast(&tdc->COND_release);
  mysql_mutex_unlock(&tdc->LOCK_table_share);

  return result;
}


/**
  Wait until the subject share is removed from the table
  definition cache and make sure it's destroyed.

  @param mdl_context     MDL context for thread which is going to wait.
  @param abstime         Timeout for waiting as absolute time value.
  @param deadlock_weight Weight of this wait for deadlock detector.

  @pre LOCK_table_share is locked, the share is marked for flush and
       this connection does not reference the share.
       LOCK_table_share will be unlocked temporarily during execution.

  It may happen that another FLUSH TABLES thread marked this share
  for flush, but didn't yet purge it from table definition cache.
  In this case we may start waiting for a table share that has no
  references (ref_count == 0). We do this with assumption that this
  another FLUSH TABLES thread is about to purge this share.

  @retval FALSE - Success.
  @retval TRUE  - Error (OOM, deadlock, timeout, etc...).
*/

bool TABLE_SHARE::wait_for_old_version(THD *thd, struct timespec *abstime,
                                       uint deadlock_weight)
{
  MDL_context *mdl_context= &thd->mdl_context;
  Wait_for_flush ticket(mdl_context, this, deadlock_weight);
  MDL_wait::enum_wait_status wait_status;

  mysql_mutex_assert_owner(&tdc->LOCK_table_share);
  DBUG_ASSERT(tdc->flushed);

  tdc->m_flush_tickets.push_front(&ticket);

  mdl_context->m_wait.reset_status();

  mysql_mutex_unlock(&tdc->LOCK_table_share);

  mdl_context->will_wait_for(&ticket);

  mdl_context->find_deadlock();

  wait_status= mdl_context->m_wait.timed_wait(thd, abstime, TRUE,
                                              &stage_waiting_for_table_flush);

  mdl_context->done_waiting_for();

  mysql_mutex_lock(&tdc->LOCK_table_share);
  tdc->m_flush_tickets.remove(&ticket);
  mysql_cond_broadcast(&tdc->COND_release);
  mysql_mutex_unlock(&tdc->LOCK_table_share);


  /*
    In cases when our wait was aborted by KILL statement,
    a deadlock or a timeout, the share might still be referenced,
    so we don't delete it. Note, that we can't determine this
    condition by checking wait_status alone, since, for example,
    a timeout can happen after all references to the table share
    were released, but before the share is removed from the
    cache and we receive the notification. This is why
    we first destroy the share, and then look at
    wait_status.
  */
  switch (wait_status)
  {
  case MDL_wait::GRANTED:
    return FALSE;
  case MDL_wait::VICTIM:
    my_error(ER_LOCK_DEADLOCK, MYF(0));
    return TRUE;
  case MDL_wait::TIMEOUT:
    my_error(ER_LOCK_WAIT_TIMEOUT, MYF(0));
    return TRUE;
  case MDL_wait::KILLED:
    return TRUE;
  default:
    DBUG_ASSERT(0);
    return TRUE;
  }
}


/**
  Initialize TABLE instance (newly created, or coming either from table
  cache or THD::temporary_tables list) and prepare it for further use
  during statement execution. Set the 'alias' attribute from the specified
  TABLE_LIST element. Remember the TABLE_LIST element in the
  TABLE::pos_in_table_list member.

  @param thd  Thread context.
  @param tl   TABLE_LIST element.
*/

void TABLE::init(THD *thd, TABLE_LIST *tl)
{
  DBUG_ASSERT(s->tmp_table != NO_TMP_TABLE || s->tdc->ref_count > 0);

  if (thd->lex->need_correct_ident())
    alias_name_used= my_strcasecmp(table_alias_charset,
                                   s->table_name.str,
                                   tl->alias.str);
  /* Fix alias if table name changes. */
  if (!alias.alloced_length() || strcmp(alias.c_ptr(), tl->alias.str))
    alias.copy(tl->alias.str, tl->alias.length, alias.charset());

  tablenr= thd->current_tablenr++;
  used_fields= 0;
  const_table= 0;
  null_row= 0;
  maybe_null= 0;
  force_index= 0;
  force_index_order= 0;
  force_index_group= 0;
  status= STATUS_NO_RECORD;
  insert_values= 0;
  fulltext_searched= 0;
  file->ft_handler= 0;
  reginfo.impossible_range= 0;
  created= TRUE;
  cond_selectivity= 1.0;
  cond_selectivity_sampling_explain= NULL;
#ifdef HAVE_REPLICATION
  /* used in RBR Triggers */
  master_had_triggers= 0;
#endif

  /* Catch wrong handling of the auto_increment_field_not_null. */
  DBUG_ASSERT(!auto_increment_field_not_null);
  auto_increment_field_not_null= FALSE;

  pos_in_table_list= tl;

  clear_column_bitmaps();
  for (Field **f_ptr= field ; *f_ptr ; f_ptr++)
  {
    (*f_ptr)->next_equal_field= NULL;
    (*f_ptr)->cond_selectivity= 1.0;
  }

  DBUG_ASSERT(!file->keyread_enabled());

  restore_record(this, s->default_values);

  /* Tables may be reused in a sub statement. */
  DBUG_ASSERT(!file->extra(HA_EXTRA_IS_ATTACHED_CHILDREN));
}


/*
  Create Item_field for each column in the table.

  SYNPOSIS
    TABLE::fill_item_list()
      item_list          a pointer to an empty list used to store items

  DESCRIPTION
    Create Item_field object for each column in the table and
    initialize it with the corresponding Field. New items are
    created in the current THD memory root.

  RETURN VALUE
    0                    success
    1                    out of memory
*/

bool TABLE::fill_item_list(List<Item> *item_list) const
{
  /*
    All Item_field's created using a direct pointer to a field
    are fixed in Item_field constructor.
  */
  for (Field **ptr= field; *ptr; ptr++)
  {
    Item_field *item= new (in_use->mem_root) Item_field(in_use, *ptr);
    if (!item || item_list->push_back(item))
      return TRUE;
  }
  return FALSE;
}

/*
  Reset an existing list of Item_field items to point to the
  Fields of this table.

  SYNPOSIS
    TABLE::fill_item_list()
      item_list          a non-empty list with Item_fields

  DESCRIPTION
    This is a counterpart of fill_item_list used to redirect
    Item_fields to the fields of a newly created table.
    The caller must ensure that number of items in the item_list
    is the same as the number of columns in the table.
*/

void TABLE::reset_item_list(List<Item> *item_list, uint skip) const
{
  List_iterator_fast<Item> it(*item_list);
  Field **ptr= field;
  for ( ; skip && *ptr; skip--)
    ptr++;
  for (; *ptr; ptr++)
  {
    Item_field *item_field= (Item_field*) it++;
    DBUG_ASSERT(item_field != 0);
    item_field->reset_field(*ptr);
  }
}

/*
  calculate md5 of query

  SYNOPSIS
    TABLE_LIST::calc_md5()
    buffer	buffer for md5 writing
*/

void  TABLE_LIST::calc_md5(const char *buffer)
{
  uchar digest[16];
  compute_md5_hash(digest, select_stmt.str,
                   select_stmt.length);
  sprintf((char *) buffer,
	    "%02x%02x%02x%02x%02x%02x%02x%02x%02x%02x%02x%02x%02x%02x%02x%02x",
	    digest[0], digest[1], digest[2], digest[3],
	    digest[4], digest[5], digest[6], digest[7],
	    digest[8], digest[9], digest[10], digest[11],
	    digest[12], digest[13], digest[14], digest[15]);
}


/**
  @brief
  Create field translation for mergeable derived table/view.

  @param thd  Thread handle

  @details
  Create field translation for mergeable derived table/view.

  @return FALSE ok.
  @return TRUE an error occur.
*/

bool TABLE_LIST::create_field_translation(THD *thd)
{
  Item *item;
  Field_translator *transl;
  SELECT_LEX *select= get_single_select();
  List_iterator_fast<Item> it(select->item_list);
  uint field_count= 0;
  Query_arena *arena, backup;
  bool res= FALSE;
  DBUG_ENTER("TABLE_LIST::create_field_translation");
  DBUG_PRINT("enter", ("Alias: '%s'  Unit: %p",
                      (alias.str ? alias.str : "<NULL>"),
                       get_unit()));

  if (thd->stmt_arena->is_conventional() ||
      thd->stmt_arena->is_stmt_prepare_or_first_sp_execute())
  {
    /* initialize lists */
    used_items.empty();
    persistent_used_items.empty();
  }
  else
  {
    /*
      Copy the list created by natural join procedure because the procedure
      will not be repeated.
    */
    used_items= persistent_used_items;
  }

  if (field_translation)
  {
    /*
      Update items in the field translation after view have been prepared.
      It's needed because some items in the select list, like IN subselects,
      might be substituted for optimized ones.
    */
    if (is_view() && get_unit()->prepared && !field_translation_updated)
    {
      field_translation_updated= TRUE;
      if (static_cast<uint>(field_translation_end - field_translation) <
          select->item_list.elements)
        goto allocate;
      while ((item= it++))
      {
        field_translation[field_count++].item= item;
      }
    }

    DBUG_RETURN(FALSE);
  }

allocate:
  arena= thd->activate_stmt_arena_if_needed(&backup);

  /* Create view fields translation table */

  if (!(transl=
        (Field_translator*)(thd->stmt_arena->
                            alloc(select->item_list.elements *
                                  sizeof(Field_translator)))))
  {
    res= TRUE;
    goto exit;
  }

  while ((item= it++))
  {
    DBUG_ASSERT(item->name.str && item->name.str[0]);
    transl[field_count].name.str=    thd->strmake(item->name.str, item->name.length);
    transl[field_count].name.length= item->name.length;
    transl[field_count++].item= item;
  }
  field_translation= transl;
  field_translation_end= transl + field_count;
  /* It's safe to cache this table for prepared statements */
  cacheable_table= 1;

exit:
  if (arena)
    thd->restore_active_arena(arena, &backup);

  DBUG_RETURN(res);
}


/**
  @brief
  Create field translation for mergeable derived table/view.

  @param thd  Thread handle

  @details
  Create field translation for mergeable derived table/view.

  @return FALSE ok.
  @return TRUE an error occur.
*/

bool TABLE_LIST::setup_underlying(THD *thd)
{
  DBUG_ENTER("TABLE_LIST::setup_underlying");

  if (!view || (!field_translation && merge_underlying_list))
  {
    SELECT_LEX *select= get_single_select();

    if (create_field_translation(thd))
      DBUG_RETURN(TRUE);

    /* full text function moving to current select */
    if (select->ftfunc_list->elements)
    {
      Item_func_match *ifm;
      SELECT_LEX *current_select= thd->lex->current_select;
      List_iterator_fast<Item_func_match>
        li(*(select_lex->ftfunc_list));
      while ((ifm= li++))
        current_select->ftfunc_list->push_front(ifm);
    }
  }
  DBUG_RETURN(FALSE);
}


/*
   Prepare where expression of derived table/view

  SYNOPSIS
    TABLE_LIST::prep_where()
    thd             - thread handler
    conds           - condition of this JOIN
    no_where_clause - do not build WHERE or ON outer qwery do not need it
                      (it is INSERT), we do not need conds if this flag is set

  NOTE: have to be called befor CHECK OPTION preparation, because it makes
  fix_fields for view WHERE clause

  RETURN
    FALSE - OK
    TRUE  - error
*/

bool TABLE_LIST::prep_where(THD *thd, Item **conds,
                               bool no_where_clause)
{
  DBUG_ENTER("TABLE_LIST::prep_where");
  bool res= FALSE;

  for (TABLE_LIST *tbl= merge_underlying_list; tbl; tbl= tbl->next_local)
  {
    if (tbl->is_view_or_derived() &&
        tbl->prep_where(thd, conds, no_where_clause))
    {
      DBUG_RETURN(TRUE);
    }
  }

  if (where)
  {
    if (where->is_fixed())
      where->update_used_tables();
    else if (where->fix_fields(thd, &where))
      DBUG_RETURN(TRUE);

    /*
      check that it is not VIEW in which we insert with INSERT SELECT
      (in this case we can't add view WHERE condition to main SELECT_LEX)
    */
    if (!no_where_clause && !where_processed)
    {
      TABLE_LIST *tbl= this;
      Query_arena *arena= thd->stmt_arena, backup;
      arena= thd->activate_stmt_arena_if_needed(&backup);  // For easier test

      /* Go up to join tree and try to find left join */
      for (; tbl; tbl= tbl->embedding)
      {
        if (tbl->outer_join)
        {
          /*
            Store WHERE condition to ON expression for outer join, because
            we can't use WHERE to correctly execute left joins on VIEWs and
            this expression will not be moved to WHERE condition (i.e. will
            be clean correctly for PS/SP)
          */
          tbl->on_expr= and_conds(thd, tbl->on_expr,
                                  where->copy_andor_structure(thd));
          break;
        }
      }
      if (tbl == 0)
      {
        if (*conds)
          res= (*conds)->fix_fields_if_needed_for_bool(thd, conds);
        if (!res)
          *conds= and_conds(thd, *conds, where->copy_andor_structure(thd));
        if (*conds && !res)
          res= (*conds)->fix_fields_if_needed_for_bool(thd, conds);
      }
      if (arena)
        thd->restore_active_arena(arena, &backup);
      where_processed= TRUE;
    }
  }

  DBUG_RETURN(res);
}

/**
  Check that table/view is updatable and if it has single
  underlying tables/views it is also updatable

  @return Result of the check.
*/

bool TABLE_LIST::single_table_updatable()
{
  if (!updatable)
    return false;
  if (view && view->first_select_lex()->table_list.elements == 1)
  {
    /*
      We need to check deeply only single table views. Multi-table views
      will be turned to multi-table updates and then checked by leaf tables
    */
    return (((TABLE_LIST *)view->first_select_lex()->table_list.first)->
            single_table_updatable());
  }
  return true;
}


/*
  Merge ON expressions for a view

  SYNOPSIS
    merge_on_conds()
    thd             thread handle
    table           table for the VIEW
    is_cascaded     TRUE <=> merge ON expressions from underlying views

  DESCRIPTION
    This function returns the result of ANDing the ON expressions
    of the given view and all underlying views. The ON expressions
    of the underlying views are added only if is_cascaded is TRUE.

  RETURN
    Pointer to the built expression if there is any.
    Otherwise and in the case of a failure NULL is returned.
*/

static Item *
merge_on_conds(THD *thd, TABLE_LIST *table, bool is_cascaded)
{
  DBUG_ENTER("merge_on_conds");

  Item *cond= NULL;
  DBUG_PRINT("info", ("alias: %s", table->alias.str));
  if (table->on_expr)
    cond= table->on_expr->copy_andor_structure(thd);
  if (!table->view)
    DBUG_RETURN(cond);
  for (TABLE_LIST *tbl=
         (TABLE_LIST*)table->view->first_select_lex()->table_list.first;
       tbl;
       tbl= tbl->next_local)
  {
    if (tbl->view && !is_cascaded)
      continue;
    cond= and_conds(thd, cond, merge_on_conds(thd, tbl, is_cascaded));
  }
  DBUG_RETURN(cond);
}


/*
  Prepare check option expression of table

  SYNOPSIS
    TABLE_LIST::prep_check_option()
    thd             - thread handler
    check_opt_type  - WITH CHECK OPTION type (VIEW_CHECK_NONE,
                      VIEW_CHECK_LOCAL, VIEW_CHECK_CASCADED)
                      we use this parameter instead of direct check of
                      effective_with_check to change type of underlying
                      views to VIEW_CHECK_CASCADED if outer view have
                      such option and prevent processing of underlying
                      view check options if outer view have just
                      VIEW_CHECK_LOCAL option.

  NOTE
    This method builds check option condition to use it later on
    every call (usual execution or every SP/PS call).
    This method have to be called after WHERE preparation
    (TABLE_LIST::prep_where)

  RETURN
    FALSE - OK
    TRUE  - error
*/

bool TABLE_LIST::prep_check_option(THD *thd, uint8 check_opt_type)
{
  DBUG_ENTER("TABLE_LIST::prep_check_option");
  bool is_cascaded= check_opt_type == VIEW_CHECK_CASCADED;
  TABLE_LIST *merge_underlying_list= view->first_select_lex()->get_table_list();
  for (TABLE_LIST *tbl= merge_underlying_list; tbl; tbl= tbl->next_local)
  {
    /* see comment of check_opt_type parameter */
    if (tbl->view && tbl->prep_check_option(thd, (is_cascaded ?
                                                  VIEW_CHECK_CASCADED :
                                                  VIEW_CHECK_NONE)))
      DBUG_RETURN(TRUE);
  }

  if (check_opt_type && !check_option_processed)
  {
    Query_arena *arena= thd->stmt_arena, backup;
    arena= thd->activate_stmt_arena_if_needed(&backup);  // For easier test

    if (where)
    {
      check_option= where->copy_andor_structure(thd);
    }
    if (is_cascaded)
    {
      for (TABLE_LIST *tbl= merge_underlying_list; tbl; tbl= tbl->next_local)
      {
        if (tbl->check_option)
          check_option= and_conds(thd, check_option, tbl->check_option);
      }
    }
    check_option= and_conds(thd, check_option,
                            merge_on_conds(thd, this, is_cascaded));

    if (arena)
      thd->restore_active_arena(arena, &backup);
    check_option_processed= TRUE;

  }

  if (check_option)
  {
    const char *save_where= thd->where;
    thd->where= "check option";
    if (check_option->fix_fields_if_needed_for_bool(thd, &check_option))
      DBUG_RETURN(TRUE);
    thd->where= save_where;
  }
  DBUG_RETURN(FALSE);
}


/**
  Hide errors which show view underlying table information. 
  There are currently two mechanisms at work that handle errors for views,
  this one and a more general mechanism based on an Internal_error_handler,
  see Show_create_error_handler. The latter handles errors encountered during
  execution of SHOW CREATE VIEW, while the mechanism using this method is
  handles SELECT from views. The two methods should not clash.

  @param[in,out]  thd     thread handler

  @pre This method can be called only if there is an error.
*/

void TABLE_LIST::hide_view_error(THD *thd)
{
  if ((thd->killed && !thd->is_error())|| thd->get_internal_handler())
    return;
  /* Hide "Unknown column" or "Unknown function" error */
  DBUG_ASSERT(thd->is_error());
  switch (thd->get_stmt_da()->sql_errno()) {
    case ER_BAD_FIELD_ERROR:
    case ER_SP_DOES_NOT_EXIST:
    case ER_FUNC_INEXISTENT_NAME_COLLISION:
    case ER_PROCACCESS_DENIED_ERROR:
    case ER_COLUMNACCESS_DENIED_ERROR:
    case ER_TABLEACCESS_DENIED_ERROR:
    case ER_TABLE_NOT_LOCKED:
    case ER_NO_SUCH_TABLE:
    {
      TABLE_LIST *top= top_table();
      thd->clear_error();
      my_error(ER_VIEW_INVALID, MYF(0),
               top->view_db.str, top->view_name.str);
      break;
    }

    case ER_NO_DEFAULT_FOR_FIELD:
    {
      TABLE_LIST *top= top_table();
      thd->clear_error();
      // TODO: make correct error message
      my_error(ER_NO_DEFAULT_FOR_VIEW_FIELD, MYF(0),
               top->view_db.str, top->view_name.str);
      break;
    }
  }
}


/*
  Find underlying base tables (TABLE_LIST) which represent given
  table_to_find (TABLE)

  SYNOPSIS
    TABLE_LIST::find_underlying_table()
    table_to_find table to find

  RETURN
    0  table is not found
    found table reference
*/

TABLE_LIST *TABLE_LIST::find_underlying_table(TABLE *table_to_find)
{
  /* is this real table and table which we are looking for? */
  if (table == table_to_find && view == 0)
    return this;
  if (!view)
    return 0;

  for (TABLE_LIST *tbl= view->first_select_lex()->get_table_list();
       tbl;
       tbl= tbl->next_local)
  {
    TABLE_LIST *result;
    if ((result= tbl->find_underlying_table(table_to_find)))
      return result;
  }
  return 0;
}

/*
  cleanup items belonged to view fields translation table

  SYNOPSIS
    TABLE_LIST::cleanup_items()
*/

void TABLE_LIST::cleanup_items()
{
  if (!field_translation)
    return;

  for (Field_translator *transl= field_translation;
       transl < field_translation_end;
       transl++)
    transl->item->walk(&Item::cleanup_processor, 0, 0);
}


/*
  check CHECK OPTION condition both for view and underlying table

  SYNOPSIS
    TABLE_LIST::view_check_option()
    ignore_failure ignore check option fail

  RETURN
    VIEW_CHECK_OK     OK
    VIEW_CHECK_ERROR  FAILED
    VIEW_CHECK_SKIP   FAILED, but continue
*/


int TABLE_LIST::view_check_option(THD *thd, bool ignore_failure)
{
  if (check_option)
  {
    /* VIEW's CHECK OPTION CLAUSE */
    Counting_error_handler ceh;
    thd->push_internal_handler(&ceh);
    bool res= check_option->val_int() == 0;
    thd->pop_internal_handler();
    if (ceh.errors)
      return(VIEW_CHECK_ERROR);
    if (res)
    {
      TABLE_LIST *main_view= top_table();
      const char *name_db= (main_view->view ? main_view->view_db.str :
                            main_view->db.str);
      const char *name_table= (main_view->view ? main_view->view_name.str :
                               main_view->table_name.str);
      my_error(ER_VIEW_CHECK_FAILED, MYF(ignore_failure ? ME_WARNING : 0),
               name_db, name_table);
      return ignore_failure ? VIEW_CHECK_SKIP : VIEW_CHECK_ERROR;
    }
  }
  return table->verify_constraints(ignore_failure);
}


int TABLE::verify_constraints(bool ignore_failure)
{
  /*
    We have to check is_error() first as we are checking it for each
    constraint to catch fatal warnings.
  */
  if (in_use->is_error())
    return (VIEW_CHECK_ERROR);

  /* go trough check option clauses for fields and table */
  if (check_constraints &&
      !(in_use->variables.option_bits & OPTION_NO_CHECK_CONSTRAINT_CHECKS))
  {
    if (versioned() && !vers_end_field()->is_max())
      return VIEW_CHECK_OK;
    for (Virtual_column_info **chk= check_constraints ; *chk ; chk++)
    {
      /*
        yes! NULL is ok.
        see 4.23.3.4 Table check constraints, part 2, SQL:2016
      */
      if (((*chk)->expr->val_int() == 0 && !(*chk)->expr->null_value) ||
          in_use->is_error())
      {
        StringBuffer<MAX_FIELD_WIDTH> field_error(system_charset_info);
        enum_vcol_info_type vcol_type= (*chk)->get_vcol_type();
        DBUG_ASSERT(vcol_type == VCOL_CHECK_TABLE ||
                    vcol_type == VCOL_CHECK_FIELD);
        if (vcol_type == VCOL_CHECK_FIELD)
        {
          field_error.append(s->table_name.str);
          field_error.append(".");
        }
        field_error.append((*chk)->name.str);
        my_error(ER_CONSTRAINT_FAILED,
                 MYF(ignore_failure ? ME_WARNING : 0), field_error.c_ptr(),
                 s->db.str, s->error_table_name());
        return ignore_failure ? VIEW_CHECK_SKIP : VIEW_CHECK_ERROR;
      }
    }
  }
  /*
    We have to check in_use() as checking constraints may have generated
    warnings that should be treated as errors
  */
  return(!in_use->is_error() ? VIEW_CHECK_OK : VIEW_CHECK_ERROR);
}

/*
  Find table in underlying tables by mask and check that only this
  table belong to given mask

  SYNOPSIS
    TABLE_LIST::check_single_table()
    table_arg	reference on variable where to store found table
		(should be 0 on call, to find table, or point to table for
		unique test)
    map         bit mask of tables
    view_arg    view for which we are looking table

  RETURN
    FALSE table not found or found only one
    TRUE  found several tables
*/

bool TABLE_LIST::check_single_table(TABLE_LIST **table_arg,
                                       table_map map,
                                       TABLE_LIST *view_arg)
{
  if (!select_lex)
    return FALSE;
  DBUG_ASSERT(is_merged_derived());
  for (TABLE_LIST *tbl= get_single_select()->get_table_list();
       tbl;
       tbl= tbl->next_local)
  {
    /*
      Merged view has also temporary table attached (in 5.2 if it has table
      then it was real table), so we have filter such temporary tables out
      by checking that it is not merged view
    */
    if (tbl->table &&
        !(tbl->is_view() &&
          tbl->is_merged_derived()))
    {
      if (tbl->table->map & map)
      {
	if (*table_arg)
	  return TRUE;
        *table_arg= tbl;
        tbl->check_option= view_arg->check_option;
      }
    }
    else if (tbl->check_single_table(table_arg, map, view_arg))
      return TRUE;
  }
  return FALSE;
}


/*
  Set insert_values buffer

  SYNOPSIS
    set_insert_values()
    mem_root   memory pool for allocating

  RETURN
    FALSE - OK
    TRUE  - out of memory
*/

bool TABLE_LIST::set_insert_values(MEM_ROOT *mem_root)
{
  DBUG_ENTER("set_insert_values");
  if (table)
  {
    DBUG_PRINT("info", ("setting insert_value for table"));
    if (!table->insert_values &&
        !(table->insert_values= (uchar *)alloc_root(mem_root,
                                                   table->s->rec_buff_length)))
      DBUG_RETURN(TRUE);
  }
  else
  {
    DBUG_PRINT("info", ("setting insert_value for view"));
    DBUG_ASSERT(is_view_or_derived() && is_merged_derived());
    for (TABLE_LIST *tbl=
           (TABLE_LIST*)view->first_select_lex()->table_list.first;
         tbl;
         tbl= tbl->next_local)
      if (tbl->set_insert_values(mem_root))
        DBUG_RETURN(TRUE);
  }
  DBUG_RETURN(FALSE);
}


/*
  Test if this is a leaf with respect to name resolution.

  SYNOPSIS
    TABLE_LIST::is_leaf_for_name_resolution()

  DESCRIPTION
    A table reference is a leaf with respect to name resolution if
    it is either a leaf node in a nested join tree (table, view,
    schema table, subquery), or an inner node that represents a
    NATURAL/USING join, or a nested join with materialized join
    columns.

  RETURN
    TRUE if a leaf, FALSE otherwise.
*/
bool TABLE_LIST::is_leaf_for_name_resolution()
{
  return (is_merged_derived() || is_natural_join || is_join_columns_complete ||
          !nested_join);
}


/*
  Retrieve the first (left-most) leaf in a nested join tree with
  respect to name resolution.

  SYNOPSIS
    TABLE_LIST::first_leaf_for_name_resolution()

  DESCRIPTION
    Given that 'this' is a nested table reference, recursively walk
    down the left-most children of 'this' until we reach a leaf
    table reference with respect to name resolution.

  IMPLEMENTATION
    The left-most child of a nested table reference is the last element
    in the list of children because the children are inserted in
    reverse order.

  RETURN
    If 'this' is a nested table reference - the left-most child of
      the tree rooted in 'this',
    else return 'this'
*/

TABLE_LIST *TABLE_LIST::first_leaf_for_name_resolution()
{
  TABLE_LIST *UNINIT_VAR(cur_table_ref);
  NESTED_JOIN *cur_nested_join;

  if (is_leaf_for_name_resolution())
    return this;
  DBUG_ASSERT(nested_join);

  for (cur_nested_join= nested_join;
       cur_nested_join;
       cur_nested_join= cur_table_ref->nested_join)
  {
    List_iterator_fast<TABLE_LIST> it(cur_nested_join->join_list);
    cur_table_ref= it++;
    /*
      If the current nested join is a RIGHT JOIN, the operands in
      'join_list' are in reverse order, thus the first operand is
      already at the front of the list. Otherwise the first operand
      is in the end of the list of join operands.
    */
    if (!(cur_table_ref->outer_join & JOIN_TYPE_RIGHT))
    {
      TABLE_LIST *next;
      while ((next= it++))
        cur_table_ref= next;
    }
    if (cur_table_ref->is_leaf_for_name_resolution())
      break;
  }
  return cur_table_ref;
}


/*
  Retrieve the last (right-most) leaf in a nested join tree with
  respect to name resolution.

  SYNOPSIS
    TABLE_LIST::last_leaf_for_name_resolution()

  DESCRIPTION
    Given that 'this' is a nested table reference, recursively walk
    down the right-most children of 'this' until we reach a leaf
    table reference with respect to name resolution.

  IMPLEMENTATION
    The right-most child of a nested table reference is the first
    element in the list of children because the children are inserted
    in reverse order.

  RETURN
    - If 'this' is a nested table reference - the right-most child of
      the tree rooted in 'this',
    - else - 'this'
*/

TABLE_LIST *TABLE_LIST::last_leaf_for_name_resolution()
{
  TABLE_LIST *cur_table_ref= this;
  NESTED_JOIN *cur_nested_join;

  if (is_leaf_for_name_resolution())
    return this;
  DBUG_ASSERT(nested_join);

  for (cur_nested_join= nested_join;
       cur_nested_join;
       cur_nested_join= cur_table_ref->nested_join)
  {
    cur_table_ref= cur_nested_join->join_list.head();
    /*
      If the current nested is a RIGHT JOIN, the operands in
      'join_list' are in reverse order, thus the last operand is in the
      end of the list.
    */
    if ((cur_table_ref->outer_join & JOIN_TYPE_RIGHT))
    {
      List_iterator_fast<TABLE_LIST> it(cur_nested_join->join_list);
      TABLE_LIST *next;
      cur_table_ref= it++;
      while ((next= it++))
        cur_table_ref= next;
    }
    if (cur_table_ref->is_leaf_for_name_resolution())
      break;
  }
  return cur_table_ref;
}


/*
  Register access mode which we need for underlying tables

  SYNOPSIS
    register_want_access()
    want_access          Acess which we require
*/

void TABLE_LIST::register_want_access(ulong want_access)
{
  /* Remove SHOW_VIEW_ACL, because it will be checked during making view */
  want_access&= ~SHOW_VIEW_ACL;
  if (belong_to_view)
  {
    grant.want_privilege= want_access;
    if (table)
      table->grant.want_privilege= want_access;
  }
  if (!view)
    return;
  for (TABLE_LIST *tbl= view->first_select_lex()->get_table_list();
       tbl;
       tbl= tbl->next_local)
    tbl->register_want_access(want_access);
}


/*
  Load security context information for this view

  SYNOPSIS
    TABLE_LIST::prepare_view_security_context()
    thd                  [in] thread handler

  RETURN
    FALSE  OK
    TRUE   Error
*/

#ifndef NO_EMBEDDED_ACCESS_CHECKS
bool TABLE_LIST::prepare_view_security_context(THD *thd)
{
  DBUG_ENTER("TABLE_LIST::prepare_view_security_context");
  DBUG_PRINT("enter", ("table: %s", alias.str));

  DBUG_ASSERT(!prelocking_placeholder && view);
  if (view_suid)
  {
    DBUG_PRINT("info", ("This table is suid view => load contest"));
    DBUG_ASSERT(view && view_sctx);
    if (acl_getroot(view_sctx, definer.user.str, definer.host.str,
                                definer.host.str, thd->db.str))
    {
      if ((thd->lex->sql_command == SQLCOM_SHOW_CREATE) ||
          (thd->lex->sql_command == SQLCOM_SHOW_FIELDS))
      {
        push_warning_printf(thd, Sql_condition::WARN_LEVEL_NOTE, 
                            ER_NO_SUCH_USER, 
                            ER_THD(thd, ER_NO_SUCH_USER),
                            definer.user.str, definer.host.str);
      }
      else
      {
        if (thd->security_ctx->master_access & SUPER_ACL)
        {
          my_error(ER_NO_SUCH_USER, MYF(0), definer.user.str, definer.host.str);

        }
        else
        {
          if (thd->password == 2)
            my_error(ER_ACCESS_DENIED_NO_PASSWORD_ERROR, MYF(0),
                     thd->security_ctx->priv_user,
                     thd->security_ctx->priv_host);
          else
            my_error(ER_ACCESS_DENIED_ERROR, MYF(0),
                     thd->security_ctx->priv_user,
                     thd->security_ctx->priv_host,
                     (thd->password ?  ER_THD(thd, ER_YES) :
                      ER_THD(thd, ER_NO)));
        }
        DBUG_RETURN(TRUE);
      }
    }
  }
  DBUG_RETURN(FALSE);

}
#endif


/*
  Find security context of current view

  SYNOPSIS
    TABLE_LIST::find_view_security_context()
    thd                  [in] thread handler

*/

#ifndef NO_EMBEDDED_ACCESS_CHECKS
Security_context *TABLE_LIST::find_view_security_context(THD *thd)
{
  Security_context *sctx;
  TABLE_LIST *upper_view= this;
  DBUG_ENTER("TABLE_LIST::find_view_security_context");

  DBUG_ASSERT(view);
  while (upper_view && !upper_view->view_suid)
  {
    DBUG_ASSERT(!upper_view->prelocking_placeholder);
    upper_view= upper_view->referencing_view;
  }
  if (upper_view)
  {
    DBUG_PRINT("info", ("Securety context of view %s will be used",
                        upper_view->alias.str));
    sctx= upper_view->view_sctx;
    DBUG_ASSERT(sctx);
  }
  else
  {
    DBUG_PRINT("info", ("Current global context will be used"));
    sctx= thd->security_ctx;
  }
  DBUG_RETURN(sctx);
}
#endif


/*
  Prepare security context and load underlying tables priveleges for view

  SYNOPSIS
    TABLE_LIST::prepare_security()
    thd                  [in] thread handler

  RETURN
    FALSE  OK
    TRUE   Error
*/

bool TABLE_LIST::prepare_security(THD *thd)
{
  List_iterator_fast<TABLE_LIST> tb(*view_tables);
  TABLE_LIST *tbl;
  DBUG_ENTER("TABLE_LIST::prepare_security");
#ifndef NO_EMBEDDED_ACCESS_CHECKS
  Security_context *save_security_ctx= thd->security_ctx;

  DBUG_ASSERT(!prelocking_placeholder);
  if (prepare_view_security_context(thd))
    DBUG_RETURN(TRUE);
  thd->security_ctx= find_view_security_context(thd);
  while ((tbl= tb++))
  {
    DBUG_ASSERT(tbl->referencing_view);
    const char *local_db, *local_table_name;
    if (tbl->view)
    {
      local_db= tbl->view_db.str;
      local_table_name= tbl->view_name.str;
    }
    else
    {
      local_db= tbl->db.str;
      local_table_name= tbl->table_name.str;
    }
    fill_effective_table_privileges(thd, &tbl->grant, local_db,
                                    local_table_name);
    if (tbl->table)
      tbl->table->grant= grant;
  }
  thd->security_ctx= save_security_ctx;
#else
  while ((tbl= tb++))
    tbl->grant.privilege= ~NO_ACCESS;
#endif
  DBUG_RETURN(FALSE);
}

#ifndef DBUG_OFF
void TABLE_LIST::set_check_merged()
{
  DBUG_ASSERT(derived);
  /*
    It is not simple to check all, but at least this should be checked:
    this select is not excluded or the exclusion came from above.
  */
  DBUG_ASSERT(derived->is_excluded() ||
              !derived->first_select()->exclude_from_table_unique_test ||
              derived->outer_select()->
              exclude_from_table_unique_test);
}
#endif

void TABLE_LIST::set_check_materialized()
{
  DBUG_ENTER("TABLE_LIST::set_check_materialized");
  SELECT_LEX_UNIT *derived= this->derived;
  if (view)
    derived= &view->unit;
  DBUG_ASSERT(derived);
  DBUG_ASSERT(!derived->is_excluded());
  if (!derived->first_select()->exclude_from_table_unique_test)
    derived->set_unique_exclude();
  else
  {
    /*
      The subtree should be already excluded
    */
    DBUG_ASSERT(!derived->first_select()->first_inner_unit() ||
                derived->first_select()->first_inner_unit()->with_element ||
                derived->first_select()->first_inner_unit()->first_select()->
                exclude_from_table_unique_test);
  }
  DBUG_VOID_RETURN;
}

TABLE *TABLE_LIST::get_real_join_table()
{
  TABLE_LIST *tbl= this;
  while (tbl->table == NULL || tbl->table->reginfo.join_tab == NULL)
  {
    if ((tbl->view == NULL && tbl->derived == NULL) ||
        tbl->is_materialized_derived())
      break;
    /* we do not support merging of union yet */
    DBUG_ASSERT(tbl->view == NULL ||
               tbl->view->first_select_lex()->next_select() == NULL);
    DBUG_ASSERT(tbl->derived == NULL ||
               tbl->derived->first_select()->next_select() == NULL);

    {
      List_iterator_fast<TABLE_LIST>
        ti(tbl->view != NULL ?
           tbl->view->first_select_lex()->top_join_list :
           tbl->derived->first_select()->top_join_list);
      for (;;)
      {
        tbl= NULL;
        /*
          Find left table in outer join on this level
          (the list is reverted).
        */
        for (TABLE_LIST *t= ti++; t; t= ti++)
          tbl= t;
        if (!tbl)
          return NULL; // view/derived with no tables
        if (!tbl->nested_join)
          break;
        /* go deeper if we've found nested join */
        ti= tbl->nested_join->join_list;
      }
    }
  }

  return tbl->table;
}


Natural_join_column::Natural_join_column(Field_translator *field_param,
                                         TABLE_LIST *tab)
{
  DBUG_ASSERT(tab->field_translation);
  view_field= field_param;
  table_field= NULL;
  table_ref= tab;
  is_common= FALSE;
}


Natural_join_column::Natural_join_column(Item_field *field_param,
                                         TABLE_LIST *tab)
{
  DBUG_ASSERT(tab->table == field_param->field->table);
  table_field= field_param;
  view_field= NULL;
  table_ref= tab;
  is_common= FALSE;
}


LEX_CSTRING *Natural_join_column::name()
{
  if (view_field)
  {
    DBUG_ASSERT(table_field == NULL);
    return &view_field->name;
  }

  return &table_field->field_name;
}


Item *Natural_join_column::create_item(THD *thd)
{
  if (view_field)
  {
    DBUG_ASSERT(table_field == NULL);
    return create_view_field(thd, table_ref, &view_field->item,
                             &view_field->name);
  }
  return table_field;
}


Field *Natural_join_column::field()
{
  if (view_field)
  {
    DBUG_ASSERT(table_field == NULL);
    return NULL;
  }
  return table_field->field;
}


const char *Natural_join_column::safe_table_name()
{
  DBUG_ASSERT(table_ref);
  return table_ref->alias.str ? table_ref->alias.str : "";
}


const char *Natural_join_column::safe_db_name()
{
  if (view_field)
    return table_ref->view_db.str ? table_ref->view_db.str : "";

  /*
    Test that TABLE_LIST::db is the same as TABLE_SHARE::db to
    ensure consistency. An exception are I_S schema tables, which
    are inconsistent in this respect.
  */
  DBUG_ASSERT(!cmp(&table_ref->db,
                   &table_ref->table->s->db) ||
              (table_ref->schema_table &&
               is_infoschema_db(&table_ref->table->s->db)) ||
              table_ref->is_materialized_derived());
  return table_ref->db.str ? table_ref->db.str : "";
}


GRANT_INFO *Natural_join_column::grant()
{
/*  if (view_field)
    return &(table_ref->grant);
  return &(table_ref->table->grant);*/
  /*
    Have to check algorithm because merged derived also has
    field_translation.
  */
//if (table_ref->effective_algorithm == DTYPE_ALGORITHM_MERGE)
  if (table_ref->is_merged_derived())
    return &(table_ref->grant);
  return &(table_ref->table->grant);
}


void Field_iterator_view::set(TABLE_LIST *table)
{
  DBUG_ASSERT(table->field_translation);
  view= table;
  ptr= table->field_translation;
  array_end= table->field_translation_end;
}


LEX_CSTRING *Field_iterator_table::name()
{
  return &(*ptr)->field_name;
}


Item *Field_iterator_table::create_item(THD *thd)
{
  SELECT_LEX *select= thd->lex->current_select;

  Item_field *item= new (thd->mem_root) Item_field(thd, &select->context, *ptr);
  DBUG_ASSERT(strlen(item->name.str) == item->name.length);
  if (item && thd->variables.sql_mode & MODE_ONLY_FULL_GROUP_BY &&
      !thd->lex->in_sum_func && select->cur_pos_in_select_list != UNDEF_POS &&
      select->join)
  {
    select->join->non_agg_fields.push_back(item);
    item->marker= select->cur_pos_in_select_list;
    select->set_non_agg_field_used(true);
  }
  return item;
}


LEX_CSTRING *Field_iterator_view::name()
{
  return &ptr->name;
}


Item *Field_iterator_view::create_item(THD *thd)
{
  return create_view_field(thd, view, &ptr->item, &ptr->name);
}

Item *create_view_field(THD *thd, TABLE_LIST *view, Item **field_ref,
                        LEX_CSTRING *name)
{
  bool save_wrapper= thd->lex->first_select_lex()->no_wrap_view_item;
  Item *field= *field_ref;
  DBUG_ENTER("create_view_field");

  if (view->schema_table_reformed)
  {
    /*
      Translation table items are always Item_fields and already fixed
      ('mysql_schema_table' function). So we can return directly the
      field. This case happens only for 'show & where' commands.
    */
    DBUG_ASSERT(field && field->is_fixed());
    DBUG_RETURN(field);
  }

  DBUG_ASSERT(field);
  thd->lex->current_select->no_wrap_view_item= TRUE;
  if (!field->is_fixed())
  {
    if (field->fix_fields(thd, field_ref))
    {
      thd->lex->current_select->no_wrap_view_item= save_wrapper;
      DBUG_RETURN(0);
    }
    field= *field_ref;
  }
  thd->lex->current_select->no_wrap_view_item= save_wrapper;
  if (save_wrapper)
  {
    DBUG_RETURN(field);
  }
  Name_resolution_context *context= (view->view ?
                                     &view->view->first_select_lex()->context:
                                     &thd->lex->first_select_lex()->context);
  Item *item= (new (thd->mem_root)
               Item_direct_view_ref(thd, context, field_ref, view->alias.str,
                                    name, view));
  if (!item)
    return NULL;
  /*
    Force creation of nullable item for the result tmp table for outer joined
    views/derived tables.
  */
  if (view->table && view->table->maybe_null)
    item->maybe_null= TRUE;
  /* Save item in case we will need to fall back to materialization. */
  view->used_items.push_front(item, thd->mem_root);
  /*
    If we create this reference on persistent memory then it should be
    present in persistent list
  */
  if (thd->mem_root == thd->stmt_arena->mem_root)
    view->persistent_used_items.push_front(item, thd->mem_root);
  DBUG_RETURN(item);
}


void Field_iterator_natural_join::set(TABLE_LIST *table_ref)
{
  DBUG_ASSERT(table_ref->join_columns);
  column_ref_it.init(*(table_ref->join_columns));
  cur_column_ref= column_ref_it++;
}


void Field_iterator_natural_join::next()
{
  cur_column_ref= column_ref_it++;
  DBUG_ASSERT(!cur_column_ref || ! cur_column_ref->table_field ||
              cur_column_ref->table_ref->table ==
              cur_column_ref->table_field->field->table);
}


void Field_iterator_table_ref::set_field_iterator()
{
  DBUG_ENTER("Field_iterator_table_ref::set_field_iterator");
  /*
    If the table reference we are iterating over is a natural join, or it is
    an operand of a natural join, and TABLE_LIST::join_columns contains all
    the columns of the join operand, then we pick the columns from
    TABLE_LIST::join_columns, instead of the  orginial container of the
    columns of the join operator.
  */
  if (table_ref->is_join_columns_complete)
  {
    /* Necesary, but insufficient conditions. */
    DBUG_ASSERT(table_ref->is_natural_join ||
                table_ref->nested_join ||
                (table_ref->join_columns &&
                 /* This is a merge view. */
                 ((table_ref->field_translation &&
                   table_ref->join_columns->elements ==
                   (ulong)(table_ref->field_translation_end -
                           table_ref->field_translation)) ||
                  /* This is stored table or a tmptable view. */
                  (!table_ref->field_translation &&
                   table_ref->join_columns->elements ==
                   table_ref->table->s->fields))));
    field_it= &natural_join_it;
    DBUG_PRINT("info",("field_it for '%s' is Field_iterator_natural_join",
                       table_ref->alias.str));
  }
  /* This is a merge view, so use field_translation. */
  else if (table_ref->field_translation)
  {
    DBUG_ASSERT(table_ref->is_merged_derived());
    field_it= &view_field_it;
    DBUG_PRINT("info", ("field_it for '%s' is Field_iterator_view",
                        table_ref->alias.str));
  }
  /* This is a base table or stored view. */
  else
  {
    DBUG_ASSERT(table_ref->table || table_ref->view);
    field_it= &table_field_it;
    DBUG_PRINT("info", ("field_it for '%s' is Field_iterator_table",
                        table_ref->alias.str));
  }
  field_it->set(table_ref);
  DBUG_VOID_RETURN;
}


void Field_iterator_table_ref::set(TABLE_LIST *table)
{
  DBUG_ASSERT(table);
  first_leaf= table->first_leaf_for_name_resolution();
  last_leaf=  table->last_leaf_for_name_resolution();
  DBUG_ASSERT(first_leaf && last_leaf);
  table_ref= first_leaf;
  set_field_iterator();
}


void Field_iterator_table_ref::next()
{
  /* Move to the next field in the current table reference. */
  field_it->next();
  /*
    If all fields of the current table reference are exhausted, move to
    the next leaf table reference.
  */
  if (field_it->end_of_fields() && table_ref != last_leaf)
  {
    table_ref= table_ref->next_name_resolution_table;
    DBUG_ASSERT(table_ref);
    set_field_iterator();
  }
}


const char *Field_iterator_table_ref::get_table_name()
{
  if (table_ref->view)
    return table_ref->view_name.str;
  if (table_ref->is_derived())
    return table_ref->table->s->table_name.str;
  else if (table_ref->is_natural_join)
    return natural_join_it.column_ref()->safe_table_name();

  DBUG_ASSERT(!strcmp(table_ref->table_name.str,
                      table_ref->table->s->table_name.str));
  return table_ref->table_name.str;
}


const char *Field_iterator_table_ref::get_db_name()
{
  if (table_ref->view)
    return table_ref->view_db.str;
  else if (table_ref->is_natural_join)
    return natural_join_it.column_ref()->safe_db_name();

  /*
    Test that TABLE_LIST::db is the same as TABLE_SHARE::db to
    ensure consistency. An exception are I_S schema tables, which
    are inconsistent in this respect.
  */
  DBUG_ASSERT(!cmp(&table_ref->db, &table_ref->table->s->db) ||
              (table_ref->schema_table &&
               is_infoschema_db(&table_ref->table->s->db)));

  return table_ref->db.str;
}


GRANT_INFO *Field_iterator_table_ref::grant()
{
  if (table_ref->view)
    return &(table_ref->grant);
  else if (table_ref->is_natural_join)
    return natural_join_it.column_ref()->grant();
  return &(table_ref->table->grant);
}


/*
  Create new or return existing column reference to a column of a
  natural/using join.

  SYNOPSIS
    Field_iterator_table_ref::get_or_create_column_ref()
    parent_table_ref  the parent table reference over which the
                      iterator is iterating

  DESCRIPTION
    Create a new natural join column for the current field of the
    iterator if no such column was created, or return an already
    created natural join column. The former happens for base tables or
    views, and the latter for natural/using joins. If a new field is
    created, then the field is added to 'parent_table_ref' if it is
    given, or to the original table referene of the field if
    parent_table_ref == NULL.

  NOTES
    This method is designed so that when a Field_iterator_table_ref
    walks through the fields of a table reference, all its fields
    are created and stored as follows:
    - If the table reference being iterated is a stored table, view or
      natural/using join, store all natural join columns in a list
      attached to that table reference.
    - If the table reference being iterated is a nested join that is
      not natural/using join, then do not materialize its result
      fields. This is OK because for such table references
      Field_iterator_table_ref iterates over the fields of the nested
      table references (recursively). In this way we avoid the storage
      of unnecessay copies of result columns of nested joins.

  RETURN
    #     Pointer to a column of a natural join (or its operand)
    NULL  No memory to allocate the column
*/

Natural_join_column *
Field_iterator_table_ref::get_or_create_column_ref(THD *thd, TABLE_LIST *parent_table_ref)
{
  Natural_join_column *nj_col;
  bool is_created= TRUE;
  uint UNINIT_VAR(field_count);
  TABLE_LIST *add_table_ref= parent_table_ref ?
                             parent_table_ref : table_ref;

  if (field_it == &table_field_it)
  {
    /* The field belongs to a stored table. */
    Field *tmp_field= table_field_it.field();
    Item_field *tmp_item=
      new (thd->mem_root) Item_field(thd, &thd->lex->current_select->context, tmp_field);
    if (!tmp_item)
      return NULL;
    nj_col= new Natural_join_column(tmp_item, table_ref);
    field_count= table_ref->table->s->fields;
  }
  else if (field_it == &view_field_it)
  {
    /* The field belongs to a merge view or information schema table. */
    Field_translator *translated_field= view_field_it.field_translator();
    nj_col= new Natural_join_column(translated_field, table_ref);
    field_count= (uint)(table_ref->field_translation_end -
                 table_ref->field_translation);
  }
  else
  {
    /*
      The field belongs to a NATURAL join, therefore the column reference was
      already created via one of the two constructor calls above. In this case
      we just return the already created column reference.
    */
    DBUG_ASSERT(table_ref->is_join_columns_complete);
    is_created= FALSE;
    nj_col= natural_join_it.column_ref();
    DBUG_ASSERT(nj_col);
  }
  DBUG_ASSERT(!nj_col->table_field || !nj_col->table_field->field ||
              nj_col->table_ref->table == nj_col->table_field->field->table);

  /*
    If the natural join column was just created add it to the list of
    natural join columns of either 'parent_table_ref' or to the table
    reference that directly contains the original field.
  */
  if (is_created)
  {
    /* Make sure not all columns were materialized. */
    DBUG_ASSERT(!add_table_ref->is_join_columns_complete);
    if (!add_table_ref->join_columns)
    {
      /* Create a list of natural join columns on demand. */
      if (!(add_table_ref->join_columns= new List<Natural_join_column>))
        return NULL;
      add_table_ref->is_join_columns_complete= FALSE;
    }
    add_table_ref->join_columns->push_back(nj_col);
    /*
      If new fields are added to their original table reference, mark if
      all fields were added. We do it here as the caller has no easy way
      of knowing when to do it.
      If the fields are being added to parent_table_ref, then the caller
      must take care to mark when all fields are created/added.
    */
    if (!parent_table_ref &&
        add_table_ref->join_columns->elements == field_count)
      add_table_ref->is_join_columns_complete= TRUE;
  }

  return nj_col;
}


/*
  Return an existing reference to a column of a natural/using join.

  SYNOPSIS
    Field_iterator_table_ref::get_natural_column_ref()

  DESCRIPTION
    The method should be called in contexts where it is expected that
    all natural join columns are already created, and that the column
    being retrieved is a Natural_join_column.

  RETURN
    #     Pointer to a column of a natural join (or its operand)
    NULL  We didn't originally have memory to allocate the column
*/

Natural_join_column *
Field_iterator_table_ref::get_natural_column_ref()
{
  Natural_join_column *nj_col;

  DBUG_ASSERT(field_it == &natural_join_it);
  /*
    The field belongs to a NATURAL join, therefore the column reference was
    already created via one of the two constructor calls above. In this case
    we just return the already created column reference.
  */
  nj_col= natural_join_it.column_ref();
  DBUG_ASSERT(nj_col &&
              (!nj_col->table_field || !nj_col->table_field->field ||
               nj_col->table_ref->table == nj_col->table_field->field->table));
  return nj_col;
}

/*****************************************************************************
  Functions to handle column usage bitmaps (read_set, write_set etc...)
*****************************************************************************/

/* Reset all columns bitmaps */

void TABLE::clear_column_bitmaps()
{
  /*
    Reset column read/write usage. It's identical to:
    bitmap_clear_all(&table->def_read_set);
    bitmap_clear_all(&table->def_write_set);
    The code assumes that the bitmaps are allocated after each other, as
    guaranteed by open_table_from_share()
  */
  bzero((char*) def_read_set.bitmap,
        s->column_bitmap_size * (s->virtual_fields ? 3 : 2));
  column_bitmaps_set(&def_read_set, &def_write_set);
  rpl_write_set= 0;                             // Safety
}


/*
  Tell handler we are going to call position() and rnd_pos() later.
  
  NOTES:
  This is needed for handlers that uses the primary key to find the
  row. In this case we have to extend the read bitmap with the primary
  key fields.
*/

void TABLE::prepare_for_position()
{
  DBUG_ENTER("TABLE::prepare_for_position");

  if ((file->ha_table_flags() & HA_PRIMARY_KEY_IN_READ_INDEX) &&
      s->primary_key < MAX_KEY)
  {
    mark_columns_used_by_index_no_reset(s->primary_key, read_set);
    /* signal change */
    file->column_bitmaps_signal();
  }
  DBUG_VOID_RETURN;
}


MY_BITMAP *TABLE::prepare_for_keyread(uint index, MY_BITMAP *map)
{
  MY_BITMAP *backup= read_set;
  DBUG_ENTER("TABLE::prepare_for_keyread");
  if (!no_keyread)
    file->ha_start_keyread(index);
  if (map != read_set || !(file->index_flags(index, 0, 1) & HA_CLUSTERED_INDEX))
  {
    mark_columns_used_by_index(index, map);
    column_bitmaps_set(map);
  }
  DBUG_RETURN(backup);
}


/*
  Mark that only fields from one key is used. Useful before keyread.
*/

void TABLE::mark_columns_used_by_index(uint index, MY_BITMAP *bitmap)
{
  DBUG_ENTER("TABLE::mark_columns_used_by_index");

  bitmap_clear_all(bitmap);
  mark_columns_used_by_index_no_reset(index, bitmap);
  DBUG_VOID_RETURN;
}

/*
  Restore to use normal column maps after key read

  NOTES
    This reverse the change done by mark_columns_used_by_index

  WARNING
    For this to work, one must have the normal table maps in place
    when calling mark_columns_used_by_index
*/

void TABLE::restore_column_maps_after_keyread(MY_BITMAP *backup)
{
  DBUG_ENTER("TABLE::restore_column_maps_after_mark_index");
  file->ha_end_keyread();
  read_set= backup;
  file->column_bitmaps_signal();
  DBUG_VOID_RETURN;
}


/*
  mark columns used by key, but don't reset other fields
*/

void TABLE::mark_columns_used_by_index_no_reset(uint index, MY_BITMAP *bitmap)
{
  KEY_PART_INFO *key_part= key_info[index].key_part;
  KEY_PART_INFO *key_part_end= (key_part + key_info[index].user_defined_key_parts);
  for (;key_part != key_part_end; key_part++)
    bitmap_set_bit(bitmap, key_part->fieldnr-1);
  if (file->ha_table_flags() & HA_PRIMARY_KEY_IN_READ_INDEX &&
      s->primary_key != MAX_KEY && s->primary_key != index)
    mark_columns_used_by_index_no_reset(s->primary_key, bitmap);
}


/*
  Mark auto-increment fields as used fields in both read and write maps

  NOTES
    This is needed in insert & update as the auto-increment field is
    always set and sometimes read.
*/

void TABLE::mark_auto_increment_column()
{
  DBUG_ASSERT(found_next_number_field);
  /*
    We must set bit in read set as update_auto_increment() is using the
    store() to check overflow of auto_increment values
  */
  bitmap_set_bit(read_set, found_next_number_field->field_index);
  bitmap_set_bit(write_set, found_next_number_field->field_index);
  if (s->next_number_keypart)
    mark_columns_used_by_index_no_reset(s->next_number_index, read_set);
  file->column_bitmaps_signal();
}


/*
  Mark columns needed for doing an delete of a row

  DESCRIPTON
    Some table engines don't have a cursor on the retrieve rows
    so they need either to use the primary key or all columns to
    be able to delete a row.

    If the engine needs this, the function works as follows:
    - If primary key exits, mark the primary key columns to be read.
    - If not, mark all columns to be read

    If the engine has HA_REQUIRES_KEY_COLUMNS_FOR_DELETE, we will
    mark all key columns as 'to-be-read'. This allows the engine to
    loop over the given record to find all keys and doesn't have to
    retrieve the row again.
*/

void TABLE::mark_columns_needed_for_delete()
{
  bool need_signal= false;
  mark_columns_per_binlog_row_image();

  if (triggers)
    triggers->mark_fields_used(TRG_EVENT_DELETE);
  if (file->ha_table_flags() & HA_REQUIRES_KEY_COLUMNS_FOR_DELETE)
  {
    Field **reg_field;
    for (reg_field= field ; *reg_field ; reg_field++)
    {
      if ((*reg_field)->flags & (PART_KEY_FLAG | PART_INDIRECT_KEY_FLAG))
        mark_column_with_deps(*reg_field);
    }
    need_signal= true;
  }
  if (file->ha_table_flags() & HA_PRIMARY_KEY_REQUIRED_FOR_DELETE)
  {
    /*
      If the handler has no cursor capabilites, we have to read either
      the primary key, the hidden primary key or all columns to be
      able to do an delete
    */
    if (s->primary_key == MAX_KEY)
      file->use_hidden_primary_key();
    else
    {
      mark_columns_used_by_index_no_reset(s->primary_key, read_set);
      need_signal= true;
    }
  }

  if (need_signal)
    file->column_bitmaps_signal();

  if (s->versioned)
  {
    bitmap_set_bit(read_set, s->vers_start_field()->field_index);
    bitmap_set_bit(read_set, s->vers_end_field()->field_index);
    bitmap_set_bit(write_set, s->vers_end_field()->field_index);
  }
}


/*
  Mark columns needed for doing an update of a row

  DESCRIPTON
    Some engines needs to have all columns in an update (to be able to
    build a complete row). If this is the case, we mark all not
    updated columns to be read.

    If this is no the case, we do like in the delete case and mark
    if neeed, either the primary key column or all columns to be read.
    (see mark_columns_needed_for_delete() for details)

    If the engine has HA_REQUIRES_KEY_COLUMNS_FOR_DELETE, we will
    mark all USED key columns as 'to-be-read'. This allows the engine to
    loop over the given record to find all changed keys and doesn't have to
    retrieve the row again.
*/

void TABLE::mark_columns_needed_for_update()
{
  DBUG_ENTER("TABLE::mark_columns_needed_for_update");
  bool need_signal= false;

  mark_columns_per_binlog_row_image();

  if (triggers)
    triggers->mark_fields_used(TRG_EVENT_UPDATE);
  if (default_field)
    mark_default_fields_for_write(FALSE);
  if (vfield)
    need_signal|= mark_virtual_columns_for_write(FALSE);
  if (file->ha_table_flags() & HA_REQUIRES_KEY_COLUMNS_FOR_DELETE)
  {
    KEY *end= key_info + s->keys;
    for (KEY *k= key_info; k < end; k++)
    {
      KEY_PART_INFO *kpend= k->key_part + k->ext_key_parts;
      int any_written= 0, all_read= 1;
      for (KEY_PART_INFO *kp= k->key_part; kp < kpend; kp++)
      {
        int idx= kp->fieldnr - 1;
        any_written|= bitmap_is_set(write_set, idx);
        all_read&= bitmap_is_set(read_set, idx);
      }
      if (any_written && !all_read)
      {
        for (KEY_PART_INFO *kp= k->key_part; kp < kpend; kp++)
          mark_column_with_deps(field[kp->fieldnr - 1]);
      }
    }
    need_signal= true;
  }
  if (file->ha_table_flags() & HA_PRIMARY_KEY_REQUIRED_FOR_DELETE)
  {
    /*
      If the handler has no cursor capabilites, we have to read either
      the primary key, the hidden primary key or all columns to be
      able to do an update
    */
    if (s->primary_key == MAX_KEY)
      file->use_hidden_primary_key();
    else
    {
      mark_columns_used_by_index_no_reset(s->primary_key, read_set);
      need_signal= true;
    }
  }
  /*
     For System Versioning we have to read all columns since we will store
     a copy of previous row with modified Sys_end column back to a table.
  */
  if (s->versioned)
  {
    // We will copy old columns to a new row.
    use_all_columns();
  }
  if (check_constraints)
  {
    mark_check_constraint_columns_for_read();
    need_signal= true;
  }

  /*
    If a timestamp field settable on UPDATE is present then to avoid wrong
    update force the table handler to retrieve write-only fields to be able
    to compare records and detect data change.
  */
  if ((file->ha_table_flags() & HA_PARTIAL_COLUMN_READ) &&
      default_field && s->has_update_default_function)
  {
    bitmap_union(read_set, write_set);
    need_signal= true;
  }
  if (need_signal)
    file->column_bitmaps_signal();
  DBUG_VOID_RETURN;
}


/*
  Mark columns the handler needs for doing an insert

  For now, this is used to mark fields used by the trigger
  as changed.
*/

void TABLE::mark_columns_needed_for_insert()
{
  DBUG_ENTER("mark_columns_needed_for_insert");
  mark_columns_per_binlog_row_image();

  if (triggers)
  {
    /*
      We don't need to mark columns which are used by ON DELETE and
      ON UPDATE triggers, which may be invoked in case of REPLACE or
      INSERT ... ON DUPLICATE KEY UPDATE, since before doing actual
      row replacement or update write_record() will mark all table
      fields as used.
    */
    triggers->mark_fields_used(TRG_EVENT_INSERT);
  }
  if (found_next_number_field)
    mark_auto_increment_column();
  if (default_field)
    mark_default_fields_for_write(TRUE);
  /* Mark virtual columns for insert */
  if (vfield)
    mark_virtual_columns_for_write(TRUE);
  if (check_constraints)
    mark_check_constraint_columns_for_read();
  DBUG_VOID_RETURN;
}

/*
  Mark columns according the binlog row image option.

  Columns to be written are stored in 'rpl_write_set'

  When logging in RBR, the user can select whether to
  log partial or full rows, depending on the table
  definition, and the value of binlog_row_image.

  Semantics of the binlog_row_image are the following
  (PKE - primary key equivalent, ie, PK fields if PK
  exists, all fields otherwise):

  binlog_row_image= MINIMAL
    - This marks the PKE fields in the read_set
    - This marks all fields where a value was specified
      in the rpl_write_set

  binlog_row_image= NOBLOB
    - This marks PKE + all non-blob fields in the read_set
    - This marks all fields where a value was specified
      and all non-blob fields in the rpl_write_set

  binlog_row_image= FULL
    - all columns in the read_set
    - all columns in the rpl_write_set

  This marking is done without resetting the original
  bitmaps. This means that we will strip extra fields in
  the read_set at binlogging time (for those cases that
  we only want to log a PK and we needed other fields for
  execution).
*/

void TABLE::mark_columns_per_binlog_row_image()
{
  THD *thd= in_use;
  DBUG_ENTER("mark_columns_per_binlog_row_image");
  DBUG_ASSERT(read_set->bitmap);
  DBUG_ASSERT(write_set->bitmap);

  /* If not using row format */
  rpl_write_set= write_set;

  /**
    If in RBR we may need to mark some extra columns,
    depending on the binlog-row-image command line argument.
   */
  if ((WSREP_EMULATE_BINLOG(thd) || mysql_bin_log.is_open()) &&
      thd->is_current_stmt_binlog_format_row() &&
      !ha_check_storage_engine_flag(s->db_type(), HTON_NO_BINLOG_ROW_OPT))
  {
    /* if there is no PK, then mark all columns for the BI. */
    if (s->primary_key >= MAX_KEY)
    {
      bitmap_set_all(read_set);
      rpl_write_set= read_set;
    }
    else
    {
      switch (thd->variables.binlog_row_image) {
      case BINLOG_ROW_IMAGE_FULL:
        bitmap_set_all(read_set);
        /* Set of columns that should be written (all) */
        rpl_write_set= read_set;
        break;
      case BINLOG_ROW_IMAGE_NOBLOB:
        /* Only write changed columns + not blobs */
        rpl_write_set= &def_rpl_write_set;
        bitmap_copy(rpl_write_set, write_set);

        /*
          for every field that is not set, mark it unless it is a blob or
          part of a primary key
        */
        for (Field **ptr=field ; *ptr ; ptr++)
        {
          Field *my_field= *ptr;
          /*
            bypass blob fields. These can be set or not set, we don't care.
            Later, at binlogging time, if we don't need them in the before
            image, we will discard them.

            If set in the AI, then the blob is really needed, there is
            nothing we can do about it.
          */
          if ((my_field->flags & PRI_KEY_FLAG) ||
              (my_field->type() != MYSQL_TYPE_BLOB))
          {
            bitmap_set_bit(read_set, my_field->field_index);
            bitmap_set_bit(rpl_write_set, my_field->field_index);
          }
        }
        break;
      case BINLOG_ROW_IMAGE_MINIMAL:
        /*
          mark the primary key in the read set so that we can find the row
          that is updated / deleted.
          We don't need to mark the primary key in the rpl_write_set as the
          binary log will include all columns read anyway.
        */
        mark_columns_used_by_index_no_reset(s->primary_key, read_set);
        /* Only write columns that have changed */
        rpl_write_set= write_set;
        break;

      default:
        DBUG_ASSERT(FALSE);
      }
    }
    file->column_bitmaps_signal();
  }

  DBUG_VOID_RETURN;
}


/* 
  @brief Mark virtual columns for update/insert commands

  @param insert_fl    true if virtual columns are marked for insert command
                      For the moment this is not used, may be used in future.

  @details
    The function marks virtual columns used in a update/insert commands
    in the vcol_set bitmap.
    For an insert command a virtual column is always marked in write_set if
    it is a stored column.
    If a virtual column is from write_set it is always marked in vcol_set.
    If a stored virtual column is not from write_set but it is computed
    through columns from write_set it is also marked in vcol_set, and,
    besides, it is added to write_set. 

  @return whether a bitmap was updated

  @note
    Let table t1 have columns a,b,c and let column c be a stored virtual 
    column computed through columns a and b. Then for the query
      UPDATE t1 SET a=1
    column c will be placed into vcol_set and into write_set while
    column b will be placed into read_set.
    If column c was a virtual column, but not a stored virtual column
    then it would not be added to any of the sets. Column b would not
    be added to read_set either.
*/

bool TABLE::mark_virtual_columns_for_write(bool insert_fl
                                           __attribute__((unused)))
{
  Field **vfield_ptr, *tmp_vfield;
  bool bitmap_updated= false;
  DBUG_ENTER("mark_virtual_columns_for_write");

  for (vfield_ptr= vfield; *vfield_ptr; vfield_ptr++)
  {
    tmp_vfield= *vfield_ptr;
    if (bitmap_is_set(write_set, tmp_vfield->field_index))
      bitmap_updated|= mark_virtual_column_with_deps(tmp_vfield);
    else if (tmp_vfield->vcol_info->stored_in_db ||
             (tmp_vfield->flags & (PART_KEY_FLAG | FIELD_IN_PART_FUNC_FLAG |
                                   PART_INDIRECT_KEY_FLAG)))
    {
      bitmap_set_bit(write_set, tmp_vfield->field_index);
      mark_virtual_column_with_deps(tmp_vfield);
      bitmap_updated= true;
    }
  }
  if (bitmap_updated)
    file->column_bitmaps_signal();
  DBUG_RETURN(bitmap_updated);
}


/**
   Check if a virtual not stored column field is in read set

   @retval FALSE  No virtual not stored column is used
   @retval TRUE   At least one virtual not stored column is used
*/

bool TABLE::check_virtual_columns_marked_for_read()
{
  if (vfield)
  {
    Field **vfield_ptr;
    for (vfield_ptr= vfield; *vfield_ptr; vfield_ptr++)
    {
      Field *tmp_vfield= *vfield_ptr;
      if (bitmap_is_set(read_set, tmp_vfield->field_index) &&
          !tmp_vfield->vcol_info->stored_in_db)
        return TRUE;
    }
  }
  return FALSE;
}


/**
   Check if a stored virtual column field is marked for write

   This can be used to check if any column that is part of a virtual
   stored column is changed

   @retval FALSE  No stored virtual column is used
   @retval TRUE   At least one stored virtual column is used
*/

bool TABLE::check_virtual_columns_marked_for_write()
{
  if (vfield)
  {
    Field **vfield_ptr;
    for (vfield_ptr= vfield; *vfield_ptr; vfield_ptr++)
    {
      Field *tmp_vfield= *vfield_ptr;
      if (bitmap_is_set(write_set, tmp_vfield->field_index) &&
                        tmp_vfield->vcol_info->stored_in_db)
        return TRUE;
    }
  }
  return FALSE;
}


/*
  Mark fields used by check constraints into s->check_set.
  Mark all fields used in an expression that is part of an index
  with PART_INDIRECT_KEY_FLAG

  This is done once for the TABLE_SHARE the first time the table is opened.
  The marking must be done non-destructively to handle the case when
  this could be run in parallely by two threads
*/

void TABLE::mark_columns_used_by_virtual_fields(void)
{
  MY_BITMAP *save_read_set;
  Field **vfield_ptr;

  /* If there is virtual fields are already initialized */
  if (s->check_set_initialized)
    return;

  if (s->tmp_table == NO_TMP_TABLE)
    mysql_mutex_lock(&s->LOCK_share);
  if (s->check_set)
  {
    /* Mark fields used by check constraint */
    save_read_set= read_set;
    read_set= s->check_set;

    for (Virtual_column_info **chk= check_constraints ; *chk ; chk++)
      (*chk)->expr->walk(&Item::register_field_in_read_map, 1, 0);
    read_set= save_read_set;
  }

  /*
    mark all fields that part of a virtual indexed field with
    PART_INDIRECT_KEY_FLAG. This is used to ensure that all fields
    that are part of an index exits before write/delete/update.

    As this code is only executed once per open share, it's reusing
    existing functionality instead of adding an extra argument to
    add_field_to_set_processor or adding another processor.
  */
  if (vfield)
  {
    for (vfield_ptr= vfield; *vfield_ptr; vfield_ptr++)
    {
      if ((*vfield_ptr)->flags & PART_KEY_FLAG)
        (*vfield_ptr)->vcol_info->expr->walk(&Item::add_field_to_set_processor,
                                             1, this);
    }
    for (uint i= 0 ; i < s->fields ; i++)
    {
      if (bitmap_is_set(&tmp_set, i))
      {
        s->field[i]->flags|= PART_INDIRECT_KEY_FLAG;
        field[i]->flags|= PART_INDIRECT_KEY_FLAG;
      }
    }
    bitmap_clear_all(&tmp_set);
  }
  s->check_set_initialized= 1;
  if (s->tmp_table == NO_TMP_TABLE)
    mysql_mutex_unlock(&s->LOCK_share);
}

/* Add fields used by CHECK CONSTRAINT to read map */

void TABLE::mark_check_constraint_columns_for_read(void)
{
  bitmap_union(read_set, s->check_set);
}


/**
  Add all fields that have a default function to the table write set.
*/

void TABLE::mark_default_fields_for_write(bool is_insert)
{
  DBUG_ENTER("mark_default_fields_for_write");
  Field **field_ptr, *field;
  for (field_ptr= default_field; *field_ptr; field_ptr++)
  {
    field= (*field_ptr);
    if (is_insert && field->default_value)
    {
      bitmap_set_bit(write_set, field->field_index);
      field->default_value->expr->
        walk(&Item::register_field_in_read_map, 1, 0);
    }
    else if (!is_insert && field->has_update_default_function())
      bitmap_set_bit(write_set, field->field_index);
  }
  DBUG_VOID_RETURN;
}


void TABLE::move_fields(Field **ptr, const uchar *to, const uchar *from)
{
  my_ptrdiff_t diff= to - from;
  if (diff)
  {
    do
    {
      (*ptr)->move_field_offset(diff);
    } while (*(++ptr));
  }
}


/*
  Store all allocated virtual fields blob values
  Used by InnoDB when calculating virtual fields for it's own internal
  records
*/

void TABLE::remember_blob_values(String *blob_storage)
{
  Field **vfield_ptr;
  for (vfield_ptr= vfield; *vfield_ptr; vfield_ptr++)
  {
    if ((*vfield_ptr)->type() == MYSQL_TYPE_BLOB &&
        !(*vfield_ptr)->vcol_info->stored_in_db)
    {
      Field_blob *blob= ((Field_blob*) *vfield_ptr);
      memcpy((void*) blob_storage, (void*) &blob->value, sizeof(blob->value));
      blob_storage++;
      blob->value.release();
    }
  }
}


/*
  Restore all allocated virtual fields blob values
  Used by InnoDB when calculating virtual fields for it's own internal
  records
*/

void TABLE::restore_blob_values(String *blob_storage)
{
  Field **vfield_ptr;
  for (vfield_ptr= vfield; *vfield_ptr; vfield_ptr++)
  {
    if ((*vfield_ptr)->type() == MYSQL_TYPE_BLOB &&
        !(*vfield_ptr)->vcol_info->stored_in_db)
    {
      Field_blob *blob= ((Field_blob*) *vfield_ptr);
      blob->value.free();
      memcpy((void*) &blob->value, (void*) blob_storage, sizeof(blob->value));
      blob_storage++;
    }
  }
}


/**
  @brief
  Allocate space for keys

  @param key_count  number of keys to allocate additionally

  @details
  The function allocates memory  to fit additionally 'key_count' keys 
  for this table.

  @return FALSE   space was successfully allocated
  @return TRUE    an error occur
*/

bool TABLE::alloc_keys(uint key_count)
{
  key_info= (KEY*) alloc_root(&mem_root, sizeof(KEY)*(s->keys+key_count));
  if (s->keys)
    memmove(key_info, s->key_info, sizeof(KEY)*s->keys);
  s->key_info= key_info;
  max_keys= s->keys+key_count;
  return !(key_info);
}


/**
  @brief
  Populate a KEY_PART_INFO structure with the data related to a field entry.

  @param key_part_info  The structure to fill.
  @param field          The field entry that represents the key part.
  @param fleldnr        The number of the field, count starting from 1.

  TODO: This method does not make use of any table specific fields. It
  could be refactored to act as a constructor for KEY_PART_INFO instead.
*/

void TABLE::create_key_part_by_field(KEY_PART_INFO *key_part_info,
                                     Field *field, uint fieldnr)
{
  DBUG_ASSERT(field->field_index + 1 == (int)fieldnr);
  key_part_info->null_bit= field->null_bit;
  key_part_info->null_offset= (uint) (field->null_ptr -
                                      (uchar*) record[0]);
  key_part_info->field= field;
  key_part_info->fieldnr= fieldnr;
  key_part_info->offset= field->offset(record[0]);
  /*
     field->key_length() accounts for the raw length of the field, excluding
     any metadata such as length of field or the NULL flag.
  */
  key_part_info->length= (uint16) field->key_length();
  key_part_info->key_part_flag= 0;
  /* TODO:
    The below method of computing the key format length of the
    key part is a copy/paste from opt_range.cc, and table.cc.
    This should be factored out, e.g. as a method of Field.
    In addition it is not clear if any of the Field::*_length
    methods is supposed to compute the same length. If so, it
    might be reused.
  */
  key_part_info->store_length= key_part_info->length;
  /*
    For BIT fields null_bit is not set to 0 even if the field is defined
    as NOT NULL, look at Field_bit::Field_bit
  */
  if (!field->real_maybe_null())
  {
    key_part_info->null_bit= 0;
  }

  /*
     The total store length of the key part is the raw length of the field +
     any metadata information, such as its length for strings and/or the null
     flag.
  */
  if (field->real_maybe_null())
  {
    key_part_info->store_length+= HA_KEY_NULL_LENGTH;
  }
  if (field->type() == MYSQL_TYPE_BLOB || 
      field->type() == MYSQL_TYPE_GEOMETRY ||
      field->real_type() == MYSQL_TYPE_VARCHAR)
  {
    key_part_info->store_length+= HA_KEY_BLOB_LENGTH;
    key_part_info->key_part_flag|=
      field->type() == MYSQL_TYPE_BLOB ? HA_BLOB_PART: HA_VAR_LENGTH_PART;
  }

  key_part_info->type=     (uint8) field->key_type();
  key_part_info->key_type =
    ((ha_base_keytype) key_part_info->type == HA_KEYTYPE_TEXT ||
    (ha_base_keytype) key_part_info->type == HA_KEYTYPE_VARTEXT1 ||
    (ha_base_keytype) key_part_info->type == HA_KEYTYPE_VARTEXT2) ?
    0 : FIELDFLAG_BINARY;
}


/**
  @brief
  Check validity of a possible key for the derived table

  @param key            the number of the key
  @param key_parts      number of components of the key
  @param next_field_no  the call-back function that returns the number of
                        the field used as the next component of the key
  @param arg            the argument for the above function

  @details
  The function checks whether a possible key satisfies the constraints
  imposed on the keys of any temporary table.

  We need to filter out BLOB columns here, because ref access optimizer creates
  KEYUSE objects for equalities for non-key columns for two puproses:
  1. To discover possible keys for derived_with_keys optimization
  2. To do hash joins
  For the purpose of #1, KEYUSE objects are not created for "blob_column=..." .
  However, they might be created for #2. In order to catch that case, we filter
  them out here.

  @return TRUE if the key is valid
  @return FALSE otherwise
*/

bool TABLE::check_tmp_key(uint key, uint key_parts,
                          uint (*next_field_no) (uchar *), uchar *arg)
{
  Field **reg_field;
  uint i;
  uint key_len= 0;

  for (i= 0; i < key_parts; i++)
  {
    uint fld_idx= next_field_no(arg);
    reg_field= field + fld_idx;
    if ((*reg_field)->type() == MYSQL_TYPE_BLOB)
      return FALSE;
    uint fld_store_len= (uint16) (*reg_field)->key_length();
    if ((*reg_field)->real_maybe_null())
      fld_store_len+= HA_KEY_NULL_LENGTH;
    if ((*reg_field)->real_type() == MYSQL_TYPE_VARCHAR ||
        (*reg_field)->type() == MYSQL_TYPE_GEOMETRY)
      fld_store_len+= HA_KEY_BLOB_LENGTH;
    key_len+= fld_store_len;
  }
  /*
    We use MI_MAX_KEY_LENGTH (myisam's default) below because it is
    smaller than MAX_KEY_LENGTH (heap's default) and it's unknown whether
    myisam or heap will be used for the temporary table.
  */
  return key_len <= MI_MAX_KEY_LENGTH;
}

/**
  @brief
  Add one key to a temporary table

  @param key            the number of the key
  @param key_parts      number of components of the key
  @param next_field_no  the call-back function that returns the number of
                        the field used as the next component of the key
  @param arg            the argument for the above function
  @param unique         TRUE <=> it is a unique index

  @details
  The function adds a new key to the table that is assumed to be a temporary
  table. At each its invocation the call-back function must return
  the number of the field that is used as the next component of this key.

  @return FALSE is a success
  @return TRUE if a failure

*/

bool TABLE::add_tmp_key(uint key, uint key_parts,
                        uint (*next_field_no) (uchar *), uchar *arg,
                        bool unique)
{
  DBUG_ASSERT(key < max_keys);

  char buf[NAME_CHAR_LEN];
  KEY* keyinfo;
  Field **reg_field;
  uint i;

  bool key_start= TRUE;
  KEY_PART_INFO* key_part_info=
      (KEY_PART_INFO*) alloc_root(&mem_root, sizeof(KEY_PART_INFO)*key_parts);
  if (!key_part_info)
    return TRUE;
  keyinfo= key_info + key;
  keyinfo->key_part= key_part_info;
  keyinfo->usable_key_parts= keyinfo->user_defined_key_parts = key_parts;
  keyinfo->ext_key_parts= keyinfo->user_defined_key_parts;
  keyinfo->key_length=0;
  keyinfo->algorithm= HA_KEY_ALG_UNDEF;
  keyinfo->flags= HA_GENERATED_KEY;
  keyinfo->ext_key_flags= keyinfo->flags;
  keyinfo->is_statistics_from_stat_tables= FALSE;
  if (unique)
    keyinfo->flags|= HA_NOSAME;
  sprintf(buf, "key%i", key);
  keyinfo->name.length= strlen(buf);
  if (!(keyinfo->name.str= strmake_root(&mem_root, buf, keyinfo->name.length)))
    return TRUE;
  keyinfo->rec_per_key= (ulong*) alloc_root(&mem_root,
                                            sizeof(ulong)*key_parts);
  if (!keyinfo->rec_per_key)
    return TRUE;
  bzero(keyinfo->rec_per_key, sizeof(ulong)*key_parts);
  keyinfo->read_stats= NULL;
  keyinfo->collected_stats= NULL;

  for (i= 0; i < key_parts; i++)
  {
    uint fld_idx= next_field_no(arg); 
    reg_field= field + fld_idx;
    if (key_start)
      (*reg_field)->key_start.set_bit(key);
    (*reg_field)->part_of_key.set_bit(key);
    create_key_part_by_field(key_part_info, *reg_field, fld_idx+1);
    keyinfo->key_length += key_part_info->store_length;
    (*reg_field)->flags|= PART_KEY_FLAG;
    key_start= FALSE;
    key_part_info++;
  }

  set_if_bigger(s->max_key_length, keyinfo->key_length);
  s->keys++;
  return FALSE;
}

/*
  @brief
  Drop all indexes except specified one.

  @param key_to_save the key to save

  @details
  Drop all indexes on this table except 'key_to_save'. The saved key becomes
  key #0. Memory occupied by key parts of dropped keys are freed.
  If the 'key_to_save' is negative then all keys are freed.
*/

void TABLE::use_index(int key_to_save)
{
  uint i= 1;
  DBUG_ASSERT(!created && key_to_save < (int)s->keys);
  if (key_to_save >= 0)
    /* Save the given key. */
    memmove(key_info, key_info + key_to_save, sizeof(KEY));
  else
    /* Drop all keys; */
    i= 0;

  s->keys= i;
}

/*
  Return TRUE if the table is filled at execution phase 
  
  (and so, the optimizer must not do anything that depends on the contents of
   the table, like range analysis or constant table detection)
*/

bool TABLE::is_filled_at_execution()
{ 
  /*
    pos_in_table_list == NULL for internal temporary tables because they
    do not have a corresponding table reference. Such tables are filled
    during execution.
  */
  return MY_TEST(!pos_in_table_list ||
                 pos_in_table_list->jtbm_subselect ||
                 pos_in_table_list->is_active_sjm());
}


/**
  @brief
  Get actual number of key components

  @param keyinfo

  @details
  The function calculates actual number of key components, possibly including
  components of extended keys, taken into consideration by the optimizer for the
  key described by the parameter keyinfo.

  @return number of considered key components
*/ 

uint TABLE::actual_n_key_parts(KEY *keyinfo)
{
  return optimizer_flag(in_use, OPTIMIZER_SWITCH_EXTENDED_KEYS) ?
           keyinfo->ext_key_parts : keyinfo->user_defined_key_parts;
}

 
/**
  @brief
  Get actual key flags for a table key 

  @param keyinfo

  @details
  The function finds out actual key flags taken into consideration by the
  optimizer for the key described by the parameter keyinfo.

  @return actual key flags
*/ 

ulong TABLE::actual_key_flags(KEY *keyinfo)
{
  return optimizer_flag(in_use, OPTIMIZER_SWITCH_EXTENDED_KEYS) ?
           keyinfo->ext_key_flags : keyinfo->flags;
} 


/*
  Cleanup this table for re-execution.

  SYNOPSIS
    TABLE_LIST::reinit_before_use()
*/

void TABLE_LIST::reinit_before_use(THD *thd)
{
  /*
    Reset old pointers to TABLEs: they are not valid since the tables
    were closed in the end of previous prepare or execute call.
  */
  table= 0;
  /* Reset is_schema_table_processed value(needed for I_S tables */
  schema_table_state= NOT_PROCESSED;

  TABLE_LIST *embedded; /* The table at the current level of nesting. */
  TABLE_LIST *parent_embedding= this; /* The parent nested table reference. */
  do
  {
    embedded= parent_embedding;
    if (embedded->prep_on_expr)
      embedded->on_expr= embedded->prep_on_expr->copy_andor_structure(thd);
    parent_embedding= embedded->embedding;
  }
  while (parent_embedding &&
         parent_embedding->nested_join->join_list.head() == embedded);

  mdl_request.ticket= NULL;
}


/*
  Return subselect that contains the FROM list this table is taken from

  SYNOPSIS
    TABLE_LIST::containing_subselect()
 
  RETURN
    Subselect item for the subquery that contains the FROM list
    this table is taken from if there is any
    0 - otherwise

*/

Item_subselect *TABLE_LIST::containing_subselect()
{
  return (select_lex ? select_lex->master_unit()->item : 0);
}

/*
  Compiles the tagged hints list and fills up the bitmasks.

  SYNOPSIS
    process_index_hints()
      table         the TABLE to operate on.

  DESCRIPTION
    The parser collects the index hints for each table in a "tagged list" 
    (TABLE_LIST::index_hints). Using the information in this tagged list
    this function sets the members TABLE::keys_in_use_for_query,
    TABLE::keys_in_use_for_group_by, TABLE::keys_in_use_for_order_by,
    TABLE::force_index, TABLE::force_index_order,
    TABLE::force_index_group and TABLE::covering_keys.

    Current implementation of the runtime does not allow mixing FORCE INDEX
    and USE INDEX, so this is checked here. Then the FORCE INDEX list 
    (if non-empty) is appended to the USE INDEX list and a flag is set.

    Multiple hints of the same kind are processed so that each clause 
    is applied to what is computed in the previous clause.
    For example:
        USE INDEX (i1) USE INDEX (i2)
    is equivalent to
        USE INDEX (i1,i2)
    and means "consider only i1 and i2".

    Similarly
        USE INDEX () USE INDEX (i1)
    is equivalent to
        USE INDEX (i1)
    and means "consider only the index i1"

    It is OK to have the same index several times, e.g. "USE INDEX (i1,i1)" is
    not an error.

    Different kind of hints (USE/FORCE/IGNORE) are processed in the following
    order:
      1. All indexes in USE (or FORCE) INDEX are added to the mask.
      2. All IGNORE INDEX

    e.g. "USE INDEX i1, IGNORE INDEX i1, USE INDEX i1" will not use i1 at all
    as if we had "USE INDEX i1, USE INDEX i1, IGNORE INDEX i1".

    As an optimization if there is a covering index, and we have 
    IGNORE INDEX FOR GROUP/ORDER, and this index is used for the JOIN part, 
    then we have to ignore the IGNORE INDEX FROM GROUP/ORDER.

  RETURN VALUE
    FALSE                no errors found
    TRUE                 found and reported an error.
*/
bool TABLE_LIST::process_index_hints(TABLE *tbl)
{
  /* initialize the result variables */
  tbl->keys_in_use_for_query= tbl->keys_in_use_for_group_by= 
    tbl->keys_in_use_for_order_by= tbl->s->keys_in_use;

  /* index hint list processing */
  if (index_hints)
  {
    key_map index_join[INDEX_HINT_FORCE + 1];
    key_map index_order[INDEX_HINT_FORCE + 1];
    key_map index_group[INDEX_HINT_FORCE + 1];
    Index_hint *hint;
    int type;
    bool have_empty_use_join= FALSE, have_empty_use_order= FALSE, 
         have_empty_use_group= FALSE;
    List_iterator <Index_hint> iter(*index_hints);

    /* initialize temporary variables used to collect hints of each kind */
    for (type= INDEX_HINT_IGNORE; type <= INDEX_HINT_FORCE; type++)
    {
      index_join[type].clear_all();
      index_order[type].clear_all();
      index_group[type].clear_all();
    }

    /* iterate over the hints list */
    while ((hint= iter++))
    {
      uint pos;

      /* process empty USE INDEX () */
      if (hint->type == INDEX_HINT_USE && !hint->key_name.str)
      {
        if (hint->clause & INDEX_HINT_MASK_JOIN)
        {
          index_join[hint->type].clear_all();
          have_empty_use_join= TRUE;
        }
        if (hint->clause & INDEX_HINT_MASK_ORDER)
        {
          index_order[hint->type].clear_all();
          have_empty_use_order= TRUE;
        }
        if (hint->clause & INDEX_HINT_MASK_GROUP)
        {
          index_group[hint->type].clear_all();
          have_empty_use_group= TRUE;
        }
        continue;
      }

      /* 
        Check if an index with the given name exists and get his offset in 
        the keys bitmask for the table 
      */
      if (tbl->s->keynames.type_names == 0 ||
          (pos= find_type(&tbl->s->keynames, hint->key_name.str,
                          hint->key_name.length, 1)) <= 0)
      {
        my_error(ER_KEY_DOES_NOT_EXITS, MYF(0), hint->key_name.str, alias.str);
        return 1;
      }

      pos--;

      /* add to the appropriate clause mask */
      if (hint->clause & INDEX_HINT_MASK_JOIN)
        index_join[hint->type].set_bit (pos);
      if (hint->clause & INDEX_HINT_MASK_ORDER)
        index_order[hint->type].set_bit (pos);
      if (hint->clause & INDEX_HINT_MASK_GROUP)
        index_group[hint->type].set_bit (pos);
    }

    /* cannot mix USE INDEX and FORCE INDEX */
    if ((!index_join[INDEX_HINT_FORCE].is_clear_all() ||
         !index_order[INDEX_HINT_FORCE].is_clear_all() ||
         !index_group[INDEX_HINT_FORCE].is_clear_all()) &&
        (!index_join[INDEX_HINT_USE].is_clear_all() ||  have_empty_use_join ||
         !index_order[INDEX_HINT_USE].is_clear_all() || have_empty_use_order ||
         !index_group[INDEX_HINT_USE].is_clear_all() || have_empty_use_group))
    {
      my_error(ER_WRONG_USAGE, MYF(0), index_hint_type_name[INDEX_HINT_USE],
               index_hint_type_name[INDEX_HINT_FORCE]);
      return 1;
    }

    /* process FORCE INDEX as USE INDEX with a flag */
    if (!index_order[INDEX_HINT_FORCE].is_clear_all())
    {
      tbl->force_index_order= TRUE;
      index_order[INDEX_HINT_USE].merge(index_order[INDEX_HINT_FORCE]);
    }

    if (!index_group[INDEX_HINT_FORCE].is_clear_all())
    {
      tbl->force_index_group= TRUE;
      index_group[INDEX_HINT_USE].merge(index_group[INDEX_HINT_FORCE]);
    }

    /*
      TODO: get rid of tbl->force_index (on if any FORCE INDEX is specified)
      and create tbl->force_index_join instead.
      Then use the correct force_index_XX instead of the global one.
    */
    if (!index_join[INDEX_HINT_FORCE].is_clear_all() ||
        tbl->force_index_group || tbl->force_index_order)
    {
      tbl->force_index= TRUE;
      index_join[INDEX_HINT_USE].merge(index_join[INDEX_HINT_FORCE]);
    }

    /* apply USE INDEX */
    if (!index_join[INDEX_HINT_USE].is_clear_all() || have_empty_use_join)
      tbl->keys_in_use_for_query.intersect(index_join[INDEX_HINT_USE]);
    if (!index_order[INDEX_HINT_USE].is_clear_all() || have_empty_use_order)
      tbl->keys_in_use_for_order_by.intersect (index_order[INDEX_HINT_USE]);
    if (!index_group[INDEX_HINT_USE].is_clear_all() || have_empty_use_group)
      tbl->keys_in_use_for_group_by.intersect (index_group[INDEX_HINT_USE]);

    /* apply IGNORE INDEX */
    tbl->keys_in_use_for_query.subtract (index_join[INDEX_HINT_IGNORE]);
    tbl->keys_in_use_for_order_by.subtract (index_order[INDEX_HINT_IGNORE]);
    tbl->keys_in_use_for_group_by.subtract (index_group[INDEX_HINT_IGNORE]);
  }

  /* make sure covering_keys don't include indexes disabled with a hint */
  tbl->covering_keys.intersect(tbl->keys_in_use_for_query);
  return 0;
}


size_t max_row_length(TABLE *table, MY_BITMAP const *cols, const uchar *data)
{
  TABLE_SHARE *table_s= table->s;
  size_t length= table_s->reclength + 2 * table_s->fields;
  uint *const beg= table_s->blob_field;
  uint *const end= beg + table_s->blob_fields;
  my_ptrdiff_t const rec_offset= (my_ptrdiff_t) (data - table->record[0]);
  DBUG_ENTER("max_row_length");

  for (uint *ptr= beg ; ptr != end ; ++ptr)
  {
    Field * const field= table->field[*ptr];
    if (bitmap_is_set(cols, field->field_index) &&
        !field->is_null(rec_offset))
    {
      Field_blob * const blob= (Field_blob*) field;
      length+= blob->get_length(rec_offset) + 8; /* max blob store length */
    }
  }
  DBUG_PRINT("exit", ("length: %lld", (longlong) length));
  DBUG_RETURN(length);
}


/**
   Helper function which allows to allocate metadata lock request
   objects for all elements of table list.
*/

void init_mdl_requests(TABLE_LIST *table_list)
{
  for ( ; table_list ; table_list= table_list->next_global)
    table_list->mdl_request.init(MDL_key::TABLE,
                                 table_list->db.str, table_list->table_name.str,
                                 table_list->lock_type >= TL_WRITE_ALLOW_WRITE ?
                                 MDL_SHARED_WRITE : MDL_SHARED_READ,
                                 MDL_TRANSACTION);
}


/**
  Update TABLE::const_key_parts for single table UPDATE/DELETE query

  @param conds               WHERE clause expression

  @retval TRUE   error (OOM)
  @retval FALSE  success

  @note
    Set const_key_parts bits if key fields are equal to constants in
    the WHERE expression.
*/

bool TABLE::update_const_key_parts(COND *conds)
{
  bzero((char*) const_key_parts, sizeof(key_part_map) * s->keys);

  if (conds == NULL)
    return FALSE;

  for (uint index= 0; index < s->keys; index++)
  {
    KEY_PART_INFO *keyinfo= key_info[index].key_part;
    KEY_PART_INFO *keyinfo_end= keyinfo + key_info[index].user_defined_key_parts;

    for (key_part_map part_map= (key_part_map)1; 
        keyinfo < keyinfo_end;
        keyinfo++, part_map<<= 1)
    {
      if (const_expression_in_where(conds, NULL, keyinfo->field))
        const_key_parts[index]|= part_map;
    }
  }
  return FALSE;
}

/**
  Test if the order list consists of simple field expressions

  @param order                Linked list of ORDER BY arguments

  @return TRUE if @a order is empty or consist of simple field expressions
*/

bool is_simple_order(ORDER *order)
{
  for (ORDER *ord= order; ord; ord= ord->next)
  {
    if (ord->item[0]->real_item()->type() != Item::FIELD_ITEM)
      return FALSE;
  }
  return TRUE;
}

class Turn_errors_to_warnings_handler : public Internal_error_handler
{
public:
  Turn_errors_to_warnings_handler() {}
  bool handle_condition(THD *thd,
                        uint sql_errno,
                        const char* sqlstate,
                        Sql_condition::enum_warning_level *level,
                        const char* msg,
                        Sql_condition ** cond_hdl)
  {
    *cond_hdl= NULL;
    if (*level == Sql_condition::WARN_LEVEL_ERROR)
      *level= Sql_condition::WARN_LEVEL_WARN;
    return(0);
  }
};


/*
  to satisfy ASSERT_COLUMN_MARKED_FOR_WRITE Field's assert we temporarily
  mark field for write before storing the generated value in it
*/
#ifndef DBUG_OFF
#define DBUG_FIX_WRITE_SET(f) bool _write_set_fixed= !bitmap_fast_test_and_set(write_set, (f)->field_index)
#define DBUG_RESTORE_WRITE_SET(f) if (_write_set_fixed) bitmap_clear_bit(write_set, (f)->field_index)
#else
#define DBUG_FIX_WRITE_SET(f)
#define DBUG_RESTORE_WRITE_SET(f)
#endif


/*
  @brief Compute values for virtual columns used in query

  @param  update_mode Specifies what virtual column are computed
  
  @details
    The function computes the values of the virtual columns of the table and
    stores them in the table record buffer.

  @retval
    0    Success
  @retval
    >0   Error occurred when storing a virtual field value
*/

int TABLE::update_virtual_fields(handler *h, enum_vcol_update_mode update_mode)
{
  DBUG_ENTER("TABLE::update_virtual_fields");
  DBUG_PRINT("enter", ("update_mode: %d", update_mode));
  Field **vfield_ptr, *vf;
  Query_arena backup_arena;
  Turn_errors_to_warnings_handler Suppress_errors;
  int error;
  bool handler_pushed= 0, update_all_columns= 1;
  DBUG_ASSERT(vfield);

  if (h->keyread_enabled())
    DBUG_RETURN(0);

  error= 0;
  in_use->set_n_backup_active_arena(expr_arena, &backup_arena);

  /* When reading or deleting row, ignore errors from virtual columns */
  if (update_mode == VCOL_UPDATE_FOR_READ ||
      update_mode == VCOL_UPDATE_FOR_DELETE ||
      update_mode == VCOL_UPDATE_INDEXED)
  {
    in_use->push_internal_handler(&Suppress_errors);
    handler_pushed= 1;
  }
  else if (update_mode == VCOL_UPDATE_FOR_REPLACE &&
           in_use->is_current_stmt_binlog_format_row() &&
           in_use->variables.binlog_row_image != BINLOG_ROW_IMAGE_MINIMAL)
  {
    /*
      If we are doing a replace with not minimal binary logging, we have to
      calculate all virtual columns.
    */
    update_all_columns= 1;
  }

  /* Iterate over virtual fields in the table */
  for (vfield_ptr= vfield; *vfield_ptr; vfield_ptr++)
  {
    vf= (*vfield_ptr);
    Virtual_column_info *vcol_info= vf->vcol_info;
    DBUG_ASSERT(vcol_info);
    DBUG_ASSERT(vcol_info->expr);

    bool update= 0, swap_values= 0;
    switch (update_mode) {
    case VCOL_UPDATE_FOR_READ:
      update= (!vcol_info->stored_in_db &&
               bitmap_is_set(read_set, vf->field_index));
      swap_values= 1;
      break;
    case VCOL_UPDATE_FOR_DELETE:
    case VCOL_UPDATE_FOR_WRITE:
      update= bitmap_is_set(read_set, vf->field_index);
      break;
    case VCOL_UPDATE_FOR_REPLACE:
      update= ((!vcol_info->stored_in_db &&
                (vf->flags & (PART_KEY_FLAG | PART_INDIRECT_KEY_FLAG)) &&
                bitmap_is_set(read_set, vf->field_index)) ||
               update_all_columns);
      if (update && (vf->flags & BLOB_FLAG))
      {
        /*
          The row has been read into record[1] and Field_blob::value
          contains the value for record[0].  Swap value and read_value
          to ensure that the virtual column data for the read row will
          be in read_value at the end of this function
        */
        ((Field_blob*) vf)->swap_value_and_read_value();
        /* Ensure we call swap_value_and_read_value() after update */
        swap_values= 1;
      }
      break;
    case VCOL_UPDATE_INDEXED:
    case VCOL_UPDATE_INDEXED_FOR_UPDATE:
      /* Read indexed fields that was not updated in VCOL_UPDATE_FOR_READ */
      update= (!vcol_info->stored_in_db &&
               (vf->flags & (PART_KEY_FLAG | PART_INDIRECT_KEY_FLAG)) &&
               !bitmap_is_set(read_set, vf->field_index));
      swap_values= 1;
      break;
    }

    if (update)
    {
      int field_error __attribute__((unused)) = 0;
      /* Compute the actual value of the virtual fields */
      DBUG_FIX_WRITE_SET(vf);
      if (vcol_info->expr->save_in_field(vf, 0))
        field_error= error= 1;
      DBUG_RESTORE_WRITE_SET(vf);
      DBUG_PRINT("info", ("field '%s' - updated  error: %d",
                          vf->field_name.str, field_error));
      if (swap_values && (vf->flags & BLOB_FLAG))
      {
        /*
          Remember the read value to allow other update_virtual_field() calls
          for the same blob field for the row to be updated.
          Field_blob->read_value always contains the virtual column data for
          any read row.
        */
        ((Field_blob*) vf)->swap_value_and_read_value();
      }
    }
    else
    {
      DBUG_PRINT("info", ("field '%s' - skipped", vf->field_name.str));
    }
  }
  if (handler_pushed)
    in_use->pop_internal_handler();
  in_use->restore_active_arena(expr_arena, &backup_arena);
  
  /* Return 1 only of we got a fatal error, not a warning */
  DBUG_RETURN(in_use->is_error());
}

int TABLE::update_virtual_field(Field *vf)
{
  Query_arena backup_arena;
  DBUG_ENTER("TABLE::update_virtual_field");
  in_use->set_n_backup_active_arena(expr_arena, &backup_arena);
  bitmap_clear_all(&tmp_set);
  vf->vcol_info->expr->walk(&Item::update_vcol_processor, 0, &tmp_set);
  DBUG_FIX_WRITE_SET(vf);
  vf->vcol_info->expr->save_in_field(vf, 0);
  DBUG_RESTORE_WRITE_SET(vf);
  in_use->restore_active_arena(expr_arena, &backup_arena);
  DBUG_RETURN(in_use->is_error());
}


/**
  Update all DEFAULT and/or ON INSERT fields.

  @details
    Compute and set the default value of all fields with a default function.
    There are two kinds of default functions - one is used for INSERT-like
    operations, the other for UPDATE-like operations. Depending on the field
    definition and the current operation one or the other kind of update
    function is evaluated.

  @param update_command   True if command was an update else insert
  @param ignore_errors    True if we should ignore errors

  @retval
    0    Success
  @retval
    >0   Error occurred when storing a virtual field value and
         ignore_errors == 0. If set then an error was generated.
*/

int TABLE::update_default_fields(bool update_command, bool ignore_errors)
{
  Query_arena backup_arena;
  Field **field_ptr;
  int res= 0;
  DBUG_ENTER("TABLE::update_default_fields");
  DBUG_ASSERT(default_field);

  in_use->set_n_backup_active_arena(expr_arena, &backup_arena);

  /* Iterate over fields with default functions in the table */
  for (field_ptr= default_field; *field_ptr ; field_ptr++)
  {
    Field *field= (*field_ptr);
    /*
      If an explicit default value for a field overrides the default,
      do not update the field with its automatic default value.
    */
    if (!field->has_explicit_value())
    {
      if (!update_command)
      {
        if (field->default_value &&
            (field->default_value->flags || field->flags & BLOB_FLAG))
          res|= (field->default_value->expr->save_in_field(field, 0) < 0);
      }
      else
        res|= field->evaluate_update_default_function();
      if (!ignore_errors && res)
      {
        my_error(ER_CALCULATING_DEFAULT_VALUE, MYF(0), field->field_name.str);
        break;
      }
      res= 0;
    }
  }
  in_use->restore_active_arena(expr_arena, &backup_arena);
  DBUG_RETURN(res);
}


void TABLE::vers_update_fields()
{
  bitmap_set_bit(write_set, vers_start_field()->field_index);
  bitmap_set_bit(write_set, vers_end_field()->field_index);

  if (versioned(VERS_TIMESTAMP))
  {
    if (!vers_write)
      return;
    if (vers_start_field()->store_timestamp(in_use->query_start(),
                                            in_use->query_start_sec_part()))
      DBUG_ASSERT(0);
  }
  else
  {
    if (!vers_write)
      return;
  }

  vers_end_field()->set_max();
  bitmap_set_bit(read_set, vers_end_field()->field_index);
}


void TABLE::vers_update_end()
{
  if (vers_end_field()->store_timestamp(in_use->query_start(),
                                        in_use->query_start_sec_part()))
    DBUG_ASSERT(0);
}

/**
   Reset markers that fields are being updated
*/

void TABLE::reset_default_fields()
{
  DBUG_ENTER("reset_default_fields");
  bitmap_clear_all(&has_value_set);
  DBUG_VOID_RETURN;
}

/*
  Prepare triggers  for INSERT-like statement.

  SYNOPSIS
    prepare_triggers_for_insert_stmt_or_event()

  NOTE
    Prepare triggers for INSERT-like statement by marking fields
    used by triggers and inform handlers that batching of UPDATE/DELETE 
    cannot be done if there are BEFORE UPDATE/DELETE triggers.
*/

void TABLE::prepare_triggers_for_insert_stmt_or_event()
{
  if (triggers)
  {
    if (triggers->has_triggers(TRG_EVENT_DELETE,
                               TRG_ACTION_AFTER))
    {
      /*
        The table has AFTER DELETE triggers that might access to
        subject table and therefore might need delete to be done
        immediately. So we turn-off the batching.
      */
      (void) file->extra(HA_EXTRA_DELETE_CANNOT_BATCH);
    }
    if (triggers->has_triggers(TRG_EVENT_UPDATE,
                               TRG_ACTION_AFTER))
    {
      /*
        The table has AFTER UPDATE triggers that might access to subject
        table and therefore might need update to be done immediately.
        So we turn-off the batching.
      */
      (void) file->extra(HA_EXTRA_UPDATE_CANNOT_BATCH);
    }
  }
}


bool TABLE::prepare_triggers_for_delete_stmt_or_event()
{
  if (triggers &&
      triggers->has_triggers(TRG_EVENT_DELETE,
                             TRG_ACTION_AFTER))
  {
    /*
      The table has AFTER DELETE triggers that might access to subject table
      and therefore might need delete to be done immediately. So we turn-off
      the batching.
    */
    (void) file->extra(HA_EXTRA_DELETE_CANNOT_BATCH);
    return TRUE;
  }
  return FALSE;
}


bool TABLE::prepare_triggers_for_update_stmt_or_event()
{
  if (triggers &&
      triggers->has_triggers(TRG_EVENT_UPDATE,
                             TRG_ACTION_AFTER))
  {
    /*
      The table has AFTER UPDATE triggers that might access to subject
      table and therefore might need update to be done immediately.
      So we turn-off the batching.
    */ 
    (void) file->extra(HA_EXTRA_UPDATE_CANNOT_BATCH);
    return TRUE;
  }
  return FALSE;
}


/**
  Validates default value of fields which are not specified in
  the column list of INSERT/LOAD statement.

  @Note s->default_values should be properly populated
        before calling this function.

  @param thd              thread context
  @param record           the record to check values in

  @return
    @retval false Success.
    @retval true  Failure.
*/

bool TABLE::validate_default_values_of_unset_fields(THD *thd) const
{
  DBUG_ENTER("TABLE::validate_default_values_of_unset_fields");
  for (Field **fld= field; *fld; fld++)
  {
    if (!bitmap_is_set(write_set, (*fld)->field_index) &&
        !((*fld)->flags & NO_DEFAULT_VALUE_FLAG))
    {
      if (!(*fld)->is_null_in_record(s->default_values) &&
          (*fld)->validate_value_in_record_with_warn(thd, s->default_values) &&
          thd->is_error())
      {
        /*
          We're here if:
          - validate_value_in_record_with_warn() failed and
            strict mo validate_default_values_of_unset_fieldsde converted WARN to ERROR
          - or the connection was killed, or closed unexpectedly
        */
        DBUG_RETURN(true);
      }
    }
  }
  DBUG_RETURN(false);
}


bool TABLE::insert_all_rows_into_tmp_table(THD *thd,
                                           TABLE *tmp_table,
                                           TMP_TABLE_PARAM *tmp_table_param,
                                           bool with_cleanup)
{
  int write_err= 0;

  DBUG_ENTER("TABLE::insert_all_rows_into_tmp_table");

  if (with_cleanup)
  {
   if ((write_err= tmp_table->file->ha_delete_all_rows()))
      goto err;
  }
   
  if (file->indexes_are_disabled())
    tmp_table->file->ha_disable_indexes(HA_KEY_SWITCH_ALL);
  file->ha_index_or_rnd_end();

  if (unlikely(file->ha_rnd_init_with_error(1)))
    DBUG_RETURN(1);

  if (tmp_table->no_rows)
    tmp_table->file->extra(HA_EXTRA_NO_ROWS);
  else
  {
    /* update table->file->stats.records */
    file->info(HA_STATUS_VARIABLE);
    tmp_table->file->ha_start_bulk_insert(file->stats.records);
  }

  while (likely(!file->ha_rnd_next(tmp_table->record[0])))
  {
    write_err= tmp_table->file->ha_write_tmp_row(tmp_table->record[0]);
    if (unlikely(write_err))
    {
      bool is_duplicate;
      if (tmp_table->file->is_fatal_error(write_err, HA_CHECK_DUP) &&
          create_internal_tmp_table_from_heap(thd, tmp_table,
                                              tmp_table_param->start_recinfo, 
                                              &tmp_table_param->recinfo,
                                              write_err, 1, &is_duplicate))
	DBUG_RETURN(1);
       
    }  
    if (unlikely(thd->check_killed()))
      goto err_killed;
  }
  if (!tmp_table->no_rows && tmp_table->file->ha_end_bulk_insert())
    goto err;
  DBUG_RETURN(0);

err:
  DBUG_PRINT("error",("Got error: %d",write_err));
  file->print_error(write_err, MYF(0));
err_killed:
  (void) file->ha_rnd_end();
  DBUG_RETURN(1);
}



/*
  @brief Reset const_table flag

  @detail
  Reset const_table flag for this table. If this table is a merged derived
  table/view the flag is recursively reseted for all tables of the underlying
  select.
*/

void TABLE_LIST::reset_const_table()
{
  table->const_table= 0;
  if (is_merged_derived())
  {
    SELECT_LEX *select_lex= get_unit()->first_select();
    TABLE_LIST *tl;
    List_iterator<TABLE_LIST> ti(select_lex->leaf_tables);
    while ((tl= ti++))
      tl->reset_const_table();
  }
}


/*
  @brief Run derived tables/view handling phases on underlying select_lex.

  @param lex    LEX for this thread
  @param phases derived tables/views handling phases to run
                (set of DT_XXX constants)
  @details
  This function runs this derived table through specified 'phases'.
  Underlying tables of this select are handled prior to this derived.
  'lex' is passed as an argument to called functions.

  @return TRUE on error
  @return FALSE ok
*/

bool TABLE_LIST::handle_derived(LEX *lex, uint phases)
{
  SELECT_LEX_UNIT *unit= get_unit();
  DBUG_ENTER("handle_derived");
  DBUG_PRINT("enter", ("phases: 0x%x", phases));

  if (unit)
  {
    if (!is_with_table_recursive_reference())
    {
      for (SELECT_LEX *sl= unit->first_select(); sl; sl= sl->next_select())
        if (sl->handle_derived(lex, phases))
          DBUG_RETURN(TRUE);
    }
    if (mysql_handle_single_derived(lex, this, phases))
      DBUG_RETURN(TRUE);
  }
  DBUG_RETURN(FALSE);
}

/**
  @brief
  Return unit of this derived table/view

  @return reference to a unit  if it's a derived table/view.
  @return 0                    when it's not a derived table/view.
*/

st_select_lex_unit *TABLE_LIST::get_unit()
{
  return (view ? &view->unit : derived);
}


/**
  @brief
  Return select_lex of this derived table/view

  @return select_lex of this derived table/view.
  @return 0          when it's not a derived table.
*/

st_select_lex *TABLE_LIST::get_single_select()
{
  SELECT_LEX_UNIT *unit= get_unit();
  return (unit ? unit->first_select() : 0);
}


/**
  @brief
  Attach a join table list as a nested join to this TABLE_LIST.

  @param join_list join table list to attach

  @details
  This function wraps 'join_list' into a nested_join of this table, thus
  turning it to a nested join leaf.
*/

void TABLE_LIST::wrap_into_nested_join(List<TABLE_LIST> &join_list)
{
  TABLE_LIST *tl;
  /*
    Walk through derived table top list and set 'embedding' to point to
    the nesting table.
  */
  nested_join->join_list.empty();
  List_iterator_fast<TABLE_LIST> li(join_list);
  nested_join->join_list= join_list;
  while ((tl= li++))
  {
    tl->embedding= this;
    tl->join_list= &nested_join->join_list;
  }
}


/**
  @brief
  Initialize this derived table/view

  @param thd  Thread handle

  @details
  This function makes initial preparations of this derived table/view for
  further processing:
    if it's a derived table this function marks it either as mergeable or
      materializable
    creates temporary table for name resolution purposes
    creates field translation for mergeable derived table/view

  @return TRUE  an error occur
  @return FALSE ok
*/

bool TABLE_LIST::init_derived(THD *thd, bool init_view)
{
  SELECT_LEX *first_select= get_single_select();
  SELECT_LEX_UNIT *unit= get_unit();

  if (!unit)
    return FALSE;
  /*
    Check whether we can merge this derived table into main select.
    Depending on the result field translation will or will not
    be created.
  */
  TABLE_LIST *first_table= (TABLE_LIST *) first_select->table_list.first;
  if (first_select->table_list.elements > 1 ||
      (first_table && first_table->is_multitable()))
    set_multitable();

  if (!unit->derived)
    unit->derived= this;
  else if (!is_with_table_recursive_reference() && unit->derived != this)
  {
    if (unit->derived->is_with_table_recursive_reference())
      unit->derived= this;
    else if (vers_conditions.eq(unit->derived->vers_conditions))
      vers_conditions.empty();
    else
    {
      my_error(ER_CONFLICTING_FOR_SYSTEM_TIME, MYF(0));
      return TRUE;
    }
  }

  if (init_view && !view)
  {
    /* This is all what we can do for a derived table for now. */
    set_derived();
  }

  if (!is_view())
  {
    /* A subquery might be forced to be materialized due to a side-effect. */
    if (!is_materialized_derived() && first_select->is_mergeable() &&
        optimizer_flag(thd, OPTIMIZER_SWITCH_DERIVED_MERGE) &&
        !thd->lex->can_not_use_merged() &&
        !(thd->lex->sql_command == SQLCOM_UPDATE_MULTI ||
          thd->lex->sql_command == SQLCOM_DELETE_MULTI) &&
        !is_recursive_with_table())
      set_merged_derived();
    else
      set_materialized_derived();
  }
  /*
    Derived tables/view are materialized prior to UPDATE, thus we can skip
    them from table uniqueness check
  */
  if (is_materialized_derived())
  {
    set_check_materialized();
  }

  /*
    Create field translation for mergeable derived tables/views.
    For derived tables field translation can be created only after
    unit is prepared so all '*' are get unrolled.
  */
  if (is_merged_derived())
  {
    if (is_view() ||
        (unit->prepared &&
	!(thd->lex->context_analysis_only & CONTEXT_ANALYSIS_ONLY_VIEW)))
      create_field_translation(thd);
  }

  return FALSE;
}


/**
  @brief
  Retrieve number of rows in the table

  @details
  Retrieve number of rows in the table referred by this TABLE_LIST and
  store it in the table's stats.records variable. If this TABLE_LIST refers
  to a materialized derived table/view then the estimated number of rows of
  the derived table/view is used instead.

  @return 0          ok
  @return non zero   error
*/

int TABLE_LIST::fetch_number_of_rows()
{
  int error= 0;
  if (jtbm_subselect)
  {
    if (jtbm_subselect->is_jtbm_merged)
    {
      table->file->stats.records= (ha_rows)jtbm_subselect->jtbm_record_count;
      set_if_bigger(table->file->stats.records, 2);
      table->used_stat_records= table->file->stats.records;
    }
    return 0;
  }
  if (is_materialized_derived() && !fill_me)
  {
    table->file->stats.records= get_unit()->result->est_records;
    set_if_bigger(table->file->stats.records, 2);
    table->used_stat_records= table->file->stats.records;
  }
  else
    error= table->file->info(HA_STATUS_VARIABLE | HA_STATUS_NO_LOCK);
  return error;
}

/*
  Procedure of keys generation for result tables of materialized derived
  tables/views.

  A key is generated for each equi-join pair derived table-another table.
  Each generated key consists of fields of derived table used in equi-join.
  Example:

    SELECT * FROM (SELECT * FROM t1 GROUP BY 1) tt JOIN
                  t1 ON tt.f1=t1.f3 and tt.f2.=t1.f4;
  In this case for the derived table tt one key will be generated. It will
  consist of two parts f1 and f2.
  Example:

    SELECT * FROM (SELECT * FROM t1 GROUP BY 1) tt JOIN
                  t1 ON tt.f1=t1.f3 JOIN
                  t2 ON tt.f2=t2.f4;
  In this case for the derived table tt two keys will be generated.
  One key over f1 field, and another key over f2 field.
  Currently optimizer may choose to use only one such key, thus the second
  one will be dropped after range optimizer is finished.
  See also JOIN::drop_unused_derived_keys function.
  Example:

    SELECT * FROM (SELECT * FROM t1 GROUP BY 1) tt JOIN
                  t1 ON tt.f1=a_function(t1.f3);
  In this case for the derived table tt one key will be generated. It will
  consist of one field - f1.
*/



/*
  @brief
  Change references to underlying items of a merged derived table/view
  for fields in derived table's result table.

  @return FALSE ok
  @return TRUE  Out of memory
*/
bool TABLE_LIST::change_refs_to_fields()
{
  List_iterator<Item> li(used_items);
  Item_direct_ref *ref;
  Field_iterator_view field_it;
  THD *thd= table->in_use;
  DBUG_ASSERT(is_merged_derived());

  if (!used_items.elements)
    return FALSE;

  Item **materialized_items=
      (Item **)thd->calloc(sizeof(void *) * table->s->fields);
  if (!materialized_items)
    return TRUE;

  while ((ref= (Item_direct_ref*)li++))
  {
    uint idx;
    Item *orig_item= *ref->ref;
    field_it.set(this);
    for (idx= 0; !field_it.end_of_fields(); field_it.next(), idx++)
    {
      if (field_it.item() == orig_item)
        break;
    }
    DBUG_ASSERT(!field_it.end_of_fields());
    if (!materialized_items[idx])
    {
      materialized_items[idx]= new (thd->mem_root) Item_field(thd, table->field[idx]);
      if (!materialized_items[idx])
        return TRUE;
    }
    /*
      We need to restore the pointers after the execution of the
      prepared statement.
    */
    thd->change_item_tree((Item **)&ref->ref,
                          (Item*)(materialized_items + idx));
  }

  return FALSE;
}


void TABLE_LIST::set_lock_type(THD *thd, enum thr_lock_type lock)
{
  if (check_stack_overrun(thd, STACK_MIN_SIZE, (uchar *)&lock))
    return;
  /* we call it only when table is opened and it is "leaf" table*/
  DBUG_ASSERT(table);
  lock_type= lock;
  /* table->file->get_table() can be 0 for derived tables */
  if (table->file && table->file->get_table())
    table->file->set_lock_type(lock);
  if (is_merged_derived())
  {
    for (TABLE_LIST *table= get_single_select()->get_table_list();
         table;
         table= table->next_local)
    {
      table->set_lock_type(thd, lock);
    }
  }
}

bool TABLE_LIST::is_with_table()
{
  return derived && derived->with_element;
}

uint TABLE_SHARE::actual_n_key_parts(THD *thd)
{
  return use_ext_keys &&
         optimizer_flag(thd, OPTIMIZER_SWITCH_EXTENDED_KEYS) ?
           ext_key_parts : key_parts;
}  


double KEY::actual_rec_per_key(uint i)
{ 
  if (rec_per_key == 0)
    return 0;
  return (is_statistics_from_stat_tables ?
          read_stats->get_avg_frequency(i) : (double) rec_per_key[i]);
}


LEX_CSTRING *fk_option_name(enum_fk_option opt)
{
  static LEX_CSTRING names[]=
  {
    { STRING_WITH_LEN("???") },
    { STRING_WITH_LEN("RESTRICT") },
    { STRING_WITH_LEN("CASCADE") },
    { STRING_WITH_LEN("SET NULL") },
    { STRING_WITH_LEN("NO ACTION") },
    { STRING_WITH_LEN("SET DEFAULT") }
  };
  return names + opt;
}

bool fk_modifies_child(enum_fk_option opt)
{
  static bool can_write[]= { false, false, true, true, false, true };
  return can_write[opt];
}

enum TR_table::enabled TR_table::use_transaction_registry= TR_table::MAYBE;

TR_table::TR_table(THD* _thd, bool rw) :
  thd(_thd), open_tables_backup(NULL)
{
  init_one_table(&MYSQL_SCHEMA_NAME, &TRANSACTION_REG_NAME,
                 NULL, rw ? TL_WRITE : TL_READ);
}

bool TR_table::open()
{
  DBUG_ASSERT(!table);
  open_tables_backup= new Open_tables_backup;
  if (!open_tables_backup)
  {
    my_error(ER_OUT_OF_RESOURCES, MYF(0));
    return true;
  }

  All_tmp_tables_list *temporary_tables= thd->temporary_tables;
  bool error= !open_log_table(thd, this, open_tables_backup);
  thd->temporary_tables= temporary_tables;

  if (use_transaction_registry == MAYBE)
    error= check(error);

  use_transaction_registry= error ? NO : YES;

  return error;
}

TR_table::~TR_table()
{
  if (table)
  {
    thd->temporary_tables= NULL;
    close_log_table(thd, open_tables_backup);
  }
  delete open_tables_backup;
}

void TR_table::store(uint field_id, ulonglong val)
{
  table->field[field_id]->store(val, true);
  table->field[field_id]->set_notnull();
}

void TR_table::store(uint field_id, timeval ts)
{
  table->field[field_id]->store_timestamp(ts.tv_sec, ts.tv_usec);
  table->field[field_id]->set_notnull();
}

enum_tx_isolation TR_table::iso_level() const
{
  enum_tx_isolation res= (enum_tx_isolation) ((*this)[FLD_ISO_LEVEL]->val_int() - 1);
  DBUG_ASSERT(res <= ISO_SERIALIZABLE);
  return res;
}

bool TR_table::update(ulonglong start_id, ulonglong end_id)
{
  if (!table && open())
    return true;

  store(FLD_BEGIN_TS, thd->transaction_time());
<<<<<<< HEAD
  timeval end_time= {thd->query_start(), int(thd->query_start_sec_part())};
=======
  thd->set_time();
  timeval end_time= {thd->query_start(), long(thd->query_start_sec_part())};
>>>>>>> 941ca92a
  store(FLD_TRX_ID, start_id);
  store(FLD_COMMIT_ID, end_id);
  store(FLD_COMMIT_TS, end_time);
  store_iso_level(thd->tx_isolation);

  int error= table->file->ha_write_row(table->record[0]);
  if (unlikely(error))
    table->file->print_error(error, MYF(0));
  return error;
}

#define newx new (thd->mem_root)
bool TR_table::query(ulonglong trx_id)
{
  if (!table && open())
    return false;
  SQL_SELECT_auto select;
  READ_RECORD info;
  int error;
  List<TABLE_LIST> dummy;
  SELECT_LEX &slex= *(thd->lex->first_select_lex());
  Name_resolution_context_backup backup(slex.context, *this);
  Item *field= newx Item_field(thd, &slex.context, (*this)[FLD_TRX_ID]);
  Item *value= newx Item_int(thd, trx_id);
  COND *conds= newx Item_func_eq(thd, field, value);
  if (unlikely((error= setup_conds(thd, this, dummy, &conds))))
    return false;
  select= make_select(table, 0, 0, conds, NULL, 0, &error);
  if (unlikely(error || !select))
    return false;
  // FIXME: (performance) force index 'transaction_id'
  error= init_read_record(&info, thd, table, select, NULL,
                          1 /* use_record_cache */, true /* print_error */,
                          false /* disable_rr_cache */);
  while (!(error= info.read_record()) && !thd->killed && !thd->is_error())
  {
    if (select->skip_record(thd) > 0)
      return true;
  }
  return false;
}

bool TR_table::query(MYSQL_TIME &commit_time, bool backwards)
{
  if (!table && open())
    return false;
  SQL_SELECT_auto select;
  READ_RECORD info;
  int error;
  List<TABLE_LIST> dummy;
  SELECT_LEX &slex= *(thd->lex->first_select_lex());
  Name_resolution_context_backup backup(slex.context, *this);
  Item *field= newx Item_field(thd, &slex.context, (*this)[FLD_COMMIT_TS]);
  Item *value= newx Item_datetime_literal(thd, &commit_time, 6);
  COND *conds;
  if (backwards)
    conds= newx Item_func_ge(thd, field, value);
  else
    conds= newx Item_func_le(thd, field, value);
  if (unlikely((error= setup_conds(thd, this, dummy, &conds))))
    return false;
  // FIXME: (performance) force index 'commit_timestamp'
  select= make_select(table, 0, 0, conds, NULL, 0, &error);
  if (unlikely(error || !select))
    return false;
  error= init_read_record(&info, thd, table, select, NULL,
                          1 /* use_record_cache */, true /* print_error */,
                          false /* disable_rr_cache */);

  // With PK by transaction_id the records are ordered by PK, so we have to
  // scan TRT fully and collect min (backwards == true)
  // or max (backwards == false) stats.
  bool found= false;
  MYSQL_TIME found_ts;
  while (!(error= info.read_record()) && !thd->killed && !thd->is_error())
  {
    int res= select->skip_record(thd);
    if (res > 0)
    {
      MYSQL_TIME commit_ts;
      if ((*this)[FLD_COMMIT_TS]->get_date(&commit_ts, date_mode_t(0)))
      {
        found= false;
        break;
      }
      int c;
      if (!found || ((c= my_time_compare(&commit_ts, &found_ts)) &&
        (backwards ? c < 0 : c > 0)))
      {
        found_ts= commit_ts;
        found= true;
        // TODO: (performance) make ORDER DESC and break after first found.
        // Otherwise it is O(n) scan (+copy)!
        store_record(table, record[1]);
      }
    }
    else if (res < 0)
    {
      found= false;
      break;
    }
 }
  if (found)
    restore_record(table, record[1]);
  return found;
}
#undef newx

bool TR_table::query_sees(bool &result, ulonglong trx_id1, ulonglong trx_id0,
                          ulonglong commit_id1, enum_tx_isolation iso_level1,
                          ulonglong commit_id0)
{
  if (trx_id1 == trx_id0)
  {
    return false;
  }

  if (trx_id1 == ULONGLONG_MAX || trx_id0 == 0)
  {
    result= true;
    return false;
  }

  if (trx_id0 == ULONGLONG_MAX || trx_id1 == 0)
  {
    result= false;
    return false;
  }

  if (!commit_id1)
  {
    if (!query(trx_id1))
      return true;

    commit_id1= (*this)[FLD_COMMIT_ID]->val_int();
    iso_level1= iso_level();
  }

  if (!commit_id0)
  {
    if (!query(trx_id0))
      return true;

    commit_id0= (*this)[FLD_COMMIT_ID]->val_int();
  }

  // Trivial case: TX1 started after TX0 committed
  if (trx_id1 > commit_id0
      // Concurrent transactions: TX1 committed after TX0 and TX1 is read (un)committed
      || (commit_id1 > commit_id0 && iso_level1 < ISO_REPEATABLE_READ))
  {
    result= true;
  }
  else // All other cases: TX1 does not see TX0
  {
    result= false;
  }

  return false;
}

void TR_table::warn_schema_incorrect(const char *reason)
{
  if (MYSQL_VERSION_ID == table->s->mysql_version)
  {
    sql_print_error("%`s.%`s schema is incorrect: %s.",
                    db.str, table_name.str, reason);
  }
  else
  {
    sql_print_error("%`s.%`s schema is incorrect: %s. Created with MariaDB %d, "
                    "now running %d.",
                    db.str, table_name.str, reason, MYSQL_VERSION_ID,
                    static_cast<int>(table->s->mysql_version));
  }
}

bool TR_table::check(bool error)
{
  if (error)
  {
    sql_print_warning("%`s.%`s does not exist (open failed).", db.str,
                      table_name.str);
    return true;
  }

  if (table->file->ht->db_type != DB_TYPE_INNODB)
  {
    warn_schema_incorrect("Wrong table engine (expected InnoDB)");
    return true;
  }

#define WARN_SCHEMA(...) \
  char reason[128]; \
  snprintf(reason, 128, __VA_ARGS__); \
  warn_schema_incorrect(reason);

  if (table->s->fields != FIELD_COUNT)
  {
    WARN_SCHEMA("Wrong field count (expected %d)", FIELD_COUNT);
    return true;
  }

  if (table->field[FLD_TRX_ID]->type() != MYSQL_TYPE_LONGLONG)
  {
    WARN_SCHEMA("Wrong field %d type (expected BIGINT UNSIGNED)", FLD_TRX_ID);
    return true;
  }

  if (table->field[FLD_COMMIT_ID]->type() != MYSQL_TYPE_LONGLONG)
  {
    WARN_SCHEMA("Wrong field %d type (expected BIGINT UNSIGNED)", FLD_COMMIT_ID);
    return true;
  }

  if (table->field[FLD_BEGIN_TS]->type() != MYSQL_TYPE_TIMESTAMP)
  {
    WARN_SCHEMA("Wrong field %d type (expected TIMESTAMP(6))", FLD_BEGIN_TS);
    return true;
  }

  if (table->field[FLD_COMMIT_TS]->type() != MYSQL_TYPE_TIMESTAMP)
  {
    WARN_SCHEMA("Wrong field %d type (expected TIMESTAMP(6))", FLD_COMMIT_TS);
    return true;
  }

  if (table->field[FLD_ISO_LEVEL]->type() != MYSQL_TYPE_STRING ||
      !(table->field[FLD_ISO_LEVEL]->flags & ENUM_FLAG))
  {
  wrong_enum:
    WARN_SCHEMA("Wrong field %d type (expected ENUM('READ-UNCOMMITTED', "
                "'READ-COMMITTED', 'REPEATABLE-READ', 'SERIALIZABLE'))",
                FLD_ISO_LEVEL);
    return true;
  }

  Field_enum *iso_level= static_cast<Field_enum *>(table->field[FLD_ISO_LEVEL]);
  st_typelib *typelib= iso_level->typelib;

  if (typelib->count != 4)
    goto wrong_enum;

  if (strcmp(typelib->type_names[0], "READ-UNCOMMITTED") ||
      strcmp(typelib->type_names[1], "READ-COMMITTED") ||
      strcmp(typelib->type_names[2], "REPEATABLE-READ") ||
      strcmp(typelib->type_names[3], "SERIALIZABLE"))
  {
    goto wrong_enum;
  }

  if (!table->key_info || !table->key_info->key_part)
    goto wrong_pk;

  if (strcmp(table->key_info->key_part->field->field_name.str, "transaction_id"))
  {
  wrong_pk:
    WARN_SCHEMA("Wrong PRIMARY KEY (expected `transaction_id`)");
    return true;
  }

  return false;
}

bool vers_select_conds_t::resolve_units(THD *thd)
{
  DBUG_ASSERT(type != SYSTEM_TIME_UNSPECIFIED);
  DBUG_ASSERT(start.item);
  return start.resolve_unit(thd) ||
         end.resolve_unit(thd);
}

bool vers_select_conds_t::eq(const vers_select_conds_t &conds) const
{
  if (type != conds.type)
    return false;
  switch (type) {
  case SYSTEM_TIME_UNSPECIFIED:
  case SYSTEM_TIME_ALL:
    return true;
  case SYSTEM_TIME_BEFORE:
    DBUG_ASSERT(0);
  case SYSTEM_TIME_AS_OF:
    return start.eq(conds.start);
  case SYSTEM_TIME_FROM_TO:
  case SYSTEM_TIME_BETWEEN:
    return start.eq(conds.start) && end.eq(conds.end);
  }
  DBUG_ASSERT(0);
  return false;
}


bool Vers_history_point::resolve_unit(THD *thd)
{
  if (!item)
    return false;
  if (item->fix_fields_if_needed(thd, &item))
    return true;
  return item->this_item()->real_type_handler()->
           type_handler_for_system_time()->
           Vers_history_point_resolve_unit(thd, this);
}


void Vers_history_point::bad_expression_data_type_error(const char *type) const
{
  my_error(ER_ILLEGAL_PARAMETER_DATA_TYPE_FOR_OPERATION, MYF(0),
           type, "FOR SYSTEM_TIME");
}


void Vers_history_point::fix_item()
{
  if (item && item->decimals == 0 && item->type() == Item::FUNC_ITEM &&
      ((Item_func*)item)->functype() == Item_func::NOW_FUNC)
    item->decimals= 6;
}


bool Vers_history_point::eq(const vers_history_point_t &point) const
{
  return unit == point.unit && item->eq(point.item, false);
}

void Vers_history_point::print(String *str, enum_query_type query_type,
                               const char *prefix, size_t plen) const
{
  const static LEX_CSTRING unit_type[]=
  {
    { STRING_WITH_LEN("") },
    { STRING_WITH_LEN("TIMESTAMP ") },
    { STRING_WITH_LEN("TRANSACTION ") }
  };
  str->append(prefix, plen);
  str->append(unit_type + unit);
  item->print(str, query_type);
}

Field *TABLE::find_field_by_name(LEX_CSTRING *str) const
{
  Field **tmp;
  size_t length= str->length;
  if (s->name_hash.records)
  {
    tmp= (Field**) my_hash_search(&s->name_hash, (uchar*) str->str, length);
    return tmp ? field[tmp - s->field] : NULL;
  }
  else
  {
    for (tmp= field; *tmp; tmp++)
    {
      if ((*tmp)->field_name.length == length &&
          !lex_string_cmp(system_charset_info, &(*tmp)->field_name, str))
        return *tmp;
    }
  }
  return NULL;
}


bool TABLE::export_structure(THD *thd, Row_definition_list *defs)
{
  for (Field **src= field; *src; src++)
  {
    uint offs;
    if (defs->find_row_field_by_name(&src[0]->field_name, &offs))
    {
      my_error(ER_DUP_FIELDNAME, MYF(0), src[0]->field_name.str);
      return true;
    }
    Spvar_definition *def= new (thd->mem_root) Spvar_definition(thd, *src);
    if (!def)
      return true;
    def->flags&= (uint) ~NOT_NULL_FLAG;
    if ((def->sp_prepare_create_field(thd, thd->mem_root)) ||
        (defs->push_back(def, thd->mem_root)))
      return true;
  }
  return false;
}<|MERGE_RESOLUTION|>--- conflicted
+++ resolved
@@ -8570,12 +8570,8 @@
     return true;
 
   store(FLD_BEGIN_TS, thd->transaction_time());
-<<<<<<< HEAD
+  thd->set_time();
   timeval end_time= {thd->query_start(), int(thd->query_start_sec_part())};
-=======
-  thd->set_time();
-  timeval end_time= {thd->query_start(), long(thd->query_start_sec_part())};
->>>>>>> 941ca92a
   store(FLD_TRX_ID, start_id);
   store(FLD_COMMIT_ID, end_id);
   store(FLD_COMMIT_TS, end_time);
