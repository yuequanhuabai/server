--- conflicted
+++ resolved
@@ -1506,7 +1506,6 @@
   DBUG_RETURN(0);
 }
 
-<<<<<<< HEAD
 void Item_cond::set_outer_resolving()
 {
   Item_func::set_outer_resolving();
@@ -1516,10 +1515,7 @@
     item->set_outer_resolving();
 }
 
-void Item_cond::split_sum_func(List<Item> &fields)
-=======
 void Item_cond::split_sum_func(Item **ref_pointer_array, List<Item> &fields)
->>>>>>> d56e23f6
 {
   List_iterator<Item> li(list);
   Item *item;
