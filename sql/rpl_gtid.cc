/* Copyright (c) 2013, Kristian Nielsen and MariaDB Services Ab.

   This program is free software; you can redistribute it and/or modify
   it under the terms of the GNU General Public License as published by
   the Free Software Foundation; version 2 of the License.

   This program is distributed in the hope that it will be useful,
   but WITHOUT ANY WARRANTY; without even the implied warranty of
   MERCHANTABILITY or FITNESS FOR A PARTICULAR PURPOSE.  See the
   GNU General Public License for more details.

   You should have received a copy of the GNU General Public License
   along with this program; if not, write to the Free Software
   Foundation, Inc., 51 Franklin St, Fifth Floor, Boston, MA 02110-1301  USA */


/* Definitions for MariaDB global transaction ID (GTID). */

#include "mariadb.h"
#include "sql_priv.h"
#include "unireg.h"
#include "mariadb.h"
#include "sql_base.h"
#include "sql_parse.h"
#include "key.h"
#include "rpl_gtid.h"
#include "rpl_rli.h"
#include "slave.h"
#include "log_event.h"

const LEX_CSTRING rpl_gtid_slave_state_table_name=
  { STRING_WITH_LEN("gtid_slave_pos") };


void
rpl_slave_state::update_state_hash(uint64 sub_id, rpl_gtid *gtid, void *hton,
                                   rpl_group_info *rgi)
{
  int err;
  /*
    Add the gtid to the HASH in the replication slave state.

    We must do this only _after_ commit, so that for parallel replication,
    there will not be an attempt to delete the corresponding table row before
    it is even committed.
  */
  mysql_mutex_lock(&LOCK_slave_state);
  err= update(gtid->domain_id, gtid->server_id, sub_id, gtid->seq_no, hton, rgi);
  mysql_mutex_unlock(&LOCK_slave_state);
  if (err)
  {
    sql_print_warning("Slave: Out of memory during slave state maintenance. "
                      "Some no longer necessary rows in table "
                      "mysql.%s may be left undeleted.",
                      rpl_gtid_slave_state_table_name.str);
    /*
      Such failure is not fatal. We will fail to delete the row for this
      GTID, but it will do no harm and will be removed automatically on next
      server restart.
    */
  }
}


int
rpl_slave_state::record_and_update_gtid(THD *thd, rpl_group_info *rgi)
{
  DBUG_ENTER("rpl_slave_state::record_and_update_gtid");

  /*
    Update the GTID position, if we have it and did not already update
    it in a GTID transaction.
  */
  if (rgi->gtid_pending)
  {
    uint64 sub_id= rgi->gtid_sub_id;
    void *hton= NULL;

    rgi->gtid_pending= false;
    if (rgi->gtid_ignore_duplicate_state!=rpl_group_info::GTID_DUPLICATE_IGNORE)
    {
<<<<<<< HEAD
      if (record_gtid(thd, &rgi->current_gtid, sub_id, false, false, &hton))
=======
      if (record_gtid(thd, &rgi->current_gtid, sub_id, NULL, false))
>>>>>>> 2f4a0c5b
        DBUG_RETURN(1);
      update_state_hash(sub_id, &rgi->current_gtid, hton, rgi);
    }
    rgi->gtid_ignore_duplicate_state= rpl_group_info::GTID_DUPLICATE_NULL;
  }
  DBUG_RETURN(0);
}


/*
  Check GTID event execution when --gtid-ignore-duplicates.

  The idea with --gtid-ignore-duplicates is that we allow multiple master
  connections (in multi-source replication) to all receive the same GTIDs and
  event groups. Only one instance of each is applied; we use the sequence
  number in the GTID to decide whether a GTID has already been applied.

  So if the seq_no of a GTID (or a higher sequence number) has already been
  applied, then the event should be skipped. If not then the event should be
  applied.

  To avoid two master connections tring to apply the same event
  simultaneously, only one is allowed to work in any given domain at any point
  in time. The associated Relay_log_info object is called the owner of the
  domain (and there can be multiple parallel worker threads working in that
  domain for that Relay_log_info). Any other Relay_log_info/master connection
  must wait for the domain to become free, or for their GTID to have been
  applied, before being allowed to proceed.

  Returns:
    0  This GTID is already applied, it should be skipped.
    1  The GTID is not yet applied; this rli is now the owner, and must apply
       the event and release the domain afterwards.
   -1  Error (out of memory to allocate a new element for the domain).
*/
int
rpl_slave_state::check_duplicate_gtid(rpl_gtid *gtid, rpl_group_info *rgi)
{
  uint32 domain_id= gtid->domain_id;
  uint64 seq_no= gtid->seq_no;
  rpl_slave_state::element *elem;
  int res;
  bool did_enter_cond= false;
  PSI_stage_info old_stage;
  THD *UNINIT_VAR(thd);
  Relay_log_info *rli= rgi->rli;

  mysql_mutex_lock(&LOCK_slave_state);
  if (!(elem= get_element(domain_id)))
  {
    my_error(ER_OUT_OF_RESOURCES, MYF(0));
    res= -1;
    goto err;
  }
  /*
    Note that the elem pointer does not change once inserted in the hash. So
    we can re-use the pointer without looking it up again in the hash after
    each lock release and re-take.
  */

  for (;;)
  {
    if (elem->highest_seq_no >= seq_no)
    {
      /* This sequence number is already applied, ignore it. */
      res= 0;
      rgi->gtid_ignore_duplicate_state= rpl_group_info::GTID_DUPLICATE_IGNORE;
      break;
    }
    if (!elem->owner_rli)
    {
      /* The domain became free, grab it and apply the event. */
      elem->owner_rli= rli;
      elem->owner_count= 1;
      rgi->gtid_ignore_duplicate_state= rpl_group_info::GTID_DUPLICATE_OWNER;
      res= 1;
      break;
    }
    if (elem->owner_rli == rli)
    {
      /* Already own this domain, increment reference count and apply event. */
      ++elem->owner_count;
      rgi->gtid_ignore_duplicate_state= rpl_group_info::GTID_DUPLICATE_OWNER;
      res= 1;
      break;
    }
    thd= rgi->thd;
    if (unlikely(thd->check_killed()))
    {
      res= -1;
      break;
    }
    /*
      Someone else is currently processing this GTID (or an earlier one).
      Wait for them to complete (or fail), and then check again.
    */
    if (!did_enter_cond)
    {
      thd->ENTER_COND(&elem->COND_gtid_ignore_duplicates, &LOCK_slave_state,
                      &stage_gtid_wait_other_connection, &old_stage);
      did_enter_cond= true;
    }
    mysql_cond_wait(&elem->COND_gtid_ignore_duplicates,
                    &LOCK_slave_state);
  }

err:
  if (did_enter_cond)
    thd->EXIT_COND(&old_stage);
  else
    mysql_mutex_unlock(&LOCK_slave_state);
  return res;
}


void
rpl_slave_state::release_domain_owner(rpl_group_info *rgi)
{
  element *elem= NULL;

  mysql_mutex_lock(&LOCK_slave_state);
  if (!(elem= get_element(rgi->current_gtid.domain_id)))
  {
    /*
      We cannot really deal with error here, as we are already called in an
      error handling case (transaction failure and rollback).

      However, get_element() only fails if the element did not exist already
      and could not be allocated due to out-of-memory - and if it did not
      exist, then we would not get here in the first place.
    */
    mysql_mutex_unlock(&LOCK_slave_state);
    return;
  }

  if (rgi->gtid_ignore_duplicate_state == rpl_group_info::GTID_DUPLICATE_OWNER)
  {
    uint32 count= elem->owner_count;
    DBUG_ASSERT(count > 0);
    DBUG_ASSERT(elem->owner_rli == rgi->rli);
    --count;
    elem->owner_count= count;
    if (count == 0)
    {
      elem->owner_rli= NULL;
      mysql_cond_broadcast(&elem->COND_gtid_ignore_duplicates);
    }
  }
  rgi->gtid_ignore_duplicate_state= rpl_group_info::GTID_DUPLICATE_NULL;
  mysql_mutex_unlock(&LOCK_slave_state);
}


static void
rpl_slave_state_free_element(void *arg)
{
  struct rpl_slave_state::element *elem= (struct rpl_slave_state::element *)arg;
  mysql_cond_destroy(&elem->COND_wait_gtid);
  mysql_cond_destroy(&elem->COND_gtid_ignore_duplicates);
  my_free(elem);
}


rpl_slave_state::rpl_slave_state()
  : last_sub_id(0), gtid_pos_tables(0), loaded(false)
{
  mysql_mutex_init(key_LOCK_slave_state, &LOCK_slave_state,
                   MY_MUTEX_INIT_SLOW);
  my_hash_init(&hash, &my_charset_bin, 32, offsetof(element, domain_id),
               sizeof(uint32), NULL, rpl_slave_state_free_element, HASH_UNIQUE);
  my_init_dynamic_array(&gtid_sort_array, sizeof(rpl_gtid), 8, 8, MYF(0));
}


rpl_slave_state::~rpl_slave_state()
{
  free_gtid_pos_tables((struct gtid_pos_table *)gtid_pos_tables);
  truncate_hash();
  my_hash_free(&hash);
  delete_dynamic(&gtid_sort_array);
  mysql_mutex_destroy(&LOCK_slave_state);
}


void
rpl_slave_state::truncate_hash()
{
  uint32 i;

  for (i= 0; i < hash.records; ++i)
  {
    element *e= (element *)my_hash_element(&hash, i);
    list_element *l= e->list;
    list_element *next;
    while (l)
    {
      next= l->next;
      my_free(l);
      l= next;
    }
    /* The element itself is freed by the hash element free function. */
  }
  my_hash_reset(&hash);
}


int
rpl_slave_state::update(uint32 domain_id, uint32 server_id, uint64 sub_id,
                        uint64 seq_no, void *hton, rpl_group_info *rgi)
{
  element *elem= NULL;
  list_element *list_elem= NULL;

  DBUG_ASSERT(hton || !loaded);
  if (!(elem= get_element(domain_id)))
    return 1;

  if (seq_no > elem->highest_seq_no)
    elem->highest_seq_no= seq_no;
  if (elem->gtid_waiter && elem->min_wait_seq_no <= seq_no)
  {
    /*
      Someone was waiting in MASTER_GTID_WAIT() for this GTID to appear.
      Signal (and remove) them. The waiter will handle all the processing
      of all pending MASTER_GTID_WAIT(), so we do not slow down the
      replication SQL thread.
    */
    mysql_mutex_assert_owner(&LOCK_slave_state);
    elem->gtid_waiter= NULL;
    mysql_cond_broadcast(&elem->COND_wait_gtid);
  }

  if (rgi)
  {
    if (rgi->gtid_ignore_duplicate_state==rpl_group_info::GTID_DUPLICATE_OWNER)
    {
#ifdef DBUG_ASSERT_EXISTS
      Relay_log_info *rli= rgi->rli;
#endif
      uint32 count= elem->owner_count;
      DBUG_ASSERT(count > 0);
      DBUG_ASSERT(elem->owner_rli == rli);
      --count;
      elem->owner_count= count;
      if (count == 0)
      {
        elem->owner_rli= NULL;
        mysql_cond_broadcast(&elem->COND_gtid_ignore_duplicates);
      }
    }
    rgi->gtid_ignore_duplicate_state= rpl_group_info::GTID_DUPLICATE_NULL;

    rgi->pending_gtid_deletes_clear();
  }

  if (!(list_elem= (list_element *)my_malloc(sizeof(*list_elem), MYF(MY_WME))))
    return 1;
  list_elem->server_id= server_id;
  list_elem->sub_id= sub_id;
  list_elem->seq_no= seq_no;
  list_elem->hton= hton;

  elem->add(list_elem);
  if (last_sub_id < sub_id)
    last_sub_id= sub_id;

  return 0;
}


struct rpl_slave_state::element *
rpl_slave_state::get_element(uint32 domain_id)
{
  struct element *elem;

  elem= (element *)my_hash_search(&hash, (const uchar *)&domain_id, 0);
  if (elem)
    return elem;

  if (!(elem= (element *)my_malloc(sizeof(*elem), MYF(MY_WME))))
    return NULL;
  elem->list= NULL;
  elem->domain_id= domain_id;
  elem->highest_seq_no= 0;
  elem->gtid_waiter= NULL;
  elem->owner_rli= NULL;
  elem->owner_count= 0;
  mysql_cond_init(key_COND_wait_gtid, &elem->COND_wait_gtid, 0);
  mysql_cond_init(key_COND_gtid_ignore_duplicates,
                  &elem->COND_gtid_ignore_duplicates, 0);
  if (my_hash_insert(&hash, (uchar *)elem))
  {
    my_free(elem);
    return NULL;
  }
  return elem;
}


int
rpl_slave_state::put_back_list(uint32 domain_id, list_element *list)
{
  element *e;
  int err= 0;

  mysql_mutex_lock(&LOCK_slave_state);
  if (!(e= (element *)my_hash_search(&hash, (const uchar *)&domain_id, 0)))
  {
    err= 1;
    goto end;
  }
  while (list)
  {
    list_element *next= list->next;
    e->add(list);
    list= next;
  }

end:
  mysql_mutex_unlock(&LOCK_slave_state);
  return err;
}


int
rpl_slave_state::truncate_state_table(THD *thd)
{
  TABLE_LIST tlist;
  int err= 0;

  tmp_disable_binlog(thd);
  tlist.init_one_table(&MYSQL_SCHEMA_NAME, &rpl_gtid_slave_state_table_name, NULL, TL_WRITE);
  if (!(err= open_and_lock_tables(thd, &tlist, FALSE, 0)))
  {
    tdc_remove_table(thd, TDC_RT_REMOVE_UNUSED, "mysql",
                     rpl_gtid_slave_state_table_name.str, false);
    err= tlist.table->file->ha_truncate();

    if (err)
    {
      ha_rollback_trans(thd, FALSE);
      close_thread_tables(thd);
      ha_rollback_trans(thd, TRUE);
    }
    else
    {
      ha_commit_trans(thd, FALSE);
      close_thread_tables(thd);
      ha_commit_trans(thd, TRUE);
    }
    thd->mdl_context.release_transactional_locks();
  }

  reenable_binlog(thd);
  return err;
}


static const TABLE_FIELD_TYPE mysql_rpl_slave_state_coltypes[4]= {
  { { STRING_WITH_LEN("domain_id") },
    { STRING_WITH_LEN("int(10) unsigned") },
    {NULL, 0} },
  { { STRING_WITH_LEN("sub_id") },
    { STRING_WITH_LEN("bigint(20) unsigned") },
    {NULL, 0} },
  { { STRING_WITH_LEN("server_id") },
    { STRING_WITH_LEN("int(10) unsigned") },
    {NULL, 0} },
  { { STRING_WITH_LEN("seq_no") },
    { STRING_WITH_LEN("bigint(20) unsigned") },
    {NULL, 0} },
};

static const uint mysql_rpl_slave_state_pk_parts[]= {0, 1};

static const TABLE_FIELD_DEF mysql_gtid_slave_pos_tabledef= {
  array_elements(mysql_rpl_slave_state_coltypes),
  mysql_rpl_slave_state_coltypes,
  array_elements(mysql_rpl_slave_state_pk_parts),
  mysql_rpl_slave_state_pk_parts
};

static Table_check_intact_log_error gtid_table_intact;

/*
  Check that the mysql.gtid_slave_pos table has the correct definition.
*/
int
gtid_check_rpl_slave_state_table(TABLE *table)
{
  int err;

  if ((err= gtid_table_intact.check(table, &mysql_gtid_slave_pos_tabledef)))
    my_error(ER_GTID_OPEN_TABLE_FAILED, MYF(0), "mysql",
             rpl_gtid_slave_state_table_name.str);
  return err;
}


/*
  Attempt to find a mysql.gtid_slave_posXXX table that has a storage engine
  that is already in use by the current transaction, if any.
*/
void
rpl_slave_state::select_gtid_pos_table(THD *thd, LEX_CSTRING *out_tablename)
{
  struct gtid_pos_table *list, *table_entry, *default_entry;

  /*
    See comments on rpl_slave_state::gtid_pos_tables for rules around proper
    access to the list.
  */
  list= (struct gtid_pos_table *)
    my_atomic_loadptr_explicit(&gtid_pos_tables, MY_MEMORY_ORDER_ACQUIRE);

  Ha_trx_info *ha_info;
  uint count = 0;
  for (ha_info= thd->transaction.all.ha_list; ha_info; ha_info= ha_info->next())
  {
    void *trx_hton= ha_info->ht();
    table_entry= list;

    if (!ha_info->is_trx_read_write() || trx_hton == binlog_hton)
      continue;
    while (table_entry)
    {
      if (table_entry->table_hton == trx_hton)
      {
        if (likely(table_entry->state == GTID_POS_AVAILABLE))
        {
          *out_tablename= table_entry->table_name;
          /*
            Check if this is a cross-engine transaction, so we can correctly
            maintain the rpl_transactions_multi_engine status variable.
          */
          if (count >= 1)
            statistic_increment(rpl_transactions_multi_engine, LOCK_status);
          else
          {
            for (;;)
            {
              ha_info= ha_info->next();
              if (!ha_info)
                break;
              if (ha_info->is_trx_read_write() && ha_info->ht() != binlog_hton)
              {
                statistic_increment(rpl_transactions_multi_engine, LOCK_status);
                break;
              }
            }
          }
          return;
        }
        /*
          This engine is marked to automatically create the table.
          We cannot easily do this here (possibly in the middle of a
          transaction). But we can request the slave background thread
          to create it, and in a short while it should become available
          for following transactions.
        */
#ifdef HAVE_REPLICATION
        slave_background_gtid_pos_create_request(table_entry);
#endif
        break;
      }
      table_entry= table_entry->next;
    }
    ++count;
  }
  /*
    If we cannot find any table whose engine matches an engine that is
    already active in the transaction, or if there is no current transaction
    engines available, we return the default gtid_slave_pos table.
  */
  default_entry= (struct gtid_pos_table *)
    my_atomic_loadptr_explicit(&default_gtid_pos_table, MY_MEMORY_ORDER_ACQUIRE);
  *out_tablename= default_entry->table_name;
  /* Record in status that we failed to find a suitable gtid_pos table. */
  if (count > 0)
  {
    statistic_increment(transactions_gtid_foreign_engine, LOCK_status);
    if (count > 1)
      statistic_increment(rpl_transactions_multi_engine, LOCK_status);
  }
}


/*
  Write a gtid to the replication slave state table.

    gtid    The global transaction id for this event group.
    sub_id  Value allocated within the sub_id when the event group was
            read (sub_id must be consistent with commit order in master binlog).
    rgi     rpl_group_info context, if we are recording the gtid transactionally
            as part of replicating a transactional event. NULL if called from
            outside of a replicated transaction.

  Note that caller must later ensure that the new gtid and sub_id is inserted
  into the appropriate HASH element with rpl_slave_state.add(), so that it can
  be deleted later. But this must only be done after COMMIT if in transaction.
*/
int
rpl_slave_state::record_gtid(THD *thd, const rpl_gtid *gtid, uint64 sub_id,
<<<<<<< HEAD
                             bool in_transaction, bool in_statement,
                             void **out_hton)
=======
                             rpl_group_info *rgi, bool in_statement)
>>>>>>> 2f4a0c5b
{
  TABLE_LIST tlist;
  int err= 0, not_sql_thread;
  bool table_opened= false;
  TABLE *table;
<<<<<<< HEAD
  list_element *delete_list= 0, *next, *cur, **next_ptr_ptr, **best_ptr_ptr;
  uint64 best_sub_id;
=======
  list_element *elist= 0, *cur, *next;
>>>>>>> 2f4a0c5b
  element *elem;
  ulonglong thd_saved_option= thd->variables.option_bits;
  Query_tables_list lex_backup;
  wait_for_commit* suspended_wfc;
  void *hton= NULL;
  LEX_CSTRING gtid_pos_table_name;
  DBUG_ENTER("record_gtid");

  *out_hton= NULL;
  if (unlikely(!loaded))
  {
    /*
      Probably the mysql.gtid_slave_pos table is missing (eg. upgrade) or
      corrupt.

      We already complained loudly about this, but we can try to continue
      until the DBA fixes it.
    */
    DBUG_RETURN(0);
  }

  if (!in_statement)
    thd->reset_for_next_command();

  /*
    Only the SQL thread can call select_gtid_pos_table without a mutex
    Other threads needs to use a mutex and take into account that the
    result may change during execution, so we have to make a copy.
  */

  if ((not_sql_thread= (thd->system_thread != SYSTEM_THREAD_SLAVE_SQL)))
    mysql_mutex_lock(&LOCK_slave_state);
  select_gtid_pos_table(thd, &gtid_pos_table_name);
  if (not_sql_thread)
  {
    LEX_CSTRING *tmp= thd->make_clex_string(gtid_pos_table_name.str,
                                            gtid_pos_table_name.length);
    mysql_mutex_unlock(&LOCK_slave_state);
    if (!tmp)
      DBUG_RETURN(1);
    gtid_pos_table_name= *tmp;
  }

  DBUG_EXECUTE_IF("gtid_inject_record_gtid",
                  {
                    my_error(ER_CANNOT_UPDATE_GTID_STATE, MYF(0));
                    DBUG_RETURN(1);
                  } );

  /*
    If we are applying a non-transactional event group, we will be committing
    here a transaction, but that does not imply that the event group has
    completed or has been binlogged. So we should not trigger
    wakeup_subsequent_commits() here.

    Note: An alternative here could be to put a call to mark_start_commit() in
    stmt_done() before the call to record_and_update_gtid(). This would
    prevent later calling mark_start_commit() after we have run
    wakeup_subsequent_commits() from committing the GTID update transaction
    (which must be avoided to avoid accessing freed group_commit_orderer
    object). It would also allow following event groups to start slightly
    earlier. And in the cases where record_gtid() is called without an active
    transaction, the current statement should have been binlogged already, so
    binlog order is preserved.

    But this is rather subtle, and potentially fragile. And it does not really
    seem worth it; non-transactional loads are unlikely to benefit much from
    parallel replication in any case. So for now, we go with the simple
    suspend/resume of wakeup_subsequent_commits() here in record_gtid().
  */
  suspended_wfc= thd->suspend_subsequent_commits();
  thd->lex->reset_n_backup_query_tables_list(&lex_backup);
  tlist.init_one_table(&MYSQL_SCHEMA_NAME, &gtid_pos_table_name, NULL, TL_WRITE);
  if ((err= open_and_lock_tables(thd, &tlist, FALSE, 0)))
    goto end;
  table_opened= true;
  table= tlist.table;
  hton= table->s->db_type();

  if ((err= gtid_check_rpl_slave_state_table(table)))
    goto end;

#ifdef WITH_WSREP
  /*
    Updates in slave state table should not be appended to galera transaction
    writeset.
  */
  thd->wsrep_ignore_table= true;
#endif

  if (!rgi)
  {
    DBUG_PRINT("info", ("resetting OPTION_BEGIN"));
    thd->variables.option_bits&=
      ~(ulonglong)(OPTION_NOT_AUTOCOMMIT |OPTION_BEGIN |OPTION_BIN_LOG |
                   OPTION_GTID_BEGIN);
  }
  else
    thd->variables.option_bits&= ~(ulonglong)OPTION_BIN_LOG;

  bitmap_set_all(table->write_set);
  table->rpl_write_set= table->write_set;

  table->field[0]->store((ulonglong)gtid->domain_id, true);
  table->field[1]->store(sub_id, true);
  table->field[2]->store((ulonglong)gtid->server_id, true);
  table->field[3]->store(gtid->seq_no, true);
  DBUG_EXECUTE_IF("inject_crash_before_write_rpl_slave_state", DBUG_SUICIDE(););
  if ((err= table->file->ha_write_row(table->record[0])))
  {
    table->file->print_error(err, MYF(0));
    goto end;
  }
  *out_hton= hton;

  if(opt_bin_log &&
     (err= mysql_bin_log.bump_seq_no_counter_if_needed(gtid->domain_id,
                                                       gtid->seq_no)))
  {
    my_error(ER_OUT_OF_RESOURCES, MYF(0));
    goto end;
  }

  mysql_mutex_lock(&LOCK_slave_state);
  if ((elem= get_element(gtid->domain_id)) == NULL)
  {
    mysql_mutex_unlock(&LOCK_slave_state);
    my_error(ER_OUT_OF_RESOURCES, MYF(0));
    err= 1;
    goto end;
  }

  /* Now pull out all GTIDs that were recorded in this engine. */
  delete_list = NULL;
  next_ptr_ptr= &elem->list;
  cur= elem->list;
  best_sub_id= 0;
  best_ptr_ptr= NULL;
  while (cur)
  {
<<<<<<< HEAD
    list_element *next= cur->next;
    if (cur->hton == hton)
=======
    /* Delete any old stuff, but keep around the most recent one. */
    uint64 best_sub_id= elist->sub_id;
    list_element **best_ptr_ptr= &elist;
    cur= elist;
    while ((next= cur->next))
>>>>>>> 2f4a0c5b
    {
      /* Belongs to same engine, so move it to the delete list. */
      cur->next= delete_list;
      delete_list= cur;
      if (cur->sub_id > best_sub_id)
      {
        best_sub_id= cur->sub_id;
        best_ptr_ptr= &delete_list;
      }
      else if (best_ptr_ptr == &delete_list)
        best_ptr_ptr= &cur->next;
    }
    else
    {
      /* Another engine, leave it in the list. */
      if (cur->sub_id > best_sub_id)
      {
        best_sub_id= cur->sub_id;
        /* Current best is not on the delete list. */
        best_ptr_ptr= NULL;
      }
      *next_ptr_ptr= cur;
      next_ptr_ptr= &cur->next;
    }
    cur= next;
  }
  *next_ptr_ptr= NULL;
  /*
    If the highest sub_id element is on the delete list, put it back on the
    original list, to preserve the highest sub_id element in the table for
    GTID position recovery.
  */
  if (best_ptr_ptr)
  {
    cur= *best_ptr_ptr;
    *best_ptr_ptr= cur->next;
    cur->next= elem->list;
    elem->list= cur;
  }
  mysql_mutex_unlock(&LOCK_slave_state);

  if (!delete_list)
    goto end;

  /* Now delete any already committed GTIDs. */
  bitmap_set_bit(table->read_set, table->field[0]->field_index);
  bitmap_set_bit(table->read_set, table->field[1]->field_index);

  if ((err= table->file->ha_index_init(0, 0)))
  {
    table->file->print_error(err, MYF(0));
    goto end;
  }
<<<<<<< HEAD
  while (delete_list)
=======
  cur = elist;
  while (cur)
>>>>>>> 2f4a0c5b
  {
    uchar key_buffer[4+8];

    DBUG_EXECUTE_IF("gtid_slave_pos_simulate_failed_delete",
                    { err= ENOENT;
                      table->file->print_error(err, MYF(0));
                      /* `break' does not work inside DBUG_EXECUTE_IF */
                      goto dbug_break; });

<<<<<<< HEAD
    next= delete_list->next;

    table->field[1]->store(delete_list->sub_id, true);
=======
    next= cur->next;

    table->field[1]->store(cur->sub_id, true);
>>>>>>> 2f4a0c5b
    /* domain_id is already set in table->record[0] from write_row() above. */
    key_copy(key_buffer, table->record[0], &table->key_info[0], 0, false);
    if (table->file->ha_index_read_map(table->record[1], key_buffer,
                                       HA_WHOLE_KEY, HA_READ_KEY_EXACT))
      /* We cannot find the row, assume it is already deleted. */
      ;
    else if ((err= table->file->ha_delete_row(table->record[1])))
      table->file->print_error(err, MYF(0));
    /*
      In case of error, we still discard the element from the list. We do
      not want to endlessly error on the same element in case of table
      corruption or such.
    */
<<<<<<< HEAD
    my_free(delete_list);
    delete_list= next;
=======
    cur= next;
>>>>>>> 2f4a0c5b
    if (err)
      break;
  }
IF_DBUG(dbug_break:, )
  table->file->ha_index_end();

end:

#ifdef WITH_WSREP
  thd->wsrep_ignore_table= false;
#endif

  if (table_opened)
  {
    if (err || (err= ha_commit_trans(thd, FALSE)))
    {
      /*
        If error, we need to put any remaining delete_list back into the HASH
        so we can do another delete attempt later.
      */
      if (delete_list)
      {
<<<<<<< HEAD
        mysql_mutex_lock(&LOCK_slave_state);
        put_back_list(gtid->domain_id, delete_list);
        mysql_mutex_unlock(&LOCK_slave_state);
=======
        put_back_list(gtid->domain_id, elist);
        elist = 0;
>>>>>>> 2f4a0c5b
      }

      ha_rollback_trans(thd, FALSE);
    }
    close_thread_tables(thd);
    if (rgi)
    {
      thd->mdl_context.release_statement_locks();
      /*
        Save the list of old gtid entries we deleted. If this transaction
        fails later for some reason and is rolled back, the deletion of those
        entries will be rolled back as well, and we will need to put them back
        on the to-be-deleted list so we can re-do the deletion. Otherwise
        redundant rows in mysql.gtid_slave_pos may accumulate if transactions
        are rolled back and retried after record_gtid().
      */
      rgi->pending_gtid_deletes_save(gtid->domain_id, elist);
    }
    else
    {
      thd->mdl_context.release_transactional_locks();
      rpl_group_info::pending_gtid_deletes_free(elist);
    }
  }
  thd->lex->restore_backup_query_tables_list(&lex_backup);
  thd->variables.option_bits= thd_saved_option;
  thd->resume_subsequent_commits(suspended_wfc);
  DBUG_EXECUTE_IF("inject_record_gtid_serverid_100_sleep",
    {
      if (gtid->server_id == 100)
        my_sleep(500000);
    });
  DBUG_RETURN(err);
}


uint64
rpl_slave_state::next_sub_id(uint32 domain_id)
{
  uint64 sub_id= 0;

  mysql_mutex_lock(&LOCK_slave_state);
  sub_id= ++last_sub_id;
  mysql_mutex_unlock(&LOCK_slave_state);

  return sub_id;
}

/* A callback used in sorting of gtid list based on domain_id. */
static int rpl_gtid_cmp_cb(const void *id1, const void *id2)
{
  uint32 d1= ((rpl_gtid *)id1)->domain_id;
  uint32 d2= ((rpl_gtid *)id2)->domain_id;

  if (d1 < d2)
    return -1;
  else if (d1 > d2)
    return 1;
  return 0;
}

/* Format the specified gtid and store it in the given string buffer. */
bool
rpl_slave_state_tostring_helper(String *dest, const rpl_gtid *gtid, bool *first)
{
  if (*first)
    *first= false;
  else
    if (dest->append(",",1))
      return true;
  return
    dest->append_ulonglong(gtid->domain_id) ||
    dest->append("-",1) ||
    dest->append_ulonglong(gtid->server_id) ||
    dest->append("-",1) ||
    dest->append_ulonglong(gtid->seq_no);
}

/*
  Sort the given gtid list based on domain_id and store them in the specified
  string.
*/
static bool
rpl_slave_state_tostring_helper(DYNAMIC_ARRAY *gtid_dynarr, String *str)
{
  bool first= true, res= true;

  sort_dynamic(gtid_dynarr, rpl_gtid_cmp_cb);

  for (uint i= 0; i < gtid_dynarr->elements; i ++)
  {
    rpl_gtid *gtid= dynamic_element(gtid_dynarr, i, rpl_gtid *);
    if (rpl_slave_state_tostring_helper(str, gtid, &first))
      goto err;
  }
  res= false;

err:
  return res;
}


/* Sort the given gtid list based on domain_id and call cb for each gtid. */
static bool
rpl_slave_state_tostring_helper(DYNAMIC_ARRAY *gtid_dynarr,
                                int (*cb)(rpl_gtid *, void *),
                                void *data)
{
  rpl_gtid *gtid;
  bool res= true;

  sort_dynamic(gtid_dynarr, rpl_gtid_cmp_cb);

  for (uint i= 0; i < gtid_dynarr->elements; i ++)
  {
    gtid= dynamic_element(gtid_dynarr, i, rpl_gtid *);
    if ((*cb)(gtid, data))
      goto err;
  }
  res= false;

err:
  return res;
}

int
rpl_slave_state::iterate(int (*cb)(rpl_gtid *, void *), void *data,
                         rpl_gtid *extra_gtids, uint32 num_extra,
                         bool sort)
{
  uint32 i;
  HASH gtid_hash;
  uchar *rec;
  rpl_gtid *gtid;
  int res= 1;
  bool locked= false;

  my_hash_init(&gtid_hash, &my_charset_bin, 32, offsetof(rpl_gtid, domain_id),
               sizeof(uint32), NULL, NULL, HASH_UNIQUE);
  for (i= 0; i < num_extra; ++i)
    if (extra_gtids[i].server_id == global_system_variables.server_id &&
        my_hash_insert(&gtid_hash, (uchar *)(&extra_gtids[i])))
      goto err;

  mysql_mutex_lock(&LOCK_slave_state);
  locked= true;
  reset_dynamic(&gtid_sort_array);

  for (i= 0; i < hash.records; ++i)
  {
    uint64 best_sub_id;
    rpl_gtid best_gtid;
    element *e= (element *)my_hash_element(&hash, i);
    list_element *l= e->list;

    if (!l)
      continue;                                 /* Nothing here */

    best_gtid.domain_id= e->domain_id;
    best_gtid.server_id= l->server_id;
    best_gtid.seq_no= l->seq_no;
    best_sub_id= l->sub_id;
    while ((l= l->next))
    {
      if (l->sub_id > best_sub_id)
      {
        best_sub_id= l->sub_id;
        best_gtid.server_id= l->server_id;
        best_gtid.seq_no= l->seq_no;
      }
    }

    /* Check if we have something newer in the extra list. */
    rec= my_hash_search(&gtid_hash, (const uchar *)&best_gtid.domain_id, 0);
    if (rec)
    {
      gtid= (rpl_gtid *)rec;
      if (gtid->seq_no > best_gtid.seq_no)
        memcpy(&best_gtid, gtid, sizeof(best_gtid));
      if (my_hash_delete(&gtid_hash, rec))
      {
        goto err;
      }
    }

    if ((res= sort ? insert_dynamic(&gtid_sort_array,
                                    (const void *) &best_gtid) :
         (*cb)(&best_gtid, data)))
    {
      goto err;
    }
  }

  /* Also add any remaining extra domain_ids. */
  for (i= 0; i < gtid_hash.records; ++i)
  {
    gtid= (rpl_gtid *)my_hash_element(&gtid_hash, i);
    if ((res= sort ? insert_dynamic(&gtid_sort_array, (const void *) gtid) :
         (*cb)(gtid, data)))
    {
      goto err;
    }
  }

  if (sort && rpl_slave_state_tostring_helper(&gtid_sort_array, cb, data))
  {
    goto err;
  }

  res= 0;

err:
  if (locked) mysql_mutex_unlock(&LOCK_slave_state);
  my_hash_free(&gtid_hash);

  return res;
}


struct rpl_slave_state_tostring_data {
  String *dest;
  bool first;
};
static int
rpl_slave_state_tostring_cb(rpl_gtid *gtid, void *data)
{
  rpl_slave_state_tostring_data *p= (rpl_slave_state_tostring_data *)data;
  return rpl_slave_state_tostring_helper(p->dest, gtid, &p->first);
}


/*
  Prepare the current slave state as a string, suitable for sending to the
  master to request to receive binlog events starting from that GTID state.

  The state consists of the most recently applied GTID for each domain_id,
  ie. the one with the highest sub_id within each domain_id.

  Optinally, extra_gtids is a list of GTIDs from the binlog. This is used when
  a server was previously a master and now needs to connect to a new master as
  a slave. For each domain_id, if the GTID in the binlog was logged with our
  own server_id _and_ has a higher seq_no than what is in the slave state,
  then this should be used as the position to start replicating at. This
  allows to promote a slave as new master, and connect the old master as a
  slave with MASTER_GTID_POS=AUTO.
*/
int
rpl_slave_state::tostring(String *dest, rpl_gtid *extra_gtids, uint32 num_extra)
{
  struct rpl_slave_state_tostring_data data;
  data.first= true;
  data.dest= dest;

  return iterate(rpl_slave_state_tostring_cb, &data, extra_gtids,
                 num_extra, true);
}


/*
  Lookup a domain_id in the current replication slave state.

  Returns false if the domain_id has no entries in the slave state.
  Otherwise returns true, and fills in out_gtid with the corresponding
  GTID.
*/
bool
rpl_slave_state::domain_to_gtid(uint32 domain_id, rpl_gtid *out_gtid)
{
  element *elem;
  list_element *list;
  uint64 best_sub_id;

  mysql_mutex_lock(&LOCK_slave_state);
  elem= (element *)my_hash_search(&hash, (const uchar *)&domain_id, 0);
  if (!elem || !(list= elem->list))
  {
    mysql_mutex_unlock(&LOCK_slave_state);
    return false;
  }

  out_gtid->domain_id= domain_id;
  out_gtid->server_id= list->server_id;
  out_gtid->seq_no= list->seq_no;
  best_sub_id= list->sub_id;

  while ((list= list->next))
  {
    if (best_sub_id > list->sub_id)
      continue;
    best_sub_id= list->sub_id;
    out_gtid->server_id= list->server_id;
    out_gtid->seq_no= list->seq_no;
  }

  mysql_mutex_unlock(&LOCK_slave_state);
  return true;
}


/*
  Parse a GTID at the start of a string, and update the pointer to point
  at the first character after the parsed GTID.

  Returns 0 on ok, non-zero on parse error.
*/
static int
gtid_parser_helper(const char **ptr, const char *end, rpl_gtid *out_gtid)
{
  char *q;
  const char *p= *ptr;
  uint64 v1, v2, v3;
  int err= 0;

  q= (char*) end;
  v1= (uint64)my_strtoll10(p, &q, &err);
  if (err != 0 || v1 > (uint32)0xffffffff || q == end || *q != '-')
    return 1;
  p= q+1;
  q= (char*) end;
  v2= (uint64)my_strtoll10(p, &q, &err);
  if (err != 0 || v2 > (uint32)0xffffffff || q == end || *q != '-')
    return 1;
  p= q+1;
  q= (char*) end;
  v3= (uint64)my_strtoll10(p, &q, &err);
  if (err != 0)
    return 1;

  out_gtid->domain_id= (uint32) v1;
  out_gtid->server_id= (uint32) v2;
  out_gtid->seq_no= v3;
  *ptr= q;
  return 0;
}


rpl_gtid *
gtid_parse_string_to_list(const char *str, size_t str_len, uint32 *out_len)
{
  const char *p= const_cast<char *>(str);
  const char *end= p + str_len;
  uint32 len= 0, alloc_len= 5;
  rpl_gtid *list= NULL;

  for (;;)
  {
    rpl_gtid gtid;

    if (len >= (((uint32)1 << 28)-1) || gtid_parser_helper(&p, end, &gtid))
    {
      my_free(list);
      return NULL;
    }
    if ((!list || len >= alloc_len) &&
        !(list=
          (rpl_gtid *)my_realloc(list,
                                 (alloc_len= alloc_len*2) * sizeof(rpl_gtid),
                                 MYF(MY_FREE_ON_ERROR|MY_ALLOW_ZERO_PTR))))
      return NULL;
    list[len++]= gtid;

    if (p == end)
      break;
    if (*p != ',')
    {
      my_free(list);
      return NULL;
    }
    ++p;
  }
  *out_len= len;
  return list;
}


/*
  Update the slave replication state with the GTID position obtained from
  master when connecting with old-style (filename,offset) position.

  If RESET is true then all existing entries are removed. Otherwise only
  domain_ids mentioned in the STATE_FROM_MASTER are changed.

  Returns 0 if ok, non-zero if error.
*/
int
rpl_slave_state::load(THD *thd, const char *state_from_master, size_t len,
                      bool reset, bool in_statement)
{
  const char *end= state_from_master + len;

  if (reset)
  {
    if (truncate_state_table(thd))
      return 1;
    truncate_hash();
  }
  if (state_from_master == end)
    return 0;
  for (;;)
  {
    rpl_gtid gtid;
    uint64 sub_id;
    void *hton= NULL;

    if (gtid_parser_helper(&state_from_master, end, &gtid) ||
        !(sub_id= next_sub_id(gtid.domain_id)) ||
<<<<<<< HEAD
        record_gtid(thd, &gtid, sub_id, false, in_statement, &hton) ||
        update(gtid.domain_id, gtid.server_id, sub_id, gtid.seq_no, hton, NULL))
=======
        record_gtid(thd, &gtid, sub_id, NULL, in_statement) ||
        update(gtid.domain_id, gtid.server_id, sub_id, gtid.seq_no, NULL))
>>>>>>> 2f4a0c5b
      return 1;
    if (state_from_master == end)
      break;
    if (*state_from_master != ',')
      return 1;
    ++state_from_master;
  }
  return 0;
}


bool
rpl_slave_state::is_empty()
{
  uint32 i;
  bool result= true;

  mysql_mutex_lock(&LOCK_slave_state);
  for (i= 0; i < hash.records; ++i)
  {
    element *e= (element *)my_hash_element(&hash, i);
    if (e->list)
    {
      result= false;
      break;
    }
  }
  mysql_mutex_unlock(&LOCK_slave_state);

  return result;
}


void
rpl_slave_state::free_gtid_pos_tables(struct rpl_slave_state::gtid_pos_table *list)
{
  struct gtid_pos_table *cur, *next;

  cur= list;
  while (cur)
  {
    next= cur->next;
    my_free(cur);
    cur= next;
  }
}


/*
  Replace the list of available mysql.gtid_slave_posXXX tables with a new list.
  The caller must be holding LOCK_slave_state. Additionally, this function
  must only be called while all SQL threads are stopped.
*/
void
rpl_slave_state::set_gtid_pos_tables_list(rpl_slave_state::gtid_pos_table *new_list,
                                          rpl_slave_state::gtid_pos_table *default_entry)
{
  gtid_pos_table *old_list;

  mysql_mutex_assert_owner(&LOCK_slave_state);
  old_list= (struct gtid_pos_table *)gtid_pos_tables;
  my_atomic_storeptr_explicit(&gtid_pos_tables, new_list, MY_MEMORY_ORDER_RELEASE);
  my_atomic_storeptr_explicit(&default_gtid_pos_table, default_entry,
                              MY_MEMORY_ORDER_RELEASE);
  free_gtid_pos_tables(old_list);
}


void
rpl_slave_state::add_gtid_pos_table(rpl_slave_state::gtid_pos_table *entry)
{
  mysql_mutex_assert_owner(&LOCK_slave_state);
  entry->next= (struct gtid_pos_table *)gtid_pos_tables;
  my_atomic_storeptr_explicit(&gtid_pos_tables, entry, MY_MEMORY_ORDER_RELEASE);
}


struct rpl_slave_state::gtid_pos_table *
rpl_slave_state::alloc_gtid_pos_table(LEX_CSTRING *table_name, void *hton,
                                      rpl_slave_state::gtid_pos_table_state state)
{
  struct gtid_pos_table *p;
  char *allocated_str;

  if (!my_multi_malloc(MYF(MY_WME),
                       &p, sizeof(*p),
                       &allocated_str, table_name->length+1,
                       NULL))
  {
    my_error(ER_OUTOFMEMORY, MYF(0), (int)(sizeof(*p) + table_name->length+1));
    return NULL;
  }
  memcpy(allocated_str, table_name->str, table_name->length+1); // Also copy '\0'
  p->next = NULL;
  p->table_hton= hton;
  p->table_name.str= allocated_str;
  p->table_name.length= table_name->length;
  p->state= state;
  return p;
}


void rpl_binlog_state::init()
{
  my_hash_init(&hash, &my_charset_bin, 32, offsetof(element, domain_id),
               sizeof(uint32), NULL, my_free, HASH_UNIQUE);
  my_init_dynamic_array(&gtid_sort_array, sizeof(rpl_gtid), 8, 8, MYF(0));
  mysql_mutex_init(key_LOCK_binlog_state, &LOCK_binlog_state,
                   MY_MUTEX_INIT_SLOW);
  initialized= 1;
}

void
rpl_binlog_state::reset_nolock()
{
  uint32 i;

  for (i= 0; i < hash.records; ++i)
    my_hash_free(&((element *)my_hash_element(&hash, i))->hash);
  my_hash_reset(&hash);
}


void
rpl_binlog_state::reset()
{
  mysql_mutex_lock(&LOCK_binlog_state);
  reset_nolock();
  mysql_mutex_unlock(&LOCK_binlog_state);
}


void rpl_binlog_state::free()
{
  if (initialized)
  {
    initialized= 0;
    reset_nolock();
    my_hash_free(&hash);
    delete_dynamic(&gtid_sort_array);
    mysql_mutex_destroy(&LOCK_binlog_state);
  }
}


bool
rpl_binlog_state::load(struct rpl_gtid *list, uint32 count)
{
  uint32 i;
  bool res= false;

  mysql_mutex_lock(&LOCK_binlog_state);
  reset_nolock();
  for (i= 0; i < count; ++i)
  {
    if (update_nolock(&(list[i]), false))
    {
      res= true;
      break;
    }
  }
  mysql_mutex_unlock(&LOCK_binlog_state);
  return res;
}


static int rpl_binlog_state_load_cb(rpl_gtid *gtid, void *data)
{
  rpl_binlog_state *self= (rpl_binlog_state *)data;
  return self->update_nolock(gtid, false);
}


bool
rpl_binlog_state::load(rpl_slave_state *slave_pos)
{
  bool res= false;

  mysql_mutex_lock(&LOCK_binlog_state);
  reset_nolock();
  if (slave_pos->iterate(rpl_binlog_state_load_cb, this, NULL, 0, false))
    res= true;
  mysql_mutex_unlock(&LOCK_binlog_state);
  return res;
}


rpl_binlog_state::~rpl_binlog_state()
{
  free();
}


/*
  Update replication state with a new GTID.

  If the (domain_id, server_id) pair already exists, then the new GTID replaces
  the old one for that domain id. Else a new entry is inserted.

  Returns 0 for ok, 1 for error.
*/
int
rpl_binlog_state::update_nolock(const struct rpl_gtid *gtid, bool strict)
{
  element *elem;

  if ((elem= (element *)my_hash_search(&hash,
                                       (const uchar *)(&gtid->domain_id), 0)))
  {
    if (strict && elem->last_gtid && elem->last_gtid->seq_no >= gtid->seq_no)
    {
      my_error(ER_GTID_STRICT_OUT_OF_ORDER, MYF(0), gtid->domain_id,
               gtid->server_id, gtid->seq_no, elem->last_gtid->domain_id,
               elem->last_gtid->server_id, elem->last_gtid->seq_no);
      return 1;
    }
    if (elem->seq_no_counter < gtid->seq_no)
      elem->seq_no_counter= gtid->seq_no;
    if (!elem->update_element(gtid))
      return 0;
  }
  else if (!alloc_element_nolock(gtid))
    return 0;

  my_error(ER_OUT_OF_RESOURCES, MYF(0));
  return 1;
}


int
rpl_binlog_state::update(const struct rpl_gtid *gtid, bool strict)
{
  int res;
  mysql_mutex_lock(&LOCK_binlog_state);
  res= update_nolock(gtid, strict);
  mysql_mutex_unlock(&LOCK_binlog_state);
  return res;
}


/*
  Fill in a new GTID, allocating next sequence number, and update state
  accordingly.
*/
int
rpl_binlog_state::update_with_next_gtid(uint32 domain_id, uint32 server_id,
                                        rpl_gtid *gtid)
{
  element *elem;
  int res= 0;

  gtid->domain_id= domain_id;
  gtid->server_id= server_id;

  mysql_mutex_lock(&LOCK_binlog_state);
  if ((elem= (element *)my_hash_search(&hash, (const uchar *)(&domain_id), 0)))
  {
    gtid->seq_no= ++elem->seq_no_counter;
    if (!elem->update_element(gtid))
      goto end;
  }
  else
  {
    gtid->seq_no= 1;
    if (!alloc_element_nolock(gtid))
      goto end;
  }

  my_error(ER_OUT_OF_RESOURCES, MYF(0));
  res= 1;
end:
  mysql_mutex_unlock(&LOCK_binlog_state);
  return res;
}


/* Helper functions for update. */
int
rpl_binlog_state::element::update_element(const rpl_gtid *gtid)
{
  rpl_gtid *lookup_gtid;

  /*
    By far the most common case is that successive events within same
    replication domain have the same server id (it changes only when
    switching to a new master). So save a hash lookup in this case.
  */
  if (likely(last_gtid && last_gtid->server_id == gtid->server_id))
  {
    last_gtid->seq_no= gtid->seq_no;
    return 0;
  }

  lookup_gtid= (rpl_gtid *)
    my_hash_search(&hash, (const uchar *)&gtid->server_id, 0);
  if (lookup_gtid)
  {
    lookup_gtid->seq_no= gtid->seq_no;
    last_gtid= lookup_gtid;
    return 0;
  }

  /* Allocate a new GTID and insert it. */
  lookup_gtid= (rpl_gtid *)my_malloc(sizeof(*lookup_gtid), MYF(MY_WME));
  if (!lookup_gtid)
    return 1;
  memcpy(lookup_gtid, gtid, sizeof(*lookup_gtid));
  if (my_hash_insert(&hash, (const uchar *)lookup_gtid))
  {
    my_free(lookup_gtid);
    return 1;
  }
  last_gtid= lookup_gtid;
  return 0;
}


int
rpl_binlog_state::alloc_element_nolock(const rpl_gtid *gtid)
{
  element *elem;
  rpl_gtid *lookup_gtid;

  /* First time we see this domain_id; allocate a new element. */
  elem= (element *)my_malloc(sizeof(*elem), MYF(MY_WME));
  lookup_gtid= (rpl_gtid *)my_malloc(sizeof(*lookup_gtid), MYF(MY_WME));
  if (elem && lookup_gtid)
  {
    elem->domain_id= gtid->domain_id;
    my_hash_init(&elem->hash, &my_charset_bin, 32,
                 offsetof(rpl_gtid, server_id), sizeof(uint32), NULL, my_free,
                 HASH_UNIQUE);
    elem->last_gtid= lookup_gtid;
    elem->seq_no_counter= gtid->seq_no;
    memcpy(lookup_gtid, gtid, sizeof(*lookup_gtid));
    if (0 == my_hash_insert(&elem->hash, (const uchar *)lookup_gtid))
    {
      lookup_gtid= NULL;                        /* Do not free. */
      if (0 == my_hash_insert(&hash, (const uchar *)elem))
        return 0;
    }
    my_hash_free(&elem->hash);
  }

  /* An error. */
  if (elem)
    my_free(elem);
  if (lookup_gtid)
    my_free(lookup_gtid);
  return 1;
}


/*
  Check that a new GTID can be logged without creating an out-of-order
  sequence number with existing GTIDs.
*/
bool
rpl_binlog_state::check_strict_sequence(uint32 domain_id, uint32 server_id,
                                        uint64 seq_no)
{
  element *elem;
  bool res= 0;

  mysql_mutex_lock(&LOCK_binlog_state);
  if ((elem= (element *)my_hash_search(&hash,
                                       (const uchar *)(&domain_id), 0)) &&
      elem->last_gtid && elem->last_gtid->seq_no >= seq_no)
  {
    my_error(ER_GTID_STRICT_OUT_OF_ORDER, MYF(0), domain_id, server_id, seq_no,
             elem->last_gtid->domain_id, elem->last_gtid->server_id,
             elem->last_gtid->seq_no);
    res= 1;
  }
  mysql_mutex_unlock(&LOCK_binlog_state);
  return res;
}


/*
  When we see a new GTID that will not be binlogged (eg. slave thread
  with --log-slave-updates=0), then we need to remember to allocate any
  GTID seq_no of our own within that domain starting from there.

  Returns 0 if ok, non-zero if out-of-memory.
*/
int
rpl_binlog_state::bump_seq_no_if_needed(uint32 domain_id, uint64 seq_no)
{
  element *elem;
  int res;

  mysql_mutex_lock(&LOCK_binlog_state);
  if ((elem= (element *)my_hash_search(&hash, (const uchar *)(&domain_id), 0)))
  {
    if (elem->seq_no_counter < seq_no)
      elem->seq_no_counter= seq_no;
    res= 0;
    goto end;
  }

  /* We need to allocate a new, empty element to remember the next seq_no. */
  if (!(elem= (element *)my_malloc(sizeof(*elem), MYF(MY_WME))))
  {
    res= 1;
    goto end;
  }

  elem->domain_id= domain_id;
  my_hash_init(&elem->hash, &my_charset_bin, 32,
               offsetof(rpl_gtid, server_id), sizeof(uint32), NULL, my_free,
               HASH_UNIQUE);
  elem->last_gtid= NULL;
  elem->seq_no_counter= seq_no;
  if (0 == my_hash_insert(&hash, (const uchar *)elem))
  {
    res= 0;
    goto end;
  }

  my_hash_free(&elem->hash);
  my_free(elem);
  res= 1;

end:
  mysql_mutex_unlock(&LOCK_binlog_state);
  return res;
}


/*
  Write binlog state to text file, so we can read it in again without having
  to scan last binlog file (normal shutdown/startup, not crash recovery).

  The most recent GTID within each domain_id is written after any other GTID
  within this domain.
*/
int
rpl_binlog_state::write_to_iocache(IO_CACHE *dest)
{
  ulong i, j;
  char buf[21];
  int res= 0;

  mysql_mutex_lock(&LOCK_binlog_state);
  for (i= 0; i < hash.records; ++i)
  {
    element *e= (element *)my_hash_element(&hash, i);
    if (!e->last_gtid)
    {
      DBUG_ASSERT(e->hash.records == 0);
      continue;
    }
    for (j= 0; j <= e->hash.records; ++j)
    {
      const rpl_gtid *gtid;
      if (j < e->hash.records)
      {
        gtid= (const rpl_gtid *)my_hash_element(&e->hash, j);
        if (gtid == e->last_gtid)
          continue;
      }
      else
        gtid= e->last_gtid;

      longlong10_to_str(gtid->seq_no, buf, 10);
      if (my_b_printf(dest, "%u-%u-%s\n", gtid->domain_id, gtid->server_id,
                      buf))
      {
        res= 1;
        goto end;
      }
    }
  }

end:
  mysql_mutex_unlock(&LOCK_binlog_state);
  return res;
}


int
rpl_binlog_state::read_from_iocache(IO_CACHE *src)
{
  /* 10-digit - 10-digit - 20-digit \n \0 */
  char buf[10+1+10+1+20+1+1];
  const char *p, *end;
  rpl_gtid gtid;
  int res= 0;

  mysql_mutex_lock(&LOCK_binlog_state);
  reset_nolock();
  for (;;)
  {
    size_t len= my_b_gets(src, buf, sizeof(buf));
    if (!len)
      break;
    p= buf;
    end= buf + len;
    if (gtid_parser_helper(&p, end, &gtid) ||
        update_nolock(&gtid, false))
    {
      res= 1;
      break;
    }
  }
  mysql_mutex_unlock(&LOCK_binlog_state);
  return res;
}


rpl_gtid *
rpl_binlog_state::find_nolock(uint32 domain_id, uint32 server_id)
{
  element *elem;
  if (!(elem= (element *)my_hash_search(&hash, (const uchar *)&domain_id, 0)))
    return NULL;
  return (rpl_gtid *)my_hash_search(&elem->hash, (const uchar *)&server_id, 0);
}

rpl_gtid *
rpl_binlog_state::find(uint32 domain_id, uint32 server_id)
{
  rpl_gtid *p;
  mysql_mutex_lock(&LOCK_binlog_state);
  p= find_nolock(domain_id, server_id);
  mysql_mutex_unlock(&LOCK_binlog_state);
  return p;
}

rpl_gtid *
rpl_binlog_state::find_most_recent(uint32 domain_id)
{
  element *elem;
  rpl_gtid *gtid= NULL;

  mysql_mutex_lock(&LOCK_binlog_state);
  elem= (element *)my_hash_search(&hash, (const uchar *)&domain_id, 0);
  if (elem && elem->last_gtid)
    gtid= elem->last_gtid;
  mysql_mutex_unlock(&LOCK_binlog_state);

  return gtid;
}


uint32
rpl_binlog_state::count()
{
  uint32 c= 0;
  uint32 i;

  mysql_mutex_lock(&LOCK_binlog_state);
  for (i= 0; i < hash.records; ++i)
    c+= ((element *)my_hash_element(&hash, i))->hash.records;
  mysql_mutex_unlock(&LOCK_binlog_state);

  return c;
}


int
rpl_binlog_state::get_gtid_list(rpl_gtid *gtid_list, uint32 list_size)
{
  uint32 i, j, pos;
  int res= 0;

  mysql_mutex_lock(&LOCK_binlog_state);
  pos= 0;
  for (i= 0; i < hash.records; ++i)
  {
    element *e= (element *)my_hash_element(&hash, i);
    if (!e->last_gtid)
    {
      DBUG_ASSERT(e->hash.records==0);
      continue;
    }
    for (j= 0; j <= e->hash.records; ++j)
    {
      const rpl_gtid *gtid;
      if (j < e->hash.records)
      {
        gtid= (rpl_gtid *)my_hash_element(&e->hash, j);
        if (gtid == e->last_gtid)
          continue;
      }
      else
        gtid= e->last_gtid;

      if (pos >= list_size)
      {
        res= 1;
        goto end;
      }
      memcpy(&gtid_list[pos++], gtid, sizeof(*gtid));
    }
  }

end:
  mysql_mutex_unlock(&LOCK_binlog_state);
  return res;
}


/*
  Get a list of the most recently binlogged GTID, for each domain_id.

  This can be used when switching from being a master to being a slave,
  to know where to start replicating from the new master.

  The returned list must be de-allocated with my_free().

  Returns 0 for ok, non-zero for out-of-memory.
*/
int
rpl_binlog_state::get_most_recent_gtid_list(rpl_gtid **list, uint32 *size)
{
  uint32 i;
  uint32 alloc_size, out_size;
  int res= 0;

  out_size= 0;
  mysql_mutex_lock(&LOCK_binlog_state);
  alloc_size= hash.records;
  if (!(*list= (rpl_gtid *)my_malloc(alloc_size * sizeof(rpl_gtid),
                                     MYF(MY_WME))))
  {
    res= 1;
    goto end;
  }
  for (i= 0; i < alloc_size; ++i)
  {
    element *e= (element *)my_hash_element(&hash, i);
    if (!e->last_gtid)
      continue;
    memcpy(&((*list)[out_size++]), e->last_gtid, sizeof(rpl_gtid));
  }

end:
  mysql_mutex_unlock(&LOCK_binlog_state);
  *size= out_size;
  return res;
}

bool
rpl_binlog_state::append_pos(String *str)
{
  uint32 i;

  mysql_mutex_lock(&LOCK_binlog_state);
  reset_dynamic(&gtid_sort_array);

  for (i= 0; i < hash.records; ++i)
  {
    element *e= (element *)my_hash_element(&hash, i);
    if (e->last_gtid &&
        insert_dynamic(&gtid_sort_array, (const void *) e->last_gtid))
    {
      mysql_mutex_unlock(&LOCK_binlog_state);
      return true;
    }
  }
  rpl_slave_state_tostring_helper(&gtid_sort_array, str);
  mysql_mutex_unlock(&LOCK_binlog_state);

  return false;
}


bool
rpl_binlog_state::append_state(String *str)
{
  uint32 i, j;
  bool res= false;

  mysql_mutex_lock(&LOCK_binlog_state);
  reset_dynamic(&gtid_sort_array);

  for (i= 0; i < hash.records; ++i)
  {
    element *e= (element *)my_hash_element(&hash, i);
    if (!e->last_gtid)
    {
      DBUG_ASSERT(e->hash.records==0);
      continue;
    }
    for (j= 0; j <= e->hash.records; ++j)
    {
      const rpl_gtid *gtid;
      if (j < e->hash.records)
      {
        gtid= (rpl_gtid *)my_hash_element(&e->hash, j);
        if (gtid == e->last_gtid)
          continue;
      }
      else
        gtid= e->last_gtid;

      if (insert_dynamic(&gtid_sort_array, (const void *) gtid))
      {
        res= true;
        goto end;
      }
    }
  }

  rpl_slave_state_tostring_helper(&gtid_sort_array, str);

end:
  mysql_mutex_unlock(&LOCK_binlog_state);
  return res;
}

/**
  Remove domains supplied by the first argument from binlog state.
  Removal is done for any domain whose last gtids (from all its servers) match
  ones in Gtid list event of the 2nd argument.

  @param  ids               gtid domain id sequence, may contain dups
  @param  glev              pointer to Gtid list event describing
                            the match condition
  @param  errbuf [out]      pointer to possible error message array

  @retval NULL              as success when at least one domain is removed
  @retval ""                empty string to indicate ineffective call
                            when no domains removed
  @retval NOT EMPTY string  otherwise an error message
*/
const char*
rpl_binlog_state::drop_domain(DYNAMIC_ARRAY *ids,
                              Gtid_list_log_event *glev,
                              char* errbuf)
{
  DYNAMIC_ARRAY domain_unique; // sequece (unsorted) of unique element*:s
  rpl_binlog_state::element* domain_unique_buffer[16];
  ulong k, l;
  const char* errmsg= NULL;

  DBUG_ENTER("rpl_binlog_state::drop_domain");

  my_init_dynamic_array2(&domain_unique,
                         sizeof(element*), domain_unique_buffer,
                         sizeof(domain_unique_buffer) / sizeof(element*), 4, 0);

  mysql_mutex_lock(&LOCK_binlog_state);

  /*
    Gtid list is supposed to come from a binlog's Gtid_list event and
    therefore should be a subset of the current binlog state. That is
    for every domain in the list the binlog state contains a gtid with
    sequence number not less than that of the list.
    Exceptions of this inclusion rule are:
      A. the list may still refer to gtids from already deleted domains.
         Files containing them must have been purged whereas the file
         with the list is not yet.
      B. out of order groups were injected
      C. manually build list of binlog files violating the inclusion
         constraint.
    While A is a normal case (not necessarily distinguishable from C though),
    B and C may require the user's attention so any (incl the A's suspected)
    inconsistency is diagnosed and *warned*.
  */
  for (l= 0, errbuf[0]= 0; l < glev->count; l++, errbuf[0]= 0)
  {
    rpl_gtid* rb_state_gtid= find_nolock(glev->list[l].domain_id,
                                         glev->list[l].server_id);
    if (!rb_state_gtid)
      sprintf(errbuf,
              "missing gtids from the '%u-%u' domain-server pair which is "
              "referred to in the gtid list describing an earlier state. Ignore "
              "if the domain ('%u') was already explicitly deleted",
              glev->list[l].domain_id, glev->list[l].server_id,
              glev->list[l].domain_id);
    else if (rb_state_gtid->seq_no < glev->list[l].seq_no)
      sprintf(errbuf,
              "having a gtid '%u-%u-%llu' which is less than "
              "the '%u-%u-%llu' of the gtid list describing an earlier state. "
              "The state may have been affected by manually injecting "
              "a lower sequence number gtid or via replication",
              rb_state_gtid->domain_id, rb_state_gtid->server_id,
              rb_state_gtid->seq_no, glev->list[l].domain_id,
              glev->list[l].server_id, glev->list[l].seq_no);
    if (strlen(errbuf)) // use strlen() as cheap flag
      push_warning_printf(current_thd, Sql_condition::WARN_LEVEL_WARN,
                          ER_BINLOG_CANT_DELETE_GTID_DOMAIN,
                          "The current gtid binlog state is incompatible with "
                          "a former one %s.", errbuf);
  }

  /*
    For each domain_id from ids
      when no such domain in binlog state
        warn && continue
      For each domain.server's last gtid
        when not locate the last gtid in glev.list
          error out binlog state can't change
        otherwise continue
  */
  for (ulong i= 0; i < ids->elements; i++)
  {
    rpl_binlog_state::element *elem= NULL;
    ulong *ptr_domain_id;
    bool not_match;

    ptr_domain_id= (ulong*) dynamic_array_ptr(ids, i);
    elem= (rpl_binlog_state::element *)
      my_hash_search(&hash, (const uchar *) ptr_domain_id, 0);
    if (!elem)
    {
      push_warning_printf(current_thd, Sql_condition::WARN_LEVEL_WARN,
                          ER_BINLOG_CANT_DELETE_GTID_DOMAIN,
                          "The gtid domain being deleted ('%lu') is not in "
                          "the current binlog state", *ptr_domain_id);
      continue;
    }

    for (not_match= true, k= 0; k < elem->hash.records; k++)
    {
      rpl_gtid *d_gtid= (rpl_gtid *)my_hash_element(&elem->hash, k);
      for (ulong l= 0; l < glev->count && not_match; l++)
        not_match= !(*d_gtid == glev->list[l]);
    }

    if (not_match)
    {
      sprintf(errbuf, "binlog files may contain gtids from the domain ('%lu') "
              "being deleted. Make sure to first purge those files",
              *ptr_domain_id);
      errmsg= errbuf;
      goto end;
    }
    // compose a sequence of unique pointers to domain object
    for (k= 0; k < domain_unique.elements; k++)
    {
      if ((rpl_binlog_state::element*) dynamic_array_ptr(&domain_unique, k)
          == elem)
        break; // domain_id's elem has been already in
    }
    if (k == domain_unique.elements) // proven not to have duplicates
      insert_dynamic(&domain_unique, (uchar*) &elem);
  }

  // Domain removal from binlog state
  for (k= 0; k < domain_unique.elements; k++)
  {
    rpl_binlog_state::element *elem= *(rpl_binlog_state::element**)
      dynamic_array_ptr(&domain_unique, k);
    my_hash_free(&elem->hash);
    my_hash_delete(&hash, (uchar*) elem);
  }

  DBUG_ASSERT(strlen(errbuf) == 0);

  if (domain_unique.elements == 0)
    errmsg= "";

end:
  mysql_mutex_unlock(&LOCK_binlog_state);
  delete_dynamic(&domain_unique);

  DBUG_RETURN(errmsg);
}

slave_connection_state::slave_connection_state()
{
  my_hash_init(&hash, &my_charset_bin, 32,
               offsetof(entry, gtid) + offsetof(rpl_gtid, domain_id),
               sizeof(uint32), NULL, my_free, HASH_UNIQUE);
  my_init_dynamic_array(&gtid_sort_array, sizeof(rpl_gtid), 8, 8, MYF(0));
}


slave_connection_state::~slave_connection_state()
{
  my_hash_free(&hash);
  delete_dynamic(&gtid_sort_array);
}


/*
  Create a hash from the slave GTID state that is sent to master when slave
  connects to start replication.

  The state is sent as <GTID>,<GTID>,...,<GTID>, for example:

     0-2-112,1-4-1022

  The state gives for each domain_id the GTID to start replication from for
  the corresponding replication stream. So domain_id must be unique.

  Returns 0 if ok, non-zero if error due to malformed input.

  Note that input string is built by slave server, so it will not be incorrect
  unless bug/corruption/malicious server. So we just need basic sanity check,
  not fancy user-friendly error message.
*/

int
slave_connection_state::load(const char *slave_request, size_t len)
{
  const char *p, *end;
  uchar *rec;
  rpl_gtid *gtid;
  const entry *e;

  reset();
  p= slave_request;
  end= slave_request + len;
  if (p == end)
    return 0;
  for (;;)
  {
    if (!(rec= (uchar *)my_malloc(sizeof(entry), MYF(MY_WME))))
      return 1;
    gtid= &((entry *)rec)->gtid;
    if (gtid_parser_helper(&p, end, gtid))
    {
      my_free(rec);
      my_error(ER_INCORRECT_GTID_STATE, MYF(0));
      return 1;
    }
    if ((e= (const entry *)
         my_hash_search(&hash, (const uchar *)(&gtid->domain_id), 0)))
    {
      my_error(ER_DUPLICATE_GTID_DOMAIN, MYF(0), gtid->domain_id,
               gtid->server_id, (ulonglong)gtid->seq_no, e->gtid.domain_id,
               e->gtid.server_id, (ulonglong)e->gtid.seq_no, gtid->domain_id);
      my_free(rec);
      return 1;
    }
    ((entry *)rec)->flags= 0;
    if (my_hash_insert(&hash, rec))
    {
      my_free(rec);
      my_error(ER_OUT_OF_RESOURCES, MYF(0));
      return 1;
    }
    if (p == end)
      break;                                         /* Finished. */
    if (*p != ',')
    {
      my_error(ER_INCORRECT_GTID_STATE, MYF(0));
      return 1;
    }
    ++p;
  }

  return 0;
}


int
slave_connection_state::load(const rpl_gtid *gtid_list, uint32 count)
{
  uint32 i;

  reset();
  for (i= 0; i < count; ++i)
    if (update(&gtid_list[i]))
      return 1;
  return 0;
}


static int
slave_connection_state_load_cb(rpl_gtid *gtid, void *data)
{
  slave_connection_state *state= (slave_connection_state *)data;
  return state->update(gtid);
}


/*
  Same as rpl_slave_state::tostring(), but populates a slave_connection_state
  instead.
*/
int
slave_connection_state::load(rpl_slave_state *state,
                             rpl_gtid *extra_gtids, uint32 num_extra)
{
  reset();
  return state->iterate(slave_connection_state_load_cb, this,
                        extra_gtids, num_extra, false);
}


slave_connection_state::entry *
slave_connection_state::find_entry(uint32 domain_id)
{
  return (entry *) my_hash_search(&hash, (const uchar *)(&domain_id), 0);
}


rpl_gtid *
slave_connection_state::find(uint32 domain_id)
{
  entry *e= find_entry(domain_id);
  if (!e)
    return NULL;
  return &e->gtid;
}


int
slave_connection_state::update(const rpl_gtid *in_gtid)
{
  entry *e;
  uchar *rec= my_hash_search(&hash, (const uchar *)(&in_gtid->domain_id), 0);
  if (rec)
  {
    e= (entry *)rec;
    e->gtid= *in_gtid;
    return 0;
  }

  if (!(e= (entry *)my_malloc(sizeof(*e), MYF(MY_WME))))
    return 1;
  e->gtid= *in_gtid;
  e->flags= 0;
  if (my_hash_insert(&hash, (uchar *)e))
  {
    my_free(e);
    return 1;
  }

  return 0;
}


void
slave_connection_state::remove(const rpl_gtid *in_gtid)
{
  uchar *rec= my_hash_search(&hash, (const uchar *)(&in_gtid->domain_id), 0);
#ifdef DBUG_ASSERT_EXISTS
  bool err;
  rpl_gtid *slave_gtid= &((entry *)rec)->gtid;
  DBUG_ASSERT(rec /* We should never try to remove not present domain_id. */);
  DBUG_ASSERT(slave_gtid->server_id == in_gtid->server_id);
  DBUG_ASSERT(slave_gtid->seq_no == in_gtid->seq_no);
  err= 
#endif
    my_hash_delete(&hash, rec);
  DBUG_ASSERT(!err);
}


void
slave_connection_state::remove_if_present(const rpl_gtid *in_gtid)
{
  uchar *rec= my_hash_search(&hash, (const uchar *)(&in_gtid->domain_id), 0);
  if (rec)
    my_hash_delete(&hash, rec);
}


int
slave_connection_state::to_string(String *out_str)
{
  out_str->length(0);
  return append_to_string(out_str);
}


int
slave_connection_state::append_to_string(String *out_str)
{
  uint32 i;
  bool first;

  first= true;
  for (i= 0; i < hash.records; ++i)
  {
    const entry *e= (const entry *)my_hash_element(&hash, i);
    if (rpl_slave_state_tostring_helper(out_str, &e->gtid, &first))
      return 1;
  }
  return 0;
}


int
slave_connection_state::get_gtid_list(rpl_gtid *gtid_list, uint32 list_size)
{
  uint32 i, pos;

  pos= 0;
  for (i= 0; i < hash.records; ++i)
  {
    entry *e;
    if (pos >= list_size)
      return 1;
    e= (entry *)my_hash_element(&hash, i);
    memcpy(&gtid_list[pos++], &e->gtid, sizeof(e->gtid));
  }

  return 0;
}


/*
  Check if the GTID position has been reached, for mysql_binlog_send().

  The position has not been reached if we have anything in the state, unless
  it has either the START_ON_EMPTY_DOMAIN flag set (which means it does not
  belong to this master at all), or the START_OWN_SLAVE_POS (which means that
  we start on an old position from when the server was a slave with
  --log-slave-updates=0).
*/
bool
slave_connection_state::is_pos_reached()
{
  uint32 i;

  for (i= 0; i < hash.records; ++i)
  {
    entry *e= (entry *)my_hash_element(&hash, i);
    if (!(e->flags & (START_OWN_SLAVE_POS|START_ON_EMPTY_DOMAIN)))
      return false;
  }

  return true;
}


/*
  Execute a MASTER_GTID_WAIT().
  The position to wait for is in gtid_str in string form.
  The timeout in microseconds is in timeout_us, zero means no timeout.

  Returns:
   1 for error.
   0 for wait completed.
  -1 for wait timed out.
*/
int
gtid_waiting::wait_for_pos(THD *thd, String *gtid_str, longlong timeout_us)
{
  int err;
  rpl_gtid *wait_pos;
  uint32 count, i;
  struct timespec wait_until, *wait_until_ptr;
  ulonglong before;

  /* Wait for the empty position returns immediately. */
  if (gtid_str->length() == 0)
  {
    status_var_increment(thd->status_var.master_gtid_wait_count);
    return 0;
  }

  if (!(wait_pos= gtid_parse_string_to_list(gtid_str->ptr(), gtid_str->length(),
                                            &count)))
  {
    my_error(ER_INCORRECT_GTID_STATE, MYF(0));
    return 1;
  }
  status_var_increment(thd->status_var.master_gtid_wait_count);
  before= microsecond_interval_timer();

  if (timeout_us >= 0)
  {
    set_timespec_nsec(wait_until, (ulonglong)1000*timeout_us);
    wait_until_ptr= &wait_until;
  }
  else
    wait_until_ptr= NULL;
  err= 0;
  for (i= 0; i < count; ++i)
  {
    if ((err= wait_for_gtid(thd, &wait_pos[i], wait_until_ptr)))
      break;
  }
  switch (err)
  {
    case -1:
      status_var_increment(thd->status_var.master_gtid_wait_timeouts);
      /* fall through */
    case 0:
      status_var_add(thd->status_var.master_gtid_wait_time,
                     microsecond_interval_timer() - before);
  }
  my_free(wait_pos);
  return err;
}


void
gtid_waiting::promote_new_waiter(gtid_waiting::hash_element *he)
{
  queue_element *qe;

  mysql_mutex_assert_owner(&LOCK_gtid_waiting);
  if (queue_empty(&he->queue))
    return;
  qe= (queue_element *)queue_top(&he->queue);
  qe->do_small_wait= true;
  mysql_cond_signal(&qe->thd->COND_wakeup_ready);
}

void
gtid_waiting::process_wait_hash(uint64 wakeup_seq_no,
                                gtid_waiting::hash_element *he)
{
  mysql_mutex_assert_owner(&LOCK_gtid_waiting);

  for (;;)
  {
    queue_element *qe;

    if (queue_empty(&he->queue))
      break;
    qe= (queue_element *)queue_top(&he->queue);
    if (qe->wait_seq_no > wakeup_seq_no)
      break;
    DBUG_ASSERT(!qe->done);
    queue_remove_top(&he->queue);
    qe->done= true;;
    mysql_cond_signal(&qe->thd->COND_wakeup_ready);
  }
}


/*
  Execute a MASTER_GTID_WAIT() for one specific domain.

  The implementation is optimised primarily for (1) minimal performance impact
  on the slave replication threads, and secondarily for (2) quick performance
  of MASTER_GTID_WAIT() on a single GTID, which can be useful for consistent
  read to clients in an async replication read-scaleout scenario.

  To achieve (1), we have a "small" wait and a "large" wait. The small wait
  contends with the replication threads on the lock on the gtid_slave_pos, so
  only minimal processing is done under that lock, and only a single waiter at
  a time does the small wait.

  If there is already a small waiter, a new thread will either replace the
  small waiter (if it needs to wait for an earlier sequence number), or
  instead do a "large" wait.

  Once awoken on the small wait, the waiting thread releases the lock shared
  with the SQL threads quickly, and then processes all waiters currently doing
  the large wait using a different lock that does not impact replication.

  This way, the SQL threads only need to do a single check + possibly a
  pthread_cond_signal() when updating the gtid_slave_state, and the time that
  non-SQL threads contend for the lock on gtid_slave_state is minimized.

  There is always at least one thread that has the responsibility to ensure
  that there is a small waiter; this thread has queue_element::do_small_wait
  set to true. This thread will do the small wait until it is done, at which
  point it will make sure to pass on the responsibility to another thread.
  Normally only one thread has do_small_wait==true, but it can occasionally
  happen that there is more than one, when threads race one another for the
  lock on the small wait (this results in slightly increased activity on the
  small lock but is otherwise harmless).

  Returns:
     0  Wait completed normally
    -1  Wait completed due to timeout
     1  An error (my_error() will have been called to set the error in the da)
*/
int
gtid_waiting::wait_for_gtid(THD *thd, rpl_gtid *wait_gtid,
                            struct timespec *wait_until)
{
  bool timed_out= false;
#ifdef HAVE_REPLICATION
  queue_element elem;
  uint32 domain_id= wait_gtid->domain_id;
  uint64 seq_no= wait_gtid->seq_no;
  hash_element *he;
  rpl_slave_state::element *slave_state_elem= NULL;
  PSI_stage_info old_stage;
  bool did_enter_cond= false;

  elem.wait_seq_no= seq_no;
  elem.thd= thd;
  elem.done= false;

  mysql_mutex_lock(&LOCK_gtid_waiting);
  if (!(he= get_entry(wait_gtid->domain_id)))
  {
    mysql_mutex_unlock(&LOCK_gtid_waiting);
    return 1;
  }
  /*
    If there is already another waiter with seq_no no larger than our own,
    we are sure that there is already a small waiter that will wake us up
    (or later pass the small wait responsibility to us). So in this case, we
    do not need to touch the small wait lock at all.
  */
  elem.do_small_wait=
    (queue_empty(&he->queue) ||
     ((queue_element *)queue_top(&he->queue))->wait_seq_no > seq_no);

  if (register_in_wait_queue(thd, wait_gtid, he, &elem))
  {
    mysql_mutex_unlock(&LOCK_gtid_waiting);
    return 1;
  }
  /*
    Loop, doing either the small or large wait as appropriate, until either
    the position waited for is reached, or we get a kill or timeout.
  */
  for (;;)
  {
    mysql_mutex_assert_owner(&LOCK_gtid_waiting);

    if (elem.do_small_wait)
    {
      uint64 wakeup_seq_no;
      queue_element *cur_waiter;

      mysql_mutex_lock(&rpl_global_gtid_slave_state->LOCK_slave_state);
      /*
        The elements in the gtid_slave_state_hash are never re-allocated once
        they enter the hash, so we do not need to re-do the lookup after releasing
        and re-aquiring the lock.
      */
      if (!slave_state_elem &&
          !(slave_state_elem= rpl_global_gtid_slave_state->get_element(domain_id)))
      {
        mysql_mutex_unlock(&rpl_global_gtid_slave_state->LOCK_slave_state);
        remove_from_wait_queue(he, &elem);
        promote_new_waiter(he);
        if (did_enter_cond)
          thd->EXIT_COND(&old_stage);
        else
          mysql_mutex_unlock(&LOCK_gtid_waiting);
        my_error(ER_OUT_OF_RESOURCES, MYF(0));
        return 1;
      }

      if ((wakeup_seq_no= slave_state_elem->highest_seq_no) >= seq_no)
      {
        /*
          We do not have to wait. (We will be removed from the wait queue when
          we call process_wait_hash() below.
        */
        mysql_mutex_unlock(&rpl_global_gtid_slave_state->LOCK_slave_state);
      }
      else if ((cur_waiter= slave_state_elem->gtid_waiter) &&
               slave_state_elem->min_wait_seq_no <= seq_no)
      {
        /*
          There is already a suitable small waiter, go do the large wait.
          (Normally we would not have needed to check the small wait in this
          case, but it can happen if we race with another thread for the small
          lock).
        */
        elem.do_small_wait= false;
        mysql_mutex_unlock(&rpl_global_gtid_slave_state->LOCK_slave_state);
      }
      else
      {
        /*
          We have to do the small wait ourselves (stealing it from any thread
          that might already be waiting for a later seq_no).
        */
        slave_state_elem->gtid_waiter= &elem;
        slave_state_elem->min_wait_seq_no= seq_no;
        if (cur_waiter)
        {
          /* We stole the wait, so wake up the old waiting thread. */
          mysql_cond_signal(&slave_state_elem->COND_wait_gtid);
        }

        /* Release the large lock, and do the small wait. */
        if (did_enter_cond)
        {
          thd->EXIT_COND(&old_stage);
          did_enter_cond= false;
        }
        else
          mysql_mutex_unlock(&LOCK_gtid_waiting);
        thd->ENTER_COND(&slave_state_elem->COND_wait_gtid,
                        &rpl_global_gtid_slave_state->LOCK_slave_state,
                        &stage_master_gtid_wait_primary, &old_stage);
        do
        {
          if (unlikely(thd->check_killed(1)))
            break;
          else if (wait_until)
          {
            int err=
              mysql_cond_timedwait(&slave_state_elem->COND_wait_gtid,
                                   &rpl_global_gtid_slave_state->LOCK_slave_state,
                                   wait_until);
            if (err == ETIMEDOUT || err == ETIME)
            {
              timed_out= true;
              break;
            }
          }
          else
            mysql_cond_wait(&slave_state_elem->COND_wait_gtid,
                            &rpl_global_gtid_slave_state->LOCK_slave_state);
        } while (slave_state_elem->gtid_waiter == &elem);
        wakeup_seq_no= slave_state_elem->highest_seq_no;
        /*
          If we aborted due to timeout or kill, remove us as waiter.

          If we were replaced by another waiter with a smaller seq_no, then we
          no longer have responsibility for the small wait.
        */
        if ((cur_waiter= slave_state_elem->gtid_waiter))
        {
          if (cur_waiter == &elem)
            slave_state_elem->gtid_waiter= NULL;
          else if (slave_state_elem->min_wait_seq_no <= seq_no)
            elem.do_small_wait= false;
        }
        thd->EXIT_COND(&old_stage);

        mysql_mutex_lock(&LOCK_gtid_waiting);
      }

      /*
        Note that hash_entry pointers do not change once allocated, so we do
        not need to lookup `he' again after re-aquiring LOCK_gtid_waiting.
      */
      process_wait_hash(wakeup_seq_no, he);
    }
    else
    {
      /* Do the large wait. */
      if (!did_enter_cond)
      {
        thd->ENTER_COND(&thd->COND_wakeup_ready, &LOCK_gtid_waiting,
                        &stage_master_gtid_wait, &old_stage);
        did_enter_cond= true;
      }
      while (!elem.done && likely(!thd->check_killed(1)))
      {
        thd_wait_begin(thd, THD_WAIT_BINLOG);
        if (wait_until)
        {
          int err= mysql_cond_timedwait(&thd->COND_wakeup_ready,
                                        &LOCK_gtid_waiting, wait_until);
          if (err == ETIMEDOUT || err == ETIME)
            timed_out= true;
        }
        else
          mysql_cond_wait(&thd->COND_wakeup_ready, &LOCK_gtid_waiting);
        thd_wait_end(thd);
        if (elem.do_small_wait || timed_out)
          break;
      }
    }

    if ((thd->killed || timed_out) && !elem.done)
    {
      /* Aborted, so remove ourselves from the hash. */
      remove_from_wait_queue(he, &elem);
      elem.done= true;
    }
    if (elem.done)
    {
      /*
        If our wait is done, but we have (or were passed) responsibility for
        the small wait, then we need to pass on that task to someone else.
      */
      if (elem.do_small_wait)
        promote_new_waiter(he);
      break;
    }
  }

  if (did_enter_cond)
    thd->EXIT_COND(&old_stage);
  else
    mysql_mutex_unlock(&LOCK_gtid_waiting);
  if (thd->killed)
    thd->send_kill_message();
#endif  /* HAVE_REPLICATION */
  return timed_out ? -1 : 0;
}


static void
free_hash_element(void *p)
{
  gtid_waiting::hash_element *e= (gtid_waiting::hash_element *)p;
  delete_queue(&e->queue);
  my_free(e);
}


void
gtid_waiting::init()
{
  my_hash_init(&hash, &my_charset_bin, 32,
               offsetof(hash_element, domain_id), sizeof(uint32), NULL,
               free_hash_element, HASH_UNIQUE);
  mysql_mutex_init(key_LOCK_gtid_waiting, &LOCK_gtid_waiting, 0);
}


void
gtid_waiting::destroy()
{
  mysql_mutex_destroy(&LOCK_gtid_waiting);
  my_hash_free(&hash);
}


static int
cmp_queue_elem(void *, uchar *a, uchar *b)
{
  uint64 seq_no_a= *(uint64 *)a;
  uint64 seq_no_b= *(uint64 *)b;
  if (seq_no_a < seq_no_b)
    return -1;
  else if (seq_no_a == seq_no_b)
    return 0;
  else
    return 1;
}


gtid_waiting::hash_element *
gtid_waiting::get_entry(uint32 domain_id)
{
  hash_element *e;

  if ((e= (hash_element *)my_hash_search(&hash, (const uchar *)&domain_id, 0)))
    return e;

  if (!(e= (hash_element *)my_malloc(sizeof(*e), MYF(MY_WME))))
    return NULL;

  if (init_queue(&e->queue, 8, offsetof(queue_element, wait_seq_no), 0,
                 cmp_queue_elem, NULL, 1+offsetof(queue_element, queue_idx), 1))
  {
    my_error(ER_OUT_OF_RESOURCES, MYF(0));
    my_free(e);
    return NULL;
  }
  e->domain_id= domain_id;
  if (my_hash_insert(&hash, (uchar *)e))
  {
    my_error(ER_OUT_OF_RESOURCES, MYF(0));
    delete_queue(&e->queue);
    my_free(e);
    return NULL;
  }
  return e;
}


int
gtid_waiting::register_in_wait_queue(THD *thd, rpl_gtid *wait_gtid,
                                     gtid_waiting::hash_element *he,
                                     gtid_waiting::queue_element *elem)
{
  mysql_mutex_assert_owner(&LOCK_gtid_waiting);

  if (queue_insert_safe(&he->queue, (uchar *)elem))
  {
    my_error(ER_OUT_OF_RESOURCES, MYF(0));
    return 1;
  }

  return 0;
}


void
gtid_waiting::remove_from_wait_queue(gtid_waiting::hash_element *he,
                                     gtid_waiting::queue_element *elem)
{
  mysql_mutex_assert_owner(&LOCK_gtid_waiting);

  queue_remove(&he->queue, elem->queue_idx);
}<|MERGE_RESOLUTION|>--- conflicted
+++ resolved
@@ -79,11 +79,7 @@
     rgi->gtid_pending= false;
     if (rgi->gtid_ignore_duplicate_state!=rpl_group_info::GTID_DUPLICATE_IGNORE)
     {
-<<<<<<< HEAD
-      if (record_gtid(thd, &rgi->current_gtid, sub_id, false, false, &hton))
-=======
-      if (record_gtid(thd, &rgi->current_gtid, sub_id, NULL, false))
->>>>>>> 2f4a0c5b
+      if (record_gtid(thd, &rgi->current_gtid, sub_id, NULL, false, &hton))
         DBUG_RETURN(1);
       update_state_hash(sub_id, &rgi->current_gtid, hton, rgi);
     }
@@ -587,23 +583,15 @@
 */
 int
 rpl_slave_state::record_gtid(THD *thd, const rpl_gtid *gtid, uint64 sub_id,
-<<<<<<< HEAD
-                             bool in_transaction, bool in_statement,
+                             rpl_group_info *rgi, bool in_statement,
                              void **out_hton)
-=======
-                             rpl_group_info *rgi, bool in_statement)
->>>>>>> 2f4a0c5b
 {
   TABLE_LIST tlist;
   int err= 0, not_sql_thread;
   bool table_opened= false;
   TABLE *table;
-<<<<<<< HEAD
   list_element *delete_list= 0, *next, *cur, **next_ptr_ptr, **best_ptr_ptr;
   uint64 best_sub_id;
-=======
-  list_element *elist= 0, *cur, *next;
->>>>>>> 2f4a0c5b
   element *elem;
   ulonglong thd_saved_option= thd->variables.option_bits;
   Query_tables_list lex_backup;
@@ -744,16 +732,8 @@
   best_ptr_ptr= NULL;
   while (cur)
   {
-<<<<<<< HEAD
     list_element *next= cur->next;
     if (cur->hton == hton)
-=======
-    /* Delete any old stuff, but keep around the most recent one. */
-    uint64 best_sub_id= elist->sub_id;
-    list_element **best_ptr_ptr= &elist;
-    cur= elist;
-    while ((next= cur->next))
->>>>>>> 2f4a0c5b
     {
       /* Belongs to same engine, so move it to the delete list. */
       cur->next= delete_list;
@@ -807,12 +787,8 @@
     table->file->print_error(err, MYF(0));
     goto end;
   }
-<<<<<<< HEAD
-  while (delete_list)
-=======
-  cur = elist;
+  cur = delete_list;
   while (cur)
->>>>>>> 2f4a0c5b
   {
     uchar key_buffer[4+8];
 
@@ -822,15 +798,9 @@
                       /* `break' does not work inside DBUG_EXECUTE_IF */
                       goto dbug_break; });
 
-<<<<<<< HEAD
-    next= delete_list->next;
-
-    table->field[1]->store(delete_list->sub_id, true);
-=======
     next= cur->next;
 
     table->field[1]->store(cur->sub_id, true);
->>>>>>> 2f4a0c5b
     /* domain_id is already set in table->record[0] from write_row() above. */
     key_copy(key_buffer, table->record[0], &table->key_info[0], 0, false);
     if (table->file->ha_index_read_map(table->record[1], key_buffer,
@@ -844,12 +814,7 @@
       not want to endlessly error on the same element in case of table
       corruption or such.
     */
-<<<<<<< HEAD
-    my_free(delete_list);
-    delete_list= next;
-=======
     cur= next;
->>>>>>> 2f4a0c5b
     if (err)
       break;
   }
@@ -872,14 +837,8 @@
       */
       if (delete_list)
       {
-<<<<<<< HEAD
-        mysql_mutex_lock(&LOCK_slave_state);
         put_back_list(gtid->domain_id, delete_list);
-        mysql_mutex_unlock(&LOCK_slave_state);
-=======
-        put_back_list(gtid->domain_id, elist);
-        elist = 0;
->>>>>>> 2f4a0c5b
+        delete_list = 0;
       }
 
       ha_rollback_trans(thd, FALSE);
@@ -896,12 +855,12 @@
         redundant rows in mysql.gtid_slave_pos may accumulate if transactions
         are rolled back and retried after record_gtid().
       */
-      rgi->pending_gtid_deletes_save(gtid->domain_id, elist);
+      rgi->pending_gtid_deletes_save(gtid->domain_id, delete_list);
     }
     else
     {
       thd->mdl_context.release_transactional_locks();
-      rpl_group_info::pending_gtid_deletes_free(elist);
+      rpl_group_info::pending_gtid_deletes_free(delete_list);
     }
   }
   thd->lex->restore_backup_query_tables_list(&lex_backup);
@@ -1286,13 +1245,8 @@
 
     if (gtid_parser_helper(&state_from_master, end, &gtid) ||
         !(sub_id= next_sub_id(gtid.domain_id)) ||
-<<<<<<< HEAD
-        record_gtid(thd, &gtid, sub_id, false, in_statement, &hton) ||
+        record_gtid(thd, &gtid, sub_id, NULL, in_statement, &hton) ||
         update(gtid.domain_id, gtid.server_id, sub_id, gtid.seq_no, hton, NULL))
-=======
-        record_gtid(thd, &gtid, sub_id, NULL, in_statement) ||
-        update(gtid.domain_id, gtid.server_id, sub_id, gtid.seq_no, NULL))
->>>>>>> 2f4a0c5b
       return 1;
     if (state_from_master == end)
       break;
