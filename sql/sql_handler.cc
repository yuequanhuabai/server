/* Copyright (C) 2000 MySQL AB & MySQL Finland AB & TCX DataKonsult AB

   This program is free software; you can redistribute it and/or modify
   it under the terms of the GNU General Public License as published by
   the Free Software Foundation; either version 2 of the License, or
   (at your option) any later version.

   This program is distributed in the hope that it will be useful,
   but WITHOUT ANY WARRANTY; without even the implied warranty of
   MERCHANTABILITY or FITNESS FOR A PARTICULAR PURPOSE.  See the
   GNU General Public License for more details.

   You should have received a copy of the GNU General Public License
   along with this program; if not, write to the Free Software
   Foundation, Inc., 59 Temple Place, Suite 330, Boston, MA  02111-1307  USA */


/* HANDLER ... commands - direct access to ISAM */

#include "mysql_priv.h"
#include "sql_select.h"
#include <assert.h>

/* TODO:
  HANDLER blabla OPEN [ AS foobar ] [ (column-list) ]

  the most natural (easiest, fastest) way to do it is to
  compute List<Item> field_list not in mysql_ha_read
  but in mysql_ha_open, and then store it in TABLE structure.

  The problem here is that mysql_parse calls free_item to free all the
  items allocated at the end of every query. The workaround would to
  keep two item lists per THD - normal free_list and handler_items.
  The second is to be freeed only on thread end. mysql_ha_open should
  then do { handler_items=concat(handler_items, free_list); free_list=0; }

  But !!! do_cammand calls free_root at the end of every query and frees up
  all the sql_alloc'ed memory. It's harder to work around...
 */

#define HANDLER_TABLES_HACK(thd) {      \
  TABLE *tmp=thd->open_tables;          \
  thd->open_tables=thd->handler_tables; \
  thd->handler_tables=tmp; }

static TABLE **find_table_ptr_by_name(THD *thd,const char *db,
				      const char *table_name, bool is_alias);

int mysql_ha_open(THD *thd, TABLE_LIST *tables)
{
  HANDLER_TABLES_HACK(thd);
  int err=open_tables(thd,tables);
  HANDLER_TABLES_HACK(thd);
  if (err)
    return -1;

  // there can be only one table in *tables
  if (!(tables->table->file->table_flags() & HA_CAN_SQL_HANDLER))
  {
    my_printf_error(ER_ILLEGAL_HA,ER(ER_ILLEGAL_HA),MYF(0), tables->alias);
    mysql_ha_close(thd, tables,1);
    return -1;
  }

  send_ok(&thd->net);
  return 0;
}

int mysql_ha_close(THD *thd, TABLE_LIST *tables, bool dont_send_ok)
{
  TABLE **ptr=find_table_ptr_by_name(thd, tables->db, tables->alias, 1);

  if (*ptr)
  {
    VOID(pthread_mutex_lock(&LOCK_open));
    close_thread_table(thd, ptr);
    VOID(pthread_mutex_unlock(&LOCK_open));
  }
  else
  {
    my_printf_error(ER_UNKNOWN_TABLE,ER(ER_UNKNOWN_TABLE),MYF(0),
		    tables->alias, "HANDLER");
    return -1;
  }
  if (!dont_send_ok)
    send_ok(&thd->net);
  return 0;
}

int mysql_ha_closeall(THD *thd, TABLE_LIST *tables)
{
  TABLE **ptr=find_table_ptr_by_name(thd, tables->db, tables->real_name, 0);
  if (*ptr)
    close_thread_table(thd, ptr);
  return 0;
}

static enum enum_ha_read_modes rkey_to_rnext[]=
    { RNEXT, RNEXT, RPREV, RNEXT, RPREV, RNEXT, RPREV };


int mysql_ha_read(THD *thd, TABLE_LIST *tables,
    enum enum_ha_read_modes mode, char *keyname, List<Item> *key_expr,
    enum ha_rkey_function ha_rkey_mode, Item *cond,
    ha_rows select_limit,ha_rows offset_limit)
{
  int err, keyno=-1;
  TABLE *table=*find_table_ptr_by_name(thd, tables->db, tables->alias, 1);
  if (!table)
  {
    my_printf_error(ER_UNKNOWN_TABLE,ER(ER_UNKNOWN_TABLE),MYF(0),
		    tables->alias,"HANDLER");
    return -1;
  }
  tables->table=table;

  if (cond && cond->fix_fields(thd,tables))
    return -1;

  table->file->init_table_handle_for_HANDLER(); // Only InnoDB requires it

  if (keyname)
  {
    if ((keyno=find_type(keyname, &table->keynames, 1+2)-1)<0)
    {
      my_printf_error(ER_KEY_DOES_NOT_EXITS,ER(ER_KEY_DOES_NOT_EXITS),MYF(0),
          keyname,tables->alias);
      return -1;
    }
    table->file->index_init(keyno);
  }

  List<Item> list;
  list.push_front(new Item_field(NULL,NULL,"*"));
  List_iterator<Item> it(list);
  uint num_rows;
  it++;

  insert_fields(thd,tables,tables->db,tables->alias,&it);

  select_limit+=offset_limit;
  send_fields(thd,list,1);

  HANDLER_TABLES_HACK(thd);
  MYSQL_LOCK *lock=mysql_lock_tables(thd,&tables->table,1);
  HANDLER_TABLES_HACK(thd);
  if (!lock)
     goto err0; // mysql_lock_tables() printed error message already

  table->file->init_table_handle_for_HANDLER(); // Only InnoDB requires it

  for (num_rows=0; num_rows < select_limit; )
  {
    switch(mode) {
    case RFIRST:
      if (keyname)
        err=table->file->index_first(table->record[0]);
      else
      {
	if (!(err=table->file->rnd_init(1)))
          err=table->file->rnd_next(table->record[0]);
      }
      mode=RNEXT;
      break;
    case RLAST:
      DBUG_ASSERT(keyname != 0);
      err=table->file->index_last(table->record[0]);
      mode=RPREV;
      break;
    case RNEXT:
      err=keyname ?
	table->file->index_next(table->record[0]) :
	table->file->rnd_next(table->record[0]);
      break;
    case RPREV:
      DBUG_ASSERT(keyname != 0);
      err=table->file->index_prev(table->record[0]);
      break;
    case RKEY:
    {
      DBUG_ASSERT(keyname != 0);
      KEY *keyinfo=table->key_info+keyno;
      KEY_PART_INFO *key_part=keyinfo->key_part;
      uint key_len;
      byte *key;
      if (key_expr->elements > keyinfo->key_parts)
      {
	my_printf_error(ER_TOO_MANY_KEY_PARTS,ER(ER_TOO_MANY_KEY_PARTS),
			MYF(0),keyinfo->key_parts);
	goto err;
      }
      List_iterator_fast<Item> it_ke(*key_expr);
      Item *item;
      for (key_len=0 ; (item=it_ke++) ; key_part++)
      {
	if (item->fix_fields(thd, tables))
	  goto err;
<<<<<<< HEAD
=======
	if (item->used_tables() & ~RAND_TABLE_BIT)
        {
          my_error(ER_WRONG_ARGUMENTS,MYF(0),"HANDLER ... READ");
	  goto err;
        }
>>>>>>> 77fbdad6
	item->save_in_field(key_part->field, 1);
	key_len+=key_part->store_length;
      }
      if (!(key= (byte*) thd->calloc(ALIGN_SIZE(key_len))))
      {
	send_error(&thd->net,ER_OUTOFMEMORY);
	goto err;
      }
      key_copy(key, table, keyno, key_len);
      err=table->file->index_read(table->record[0],
				  key,key_len,ha_rkey_mode);
      mode=rkey_to_rnext[(int)ha_rkey_mode];
      break;
    }
    default:
      send_error(&thd->net,ER_ILLEGAL_HA);
      goto err;
    }

    if (err)
    {
      if (err != HA_ERR_KEY_NOT_FOUND && err != HA_ERR_END_OF_FILE)
      {
        sql_print_error("mysql_ha_read: Got error %d when reading table",
                        err);
        table->file->print_error(err,MYF(0));
        goto err;
      }
      goto ok;
    }
    if (cond)
    {
      err=err;
      if (!cond->val_int())
        continue;
    }
    if (num_rows>=offset_limit)
    {
      if (!err)
      {
        String *packet = &thd->packet;
        Item *item;
        packet->length(0);
        it.rewind();
        while ((item=it++))
        {
          if (item->send(thd,packet))
          {
            packet->free();                             // Free used
            my_error(ER_OUT_OF_RESOURCES,MYF(0));
            goto err;
          }
        }
        my_net_write(&thd->net, (char*)packet->ptr(), packet->length());
      }
    }
    num_rows++;
  }
ok:
  mysql_unlock_tables(thd,lock);
  send_eof(&thd->net);
  return 0;
err:
  mysql_unlock_tables(thd,lock);
err0:
  return -1;
}

static TABLE **find_table_ptr_by_name(THD *thd, const char *db,
				      const char *table_name, bool is_alias)
{
  int dblen;
  TABLE **ptr;

  if (!db || ! *db)
    db= thd->db ? thd->db : "";
  dblen=strlen(db)+1;
  ptr=&(thd->handler_tables);

  for (TABLE *table=*ptr; table ; table=*ptr)
  {
    if (!memcmp(table->table_cache_key, db, dblen) &&
        !my_strcasecmp((is_alias ? table->table_name : table->real_name),table_name))
      break;
    ptr=&(table->next);
  }
  return ptr;
}
<|MERGE_RESOLUTION|>--- conflicted
+++ resolved
@@ -195,14 +195,11 @@
       {
 	if (item->fix_fields(thd, tables))
 	  goto err;
-<<<<<<< HEAD
-=======
 	if (item->used_tables() & ~RAND_TABLE_BIT)
         {
           my_error(ER_WRONG_ARGUMENTS,MYF(0),"HANDLER ... READ");
 	  goto err;
         }
->>>>>>> 77fbdad6
 	item->save_in_field(key_part->field, 1);
 	key_len+=key_part->store_length;
       }
