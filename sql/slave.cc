--- conflicted
+++ resolved
@@ -519,21 +519,13 @@
 
   if (active_mi->host[0] && !opt_skip_slave_start)
   {
-<<<<<<< HEAD
-    if (start_slave_threads(0, /* No active thd */
-                            1 /* need mutex */,
-                            0 /* no wait for start*/,
-                            active_mi,
-                            master_info_file,
-                            relay_log_info_file,
-                            SLAVE_IO | SLAVE_SQL))
-=======
     int error;
     THD *thd= new THD;
     thd->thread_stack= (char*) &thd;
     thd->store_globals();
 
-    error= start_slave_threads(1 /* need mutex */,
+    error= start_slave_threads(0, /* No active thd */
+                               1 /* need mutex */,
                                1 /* wait for start*/,
                                active_mi,
                                master_info_file,
@@ -543,7 +535,6 @@
     thd->reset_globals();
     delete thd;
     if (error)
->>>>>>> 0d622bed
     {
       sql_print_error("Failed to create slave threads");
       goto err;
