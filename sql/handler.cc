--- conflicted
+++ resolved
@@ -47,13 +47,6 @@
 
 KEY_CREATE_INFO default_key_create_info= { HA_KEY_ALG_UNDEF, 0, {NullS,0} };
 
-<<<<<<< HEAD
-=======
-/* static functions defined in this file */
-
-static handler *create_default(TABLE_SHARE *table, MEM_ROOT *mem_root);
-
->>>>>>> cf712680
 /* number of entries in handlertons[] */
 ulong total_ha= 0;
 /* number of storage engines (from handlertons[]) that support 2pc */
