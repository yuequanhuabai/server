--- conflicted
+++ resolved
@@ -2689,13 +2689,10 @@
     Item_bool_func2(thd, a, b), canDoTurboBM(FALSE), pattern(0), pattern_len(0),
     bmGs(0), bmBc(0), escape_item(escape_arg),
     escape_used_in_parsing(escape_used), use_sampling(0), negated(0) {}
-<<<<<<< HEAD
 
   bool get_negated() const { return negated; } // Used by ColumnStore
 
-=======
   Sql_mode_dependency value_depends_on_sql_mode() const;
->>>>>>> 2842c369
   longlong val_int();
   enum Functype functype() const { return LIKE_FUNC; }
   void print(String *str, enum_query_type query_type);
