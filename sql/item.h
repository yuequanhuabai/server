--- conflicted
+++ resolved
@@ -500,12 +500,8 @@
   bool send(THD *thd, String *tmp)	{ return (*ref)->send(thd, tmp); }
   void make_field(Send_field *field)	{ (*ref)->make_field(field); }
   bool fix_fields(THD *, struct st_table_list *, Item **);
-<<<<<<< HEAD
   int save_in_field(Field *field, bool no_conversions)
   { return (*ref)->save_in_field(field, no_conversions); }
-=======
-  int  save_in_field(Field *field) { return (*ref)->save_in_field(field); }
->>>>>>> 59b37119
   void save_org_in_field(Field *field)	{ (*ref)->save_org_in_field(field); }
   enum Item_result result_type () const { return (*ref)->result_type(); }
   table_map used_tables() const		{ return (*ref)->used_tables(); }
