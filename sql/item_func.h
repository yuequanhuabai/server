--- conflicted
+++ resolved
@@ -73,11 +73,7 @@
                   NOW_FUNC, TRIG_COND_FUNC,
                   SUSERVAR_FUNC, GUSERVAR_FUNC, COLLATE_FUNC,
                   EXTRACT_FUNC, CHAR_TYPECAST_FUNC, FUNC_SP, UDF_FUNC,
-<<<<<<< HEAD
-                  NEG_FUNC, GSYSVAR_FUNC, DYNCOL_FUNC };
-=======
-                  NEG_FUNC, GSYSVAR_FUNC, IN_OPTIMIZER_FUNC };
->>>>>>> ddc5c653
+                  NEG_FUNC, GSYSVAR_FUNC, IN_OPTIMIZER_FUNC, DYNCOL_FUNC };
   enum optimize_type { OPTIMIZE_NONE,OPTIMIZE_KEY,OPTIMIZE_OP, OPTIMIZE_NULL,
                        OPTIMIZE_EQUAL };
   enum Type type() const { return FUNC_ITEM; }
