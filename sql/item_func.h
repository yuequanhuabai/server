/* Copyright (C) 2000-2006 MySQL AB

   This program is free software; you can redistribute it and/or modify
   it under the terms of the GNU General Public License as published by
   the Free Software Foundation; version 2 of the License.

   This program is distributed in the hope that it will be useful,
   but WITHOUT ANY WARRANTY; without even the implied warranty of
   MERCHANTABILITY or FITNESS FOR A PARTICULAR PURPOSE.  See the
   GNU General Public License for more details.

   You should have received a copy of the GNU General Public License
   along with this program; if not, write to the Free Software
   Foundation, Inc., 59 Temple Place, Suite 330, Boston, MA  02111-1307  USA */


/* Function items used by mysql */

#ifdef USE_PRAGMA_INTERFACE
#pragma interface			/* gcc class implementation */
#endif

#ifdef HAVE_IEEEFP_H
extern "C"				/* Bug in BSDI include file */
{
#include <ieeefp.h>
}
#endif

class Item_func :public Item_result_field
{
protected:
  Item **args, *tmp_arg[2];
  /*
    Allowed numbers of columns in result (usually 1, which means scalar value)
    0 means get this number from first argument
  */
  uint allowed_arg_cols;
public:
  uint arg_count;
  table_map used_tables_cache, not_null_tables_cache;
  bool const_item_cache;
  enum Functype { UNKNOWN_FUNC,EQ_FUNC,EQUAL_FUNC,NE_FUNC,LT_FUNC,LE_FUNC,
		  GE_FUNC,GT_FUNC,FT_FUNC,
		  LIKE_FUNC,ISNULL_FUNC,ISNOTNULL_FUNC,
		  COND_AND_FUNC, COND_OR_FUNC, COND_XOR_FUNC,
                  BETWEEN, IN_FUNC, MULT_EQUAL_FUNC,
		  INTERVAL_FUNC, ISNOTNULLTEST_FUNC,
		  SP_EQUALS_FUNC, SP_DISJOINT_FUNC,SP_INTERSECTS_FUNC,
		  SP_TOUCHES_FUNC,SP_CROSSES_FUNC,SP_WITHIN_FUNC,
		  SP_CONTAINS_FUNC,SP_OVERLAPS_FUNC,
		  SP_STARTPOINT,SP_ENDPOINT,SP_EXTERIORRING,
		  SP_POINTN,SP_GEOMETRYN,SP_INTERIORRINGN,
                  NOT_FUNC, NOT_ALL_FUNC,
                  NOW_FUNC, TRIG_COND_FUNC,
                  SUSERVAR_FUNC, GUSERVAR_FUNC, COLLATE_FUNC,
                  EXTRACT_FUNC, CHAR_TYPECAST_FUNC, FUNC_SP, UDF_FUNC };
  enum optimize_type { OPTIMIZE_NONE,OPTIMIZE_KEY,OPTIMIZE_OP, OPTIMIZE_NULL,
                       OPTIMIZE_EQUAL };
  enum Type type() const { return FUNC_ITEM; }
  virtual enum Functype functype() const   { return UNKNOWN_FUNC; }
  Item_func(void):
    allowed_arg_cols(1), arg_count(0)
  {
    with_sum_func= 0;
  }
  Item_func(Item *a):
    allowed_arg_cols(1), arg_count(1)
  {
    args= tmp_arg;
    args[0]= a;
    with_sum_func= a->with_sum_func;
  }
  Item_func(Item *a,Item *b):
    allowed_arg_cols(1), arg_count(2)
  {
    args= tmp_arg;
    args[0]= a; args[1]= b;
    with_sum_func= a->with_sum_func || b->with_sum_func;
  }
  Item_func(Item *a,Item *b,Item *c):
    allowed_arg_cols(1)
  {
    arg_count= 0;
    if ((args= (Item**) sql_alloc(sizeof(Item*)*3)))
    {
      arg_count= 3;
      args[0]= a; args[1]= b; args[2]= c;
      with_sum_func= a->with_sum_func || b->with_sum_func || c->with_sum_func;
    }
  }
  Item_func(Item *a,Item *b,Item *c,Item *d):
    allowed_arg_cols(1)
  {
    arg_count= 0;
    if ((args= (Item**) sql_alloc(sizeof(Item*)*4)))
    {
      arg_count= 4;
      args[0]= a; args[1]= b; args[2]= c; args[3]= d;
      with_sum_func= a->with_sum_func || b->with_sum_func ||
	c->with_sum_func || d->with_sum_func;
    }
  }
  Item_func(Item *a,Item *b,Item *c,Item *d,Item* e):
    allowed_arg_cols(1)
  {
    arg_count= 5;
    if ((args= (Item**) sql_alloc(sizeof(Item*)*5)))
    {
      args[0]= a; args[1]= b; args[2]= c; args[3]= d; args[4]= e;
      with_sum_func= a->with_sum_func || b->with_sum_func ||
	c->with_sum_func || d->with_sum_func || e->with_sum_func ;
    }
  }
  Item_func(List<Item> &list);
  // Constructor used for Item_cond_and/or (see Item comment)
  Item_func(THD *thd, Item_func *item);
  bool fix_fields(THD *, Item **ref);
  table_map used_tables() const;
  table_map not_null_tables() const;
  void update_used_tables();
  bool eq(const Item *item, bool binary_cmp) const;
  virtual optimize_type select_optimize() const { return OPTIMIZE_NONE; }
  virtual bool have_rev_func() const { return 0; }
  virtual Item *key_item() const { return args[0]; }
  /*
    This method is used for debug purposes to print the name of an
    item to the debug log. The second use of this method is as
    a helper function of print(), where it is applicable.
    To suit both goals it should return a meaningful,
    distinguishable and sintactically correct string.  This method
    should not be used for runtime type identification, use enum
    {Sum}Functype and Item_func::functype()/Item_sum::sum_func()
    instead.
  */
  virtual const char *func_name() const= 0;
  virtual bool const_item() const { return const_item_cache; }
  inline Item **arguments() const { return args; }
  void set_arguments(List<Item> &list);
  inline uint argument_count() const { return arg_count; }
  inline void remove_arguments() { arg_count=0; }
  void split_sum_func(THD *thd, Item **ref_pointer_array, List<Item> &fields);
  void print(String *str);
  void print_op(String *str);
  void print_args(String *str, uint from);
  virtual void fix_num_length_and_dec();
  void count_only_length();
  void count_real_length();
  void count_decimal_length();
  inline bool get_arg0_date(MYSQL_TIME *ltime, uint fuzzy_date)
  {
    return (null_value=args[0]->get_date(ltime, fuzzy_date));
  }
  inline bool get_arg0_time(MYSQL_TIME *ltime)
  {
    return (null_value=args[0]->get_time(ltime));
  }
  bool is_null() { 
    update_null_value();
    return null_value; 
  }
  void signal_divide_by_null();
  friend class udf_handler;
  Field *tmp_table_field() { return result_field; }
  Field *tmp_table_field(TABLE *t_arg);
  Item *get_tmp_table_item(THD *thd);

  my_decimal *val_decimal(my_decimal *);

  bool agg_arg_collations(DTCollation &c, Item **items, uint nitems,
                          uint flags)
  {
    return agg_item_collations(c, func_name(), items, nitems, flags, 1);
  }
  bool agg_arg_collations_for_comparison(DTCollation &c,
                                         Item **items, uint nitems,
                                         uint flags)
  {
    return agg_item_collations_for_comparison(c, func_name(),
                                              items, nitems, flags);
  }
  bool agg_arg_charsets(DTCollation &c, Item **items, uint nitems,
                        uint flags, int item_sep)
  {
    return agg_item_charsets(c, func_name(), items, nitems, flags, item_sep);
  }
  bool walk(Item_processor processor, bool walk_subquery, byte *arg);
  Item *transform(Item_transformer transformer, byte *arg);
  Item* compile(Item_analyzer analyzer, byte **arg_p,
                Item_transformer transformer, byte *arg_t);
  void traverse_cond(Cond_traverser traverser,
                     void * arg, traverse_order order);
  bool is_expensive_processor(byte *arg);
  virtual bool is_expensive() { return 0; }
};


class Item_real_func :public Item_func
{
public:
  Item_real_func() :Item_func() {}
  Item_real_func(Item *a) :Item_func(a) {}
  Item_real_func(Item *a,Item *b) :Item_func(a,b) {}
  Item_real_func(List<Item> &list) :Item_func(list) {}
  String *val_str(String*str);
  my_decimal *val_decimal(my_decimal *decimal_value);
  longlong val_int()
    { DBUG_ASSERT(fixed == 1); return (longlong) rint(val_real()); }
  enum Item_result result_type () const { return REAL_RESULT; }
  void fix_length_and_dec()
  { decimals= NOT_FIXED_DEC; max_length= float_length(decimals); }
};


class Item_func_numhybrid: public Item_func
{
protected:
  Item_result hybrid_type;
public:
  Item_func_numhybrid(Item *a) :Item_func(a), hybrid_type(REAL_RESULT)
  {}
  Item_func_numhybrid(Item *a,Item *b)
    :Item_func(a,b), hybrid_type(REAL_RESULT)
  {}
  Item_func_numhybrid(List<Item> &list)
    :Item_func(list), hybrid_type(REAL_RESULT)
  {}

  enum Item_result result_type () const { return hybrid_type; }
  void fix_length_and_dec();
  void fix_num_length_and_dec();
  virtual void find_num_type()= 0; /* To be called from fix_length_and_dec */

  double val_real();
  longlong val_int();
  my_decimal *val_decimal(my_decimal *);
  String *val_str(String*str);

  virtual longlong int_op()= 0;
  virtual double real_op()= 0;
  virtual my_decimal *decimal_op(my_decimal *)= 0;
  virtual String *str_op(String *)= 0;
  bool is_null() { update_null_value(); return null_value; }
};

/* function where type of result detected by first argument */
class Item_func_num1: public Item_func_numhybrid
{
public:
  Item_func_num1(Item *a) :Item_func_numhybrid(a) {}
  Item_func_num1(Item *a, Item *b) :Item_func_numhybrid(a, b) {}

  void fix_num_length_and_dec();
  void find_num_type();
  String *str_op(String *str) { DBUG_ASSERT(0); return 0; }
  bool check_partition_func_processor(byte *int_arg) {return FALSE;}
};


/* Base class for operations like '+', '-', '*' */
class Item_num_op :public Item_func_numhybrid
{
 public:
  Item_num_op(Item *a,Item *b) :Item_func_numhybrid(a, b) {}
  virtual void result_precision()= 0;
  void print(String *str) { print_op(str); }
  void find_num_type();
  String *str_op(String *str) { DBUG_ASSERT(0); return 0; }
  bool check_partition_func_processor(byte *int_arg) {return FALSE;}
};


class Item_int_func :public Item_func
{
public:
  Item_int_func() :Item_func() { max_length= 21; }
  Item_int_func(Item *a) :Item_func(a) { max_length= 21; }
  Item_int_func(Item *a,Item *b) :Item_func(a,b) { max_length= 21; }
  Item_int_func(Item *a,Item *b,Item *c) :Item_func(a,b,c)
  { max_length= 21; }
  Item_int_func(List<Item> &list) :Item_func(list) { max_length= 21; }
  Item_int_func(THD *thd, Item_int_func *item) :Item_func(thd, item) {}
  double val_real();
  String *val_str(String*str);
  enum Item_result result_type () const { return INT_RESULT; }
  void fix_length_and_dec() {}
};


class Item_func_connection_id :public Item_int_func
{
  longlong value;

public:
  Item_func_connection_id() {}
  const char *func_name() const { return "connection_id"; }
  void fix_length_and_dec();
  bool fix_fields(THD *thd, Item **ref);
  longlong val_int() { DBUG_ASSERT(fixed == 1); return value; }
};


class Item_func_signed :public Item_int_func
{
public:
  Item_func_signed(Item *a) :Item_int_func(a) {}
  const char *func_name() const { return "cast_as_signed"; }
  longlong val_int();
  longlong val_int_from_str(int *error);
  void fix_length_and_dec()
  { max_length=args[0]->max_length; unsigned_flag=0; }
  void print(String *str);
  uint decimal_precision() const { return args[0]->decimal_precision(); }
  bool check_partition_func_processor(byte *int_arg) {return FALSE;}
};


class Item_func_unsigned :public Item_func_signed
{
public:
  Item_func_unsigned(Item *a) :Item_func_signed(a) {}
  const char *func_name() const { return "cast_as_unsigned"; }
  void fix_length_and_dec()
  { max_length=args[0]->max_length; unsigned_flag=1; }
  longlong val_int();
  void print(String *str);
};


class Item_decimal_typecast :public Item_func
{
  my_decimal decimal_value;
public:
  Item_decimal_typecast(Item *a, int len, int dec) :Item_func(a)
  {
    max_length= len + 2;
    decimals= dec;
  }
  String *val_str(String *str);
  double val_real();
  longlong val_int();
  my_decimal *val_decimal(my_decimal*);
  enum Item_result result_type () const { return DECIMAL_RESULT; }
  enum_field_types field_type() const { return MYSQL_TYPE_NEWDECIMAL; }
  void fix_length_and_dec() {};
  const char *func_name() const { return "decimal_typecast"; }
  void print(String *);
  bool check_partition_func_processor(byte *int_arg) {return FALSE;}
};


class Item_func_additive_op :public Item_num_op
{
public:
  Item_func_additive_op(Item *a,Item *b) :Item_num_op(a,b) {}
  void result_precision();
};


class Item_func_plus :public Item_func_additive_op
{
public:
  Item_func_plus(Item *a,Item *b) :Item_func_additive_op(a,b) {}
  const char *func_name() const { return "+"; }
  longlong int_op();
  double real_op();
  my_decimal *decimal_op(my_decimal *);
};

class Item_func_minus :public Item_func_additive_op
{
public:
  Item_func_minus(Item *a,Item *b) :Item_func_additive_op(a,b) {}
  const char *func_name() const { return "-"; }
  longlong int_op();
  double real_op();
  my_decimal *decimal_op(my_decimal *);
  void fix_length_and_dec();
};


class Item_func_mul :public Item_num_op
{
public:
  Item_func_mul(Item *a,Item *b) :Item_num_op(a,b) {}
  const char *func_name() const { return "*"; }
  longlong int_op();
  double real_op();
  my_decimal *decimal_op(my_decimal *);
  void result_precision();
};


class Item_func_div :public Item_num_op
{
public:
  uint prec_increment;
  Item_func_div(Item *a,Item *b) :Item_num_op(a,b) {}
  longlong int_op() { DBUG_ASSERT(0); return 0; }
  double real_op();
  my_decimal *decimal_op(my_decimal *);
  const char *func_name() const { return "/"; }
  void fix_length_and_dec();
  void result_precision();
};


class Item_func_int_div :public Item_int_func
{
public:
  Item_func_int_div(Item *a,Item *b) :Item_int_func(a,b)
  {}
  longlong val_int();
  const char *func_name() const { return "DIV"; }
  void fix_length_and_dec();
  void print(String *str) { print_op(str); }
  bool check_partition_func_processor(byte *int_arg) {return FALSE;}
};


class Item_func_mod :public Item_num_op
{
public:
  Item_func_mod(Item *a,Item *b) :Item_num_op(a,b) {}
  longlong int_op();
  double real_op();
  my_decimal *decimal_op(my_decimal *);
  const char *func_name() const { return "%"; }
  void result_precision();
  void fix_length_and_dec();
};


class Item_func_neg :public Item_func_num1
{
public:
  Item_func_neg(Item *a) :Item_func_num1(a) {}
  double real_op();
  longlong int_op();
  my_decimal *decimal_op(my_decimal *);
  const char *func_name() const { return "-"; }
  void fix_length_and_dec();
  void fix_num_length_and_dec();
  uint decimal_precision() const { return args[0]->decimal_precision(); }
};


class Item_func_abs :public Item_func_num1
{
public:
  Item_func_abs(Item *a) :Item_func_num1(a) {}
  double real_op();
  longlong int_op();
  my_decimal *decimal_op(my_decimal *);
  const char *func_name() const { return "abs"; }
  void fix_length_and_dec();
};

// A class to handle logarithmic and trigonometric functions

class Item_dec_func :public Item_real_func
{
 public:
  Item_dec_func(Item *a) :Item_real_func(a) {}
  Item_dec_func(Item *a,Item *b) :Item_real_func(a,b) {}
  void fix_length_and_dec()
  {
    decimals=NOT_FIXED_DEC; max_length=float_length(decimals);
    maybe_null=1;
  }
  inline double fix_result(double value)
  {
#ifndef HAVE_FINITE
    return value;
#else
    /* The following should be safe, even if we compare doubles */
    if (finite(value) && value != POSTFIX_ERROR)
      return value;
    null_value=1;
    return 0.0;
#endif
  }
};

class Item_func_exp :public Item_dec_func
{
public:
  Item_func_exp(Item *a) :Item_dec_func(a) {}
  double val_real();
  const char *func_name() const { return "exp"; }
  bool check_partition_func_processor(byte *int_arg) {return FALSE;}
};


class Item_func_ln :public Item_dec_func
{
public:
  Item_func_ln(Item *a) :Item_dec_func(a) {}
  double val_real();
  const char *func_name() const { return "ln"; }
  bool check_partition_func_processor(byte *int_arg) {return FALSE;}
};


class Item_func_log :public Item_dec_func
{
public:
  Item_func_log(Item *a) :Item_dec_func(a) {}
  Item_func_log(Item *a,Item *b) :Item_dec_func(a,b) {}
  double val_real();
  const char *func_name() const { return "log"; }
  bool check_partition_func_processor(byte *int_arg) {return FALSE;}
};


class Item_func_log2 :public Item_dec_func
{
public:
  Item_func_log2(Item *a) :Item_dec_func(a) {}
  double val_real();
  const char *func_name() const { return "log2"; }
  bool check_partition_func_processor(byte *int_arg) {return FALSE;}
};


class Item_func_log10 :public Item_dec_func
{
public:
  Item_func_log10(Item *a) :Item_dec_func(a) {}
  double val_real();
  const char *func_name() const { return "log10"; }
  bool check_partition_func_processor(byte *int_arg) {return FALSE;}
};


class Item_func_sqrt :public Item_dec_func
{
public:
  Item_func_sqrt(Item *a) :Item_dec_func(a) {}
  double val_real();
  const char *func_name() const { return "sqrt"; }
  bool check_partition_func_processor(byte *int_arg) {return FALSE;}
};


class Item_func_pow :public Item_dec_func
{
public:
  Item_func_pow(Item *a,Item *b) :Item_dec_func(a,b) {}
  double val_real();
  const char *func_name() const { return "pow"; }
  bool check_partition_func_processor(byte *int_arg) {return FALSE;}
};


class Item_func_acos :public Item_dec_func
{
public:
  Item_func_acos(Item *a) :Item_dec_func(a) {}
  double val_real();
  const char *func_name() const { return "acos"; }
  bool check_partition_func_processor(byte *int_arg) {return FALSE;}
};

class Item_func_asin :public Item_dec_func
{
public:
  Item_func_asin(Item *a) :Item_dec_func(a) {}
  double val_real();
  const char *func_name() const { return "asin"; }
  bool check_partition_func_processor(byte *int_arg) {return FALSE;}
};

class Item_func_atan :public Item_dec_func
{
public:
  Item_func_atan(Item *a) :Item_dec_func(a) {}
  Item_func_atan(Item *a,Item *b) :Item_dec_func(a,b) {}
  double val_real();
  const char *func_name() const { return "atan"; }
  bool check_partition_func_processor(byte *int_arg) {return FALSE;}
};

class Item_func_cos :public Item_dec_func
{
public:
  Item_func_cos(Item *a) :Item_dec_func(a) {}
  double val_real();
  const char *func_name() const { return "cos"; }
  bool check_partition_func_processor(byte *int_arg) {return FALSE;}
};

class Item_func_sin :public Item_dec_func
{
public:
  Item_func_sin(Item *a) :Item_dec_func(a) {}
  double val_real();
  const char *func_name() const { return "sin"; }
  bool check_partition_func_processor(byte *int_arg) {return FALSE;}
};

class Item_func_tan :public Item_dec_func
{
public:
  Item_func_tan(Item *a) :Item_dec_func(a) {}
  double val_real();
  const char *func_name() const { return "tan"; }
  bool check_partition_func_processor(byte *int_arg) {return FALSE;}
};

class Item_func_integer :public Item_int_func
{
public:
  inline Item_func_integer(Item *a) :Item_int_func(a) {}
  void fix_length_and_dec();
};


class Item_func_int_val :public Item_func_num1
{
public:
  Item_func_int_val(Item *a) :Item_func_num1(a) {}
  void fix_num_length_and_dec();
  void find_num_type();
};


class Item_func_ceiling :public Item_func_int_val
{
public:
  Item_func_ceiling(Item *a) :Item_func_int_val(a) {}
  const char *func_name() const { return "ceiling"; }
  longlong int_op();
  double real_op();
  my_decimal *decimal_op(my_decimal *);
};


class Item_func_floor :public Item_func_int_val
{
public:
  Item_func_floor(Item *a) :Item_func_int_val(a) {}
  const char *func_name() const { return "floor"; }
  longlong int_op();
  double real_op();
  my_decimal *decimal_op(my_decimal *);
};

/* This handles round and truncate */

class Item_func_round :public Item_func_num1
{
  bool truncate;
public:
  Item_func_round(Item *a, Item *b, bool trunc_arg)
    :Item_func_num1(a,b), truncate(trunc_arg) {}
  const char *func_name() const { return truncate ? "truncate" : "round"; }
  double real_op();
  longlong int_op();
  my_decimal *decimal_op(my_decimal *);
  void fix_length_and_dec();
};


class Item_func_rand :public Item_real_func
{
  struct rand_struct *rand;
public:
  Item_func_rand(Item *a) :Item_real_func(a), rand(0) {}
  Item_func_rand()	  :Item_real_func() {}
  double val_real();
  const char *func_name() const { return "rand"; }
  bool const_item() const { return 0; }
  void update_used_tables();
  bool fix_fields(THD *thd, Item **ref);
private:
  void seed_random (Item * val);  
};


class Item_func_sign :public Item_int_func
{
public:
  Item_func_sign(Item *a) :Item_int_func(a) {}
  const char *func_name() const { return "sign"; }
  longlong val_int();
  bool check_partition_func_processor(byte *int_arg) {return FALSE;}
};


class Item_func_units :public Item_real_func
{
  char *name;
  double mul,add;
public:
  Item_func_units(char *name_arg,Item *a,double mul_arg,double add_arg)
    :Item_real_func(a),name(name_arg),mul(mul_arg),add(add_arg) {}
  double val_real();
  const char *func_name() const { return name; }
  void fix_length_and_dec()
  { decimals= NOT_FIXED_DEC; max_length= float_length(decimals); }
  bool check_partition_func_processor(byte *int_arg) {return FALSE;}
};


class Item_func_min_max :public Item_func
{
  Item_result cmp_type;
  String tmp_value;
  int cmp_sign;
  /* TRUE <=> arguments should be compared in the DATETIME context. */
  bool compare_as_dates;
  /* An item used for issuing warnings while string to DATETIME conversion. */
  Item *datetime_item;
  THD *thd;

public:
  Item_func_min_max(List<Item> &list,int cmp_sign_arg) :Item_func(list),
    cmp_type(INT_RESULT), cmp_sign(cmp_sign_arg), compare_as_dates(FALSE),
    datetime_item(0) {}
  double val_real();
  longlong val_int();
  String *val_str(String *);
  my_decimal *val_decimal(my_decimal *);
  void fix_length_and_dec();
  enum Item_result result_type () const { return cmp_type; }
<<<<<<< HEAD
  bool check_partition_func_processor(byte *int_arg) {return FALSE;}
=======
  uint cmp_datetimes(ulonglong *value);
>>>>>>> 187ccf4b
};

class Item_func_min :public Item_func_min_max
{
public:
  Item_func_min(List<Item> &list) :Item_func_min_max(list,1) {}
  const char *func_name() const { return "least"; }
};

class Item_func_max :public Item_func_min_max
{
public:
  Item_func_max(List<Item> &list) :Item_func_min_max(list,-1) {}
  const char *func_name() const { return "greatest"; }
};


/* 
  Objects of this class are used for ROLLUP queries to wrap up 
  each constant item referred to in GROUP BY list. 
*/

class Item_func_rollup_const :public Item_func
{
public:
  Item_func_rollup_const(Item *a) :Item_func(a)
  {
    name= a->name;
    name_length= a->name_length;
  }
  double val_real() { return args[0]->val_real(); }
  longlong val_int() { return args[0]->val_int(); }
  String *val_str(String *str) { return args[0]->val_str(str); }
  my_decimal *val_decimal(my_decimal *dec) { return args[0]->val_decimal(dec); }
  const char *func_name() const { return "rollup_const"; }
  bool const_item() const { return 0; }
  Item_result result_type() const { return args[0]->result_type(); }
  void fix_length_and_dec()
  {
    collation= args[0]->collation;
    max_length= args[0]->max_length;
    decimals=args[0]->decimals; 
  }
};


class Item_func_length :public Item_int_func
{
  String value;
public:
  Item_func_length(Item *a) :Item_int_func(a) {}
  longlong val_int();
  const char *func_name() const { return "length"; }
  void fix_length_and_dec() { max_length=10; }
  bool check_partition_func_processor(byte *int_arg) {return FALSE;}
};

class Item_func_bit_length :public Item_func_length
{
public:
  Item_func_bit_length(Item *a) :Item_func_length(a) {}
  longlong val_int()
    { DBUG_ASSERT(fixed == 1); return Item_func_length::val_int()*8; }
  const char *func_name() const { return "bit_length"; }
};

class Item_func_char_length :public Item_int_func
{
  String value;
public:
  Item_func_char_length(Item *a) :Item_int_func(a) {}
  longlong val_int();
  const char *func_name() const { return "char_length"; }
  void fix_length_and_dec() { max_length=10; }
  bool check_partition_func_processor(byte *int_arg) {return FALSE;}
};

class Item_func_coercibility :public Item_int_func
{
public:
  Item_func_coercibility(Item *a) :Item_int_func(a) {}
  longlong val_int();
  const char *func_name() const { return "coercibility"; }
  void fix_length_and_dec() { max_length=10; maybe_null= 0; }
  table_map not_null_tables() const { return 0; }
};

class Item_func_locate :public Item_int_func
{
  String value1,value2;
  DTCollation cmp_collation;
public:
  Item_func_locate(Item *a,Item *b) :Item_int_func(a,b) {}
  Item_func_locate(Item *a,Item *b,Item *c) :Item_int_func(a,b,c) {}
  const char *func_name() const { return "locate"; }
  longlong val_int();
  void fix_length_and_dec();
  void print(String *str);
  bool check_partition_func_processor(byte *int_arg) {return FALSE;}
};


class Item_func_field :public Item_int_func
{
  String value,tmp;
  Item_result cmp_type;
  DTCollation cmp_collation;
public:
  Item_func_field(List<Item> &list) :Item_int_func(list) {}
  longlong val_int();
  const char *func_name() const { return "field"; }
  void fix_length_and_dec();
};


class Item_func_ascii :public Item_int_func
{
  String value;
public:
  Item_func_ascii(Item *a) :Item_int_func(a) {}
  longlong val_int();
  const char *func_name() const { return "ascii"; }
  void fix_length_and_dec() { max_length=3; }
  bool check_partition_func_processor(byte *int_arg) {return FALSE;}
};

class Item_func_ord :public Item_int_func
{
  String value;
public:
  Item_func_ord(Item *a) :Item_int_func(a) {}
  longlong val_int();
  const char *func_name() const { return "ord"; }
  bool check_partition_func_processor(byte *int_arg) {return FALSE;}
};

class Item_func_find_in_set :public Item_int_func
{
  String value,value2;
  uint enum_value;
  ulonglong enum_bit;
  DTCollation cmp_collation;
public:
  Item_func_find_in_set(Item *a,Item *b) :Item_int_func(a,b),enum_value(0) {}
  longlong val_int();
  const char *func_name() const { return "find_in_set"; }
  void fix_length_and_dec();
  bool check_partition_func_processor(byte *int_arg) {return FALSE;}
};

/* Base class for all bit functions: '~', '|', '^', '&', '>>', '<<' */

class Item_func_bit: public Item_int_func
{
public:
  Item_func_bit(Item *a, Item *b) :Item_int_func(a, b) {}
  Item_func_bit(Item *a) :Item_int_func(a) {}
  void fix_length_and_dec() { unsigned_flag= 1; }
  void print(String *str) { print_op(str); }
  bool check_partition_func_processor(byte *int_arg) {return FALSE;}
};

class Item_func_bit_or :public Item_func_bit
{
public:
  Item_func_bit_or(Item *a, Item *b) :Item_func_bit(a, b) {}
  longlong val_int();
  const char *func_name() const { return "|"; }
};

class Item_func_bit_and :public Item_func_bit
{
public:
  Item_func_bit_and(Item *a, Item *b) :Item_func_bit(a, b) {}
  longlong val_int();
  const char *func_name() const { return "&"; }
};

class Item_func_bit_count :public Item_int_func
{
public:
  Item_func_bit_count(Item *a) :Item_int_func(a) {}
  longlong val_int();
  const char *func_name() const { return "bit_count"; }
  void fix_length_and_dec() { max_length=2; }
  bool check_partition_func_processor(byte *int_arg) {return FALSE;}
};

class Item_func_shift_left :public Item_func_bit
{
public:
  Item_func_shift_left(Item *a, Item *b) :Item_func_bit(a, b) {}
  longlong val_int();
  const char *func_name() const { return "<<"; }
};

class Item_func_shift_right :public Item_func_bit
{
public:
  Item_func_shift_right(Item *a, Item *b) :Item_func_bit(a, b) {}
  longlong val_int();
  const char *func_name() const { return ">>"; }
};

class Item_func_bit_neg :public Item_func_bit
{
public:
  Item_func_bit_neg(Item *a) :Item_func_bit(a) {}
  longlong val_int();
  const char *func_name() const { return "~"; }
  void print(String *str) { Item_func::print(str); }
};


class Item_func_last_insert_id :public Item_int_func
{
public:
  Item_func_last_insert_id() :Item_int_func() {}
  Item_func_last_insert_id(Item *a) :Item_int_func(a) {}
  longlong val_int();
  const char *func_name() const { return "last_insert_id"; }
  void fix_length_and_dec()
  {
    if (arg_count)
      max_length= args[0]->max_length;
  }
};


class Item_func_benchmark :public Item_int_func
{
public:
  Item_func_benchmark(Item *count_expr, Item *expr)
    :Item_int_func(count_expr, expr)
  {}
  longlong val_int();
  const char *func_name() const { return "benchmark"; }
  void fix_length_and_dec() { max_length=1; maybe_null=0; }
  void print(String *str);
};


class Item_func_sleep :public Item_int_func
{
public:
  Item_func_sleep(Item *a) :Item_int_func(a) {}
  bool const_item() const { return 0; }
  const char *func_name() const { return "sleep"; }
  void update_used_tables()
  {
    Item_int_func::update_used_tables();
    used_tables_cache|= RAND_TABLE_BIT;
  }
  longlong val_int();
};



#ifdef HAVE_DLOPEN

class Item_udf_func :public Item_func
{
protected:
  udf_handler udf;

public:
  Item_udf_func(udf_func *udf_arg)
    :Item_func(), udf(udf_arg) {}
  Item_udf_func(udf_func *udf_arg, List<Item> &list)
    :Item_func(list), udf(udf_arg) {}
  const char *func_name() const { return udf.name(); }
  enum Functype functype() const   { return UDF_FUNC; }
  bool fix_fields(THD *thd, Item **ref)
  {
    DBUG_ASSERT(fixed == 0);
    bool res= udf.fix_fields(thd, this, arg_count, args);
    used_tables_cache= udf.used_tables_cache;
    const_item_cache= udf.const_item_cache;
    fixed= 1;
    return res;
  }
  void cleanup();
  Item_result result_type () const { return udf.result_type(); }
  table_map not_null_tables() const { return 0; }
  bool is_expensive() { return 1; }
  void print(String *str);
};


class Item_func_udf_float :public Item_udf_func
{
 public:
  Item_func_udf_float(udf_func *udf_arg)
    :Item_udf_func(udf_arg) {}
  Item_func_udf_float(udf_func *udf_arg,
                      List<Item> &list)
    :Item_udf_func(udf_arg, list) {}
  longlong val_int()
  {
    DBUG_ASSERT(fixed == 1);
    return (longlong) rint(Item_func_udf_float::val_real());
  }
  my_decimal *val_decimal(my_decimal *dec_buf)
  {
    double res=val_real();
    if (null_value)
      return NULL;
    double2my_decimal(E_DEC_FATAL_ERROR, res, dec_buf);
    return dec_buf;
  }
  double val_real();
  String *val_str(String *str);
  void fix_length_and_dec() { fix_num_length_and_dec(); }
};


class Item_func_udf_int :public Item_udf_func
{
public:
  Item_func_udf_int(udf_func *udf_arg)
    :Item_udf_func(udf_arg) {}
  Item_func_udf_int(udf_func *udf_arg,
                    List<Item> &list)
    :Item_udf_func(udf_arg, list) {}
  longlong val_int();
  double val_real() { return (double) Item_func_udf_int::val_int(); }
  String *val_str(String *str);
  enum Item_result result_type () const { return INT_RESULT; }
  void fix_length_and_dec() { decimals= 0; max_length= 21; }
};


class Item_func_udf_decimal :public Item_udf_func
{
public:
  Item_func_udf_decimal(udf_func *udf_arg)
    :Item_udf_func(udf_arg) {}
  Item_func_udf_decimal(udf_func *udf_arg, List<Item> &list)
    :Item_udf_func(udf_arg, list) {}
  longlong val_int();
  double val_real();
  my_decimal *val_decimal(my_decimal *);
  String *val_str(String *str);
  enum Item_result result_type () const { return DECIMAL_RESULT; }
  void fix_length_and_dec();
};


class Item_func_udf_str :public Item_udf_func
{
public:
  Item_func_udf_str(udf_func *udf_arg)
    :Item_udf_func(udf_arg) {}
  Item_func_udf_str(udf_func *udf_arg, List<Item> &list)
    :Item_udf_func(udf_arg, list) {}
  String *val_str(String *);
  double val_real()
  {
    int err_not_used;
    char *end_not_used;
    String *res;
    res= val_str(&str_value);
    return res ? my_strntod(res->charset(),(char*) res->ptr(), 
                            res->length(), &end_not_used, &err_not_used) : 0.0;
  }
  longlong val_int()
  {
    int err_not_used;
    String *res;  res=val_str(&str_value);
    return res ? my_strntoll(res->charset(),res->ptr(),res->length(),10,
                             (char**) 0, &err_not_used) : (longlong) 0;
  }
  my_decimal *val_decimal(my_decimal *dec_buf)
  {
    String *res=val_str(&str_value);
    if (!res)
      return NULL;
    string2my_decimal(E_DEC_FATAL_ERROR, res, dec_buf);
    return dec_buf;
  }
  enum Item_result result_type () const { return STRING_RESULT; }
  void fix_length_and_dec();
};

#else /* Dummy functions to get sql_yacc.cc compiled */

class Item_func_udf_float :public Item_real_func
{
 public:
  Item_func_udf_float(udf_func *udf_arg)
    :Item_real_func() {}
  Item_func_udf_float(udf_func *udf_arg, List<Item> &list)
    :Item_real_func(list) {}
  double val_real() { DBUG_ASSERT(fixed == 1); return 0.0; }
};


class Item_func_udf_int :public Item_int_func
{
public:
  Item_func_udf_int(udf_func *udf_arg)
    :Item_int_func() {}
  Item_func_udf_int(udf_func *udf_arg, List<Item> &list)
    :Item_int_func(list) {}
  longlong val_int() { DBUG_ASSERT(fixed == 1); return 0; }
};


class Item_func_udf_decimal :public Item_int_func
{
public:
  Item_func_udf_decimal(udf_func *udf_arg)
    :Item_int_func() {}
  Item_func_udf_decimal(udf_func *udf_arg, List<Item> &list)
    :Item_int_func(list) {}
  my_decimal *val_decimal(my_decimal *) { DBUG_ASSERT(fixed == 1); return 0; }
};


class Item_func_udf_str :public Item_func
{
public:
  Item_func_udf_str(udf_func *udf_arg)
    :Item_func() {}
  Item_func_udf_str(udf_func *udf_arg, List<Item> &list)
    :Item_func(list) {}
  String *val_str(String *)
    { DBUG_ASSERT(fixed == 1); null_value=1; return 0; }
  double val_real() { DBUG_ASSERT(fixed == 1); null_value= 1; return 0.0; }
  longlong val_int() { DBUG_ASSERT(fixed == 1); null_value=1; return 0; }
  enum Item_result result_type () const { return STRING_RESULT; }
  void fix_length_and_dec() { maybe_null=1; max_length=0; }
};

#endif /* HAVE_DLOPEN */

/*
** User level locks
*/

class User_level_lock;
void item_user_lock_init(void);
void item_user_lock_release(User_level_lock *ull);
void item_user_lock_free(void);

class Item_func_get_lock :public Item_int_func
{
  String value;
 public:
  Item_func_get_lock(Item *a,Item *b) :Item_int_func(a,b) {}
  longlong val_int();
  const char *func_name() const { return "get_lock"; }
  void fix_length_and_dec() { max_length=1; maybe_null=1;}
};

class Item_func_release_lock :public Item_int_func
{
  String value;
public:
  Item_func_release_lock(Item *a) :Item_int_func(a) {}
  longlong val_int();
  const char *func_name() const { return "release_lock"; }
  void fix_length_and_dec() { max_length=1; maybe_null=1;}
};

/* replication functions */

class Item_master_pos_wait :public Item_int_func
{
  String value;
public:
  Item_master_pos_wait(Item *a,Item *b) :Item_int_func(a,b) {}
  Item_master_pos_wait(Item *a,Item *b,Item *c) :Item_int_func(a,b,c) {}
  longlong val_int();
  const char *func_name() const { return "master_pos_wait"; }
  void fix_length_and_dec() { max_length=21; maybe_null=1;}
};


/* Handling of user definable variables */

class user_var_entry;

class Item_func_set_user_var :public Item_func
{
  enum Item_result cached_result_type;
  user_var_entry *entry;
  char buffer[MAX_FIELD_WIDTH];
  String value;
  my_decimal decimal_buff;
  bool null_item;
  union
  {
    longlong vint;
    double vreal;
    String *vstr;
    my_decimal *vdec;
  } save_result;

public:
  LEX_STRING name; // keep it public
  Item_func_set_user_var(LEX_STRING a,Item *b)
    :Item_func(b), cached_result_type(INT_RESULT), name(a)
  {}
  enum Functype functype() const { return SUSERVAR_FUNC; }
  double val_real();
  longlong val_int();
  String *val_str(String *str);
  my_decimal *val_decimal(my_decimal *);
  bool update_hash(void *ptr, uint length, enum Item_result type,
  		   CHARSET_INFO *cs, Derivation dv, bool unsigned_arg);
  bool send(Protocol *protocol, String *str_arg);
  void make_field(Send_field *tmp_field);
  bool check(bool use_result_field);
  bool update();
  enum Item_result result_type () const { return cached_result_type; }
  bool fix_fields(THD *thd, Item **ref);
  void fix_length_and_dec();
  void print(String *str);
  void print_as_stmt(String *str);
  const char *func_name() const { return "set_user_var"; }
  int save_in_field(Field *field, bool no_conversions);
};


class Item_func_get_user_var :public Item_func,
                              private Settable_routine_parameter
{
  user_var_entry *var_entry;

public:
  LEX_STRING name; // keep it public
  Item_func_get_user_var(LEX_STRING a):
    Item_func(), name(a) {}
  enum Functype functype() const { return GUSERVAR_FUNC; }
  LEX_STRING get_name() { return name; }
  double val_real();
  longlong val_int();
  my_decimal *val_decimal(my_decimal*);
  String *val_str(String* str);
  void fix_length_and_dec();
  void print(String *str);
  enum Item_result result_type() const;
  /*
    We must always return variables as strings to guard against selects of type
    select @t1:=1,@t1,@t:="hello",@t from foo where (@t1:= t2.b)
  */
  enum_field_types field_type() const  { return MYSQL_TYPE_VARCHAR; }
  const char *func_name() const { return "get_user_var"; }
  bool const_item() const;
  table_map used_tables() const
  { return const_item() ? 0 : RAND_TABLE_BIT; }
  bool eq(const Item *item, bool binary_cmp) const;

private:
  bool set_value(THD *thd, sp_rcontext *ctx, Item **it);

public:
  Settable_routine_parameter *get_settable_routine_parameter()
  {
    return this;
  }
};


/*
  This item represents user variable used as out parameter (e.g in LOAD DATA),
  and it is supposed to be used only for this purprose. So it is simplified
  a lot. Actually you should never obtain its value.

  The only two reasons for this thing being an Item is possibility to store it
  in List<Item> and desire to place this code somewhere near other functions
  working with user variables.
*/
class Item_user_var_as_out_param :public Item
{
  LEX_STRING name;
  user_var_entry *entry;
public:
  Item_user_var_as_out_param(LEX_STRING a) : name(a) {}
  /* We should return something different from FIELD_ITEM here */
  enum Type type() const { return STRING_ITEM;}
  double val_real();
  longlong val_int();
  String *val_str(String *str);
  my_decimal *val_decimal(my_decimal *decimal_buffer);
  /* fix_fields() binds variable name with its entry structure */
  bool fix_fields(THD *thd, Item **ref);
  void print(String *str);
  void set_null_value(CHARSET_INFO* cs);
  void set_value(const char *str, uint length, CHARSET_INFO* cs);
};


/* A system variable */

class Item_func_get_system_var :public Item_func
{
  sys_var *var;
  enum_var_type var_type;
  LEX_STRING component;
public:
  Item_func_get_system_var(sys_var *var_arg, enum_var_type var_type_arg,
                           LEX_STRING *component_arg, const char *name_arg,
                           size_t name_len_arg);
  bool fix_fields(THD *thd, Item **ref);
  /*
    Stubs for pure virtual methods. Should never be called: this
    item is always substituted with a constant in fix_fields().
  */
  double val_real()         { DBUG_ASSERT(0); return 0.0; }
  longlong val_int()        { DBUG_ASSERT(0); return 0; }
  String* val_str(String*)  { DBUG_ASSERT(0); return 0; }
  void fix_length_and_dec() { DBUG_ASSERT(0); }
  /* TODO: fix to support views */
  const char *func_name() const { return "get_system_var"; }
};


class Item_func_inet_aton : public Item_int_func
{
public:
  Item_func_inet_aton(Item *a) :Item_int_func(a) {}
  longlong val_int();
  const char *func_name() const { return "inet_aton"; }
  void fix_length_and_dec() { decimals= 0; max_length= 21; maybe_null= 1; unsigned_flag= 1;}
  bool check_partition_func_processor(byte *int_arg) {return FALSE;}
};


/* for fulltext search */
#include <ft_global.h>

class Item_func_match :public Item_real_func
{
public:
  uint key, flags;
  bool join_key;
  DTCollation cmp_collation;
  FT_INFO *ft_handler;
  TABLE *table;
  Item_func_match *master;   // for master-slave optimization
  Item *concat_ws;           // Item_func_concat_ws
  String value;              // value of concat_ws
  String search_value;       // key_item()'s value converted to cmp_collation

  Item_func_match(List<Item> &a, uint b): Item_real_func(a), key(0), flags(b),
       join_key(0), ft_handler(0), table(0), master(0), concat_ws(0) { }
  void cleanup()
  {
    DBUG_ENTER("Item_func_match");
    Item_real_func::cleanup();
    if (!master && ft_handler)
      ft_handler->please->close_search(ft_handler);
    ft_handler= 0;
    concat_ws= 0;
    DBUG_VOID_RETURN;
  }
  enum Functype functype() const { return FT_FUNC; }
  const char *func_name() const { return "match"; }
  void update_used_tables() {}
  table_map not_null_tables() const { return 0; }
  bool fix_fields(THD *thd, Item **ref);
  bool eq(const Item *, bool binary_cmp) const;
  /* The following should be safe, even if we compare doubles */
  longlong val_int() { DBUG_ASSERT(fixed == 1); return val_real() != 0.0; }
  double val_real();
  void print(String *str);

  bool fix_index();
  void init_search(bool no_order);
};


class Item_func_bit_xor : public Item_func_bit
{
public:
  Item_func_bit_xor(Item *a, Item *b) :Item_func_bit(a, b) {}
  longlong val_int();
  const char *func_name() const { return "^"; }
};

class Item_func_is_free_lock :public Item_int_func
{
  String value;
public:
  Item_func_is_free_lock(Item *a) :Item_int_func(a) {}
  longlong val_int();
  const char *func_name() const { return "is_free_lock"; }
  void fix_length_and_dec() { decimals=0; max_length=1; maybe_null=1;}
};

class Item_func_is_used_lock :public Item_int_func
{
  String value;
public:
  Item_func_is_used_lock(Item *a) :Item_int_func(a) {}
  longlong val_int();
  const char *func_name() const { return "is_used_lock"; }
  void fix_length_and_dec() { decimals=0; max_length=10; maybe_null=1;}
};

/* For type casts */

enum Cast_target
{
  ITEM_CAST_BINARY, ITEM_CAST_SIGNED_INT, ITEM_CAST_UNSIGNED_INT,
  ITEM_CAST_DATE, ITEM_CAST_TIME, ITEM_CAST_DATETIME, ITEM_CAST_CHAR,
  ITEM_CAST_DECIMAL
};


class Item_func_row_count :public Item_int_func
{
public:
  Item_func_row_count() :Item_int_func() {}
  longlong val_int();
  const char *func_name() const { return "row_count"; }
  void fix_length_and_dec() { decimals= 0; maybe_null=0; }
};


/*
 *
 * Stored FUNCTIONs
 *
 */

class sp_head;
class sp_name;
struct st_sp_security_context;

class Item_func_sp :public Item_func
{
private:
  Name_resolution_context *context;
  sp_name *m_name;
  mutable sp_head *m_sp;
  TABLE *dummy_table;
  char result_buf[64];
  /*
     The result field of the concrete stored function.
  */
  Field *sp_result_field;

  bool execute();
  bool execute_impl(THD *thd);
  bool init_result_field(THD *thd);
  
public:

  Item_func_sp(Name_resolution_context *context_arg, sp_name *name);

  Item_func_sp(Name_resolution_context *context_arg,
               sp_name *name, List<Item> &list);

  virtual ~Item_func_sp()
  {}

  table_map used_tables() const { return RAND_TABLE_BIT; }

  void cleanup();

  const char *func_name() const;

  enum enum_field_types field_type() const;

  Field *tmp_table_field(TABLE *t_arg);

  void make_field(Send_field *tmp_field);

  Item_result result_type() const;

  longlong val_int()
  {
    if (execute())
      return (longlong) 0;
    return sp_result_field->val_int();
  }

  double val_real()
  {
    if (execute())
      return 0.0;
    return sp_result_field->val_real();
  }

  my_decimal *val_decimal(my_decimal *dec_buf)
  {
    if (execute())
      return NULL;
    return sp_result_field->val_decimal(dec_buf);
  }

  String *val_str(String *str)
  {
    String buf;
    char buff[20];
    buf.set(buff, 20, str->charset());
    buf.length(0);
    if (execute())
      return NULL;
    /*
      result_field will set buf pointing to internal buffer
      of the resul_field. Due to this it will change any time
      when SP is executed. In order to prevent occasional
      corruption of returned value, we make here a copy.
    */
    sp_result_field->val_str(&buf);
    str->copy(buf);
    return str;
  }

  virtual bool change_context_processor(byte *cntx)
    { context= (Name_resolution_context *)cntx; return FALSE; }

  bool sp_check_access(THD * thd);
  virtual enum Functype functype() const { return FUNC_SP; }

  bool fix_fields(THD *thd, Item **ref);
  void fix_length_and_dec(void);
  bool is_expensive() { return 1; }
};


class Item_func_found_rows :public Item_int_func
{
public:
  Item_func_found_rows() :Item_int_func() {}
  longlong val_int();
  const char *func_name() const { return "found_rows"; }
  void fix_length_and_dec() { decimals= 0; maybe_null=0; }
};<|MERGE_RESOLUTION|>--- conflicted
+++ resolved
@@ -724,11 +724,8 @@
   my_decimal *val_decimal(my_decimal *);
   void fix_length_and_dec();
   enum Item_result result_type () const { return cmp_type; }
-<<<<<<< HEAD
-  bool check_partition_func_processor(byte *int_arg) {return FALSE;}
-=======
+  bool check_partition_func_processor(byte *int_arg) {return FALSE;}
   uint cmp_datetimes(ulonglong *value);
->>>>>>> 187ccf4b
 };
 
 class Item_func_min :public Item_func_min_max
