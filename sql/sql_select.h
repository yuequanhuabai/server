#ifndef SQL_SELECT_INCLUDED
#define SQL_SELECT_INCLUDED

/* Copyright (c) 2000, 2013, Oracle and/or its affiliates.
   Copyright (c) 2008, 2013, Monty Program Ab.

   This program is free software; you can redistribute it and/or modify
   it under the terms of the GNU General Public License as published by
   the Free Software Foundation; version 2 of the License.

   This program is distributed in the hope that it will be useful,
   but WITHOUT ANY WARRANTY; without even the implied warranty of
   MERCHANTABILITY or FITNESS FOR A PARTICULAR PURPOSE.  See the
   GNU General Public License for more details.

   You should have received a copy of the GNU General Public License
   along with this program; if not, write to the Free Software
   Foundation, Inc., 51 Franklin St, Fifth Floor, Boston, MA 02110-1301  USA */

/**
  @file

  @brief
  classes to use when handling where clause
*/

#ifdef USE_PRAGMA_INTERFACE
#pragma interface			/* gcc class implementation */
#endif

#include "procedure.h"
#include <myisam.h>
#include "sql_array.h"                        /* Array */
#include "records.h"                          /* READ_RECORD */
#include "opt_range.h"                /* SQL_SELECT, QUICK_SELECT_I */


#if defined(WITH_ARIA_STORAGE_ENGINE)
#include <maria.h>
#endif
#if defined(USE_ARIA_FOR_TMP_TABLES)
#define TMP_ENGINE_HTON maria_hton
#else
#define TMP_ENGINE_HTON myisam_hton
#endif
/* Values in optimize */
#define KEY_OPTIMIZE_EXISTS		1
#define KEY_OPTIMIZE_REF_OR_NULL	2
#define KEY_OPTIMIZE_EQ	                4

inline uint get_hash_join_key_no() { return MAX_KEY; }

inline bool is_hash_join_key_no(uint key) { return key == MAX_KEY; }

typedef struct keyuse_t {
  TABLE *table;
  Item	*val;				/**< or value if no field */
  table_map used_tables;
  uint	key, keypart, optimize;
  key_part_map keypart_map;
  ha_rows      ref_table_rows;
  /**
    If true, the comparison this value was created from will not be
    satisfied if val has NULL 'value'.
  */
  bool null_rejecting;
  /*
    !NULL - This KEYUSE was created from an equality that was wrapped into
            an Item_func_trig_cond. This means the equality (and validity of 
            this KEYUSE element) can be turned on and off. The on/off state 
            is indicted by the pointed value:
              *cond_guard == TRUE <=> equality condition is on
              *cond_guard == FALSE <=> equality condition is off

    NULL  - Otherwise (the source equality can't be turned off)
  */
  bool *cond_guard;
  /*
     0..64    <=> This was created from semi-join IN-equality # sj_pred_no.
     MAX_UINT  Otherwise
  */
  uint         sj_pred_no;

  bool is_for_hash_join() { return is_hash_join_key_no(key); }
} KEYUSE;

#define NO_KEYPART ((uint)(-1))

class store_key;

const int NO_REF_PART= uint(-1);

typedef struct st_table_ref
{
  bool		key_err;
  /** True if something was read into buffer in join_read_key.  */
  bool          has_record;
  uint          key_parts;                ///< num of ...
  uint          key_length;               ///< length of key_buff
  int           key;                      ///< key no
  uchar         *key_buff;                ///< value to look for with key
  uchar         *key_buff2;               ///< key_buff+key_length
  store_key     **key_copy;               //
  Item          **items;                  ///< val()'s for each keypart
  /*  
    Array of pointers to trigger variables. Some/all of the pointers may be
    NULL.  The ref access can be used iff
    
      for each used key part i, (!cond_guards[i] || *cond_guards[i]) 

    This array is used by subquery code. The subquery code may inject
    triggered conditions, i.e. conditions that can be 'switched off'. A ref 
    access created from such condition is not valid when at least one of the 
    underlying conditions is switched off (see subquery code for more details)
  */
  bool          **cond_guards;
  /**
    (null_rejecting & (1<<i)) means the condition is '=' and no matching
    rows will be produced if items[i] IS NULL (see add_not_null_conds())
  */
  key_part_map  null_rejecting;
  table_map	depend_map;		  ///< Table depends on these tables.

  /* null byte position in the key_buf. Used for REF_OR_NULL optimization */
  uchar          *null_ref_key;
  /* 
    ref_or_null optimization: number of key part that alternates between
    the lookup value or NULL (there's only one such part). 
    If we're not using ref_or_null, the value is NO_REF_PART
  */
  uint           null_ref_part;

  /*
    The number of times the record associated with this key was used
    in the join.
  */
  ha_rows       use_count;

  /*
    TRUE <=> disable the "cache" as doing lookup with the same key value may
    produce different results (because of Index Condition Pushdown)

  */
  bool          disable_cache;

  bool tmp_table_index_lookup_init(THD *thd, KEY *tmp_key, Item_iterator &it,
                                   bool value, uint skip= 0);
  bool is_access_triggered();
} TABLE_REF;


/*
  The structs which holds the join connections and join states
*/
enum join_type { JT_UNKNOWN,JT_SYSTEM,JT_CONST,JT_EQ_REF,JT_REF,JT_MAYBE_REF,
		 JT_ALL, JT_RANGE, JT_NEXT, JT_FT, JT_REF_OR_NULL,
		 JT_UNIQUE_SUBQUERY, JT_INDEX_SUBQUERY, JT_INDEX_MERGE,
                 JT_HASH, JT_HASH_RANGE, JT_HASH_NEXT, JT_HASH_INDEX_MERGE};

class JOIN;

enum enum_nested_loop_state
{
  NESTED_LOOP_KILLED= -2, NESTED_LOOP_ERROR= -1,
  NESTED_LOOP_OK= 0, NESTED_LOOP_NO_MORE_ROWS= 1,
  NESTED_LOOP_QUERY_LIMIT= 3, NESTED_LOOP_CURSOR_LIMIT= 4
};


/* Possible sj_strategy values */
enum sj_strategy_enum
{
  SJ_OPT_NONE=0,
  SJ_OPT_DUPS_WEEDOUT=1,
  SJ_OPT_LOOSE_SCAN  =2,
  SJ_OPT_FIRST_MATCH =3,
  SJ_OPT_MATERIALIZE =4,
  SJ_OPT_MATERIALIZE_SCAN=5
};

/* Values for JOIN_TAB::packed_info */
#define TAB_INFO_HAVE_VALUE 1
#define TAB_INFO_USING_INDEX 2
#define TAB_INFO_USING_WHERE 4
#define TAB_INFO_FULL_SCAN_ON_NULL 8

typedef enum_nested_loop_state
(*Next_select_func)(JOIN *, struct st_join_table *, bool);
Next_select_func setup_end_select_func(JOIN *join);
int rr_sequential(READ_RECORD *info);
int rr_sequential_and_unpack(READ_RECORD *info);


class JOIN_CACHE;
class SJ_TMP_TABLE;
class JOIN_TAB_RANGE;

typedef struct st_join_table {
  st_join_table() {}                          /* Remove gcc warning */
  TABLE		*table;
  KEYUSE	*keyuse;			/**< pointer to first used key */
  KEY           *hj_key;       /**< descriptor of the used best hash join key
				    not supported by any index                 */
  SQL_SELECT	*select;
  COND		*select_cond;
  COND          *on_precond;    /**< part of on condition to check before
				     accessing the first inner table           */  
  QUICK_SELECT_I *quick;
  /* 
    The value of select_cond before we've attempted to do Index Condition
    Pushdown. We may need to restore everything back if we first choose one
    index but then reconsider (see test_if_skip_sort_order() for such
    scenarios).
    NULL means no index condition pushdown was performed.
  */
  Item          *pre_idx_push_select_cond;
  /*
    Pointer to the associated ON expression. on_expr_ref=!NULL except for
    degenerate joins. 
    *on_expr_ref!=NULL for tables that are first inner tables within an outer
    join.
  */
  Item	       **on_expr_ref;
  COND_EQUAL    *cond_equal;    /**< multiple equalities for the on expression */
  st_join_table *first_inner;   /**< first inner table for including outerjoin */
  bool           found;         /**< true after all matches or null complement */
  bool           not_null_compl;/**< true before null complement is added      */
  st_join_table *last_inner;    /**< last table table for embedding outer join */
  st_join_table *first_upper;  /**< first inner table for embedding outer join */
  st_join_table *first_unmatched; /**< used for optimization purposes only     */

  /*
    For join tabs that are inside an SJM bush: root of the bush
  */
  st_join_table *bush_root_tab;

  /* TRUE <=> This join_tab is inside an SJM bush and is the last leaf tab here */
  bool          last_leaf_in_bush;
  
  /*
    ptr  - this is a bush, and ptr points to description of child join_tab
           range
    NULL - this join tab has no bush children
  */
  JOIN_TAB_RANGE *bush_children;
  
  /* Special content for EXPLAIN 'Extra' column or NULL if none */
  const char	*info;
  /* 
    Bitmap of TAB_INFO_* bits that encodes special line for EXPLAIN 'Extra'
    column, or 0 if there is no info.
  */
  uint          packed_info;

  READ_RECORD::Setup_func read_first_record;
  Next_select_func next_select;
  READ_RECORD	read_record;
  /* 
    Currently the following two fields are used only for a [NOT] IN subquery
    if it is executed by an alternative full table scan when the left operand of
    the subquery predicate is evaluated to NULL.
  */  
  READ_RECORD::Setup_func save_read_first_record;/* to save read_first_record */
  READ_RECORD::Read_func save_read_record;/* to save read_record.read_record */
  double	worst_seeks;
  key_map	const_keys;			/**< Keys with constant part */
  key_map	checked_keys;			/**< Keys checked in find_best */
  key_map	needed_reg;
  key_map       keys;                           /**< all keys with can be used */

  /* Either #rows in the table or 1 for const table.  */
  ha_rows	records;
  /*
    Number of records that will be scanned (yes scanned, not returned) by the
    best 'independent' access method, i.e. table scan or QUICK_*_SELECT)
  */
  ha_rows       found_records;
  /*
    Cost of accessing the table using "ALL" or range/index_merge access
    method (but not 'index' for some reason), i.e. this matches method which
    E(#records) is in found_records.
  */
  double        read_time;
  
  /* psergey-todo: make the below have type double, like POSITION::records_read? */
  ha_rows       records_read;
  
  /* Startup cost for execution */
  double        startup_cost;
    
  double        partial_join_cardinality;

  table_map	dependent,key_dependent;
  /*
     1 - use quick select
     2 - use "Range checked for each record"
  */
  uint		use_quick;
  /*
    Index to use. Note: this is valid only for 'index' access, but not range or
    ref access.
  */
  uint          index;
  uint		status;				///< Save status for cache
  uint		used_fields;
  ulong         used_fieldlength;
  ulong         max_used_fieldlength;
  uint          used_blobs;
  uint          used_null_fields;
  uint          used_uneven_bit_fields;
  enum join_type type;
  bool		cached_eq_ref_table,eq_ref_table,not_used_in_distinct;
  bool		sorted;
  /* 
    If it's not 0 the number stored this field indicates that the index
    scan has been chosen to access the table data and we expect to scan 
    this number of rows for the table.
  */ 
  ha_rows       limit; 
  TABLE_REF	ref;
  /* TRUE <=> condition pushdown supports other tables presence */
  bool          icp_other_tables_ok;
  /* 
    TRUE <=> condition pushed to the index has to be factored out of
    the condition pushed to the table
  */
  bool          idx_cond_fact_out;
  bool          use_join_cache;
  uint          used_join_cache_level;
  ulong         join_buffer_size_limit;
  JOIN_CACHE	*cache;
  /*
    Index condition for BKA access join
  */
  Item          *cache_idx_cond;
  SQL_SELECT    *cache_select;
  JOIN		*join;
  /*
    Embedding SJ-nest (may be not the direct parent), or NULL if none.
    This variable holds the result of table pullout.
  */
  TABLE_LIST    *emb_sj_nest;

  /* FirstMatch variables (final QEP) */
  struct st_join_table *first_sj_inner_tab;
  struct st_join_table *last_sj_inner_tab;

  /* Variables for semi-join duplicate elimination */
  SJ_TMP_TABLE  *flush_weedout_table;
  SJ_TMP_TABLE  *check_weed_out_table;
  /* for EXPLAIN only: */
  SJ_TMP_TABLE  *first_weedout_table;
  
  /*
    If set, means we should stop join enumeration after we've got the first
    match and return to the specified join tab. May point to
    join->join_tab[-1] which means stop join execution after the first
    match.
  */
  struct st_join_table  *do_firstmatch;
 
  /* 
     ptr  - We're doing a LooseScan, this join tab is the first (i.e. 
            "driving") join tab), and ptr points to the last join tab
            handled by the strategy. loosescan_match_tab->found_match
            should be checked to see if the current value group had a match.
     NULL - Not doing a loose scan on this join tab.
  */
  struct st_join_table *loosescan_match_tab;
  
  /* TRUE <=> we are inside LooseScan range */
  bool inside_loosescan_range;

  /* Buffer to save index tuple to be able to skip duplicates */
  uchar *loosescan_buf;
  
  /* 
    Index used by LooseScan (we store it here separately because ref access
    stores it in tab->ref.key, while range scan stores it in tab->index, etc)
  */
  uint loosescan_key;

  /* Length of key tuple (depends on #keyparts used) to store in the above */
  uint loosescan_key_len;

  /* Used by LooseScan. TRUE<=> there has been a matching record combination */
  bool found_match;
  
  /*
    Used by DuplicateElimination. tab->table->ref must have the rowid
    whenever we have a current record.
  */
  int  keep_current_rowid;

  /* NestedOuterJoins: Bitmap of nested joins this table is part of */
  nested_join_map embedding_map;

  /*
    Semi-join strategy to be used for this join table. This is a copy of
    POSITION::sj_strategy field. This field is set up by the
    fix_semijoin_strategies_for_picked_join_order.
  */
  enum sj_strategy_enum sj_strategy;

  uint n_sj_tables;

  bool preread_init_done;

  void cleanup();
  inline bool is_using_loose_index_scan()
  {
    return (select && select->quick &&
            (select->quick->get_type() ==
             QUICK_SELECT_I::QS_TYPE_GROUP_MIN_MAX));
  }
  bool is_using_agg_loose_index_scan ()
  {
    return (is_using_loose_index_scan() &&
            ((QUICK_GROUP_MIN_MAX_SELECT *)select->quick)->is_agg_distinct());
  }
  bool is_inner_table_of_semi_join_with_first_match()
  {
    return first_sj_inner_tab != NULL;
  }
  bool is_inner_table_of_semijoin()
  {
    return emb_sj_nest != NULL;
  }
  bool is_inner_table_of_outer_join()
  {
    return first_inner != NULL;
  }
  bool is_single_inner_of_semi_join_with_first_match()
  {
    return first_sj_inner_tab == this && last_sj_inner_tab == this;            
  }
  bool is_single_inner_of_outer_join()
  {
    return first_inner == this && first_inner->last_inner == this;
  }
  bool is_first_inner_for_outer_join()
  {
    return first_inner && first_inner == this;
  }
  bool use_match_flag()
  {
    return is_first_inner_for_outer_join() || first_sj_inner_tab == this ; 
  }
  bool check_only_first_match()
  {
    return is_inner_table_of_semi_join_with_first_match() ||
           (is_inner_table_of_outer_join() &&
            table->reginfo.not_exists_optimize);
  }
  bool is_last_inner_table()
  {
    return (first_inner && first_inner->last_inner == this) ||
           last_sj_inner_tab == this;
  }
  /*
    Check whether the table belongs to a nest of inner tables of an
    outer join or to a nest of inner tables of a semi-join
  */
  bool is_nested_inner()
  {
    if (first_inner && 
        (first_inner != first_inner->last_inner || first_inner->first_upper))
      return TRUE;
    if (first_sj_inner_tab && first_sj_inner_tab != last_sj_inner_tab)
      return TRUE;
    return FALSE;
  }
  struct st_join_table *get_first_inner_table()
  {
    if (first_inner)
      return first_inner;
    return first_sj_inner_tab; 
  }
  void set_select_cond(COND *to, uint line)
  {
    DBUG_PRINT("info", ("select_cond changes %p -> %p at line %u tab %p",
                        select_cond, to, line, this));
    select_cond= to;
  }
  COND *set_cond(COND *new_cond)
  {
    COND *tmp_select_cond= select_cond;
    set_select_cond(new_cond, __LINE__);
    if (select)
      select->cond= new_cond;
    return tmp_select_cond;
  }
  void calc_used_field_length(bool max_fl);
  ulong get_used_fieldlength()
  {
    if (!used_fieldlength)
      calc_used_field_length(FALSE);
    return used_fieldlength;
  }
  ulong get_max_used_fieldlength()
  {
    if (!max_used_fieldlength)
      calc_used_field_length(TRUE);
    return max_used_fieldlength;
  }
  double get_partial_join_cardinality() { return partial_join_cardinality; }
  bool hash_join_is_possible();
  int make_scan_filter();
  bool is_ref_for_hash_join() { return is_hash_join_key_no(ref.key); }
  KEY *get_keyinfo_by_key_no(uint key) 
  {
    return (is_hash_join_key_no(key) ? hj_key : table->key_info+key);
  }
  double scan_time();
  ha_rows get_examined_rows();
  bool preread_init();

  bool is_sjm_nest() { return test(bush_children); }

  bool access_from_tables_is_allowed(table_map used_tables,
                                     table_map sjm_lookup_tables)
  {
    table_map used_sjm_lookup_tables= used_tables & sjm_lookup_tables;
    return !used_sjm_lookup_tables ||
           (emb_sj_nest && 
            !(used_sjm_lookup_tables & ~emb_sj_nest->sj_inner_tables));
  }

} JOIN_TAB;


#include "sql_join_cache.h"

enum_nested_loop_state sub_select_cache(JOIN *join, JOIN_TAB *join_tab, bool
                                        end_of_records);
enum_nested_loop_state sub_select(JOIN *join,JOIN_TAB *join_tab, bool
                                  end_of_records);
enum_nested_loop_state
end_send_group(JOIN *join, JOIN_TAB *join_tab __attribute__((unused)),
	       bool end_of_records);
enum_nested_loop_state
end_write_group(JOIN *join, JOIN_TAB *join_tab __attribute__((unused)),
		bool end_of_records);


struct st_position;

class Semi_join_strategy_picker
{
public:
  /* Called when starting to build a new join prefix */
  virtual void set_empty() = 0;

  /* 
    Update internal state after another table has been added to the join
    prefix
  */
  virtual void set_from_prev(struct st_position *prev) = 0;
  
  virtual bool check_qep(JOIN *join,
                         uint idx,
                         table_map remaining_tables, 
                         const JOIN_TAB *new_join_tab,
                         double *record_count,
                         double *read_time,
                         table_map *handled_fanout,
                         sj_strategy_enum *strategy,
                         struct st_position *loose_scan_pos) = 0;

  virtual void mark_used() = 0;

  virtual ~Semi_join_strategy_picker() {} 
};


/*
  Duplicate Weedout strategy optimization state
*/

class Duplicate_weedout_picker : public Semi_join_strategy_picker
{
  /* The first table that the strategy will need to handle */
  uint  first_dupsweedout_table;

  /*
    Tables that we will need to have in the prefix to do the weedout step
    (all inner and all outer that the involved semi-joins are correlated with)
  */
  table_map dupsweedout_tables;
  
  bool is_used;
public:
  void set_empty()
  {
    dupsweedout_tables= 0;
    first_dupsweedout_table= MAX_TABLES;
    is_used= FALSE;
  }
  void set_from_prev(struct st_position *prev);
  
  bool check_qep(JOIN *join,
                 uint idx,
                 table_map remaining_tables, 
                 const JOIN_TAB *new_join_tab,
                 double *record_count,
                 double *read_time,
                 table_map *handled_fanout,
                 sj_strategy_enum *stratey,
                 struct st_position *loose_scan_pos);

  void mark_used() { is_used= TRUE; }
  friend void fix_semijoin_strategies_for_picked_join_order(JOIN *join);
};


class Firstmatch_picker : public Semi_join_strategy_picker
{
  /*
    Index of the first inner table that we intend to handle with this
    strategy
  */
  uint first_firstmatch_table;
  /*
    Tables that were not in the join prefix when we've started considering 
    FirstMatch strategy.
  */
  table_map first_firstmatch_rtbl;
  /* 
    Tables that need to be in the prefix before we can calculate the cost
    of using FirstMatch strategy.
   */
  table_map firstmatch_need_tables;

  bool is_used;

  bool in_firstmatch_prefix() { return (first_firstmatch_table != MAX_TABLES); }
  void invalidate_firstmatch_prefix() { first_firstmatch_table= MAX_TABLES; }
public:
  void set_empty()
  {
    invalidate_firstmatch_prefix();
    is_used= FALSE;
  }

  void set_from_prev(struct st_position *prev);
  bool check_qep(JOIN *join,
                 uint idx,
                 table_map remaining_tables, 
                 const JOIN_TAB *new_join_tab,
                 double *record_count,
                 double *read_time,
                 table_map *handled_fanout,
                 sj_strategy_enum *strategy,
                 struct st_position *loose_scan_pos);

  void mark_used() { is_used= TRUE; }
  friend void fix_semijoin_strategies_for_picked_join_order(JOIN *join);
};


class LooseScan_picker : public Semi_join_strategy_picker
{
  /* The first (i.e. driving) table we're doing loose scan for */
  uint        first_loosescan_table;
  /* 
     Tables that need to be in the prefix before we can calculate the cost
     of using LooseScan strategy.
  */
  table_map   loosescan_need_tables;

  /*
    keyno  -  Planning to do LooseScan on this key. If keyuse is NULL then 
              this is a full index scan, otherwise this is a ref+loosescan
              scan (and keyno matches the KEUSE's)
    MAX_KEY - Not doing a LooseScan
  */
  uint loosescan_key;  // final (one for strategy instance )
  uint loosescan_parts; /* Number of keyparts to be kept distinct */
  
  bool is_used;
public:
  void set_empty()
  {
    first_loosescan_table= MAX_TABLES; 
    is_used= FALSE;
  }

  void set_from_prev(struct st_position *prev);
  bool check_qep(JOIN *join,
                 uint idx,
                 table_map remaining_tables, 
                 const JOIN_TAB *new_join_tab,
                 double *record_count,
                 double *read_time,
                 table_map *handled_fanout,
                 sj_strategy_enum *strategy,
                 struct st_position *loose_scan_pos);
  void mark_used() { is_used= TRUE; }

  friend class Loose_scan_opt;
  friend void best_access_path(JOIN      *join,
                               JOIN_TAB  *s,
                               table_map remaining_tables,
                               uint      idx,
                               bool      disable_jbuf,
                               double    record_count,
                               struct st_position *pos,
                               struct st_position *loose_scan_pos);
  friend bool get_best_combination(JOIN *join);
  friend int setup_semijoin_dups_elimination(JOIN *join, ulonglong options,
                                             uint no_jbuf_after);
  friend void fix_semijoin_strategies_for_picked_join_order(JOIN *join);
};


class Sj_materialization_picker : public Semi_join_strategy_picker
{
  bool is_used;

  /* The last inner table (valid once we're after it) */
  uint      sjm_scan_last_inner;
  /*
    Tables that we need to have in the prefix to calculate the correct cost.
    Basically, we need all inner tables and outer tables mentioned in the
    semi-join's ON expression so we can correctly account for fanout.
  */
  table_map sjm_scan_need_tables;

public:
  void set_empty()
  {
    sjm_scan_need_tables= 0;
    LINT_INIT(sjm_scan_last_inner);
    is_used= FALSE;
  }
  void set_from_prev(struct st_position *prev);
  bool check_qep(JOIN *join,
                 uint idx,
                 table_map remaining_tables, 
                 const JOIN_TAB *new_join_tab,
                 double *record_count,
                 double *read_time,
                 table_map *handled_fanout,
                 sj_strategy_enum *strategy,
                 struct st_position *loose_scan_pos);
  void mark_used() { is_used= TRUE; }

  friend void fix_semijoin_strategies_for_picked_join_order(JOIN *join);
};


/**
  Information about a position of table within a join order. Used in join
  optimization.
*/
typedef struct st_position :public Sql_alloc
{
  /* The table that's put into join order */
  JOIN_TAB *table;

  /*
    The "fanout": number of output rows that will be produced (after
    pushed down selection condition is applied) per each row combination of
    previous tables.
  */
  double records_read;

  /* 
    Cost accessing the table in course of the entire complete join execution,
    i.e. cost of one access method use (e.g. 'range' or 'ref' scan ) times 
    number the access method will be invoked.
  */
  double read_time;

  /* Cumulative cost and record count for the join prefix */
  COST_VECT prefix_cost;
  double    prefix_record_count;

  /*
    NULL  -  'index' or 'range' or 'index_merge' or 'ALL' access is used.
    Other - [eq_]ref[_or_null] access is used. Pointer to {t.keypart1 = expr}
  */
  KEYUSE *key;

  /* If ref-based access is used: bitmap of tables this table depends on  */
  table_map ref_depend_map;
 
  /*
    TRUE <=> join buffering will be used. At the moment this is based on 
    *very* imprecise guesses made in best_access_path(). 
  */
  bool use_join_buffer;
 
  /*
    Current optimization state: Semi-join strategy to be used for this
    and preceding join tables.
    
    Join optimizer sets this for the *last* join_tab in the
    duplicate-generating range. That is, in order to interpret this field, 
    one needs to traverse join->[best_]positions array from right to left.
    When you see a join table with sj_strategy!= SJ_OPT_NONE, some other
    field (depending on the strategy) tells how many preceding positions 
    this applies to. The values of covered_preceding_positions->sj_strategy
    must be ignored.
  */
  enum sj_strategy_enum sj_strategy;
  
  /*
    Valid only after fix_semijoin_strategies_for_picked_join_order() call:
    if sj_strategy!=SJ_OPT_NONE, this is the number of subsequent tables that
    are covered by the specified semi-join strategy
  */
  uint n_sj_tables;

  table_map prefix_dups_producing_tables;

  table_map inner_tables_handled_with_other_sjs;
   
  Duplicate_weedout_picker  dups_weedout_picker;
  Firstmatch_picker         firstmatch_picker;
  LooseScan_picker          loosescan_picker;
  Sj_materialization_picker sjmat_picker;
} POSITION;

typedef struct st_rollup
{
  enum State { STATE_NONE, STATE_INITED, STATE_READY };
  State state;
  Item_null_result **null_items;
  Item ***ref_pointer_arrays;
  List<Item> *fields;
} ROLLUP;


class JOIN_TAB_RANGE: public Sql_alloc
{
public:
  JOIN_TAB *start;
  JOIN_TAB *end;
};


class JOIN :public Sql_alloc
{
private:
  JOIN(const JOIN &rhs);                        /**< not implemented */
  JOIN& operator=(const JOIN &rhs);             /**< not implemented */

protected:

  /**
    The subset of the state of a JOIN that represents an optimized query
    execution plan. Allows saving/restoring different JOIN plans for the same
    query.
  */
  class Join_plan_state {
  public:
    DYNAMIC_ARRAY keyuse;        /* Copy of the JOIN::keyuse array. */
    POSITION *best_positions;    /* Copy of JOIN::best_positions */
    /* Copies of the JOIN_TAB::keyuse pointers for each JOIN_TAB. */
    KEYUSE **join_tab_keyuse;
    /* Copies of JOIN_TAB::checked_keys for each JOIN_TAB. */
    key_map *join_tab_checked_keys;
    SJ_MATERIALIZATION_INFO **sj_mat_info;
    my_bool error;
  public:
    Join_plan_state(uint tables) : error(0)
    {   
      keyuse.elements= 0;
      keyuse.buffer= NULL;
      best_positions= 0;                        /* To detect errors */
      error= my_multi_malloc(MYF(MY_WME),
                             &best_positions,
                             sizeof(*best_positions) * (tables + 1),
                             &join_tab_keyuse,
                             sizeof(*join_tab_keyuse) * tables,
                             &join_tab_checked_keys,
                             sizeof(*join_tab_checked_keys) * tables,
                             &sj_mat_info,
                             sizeof(sj_mat_info) * tables,
                             NullS) == 0;
    }
    Join_plan_state(JOIN *join);
    ~Join_plan_state()
    {
      delete_dynamic(&keyuse);
      my_free(best_positions);
    }
  };

  /* Results of reoptimizing a JOIN via JOIN::reoptimize(). */
  enum enum_reopt_result {
    REOPT_NEW_PLAN, /* there is a new reoptimized plan */
    REOPT_OLD_PLAN, /* no new improved plan can be found, use the old one */
    REOPT_ERROR,    /* an irrecovarable error occured during reoptimization */
    REOPT_NONE      /* not yet reoptimized */
  };

  /* Support for plan reoptimization with rewritten conditions. */
  enum_reopt_result reoptimize(Item *added_where, table_map join_tables,
                               Join_plan_state *save_to);
  void save_query_plan(Join_plan_state *save_to);
  void reset_query_plan();
  void restore_query_plan(Join_plan_state *restore_from);
  /* Choose a subquery plan for a table-less subquery. */
  bool choose_tableless_subquery_plan();

public:
  JOIN_TAB *join_tab, **best_ref;
  
  /* 
    Saved join_tab for pre_sorting. create_sort_index() will save here.. 
  */
  JOIN_TAB *pre_sort_join_tab;
  uint pre_sort_index;
  Item *pre_sort_idx_pushed_cond;
  void clean_pre_sort_join_tab();

  /*
    For "Using temporary+Using filesort" queries, JOIN::join_tab can point to
    either: 
    1. array of join tabs describing how to run the select, or
    2. array of single join tab describing read from the temporary table.

    SHOW EXPLAIN code needs to read/show #1. This is why two next members are
    there for saving it.
  */
  JOIN_TAB *table_access_tabs;
  uint     top_table_access_tabs_count;

  JOIN_TAB **map2table;    ///< mapping between table indexes and JOIN_TABs
  JOIN_TAB *join_tab_save; ///< saved join_tab for subquery reexecution

  List<JOIN_TAB_RANGE> join_tab_ranges;
  
  /*
    Base tables participating in the join. After join optimization is done, the
    tables are stored in the join order (but the only really important part is 
    that const tables are first).
  */
  TABLE    **table;
  /**
    The table which has an index that allows to produce the requried ordering.
    A special value of 0x1 means that the ordering will be produced by
    passing 1st non-const table to filesort(). NULL means no such table exists.
  */
  TABLE    *sort_by_table;
  /* 
    Number of tables in the join. 
    (In MySQL, it is named 'tables' and is also the number of elements in 
     join->join_tab array. In MariaDB, the latter is not true, so we've renamed
     the variable)
  */
  uint	   table_count;
  uint     outer_tables;  /**< Number of tables that are not inside semijoin */
  uint     const_tables;
  /* 
    Number of tables in the top join_tab array. Normally this matches
    (join_tab_ranges.head()->end - join_tab_ranges.head()->start). 
    
    We keep it here so that it is saved/restored with JOIN::restore_tmp.
  */
  uint     top_join_tab_count;
  uint	   send_group_parts;
  bool	   group;          /**< If query contains GROUP BY clause */
  bool     need_distinct;

  /**
    Indicates that grouping will be performed on the result set during
    query execution. This field belongs to query execution.

    @see make_group_fields, alloc_group_fields, JOIN::exec
  */
  bool     sort_and_group; 
  bool     first_record,full_join, no_field_update;
  bool     hash_join;
  bool	   do_send_rows;
  table_map const_table_map;
  /** 
    Bitmap of semijoin tables that the current partial plan decided
    to materialize and access by lookups
  */
  table_map sjm_lookup_tables;
  /*
    Constant tables for which we have found a row (as opposed to those for
    which we didn't).
  */
  table_map found_const_table_map;
  
  /* Tables removed by table elimination. Set to 0 before the elimination. */
  table_map eliminated_tables;
  /*
     Bitmap of all inner tables from outer joins (set at start of
     make_join_statistics)
  */
  table_map outer_join;
  /* Bitmap of tables used in the select list items */
  table_map select_list_used_tables;
  ha_rows  send_records,found_records,examined_rows,row_limit, select_limit;
  /**
    Used to fetch no more than given amount of rows per one
    fetch operation of server side cursor.
    The value is checked in end_send and end_send_group in fashion, similar
    to offset_limit_cnt:
      - fetch_limit= HA_POS_ERROR if there is no cursor.
      - when we open a cursor, we set fetch_limit to 0,
      - on each fetch iteration we add num_rows to fetch to fetch_limit
  */
  ha_rows  fetch_limit;
  /* Finally picked QEP. This is result of join optimization */
  POSITION *best_positions;

/******* Join optimization state members start *******/
  /*
    pointer - we're doing optimization for a semi-join materialization nest.
    NULL    - otherwise
  */
  TABLE_LIST *emb_sjm_nest;
  
  /* Current join optimization state */
  POSITION *positions;
  
  /*
    Bitmap of nested joins embedding the position at the end of the current 
    partial join (valid only during join optimizer run).
  */
  nested_join_map cur_embedding_map;
  
  /*
    Bitmap of inner tables of semi-join nests that have a proper subset of
    their tables in the current join prefix. That is, of those semi-join
    nests that have their tables both in and outside of the join prefix.
  */
  table_map cur_sj_inner_tables;
  
  /*
    Bitmap of semi-join inner tables that are in the join prefix and for
    which there's no provision for how to eliminate semi-join duplicates
    they produce.
  */
  table_map cur_dups_producing_tables;
  
  /* We also maintain a stack of join optimization states in * join->positions[] */
/******* Join optimization state members end *******/

  /*
    Tables within complex firstmatch ranges (i.e. those where inner tables are
    interleaved with outer tables). Join buffering cannot be used for these.
  */
  table_map complex_firstmatch_tables;

  /*
    The cost of best complete join plan found so far during optimization,
    after optimization phase - cost of picked join order (not taking into
    account the changes made by test_if_skip_sort_order()).
  */
  double   best_read;
  /*
    Estimated result rows (fanout) of the join operation. If this is a subquery
    that is reexecuted multiple times, this value includes the estiamted # of
    reexecutions. This value is equal to the multiplication of all
    join->positions[i].records_read of a JOIN.
  */
  double   record_count;
  List<Item> *fields;
  List<Cached_item> group_fields, group_fields_cache;
  TABLE    *tmp_table;
  /// used to store 2 possible tmp table of SELECT
  TABLE    *exec_tmp_table1, *exec_tmp_table2;
  THD	   *thd;
  Item_sum  **sum_funcs, ***sum_funcs_end;
  /** second copy of sumfuncs (for queries with 2 temporary tables */
  Item_sum  **sum_funcs2, ***sum_funcs_end2;
  Procedure *procedure;
  Item	    *having;
  Item      *tmp_having; ///< To store having when processed temporary table
  Item      *having_history; ///< Store having for explain
  ulonglong  select_options;
  /* 
    Bitmap of allowed types of the join caches that
    can be used for join operations
  */
  uint allowed_join_cache_types;
  bool allowed_semijoin_with_cache;
  bool allowed_outer_join_with_cache;
  /* Maximum level of the join caches that can be used for join operations */ 
  uint max_allowed_join_cache_level;
  select_result *result;
  TMP_TABLE_PARAM tmp_table_param;
  MYSQL_LOCK *lock;
  /// unit structure (with global parameters) for this select
  SELECT_LEX_UNIT *unit;
  /// select that processed
  SELECT_LEX *select_lex;
  /** 
    TRUE <=> optimizer must not mark any table as a constant table.
    This is needed for subqueries in form "a IN (SELECT .. UNION SELECT ..):
    when we optimize the select that reads the results of the union from a
    temporary table, we must not mark the temp. table as constant because
    the number of rows in it may vary from one subquery execution to another.
  */
  bool no_const_tables; 
  /*
    This flag is set if we call no_rows_in_result() as par of end_group().
    This is used as a simple speed optimization to avoiding calling
    restore_no_rows_in_result() in ::reinit()
  */
  bool no_rows_in_result_called;
  
  /**
    Copy of this JOIN to be used with temporary tables.

    tmp_join is used when the JOIN needs to be "reusable" (e.g. in a
    subquery that gets re-executed several times) and we know will use
    temporary tables for materialization. The materialization to a
    temporary table overwrites the JOIN structure to point to the
    temporary table after the materialization is done. This is where
    tmp_join is used : it's a copy of the JOIN before the
    materialization and is used in restoring before re-execution by
    overwriting the current JOIN structure with the saved copy.
    Because of this we should pay extra care of not freeing up helper
    structures that are referenced by the original contents of the
    JOIN. We can check for this by making sure the "current" join is
    not the temporary copy, e.g.  !tmp_join || tmp_join != join
 
    We should free these sub-structures at JOIN::destroy() if the
    "current" join has a copy is not that copy.
  */
  JOIN *tmp_join;
  ROLLUP rollup;				///< Used with rollup

  bool select_distinct;				///< Set if SELECT DISTINCT
  /**
    If we have the GROUP BY statement in the query,
    but the group_list was emptied by optimizer, this
    flag is TRUE.
    It happens when fields in the GROUP BY are from
    constant table
  */
  bool group_optimized_away;

  /*
    simple_xxxxx is set if ORDER/GROUP BY doesn't include any references
    to other tables than the first non-constant table in the JOIN.
    It's also set if ORDER/GROUP BY is empty.
    Used for deciding for or against using a temporary table to compute 
    GROUP/ORDER BY.
  */
  bool simple_order, simple_group;
  /**
    Is set only in case if we have a GROUP BY clause
    and no ORDER BY after constant elimination of 'order'.
  */
  bool no_order;
  /** Is set if we have a GROUP BY and we have ORDER BY on a constant. */
  bool          skip_sort_order;

  bool need_tmp, hidden_group_fields;
  /* TRUE if there was full cleunap of the JOIN */
  bool cleaned;
  DYNAMIC_ARRAY keyuse;
  Item::cond_result cond_value, having_value;
  List<Item> all_fields; ///< to store all fields that used in query
  ///Above list changed to use temporary table
  List<Item> tmp_all_fields1, tmp_all_fields2, tmp_all_fields3;
  ///Part, shared with list above, emulate following list
  List<Item> tmp_fields_list1, tmp_fields_list2, tmp_fields_list3;
  List<Item> &fields_list; ///< hold field list passed to mysql_select
  List<Item> procedure_fields_list;
  int error;

  ORDER *order, *group_list, *proc_param; //hold parameters of mysql_select
  COND *conds;                            // ---"---
  Item *conds_history;                    // store WHERE for explain
  COND *outer_ref_cond;       ///<part of conds containing only outer references
  COND *pseudo_bits_cond;     // part of conds containing special bita
  TABLE_LIST *tables_list;           ///<hold 'tables' parameter of mysql_select
  List<TABLE_LIST> *join_list;       ///< list of joined tables in reverse order
  COND_EQUAL *cond_equal;
  COND_EQUAL *having_equal;
  /*
    Constant codition computed during optimization, but evaluated during
    join execution. Typically expensive conditions that should not be
    evaluated at optimization time.
  */
  Item *exec_const_cond;
  /*
    Constant ORDER and/or GROUP expressions that contain subqueries. Such
    expressions need to evaluated to verify that the subquery indeed
    returns a single row. The evaluation of such expressions is delayed
    until query execution.
  */
  List<Item> exec_const_order_group_cond;
  SQL_SELECT *select;                ///<created in optimisation phase
  JOIN_TAB *return_tab;              ///<used only for outer joins
  Item **ref_pointer_array; ///<used pointer reference for this select
  // Copy of above to be used with different lists
  Item **items0, **items1, **items2, **items3, **current_ref_pointer_array;
  uint ref_pointer_array_size; ///< size of above in bytes
  const char *zero_result_cause; ///< not 0 if exec must return zero result
  
  bool union_part; ///< this subselect is part of union 
  bool optimized; ///< flag to avoid double optimization in EXPLAIN
  bool initialized; ///< flag to avoid double init_execution calls

  /*
    Additional WHERE and HAVING predicates to be considered for IN=>EXISTS
    subquery transformation of a JOIN object.
  */
  Item *in_to_exists_where;
  Item *in_to_exists_having;
  
  /* Temporary tables used to weed-out semi-join duplicates */
  List<TABLE> sj_tmp_tables;
  /* SJM nests that are executed with SJ-Materialization strategy */
  List<SJ_MATERIALIZATION_INFO> sjm_info_list;

  /* 
    storage for caching buffers allocated during query execution. 
    These buffers allocations need to be cached as the thread memory pool is
    cleared only at the end of the execution of the whole query and not caching
    allocations that occur in repetition at execution time will result in 
    excessive memory usage.
    Note: make_simple_join always creates an execution plan that accesses
    a single table, thus it is sufficient to have a one-element array for
    table_reexec.
  */  
  SORT_FIELD *sortorder;                        // make_unireg_sortorder()
  TABLE *table_reexec[1];                       // make_simple_join()
  JOIN_TAB *join_tab_reexec;                    // make_simple_join()
  /* end of allocation caching storage */

  JOIN(THD *thd_arg, List<Item> &fields_arg, ulonglong select_options_arg,
       select_result *result_arg)
    :fields_list(fields_arg)
  {
    init(thd_arg, fields_arg, select_options_arg, result_arg);
  }

  void init(THD *thd_arg, List<Item> &fields_arg, ulonglong select_options_arg,
       select_result *result_arg)
  {
    join_tab= join_tab_save= 0;
    table= 0;
    table_count= 0;
    top_join_tab_count= 0;
    const_tables= 0;
    eliminated_tables= 0;
    join_list= 0;
    implicit_grouping= FALSE;
    sort_and_group= 0;
    first_record= 0;
    do_send_rows= 1;
    send_records= 0;
    found_records= 0;
    fetch_limit= HA_POS_ERROR;
    examined_rows= 0;
    exec_tmp_table1= 0;
    exec_tmp_table2= 0;
    sortorder= 0;
    table_reexec[0]= 0;
    join_tab_reexec= 0;
    thd= thd_arg;
    sum_funcs= sum_funcs2= 0;
    procedure= 0;
    having= tmp_having= having_history= 0;
    select_options= select_options_arg;
    result= result_arg;
    lock= thd_arg->lock;
    select_lex= 0; //for safety
    tmp_join= 0;
    select_distinct= test(select_options & SELECT_DISTINCT);
    no_order= 0;
    simple_order= 0;
    simple_group= 0;
    need_distinct= 0;
    skip_sort_order= 0;
    need_tmp= 0;
    hidden_group_fields= 0; /*safety*/
    error= 0;
    select= 0;
    return_tab= 0;
    ref_pointer_array= items0= items1= items2= items3= 0;
    ref_pointer_array_size= 0;
    zero_result_cause= 0;
    optimized= 0;
    initialized= 0;
    cleaned= 0;
    cond_equal= 0;
    having_equal= 0;
    exec_const_cond= 0;
    group_optimized_away= 0;
    no_rows_in_result_called= 0;
    positions= best_positions= 0;

    all_fields= fields_arg;
    if (&fields_list != &fields_arg)      /* Avoid valgrind-warning */
      fields_list= fields_arg;
    bzero((char*) &keyuse,sizeof(keyuse));
    tmp_table_param.init();
    tmp_table_param.end_write_records= HA_POS_ERROR;
    rollup.state= ROLLUP::STATE_NONE;

    no_const_tables= FALSE;
    outer_ref_cond= pseudo_bits_cond= NULL;
    in_to_exists_where= NULL;
    in_to_exists_having= NULL;
<<<<<<< HEAD

    pre_sort_join_tab= NULL;
=======
    emb_sjm_nest= NULL;
    sjm_lookup_tables= 0;
>>>>>>> a3e984a0
  }

  int prepare(Item ***rref_pointer_array, TABLE_LIST *tables, uint wind_num,
	      COND *conds, uint og_num, ORDER *order, ORDER *group,
	      Item *having, ORDER *proc_param, SELECT_LEX *select,
	      SELECT_LEX_UNIT *unit);
  bool prepare_stage2();
  int optimize();
  int reinit();
  int init_execution();
  void exec();
  int destroy();
  void restore_tmp();
  bool alloc_func_list();
  bool flatten_subqueries();
  bool optimize_unflattened_subqueries();
  bool optimize_constant_subqueries();
  bool make_sum_func_list(List<Item> &all_fields, List<Item> &send_fields,
			  bool before_group_by, bool recompute= FALSE);

  inline void set_items_ref_array(Item **ptr)
  {
    memcpy((char*) ref_pointer_array, (char*) ptr, ref_pointer_array_size);
    current_ref_pointer_array= ptr;
  }
  inline void init_items_ref_array()
  {
    items0= ref_pointer_array + all_fields.elements;
    memcpy(items0, ref_pointer_array, ref_pointer_array_size);
    current_ref_pointer_array= items0;
  }

  bool rollup_init();
  bool rollup_process_const_fields();
  bool rollup_make_fields(List<Item> &all_fields, List<Item> &fields,
			  Item_sum ***func);
  int rollup_send_data(uint idx);
  int rollup_write_data(uint idx, TABLE *table);
  /**
    Release memory and, if possible, the open tables held by this execution
    plan (and nested plans). It's used to release some tables before
    the end of execution in order to increase concurrency and reduce
    memory consumption.
  */
  void join_free();
  /** Cleanup this JOIN, possibly for reuse */
  void cleanup(bool full);
  void clear();
  bool save_join_tab();
  bool init_save_join_tab();
  bool send_row_on_empty_set()
  {
    return (do_send_rows && implicit_grouping && !group_optimized_away &&
            having_value != Item::COND_FALSE);
  }
  bool empty_result() { return (zero_result_cause && !implicit_grouping); }
  bool change_result(select_result *result);
  bool is_top_level_join() const
  {
    return (unit == &thd->lex->unit && (unit->fake_select_lex == 0 ||
                                        select_lex == unit->fake_select_lex));
  }
  void cache_const_exprs();
  inline table_map all_tables_map()
  {
    return (table_map(1) << table_count) - 1;
  }
  void drop_unused_derived_keys();
  inline void eval_select_list_used_tables();
  /* 
    Return the table for which an index scan can be used to satisfy 
    the sort order needed by the ORDER BY/(implicit) GROUP BY clause 
  */
  JOIN_TAB *get_sort_by_join_tab()
  {
    return (need_tmp || !sort_by_table || skip_sort_order ||
            ((group || tmp_table_param.sum_func_count) && !group_list)) ?
              NULL : join_tab+const_tables;
  }
  bool setup_subquery_caches();
  bool shrink_join_buffers(JOIN_TAB *jt, 
                           ulonglong curr_space,
                           ulonglong needed_space);
  void set_allowed_join_cache_types();
  bool is_allowed_hash_join_access()
  { 
    return test(allowed_join_cache_types & JOIN_CACHE_HASHED_BIT) &&
           max_allowed_join_cache_level > JOIN_CACHE_HASHED_BIT;
  }
  /*
    Check if we need to create a temporary table.
    This has to be done if all tables are not already read (const tables)
    and one of the following conditions holds:
    - We are using DISTINCT (simple distinct's are already optimized away)
    - We are using an ORDER BY or GROUP BY on fields not in the first table
    - We are using different ORDER BY and GROUP BY orders
    - The user wants us to buffer the result.
    When the WITH ROLLUP modifier is present, we cannot skip temporary table
    creation for the DISTINCT clause just because there are only const tables.
  */
  bool test_if_need_tmp_table()
  {
    return ((const_tables != table_count &&
	    ((select_distinct || !simple_order || !simple_group) ||
	     (group_list && order) ||
	     test(select_options & OPTION_BUFFER_RESULT))) ||
            (rollup.state != ROLLUP::STATE_NONE && select_distinct));
  }
  bool choose_subquery_plan(table_map join_tables);
  void get_partial_cost_and_fanout(int end_tab_idx,
                                   table_map filter_map,
                                   double *read_time_arg, 
                                   double *record_count_arg);
  void get_prefix_cost_and_fanout(uint n_tables, 
                                  double *read_time_arg,
                                  double *record_count_arg);
  double get_examined_rows();
  /* defined in opt_subselect.cc */
  bool transform_max_min_subquery();
  /* True if this JOIN is a subquery under an IN predicate. */
  bool is_in_subquery()
  {
    return (unit->item && unit->item->is_in_predicate());
  }
private:
  /**
    TRUE if the query contains an aggregate function but has no GROUP
    BY clause. 
  */
  bool implicit_grouping; 
  bool make_simple_join(JOIN *join, TABLE *tmp_table);
  void cleanup_item_list(List<Item> &items) const;
};

enum enum_with_bush_roots { WITH_BUSH_ROOTS, WITHOUT_BUSH_ROOTS};
enum enum_with_const_tables { WITH_CONST_TABLES, WITHOUT_CONST_TABLES};

JOIN_TAB *first_linear_tab(JOIN *join, enum enum_with_const_tables const_tbls);
JOIN_TAB *next_linear_tab(JOIN* join, JOIN_TAB* tab, 
                          enum enum_with_bush_roots include_bush_roots);

JOIN_TAB *first_top_level_tab(JOIN *join, enum enum_with_const_tables with_const);
JOIN_TAB *next_top_level_tab(JOIN *join, JOIN_TAB *tab);

typedef struct st_select_check {
  uint const_ref,reg_ref;
} SELECT_CHECK;

extern const char *join_type_str[];

/* Extern functions in sql_select.cc */
void count_field_types(SELECT_LEX *select_lex, TMP_TABLE_PARAM *param, 
                       List<Item> &fields, bool reset_with_sum_func);
bool setup_copy_fields(THD *thd, TMP_TABLE_PARAM *param,
		       Item **ref_pointer_array,
		       List<Item> &new_list1, List<Item> &new_list2,
		       uint elements, List<Item> &fields);
void copy_fields(TMP_TABLE_PARAM *param);
bool copy_funcs(Item **func_ptr, const THD *thd);
uint find_shortest_key(TABLE *table, const key_map *usable_keys);
Field* create_tmp_field_from_field(THD *thd, Field* org_field,
                                   const char *name, TABLE *table,
                                   Item_field *item, uint convert_blob_length);
                                                                      
bool is_indexed_agg_distinct(JOIN *join, List<Item_field> *out_args);

/* functions from opt_sum.cc */
bool simple_pred(Item_func *func_item, Item **args, bool *inv_order);
int opt_sum_query(THD* thd,
                  List<TABLE_LIST> &tables, List<Item> &all_fields, COND *conds);

/* from sql_delete.cc, used by opt_range.cc */
extern "C" int refpos_order_cmp(void* arg, const void *a,const void *b);

/** class to copying an field/item to a key struct */

class store_key :public Sql_alloc
{
public:
  bool null_key; /* TRUE <=> the value of the key has a null part */
  enum store_key_result { STORE_KEY_OK, STORE_KEY_FATAL, STORE_KEY_CONV };
  enum Type { FIELD_STORE_KEY, ITEM_STORE_KEY, CONST_ITEM_STORE_KEY };
  store_key(THD *thd, Field *field_arg, uchar *ptr, uchar *null, uint length)
    :null_key(0), null_ptr(null), err(0)
  {
    if (field_arg->type() == MYSQL_TYPE_BLOB
        || field_arg->type() == MYSQL_TYPE_GEOMETRY)
    {
      /* 
        Key segments are always packed with a 2 byte length prefix.
        See mi_rkey for details.
      */
      to_field= new Field_varstring(ptr, length, 2, null, 1, 
                                    Field::NONE, field_arg->field_name,
                                    field_arg->table->s, field_arg->charset());
      to_field->init(field_arg->table);
    }
    else
      to_field=field_arg->new_key_field(thd->mem_root, field_arg->table,
                                        ptr, null, 1);
  }
  store_key(store_key &arg)
    :Sql_alloc(), null_key(arg.null_key), to_field(arg.to_field),
             null_ptr(arg.null_ptr), err(arg.err)

  {}
  virtual ~store_key() {}			/** Not actually needed */
  virtual enum Type type() const=0;
  virtual const char *name() const=0;
  virtual bool store_key_is_const() { return false; }

  /**
    @brief sets ignore truncation warnings mode and calls the real copy method

    @details this function makes sure truncation warnings when preparing the
    key buffers don't end up as errors (because of an enclosing INSERT/UPDATE).
  */
  enum store_key_result copy()
  {
    enum store_key_result result;
    THD *thd= to_field->table->in_use;
    enum_check_fields saved_count_cuted_fields= thd->count_cuted_fields;
    ulonglong sql_mode= thd->variables.sql_mode;
    thd->variables.sql_mode&= ~(MODE_NO_ZERO_IN_DATE | MODE_NO_ZERO_DATE);
    thd->variables.sql_mode|= MODE_INVALID_DATES;

    thd->count_cuted_fields= CHECK_FIELD_IGNORE;

    result= copy_inner();

    thd->count_cuted_fields= saved_count_cuted_fields;
    thd->variables.sql_mode= sql_mode;

    return result;
  }

 protected:
  Field *to_field;				// Store data here
  uchar *null_ptr;
  uchar err;

  virtual enum store_key_result copy_inner()=0;
};


class store_key_field: public store_key
{
  Copy_field copy_field;
  const char *field_name;
 public:
  store_key_field(THD *thd, Field *to_field_arg, uchar *ptr,
                  uchar *null_ptr_arg,
		  uint length, Field *from_field, const char *name_arg)
    :store_key(thd, to_field_arg,ptr,
	       null_ptr_arg ? null_ptr_arg : from_field->maybe_null() ? &err
	       : (uchar*) 0, length), field_name(name_arg)
  {
    if (to_field)
    {
      copy_field.set(to_field,from_field,0);
    }
  }  

  enum Type type() const { return FIELD_STORE_KEY; }
  const char *name() const { return field_name; }

  void change_source_field(Item_field *fld_item)
  {
    copy_field.set(to_field, fld_item->field, 0);
    field_name= fld_item->full_name();
  }

 protected: 
  enum store_key_result copy_inner()
  {
    TABLE *table= copy_field.to_field->table;
    my_bitmap_map *old_map= dbug_tmp_use_all_columns(table,
                                                     table->write_set);

    /* 
      It looks like the next statement is needed only for a simplified
      hash function over key values used now in BNLH join.
      When the implementation of this function will be replaced for a proper
      full version this statement probably should be removed.
    */  
    bzero(copy_field.to_ptr,copy_field.to_length);

    copy_field.do_copy(&copy_field);
    dbug_tmp_restore_column_map(table->write_set, old_map);
    null_key= to_field->is_null();
    return err != 0 ? STORE_KEY_FATAL : STORE_KEY_OK;
  }
};


class store_key_item :public store_key
{
 protected:
  Item *item;
  /*
    Flag that forces usage of save_val() method which save value of the
    item instead of save_in_field() method which saves result.
  */
  bool use_value;
public:
  store_key_item(THD *thd, Field *to_field_arg, uchar *ptr,
                 uchar *null_ptr_arg, uint length, Item *item_arg, bool val)
    :store_key(thd, to_field_arg, ptr,
	       null_ptr_arg ? null_ptr_arg : item_arg->maybe_null ?
	       &err : (uchar*) 0, length), item(item_arg), use_value(val)
  {}
  store_key_item(store_key &arg, Item *new_item, bool val)
    :store_key(arg), item(new_item), use_value(val)
  {}


  enum Type type() const { return ITEM_STORE_KEY; }
  const char *name() const { return "func"; }

 protected:  
  enum store_key_result copy_inner()
  {
    TABLE *table= to_field->table;
    my_bitmap_map *old_map= dbug_tmp_use_all_columns(table,
                                                     table->write_set);
    int res= FALSE;

    /* 
      It looks like the next statement is needed only for a simplified
      hash function over key values used now in BNLH join.
      When the implementation of this function will be replaced for a proper
      full version this statement probably should be removed.
    */  
    to_field->reset();

    if (use_value)
      item->save_val(to_field);
    else
      res= item->save_in_field(to_field, 1);
    /*
     Item::save_in_field() may call Item::val_xxx(). And if this is a subquery
     we need to check for errors executing it and react accordingly
    */
    if (!res && table->in_use->is_error())
      res= 1; /* STORE_KEY_FATAL */
    dbug_tmp_restore_column_map(table->write_set, old_map);
    null_key= to_field->is_null() || item->null_value;
    return ((err != 0 || res < 0 || res > 2) ? STORE_KEY_FATAL : 
            (store_key_result) res);
  }
};


class store_key_const_item :public store_key_item
{
  bool inited;
public:
  store_key_const_item(THD *thd, Field *to_field_arg, uchar *ptr,
		       uchar *null_ptr_arg, uint length,
		       Item *item_arg)
    :store_key_item(thd, to_field_arg, ptr,
		    null_ptr_arg ? null_ptr_arg : item_arg->maybe_null ?
		    &err : (uchar*) 0, length, item_arg, FALSE), inited(0)
  {
  }
  store_key_const_item(store_key &arg, Item *new_item)
    :store_key_item(arg, new_item, FALSE), inited(0)
  {}

  enum Type type() const { return CONST_ITEM_STORE_KEY; }
  const char *name() const { return "const"; }
  bool store_key_is_const() { return true; }

protected:  
  enum store_key_result copy_inner()
  {
    int res;
    if (!inited)
    {
      inited=1;
      TABLE *table= to_field->table;
      my_bitmap_map *old_map= dbug_tmp_use_all_columns(table,
                                                       table->write_set);
      if ((res= item->save_in_field(to_field, 1)))
      {       
        if (!err)
          err= res < 0 ? 1 : res; /* 1=STORE_KEY_FATAL */
      }
      /*
        Item::save_in_field() may call Item::val_xxx(). And if this is a subquery
        we need to check for errors executing it and react accordingly
        */
      if (!err && to_field->table->in_use->is_error())
        err= 1; /* STORE_KEY_FATAL */
      dbug_tmp_restore_column_map(table->write_set, old_map);
    }
    null_key= to_field->is_null() || item->null_value;
    return (err > 2 ? STORE_KEY_FATAL : (store_key_result) err);
  }
};

bool cp_buffer_from_ref(THD *thd, TABLE *table, TABLE_REF *ref);
bool error_if_full_join(JOIN *join);
int report_error(TABLE *table, int error);
int safe_index_read(JOIN_TAB *tab);
COND *remove_eq_conds(THD *thd, COND *cond, Item::cond_result *cond_value);
int get_quick_record(SQL_SELECT *select);
SORT_FIELD * make_unireg_sortorder(ORDER *order, uint *length,
                                  SORT_FIELD *sortorder);
int setup_order(THD *thd, Item **ref_pointer_array, TABLE_LIST *tables,
		List<Item> &fields, List <Item> &all_fields, ORDER *order);
int setup_group(THD *thd, Item **ref_pointer_array, TABLE_LIST *tables,
		List<Item> &fields, List<Item> &all_fields, ORDER *order,
		bool *hidden_group_fields);
bool fix_inner_refs(THD *thd, List<Item> &all_fields, SELECT_LEX *select,
                   Item **ref_pointer_array);
int join_read_key2(THD *thd, struct st_join_table *tab, TABLE *table,
                   struct st_table_ref *table_ref);

bool handle_select(THD *thd, LEX *lex, select_result *result,
                   ulong setup_tables_done_option);
bool mysql_select(THD *thd, Item ***rref_pointer_array,
                  TABLE_LIST *tables, uint wild_num,  List<Item> &list,
                  COND *conds, uint og_num, ORDER *order, ORDER *group,
                  Item *having, ORDER *proc_param, ulonglong select_type, 
                  select_result *result, SELECT_LEX_UNIT *unit, 
                  SELECT_LEX *select_lex);
void free_underlaid_joins(THD *thd, SELECT_LEX *select);
bool mysql_explain_union(THD *thd, SELECT_LEX_UNIT *unit,
                         select_result *result);
Field *create_tmp_field(THD *thd, TABLE *table,Item *item, Item::Type type,
			Item ***copy_func, Field **from_field,
                        Field **def_field,
			bool group, bool modify_item,
			bool table_cant_handle_bit_fields,
                        bool make_copy_field,
                        uint convert_blob_length);
bool create_internal_tmp_table(TABLE *table, KEY *keyinfo, 
                               ENGINE_COLUMNDEF *start_recinfo,
                               ENGINE_COLUMNDEF **recinfo, 
                               ulonglong options, my_bool big_tables);

/*
  General routine to change field->ptr of a NULL-terminated array of Field
  objects. Useful when needed to call val_int, val_str or similar and the
  field data is not in table->record[0] but in some other structure.
  set_key_field_ptr changes all fields of an index using a key_info object.
  All methods presume that there is at least one field to change.
*/

TABLE *create_virtual_tmp_table(THD *thd, List<Create_field> &field_list);

int test_if_item_cache_changed(List<Cached_item> &list);
int join_init_read_record(JOIN_TAB *tab);
int join_read_record_no_init(JOIN_TAB *tab);
void set_position(JOIN *join,uint idx,JOIN_TAB *table,KEYUSE *key);
inline Item * and_items(Item* cond, Item *item)
{
  return (cond? (new Item_cond_and(cond, item)) : item);
}
bool choose_plan(JOIN *join, table_map join_tables);
void optimize_wo_join_buffering(JOIN *join, uint first_tab, uint last_tab, 
                                table_map last_remaining_tables, 
                                bool first_alt, uint no_jbuf_before,
                                double *outer_rec_count, double *reopt_cost);
Item_equal *find_item_equal(COND_EQUAL *cond_equal, Field *field,
                            bool *inherited_fl);
extern bool test_if_ref(Item *, 
                 Item_field *left_item,Item *right_item);

inline bool optimizer_flag(THD *thd, uint flag)
{ 
  return (thd->variables.optimizer_switch & flag);
}

uint get_index_for_order(ORDER *order, TABLE *table, SQL_SELECT *select,
                         ha_rows limit, bool *need_sort, bool *reverse);
ORDER *simple_remove_const(ORDER *order, COND *where);
bool const_expression_in_where(COND *cond, Item *comp_item,
                               Field *comp_field= NULL,
                               Item **const_item= NULL);

/* Table elimination entry point function */
void eliminate_tables(JOIN *join);

/* Index Condition Pushdown entry point function */
void push_index_cond(JOIN_TAB *tab, uint keyno);

/****************************************************************************
  Temporary table support for SQL Runtime
 ***************************************************************************/

#define STRING_TOTAL_LENGTH_TO_PACK_ROWS 128
#define AVG_STRING_LENGTH_TO_PACK_ROWS   64
#define RATIO_TO_PACK_ROWS	       2
#define MIN_STRING_LENGTH_TO_PACK_ROWS   10

TABLE *create_tmp_table(THD *thd,TMP_TABLE_PARAM *param,List<Item> &fields,
			ORDER *group, bool distinct, bool save_sum_fields,
			ulonglong select_options, ha_rows rows_limit,
			const char* alias, bool do_not_open=FALSE);
void free_tmp_table(THD *thd, TABLE *entry);
bool create_internal_tmp_table_from_heap(THD *thd, TABLE *table,
                                         ENGINE_COLUMNDEF *start_recinfo,
                                         ENGINE_COLUMNDEF **recinfo, 
                                         int error, bool ignore_last_dupp_key_error);
bool create_internal_tmp_table(TABLE *table, KEY *keyinfo, 
                               ENGINE_COLUMNDEF *start_recinfo,
                               ENGINE_COLUMNDEF **recinfo, 
                               ulonglong options, my_bool big_tables);
bool open_tmp_table(TABLE *table);
void setup_tmp_table_column_bitmaps(TABLE *table, uchar *bitmaps);
double prev_record_reads(POSITION *positions, uint idx, table_map found_ref);
void fix_list_after_tbl_changes(SELECT_LEX *new_parent, List<TABLE_LIST> *tlist);

#endif /* SQL_SELECT_INCLUDED */<|MERGE_RESOLUTION|>--- conflicted
+++ resolved
@@ -1305,13 +1305,9 @@
     outer_ref_cond= pseudo_bits_cond= NULL;
     in_to_exists_where= NULL;
     in_to_exists_having= NULL;
-<<<<<<< HEAD
-
     pre_sort_join_tab= NULL;
-=======
     emb_sjm_nest= NULL;
     sjm_lookup_tables= 0;
->>>>>>> a3e984a0
   }
 
   int prepare(Item ***rref_pointer_array, TABLE_LIST *tables, uint wind_num,
