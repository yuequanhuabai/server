/* Copyright (C) 2000-2006 MySQL AB

   This program is free software; you can redistribute it and/or modify
   it under the terms of the GNU General Public License as published by
   the Free Software Foundation; version 2 of the License.

   This program is distributed in the hope that it will be useful,
   but WITHOUT ANY WARRANTY; without even the implied warranty of
   MERCHANTABILITY or FITNESS FOR A PARTICULAR PURPOSE.  See the
   GNU General Public License for more details.

   You should have received a copy of the GNU General Public License
   along with this program; if not, write to the Free Software
   Foundation, Inc., 59 Temple Place, Suite 330, Boston, MA  02111-1307  USA */


/* Functions to handle keys and fields in forms */

#include "mysql_priv.h"

/*
  Search after a key that starts with 'field'

  SYNOPSIS
    find_ref_key()
    key			First key to check
    key_count		How many keys to check
    record		Start of record
    field		Field to search after
    key_length		On partial match, contains length of fields before
			field
    keypart             key part # of a field

  NOTES
   Used when calculating key for NEXT_NUMBER

  IMPLEMENTATION
    If no key starts with field test if field is part of some key. If we find
    one, then return first key and set key_length to the number of bytes
    preceding 'field'.

  RETURN
   -1  field is not part of the key
   #   Key part for key matching key.
       key_length is set to length of key before (not including) field
*/

int find_ref_key(KEY *key, uint key_count, uchar *record, Field *field,
                 uint *key_length, uint *keypart)
{
  reg2 int i;
  reg3 KEY *key_info;
  uint fieldpos;

  fieldpos= field->offset(record);

  /* Test if some key starts as fieldpos */
  for (i= 0, key_info= key ;
       i < (int) key_count ;
       i++, key_info++)
  {
    if (key_info->key_part[0].offset == fieldpos)
    {                                  		/* Found key. Calc keylength */
      *key_length= *keypart= 0;
      return i;                                 /* Use this key */
    }
  }

  /* Test if some key contains fieldpos */
  for (i= 0, key_info= key;
       i < (int) key_count ;
       i++, key_info++)
  {
    uint j;
    KEY_PART_INFO *key_part;
    *key_length=0;
    for (j=0, key_part=key_info->key_part ;
	 j < key_info->key_parts ;
	 j++, key_part++)
    {
      if (key_part->offset == fieldpos)
      {
        *keypart= j;
        return i;                               /* Use this key */
      }
      *key_length+= key_part->store_length;
    }
  }
  return(-1);					/* No key is ok */
}


/*
  Copy part of a record that forms a key or key prefix to a buffer.

  SYNOPSIS
    key_copy()
    to_key      buffer that will be used as a key
    from_record full record to be copied from
    key_info    descriptor of the index
    key_length  specifies length of all keyparts that will be copied

  DESCRIPTION
    The function takes a complete table record (as e.g. retrieved by
    handler::index_read()), and a description of an index on the same table,
    and extracts the first key_length bytes of the record which are part of a
    key into to_key. If length == 0 then copy all bytes from the record that
    form a key.

  RETURN
    None
*/

void key_copy(uchar *to_key, uchar *from_record, KEY *key_info,
              uint key_length)
{
  uint length;
  KEY_PART_INFO *key_part;

  if (key_length == 0)
    key_length= key_info->key_length;
  for (key_part= key_info->key_part; (int) key_length > 0; key_part++)
  {
    if (key_part->null_bit)
    {
      *to_key++= test(from_record[key_part->null_offset] &
		   key_part->null_bit);
      key_length--;
    }
<<<<<<< HEAD
    if (key_part->type == HA_KEYTYPE_BIT)
    {
      Field_bit *field= (Field_bit *) (key_part->field);
      if (field->bit_len)
      {
        uchar bits= get_rec_bits(from_record +
                                 key_part->null_offset +
                                 (key_part->null_bit == 128),
                                 field->bit_ofs, field->bit_len);
        *to_key++= bits;
        key_length--;
      }
    }
=======
>>>>>>> 3f163915
    if (key_part->key_part_flag & HA_BLOB_PART ||
        key_part->key_part_flag & HA_VAR_LENGTH_PART)
    {
      key_length-= HA_KEY_BLOB_LENGTH;
      length= min(key_length, key_part->length);
      key_part->field->get_key_image(to_key, length, Field::itRAW);
      to_key+= HA_KEY_BLOB_LENGTH;
    }
    else
    {
      length= min(key_length, key_part->length);
      Field *field= key_part->field;
      CHARSET_INFO *cs= field->charset();
      uint bytes= field->get_key_image(to_key, length, Field::itRAW);
      if (bytes < length)
        cs->cset->fill(cs, (char*) to_key + bytes, length - bytes, ' ');
    }
    to_key+= length;
    key_length-= length;
  }
}


/*
  Restore a key from some buffer to record.

  SYNOPSIS
    key_restore()
    to_record   record buffer where the key will be restored to
    from_key    buffer that contains a key
    key_info    descriptor of the index
    key_length  specifies length of all keyparts that will be restored

  DESCRIPTION
    This function converts a key into record format. It can be used in cases
    when we want to return a key as a result row.

  RETURN
    None
*/

void key_restore(uchar *to_record, uchar *from_key, KEY *key_info,
                 uint key_length)
{
  uint length;
  KEY_PART_INFO *key_part;

  if (key_length == 0)
  {
    key_length= key_info->key_length;
  }
  for (key_part= key_info->key_part ; (int) key_length > 0 ; key_part++)
  {
    if (key_part->null_bit)
    {
      if (*from_key++)
	to_record[key_part->null_offset]|= key_part->null_bit;
      else
	to_record[key_part->null_offset]&= ~key_part->null_bit;
      key_length--;
    }
    if (key_part->type == HA_KEYTYPE_BIT)
    {
      Field_bit *field= (Field_bit *) (key_part->field);
      if (field->bit_len)
      {
        uchar bits= *(from_key + key_part->length -
                      field->pack_length_in_rec() - 1);
        set_rec_bits(bits, to_record + key_part->null_offset +
                     (key_part->null_bit == 128),
                     field->bit_ofs, field->bit_len);
      }
    }
    if (key_part->key_part_flag & HA_BLOB_PART)
    {
      /*
        This in fact never happens, as we have only partial BLOB
        keys yet anyway, so it's difficult to find any sence to
        restore the part of a record.
        Maybe this branch is to be removed, but now we
        have to ignore GCov compaining.
      */
      uint blob_length= uint2korr(from_key);
      Field_blob *field= (Field_blob*) key_part->field;
      from_key+= HA_KEY_BLOB_LENGTH;
      key_length-= HA_KEY_BLOB_LENGTH;
      field->set_ptr_offset(to_record - field->table->record[0],
                            (ulong) blob_length, from_key);
      length= key_part->length;
    }
    else if (key_part->key_part_flag & HA_VAR_LENGTH_PART)
    {
      Field *field= key_part->field;
      my_bitmap_map *old_map;
      my_ptrdiff_t ptrdiff= to_record - field->table->record[0];
      field->move_field_offset(ptrdiff);
      key_length-= HA_KEY_BLOB_LENGTH;
      length= min(key_length, key_part->length);
      old_map= dbug_tmp_use_all_columns(field->table, field->table->write_set);
      field->set_key_image(from_key, length);
      dbug_tmp_restore_column_map(field->table->write_set, old_map);
      from_key+= HA_KEY_BLOB_LENGTH;
      field->move_field_offset(-ptrdiff);
    }
    else
    {
      length= min(key_length, key_part->length);
      memcpy(to_record + key_part->offset, from_key, (size_t) length);
    }
    from_key+= length;
    key_length-= length;
  }
}


/*
  Compare if a key has changed

  SYNOPSIS
    key_cmp_if_same()
    table		TABLE
    key			key to compare to row
    idx			Index used
    key_length		Length of key

  NOTES
    In theory we could just call field->cmp() for all field types,
    but as we are only interested if a key has changed (not if the key is
    larger or smaller than the previous value) we can do things a bit
    faster by using memcmp() instead.

  RETURN
    0	If key is equal
    1	Key has changed
*/

bool key_cmp_if_same(TABLE *table,const uchar *key,uint idx,uint key_length)
{
  uint store_length;
  KEY_PART_INFO *key_part;
  const uchar *key_end= key + key_length;;

  for (key_part=table->key_info[idx].key_part;
       key < key_end ; 
       key_part++, key+= store_length)
  {
    uint length;
    store_length= key_part->store_length;

    if (key_part->null_bit)
    {
      if (*key != test(table->record[0][key_part->null_offset] & 
		       key_part->null_bit))
	return 1;
      if (*key)
	continue;
      key++;
      store_length--;
    }
    if (key_part->key_part_flag & (HA_BLOB_PART | HA_VAR_LENGTH_PART |
                                   HA_BIT_PART))
    {
      if (key_part->field->key_cmp(key, key_part->length))
	return 1;
      continue;
    }
    length= min((uint) (key_end-key), store_length);
    if (!(key_part->key_type & (FIELDFLAG_NUMBER+FIELDFLAG_BINARY+
                                FIELDFLAG_PACK)))
    {
      CHARSET_INFO *cs= key_part->field->charset();
      uint char_length= key_part->length / cs->mbmaxlen;
      const uchar *pos= table->record[0] + key_part->offset;
      if (length > char_length)
      {
        char_length= my_charpos(cs, pos, pos + length, char_length);
        set_if_smaller(char_length, length);
      }
      if (cs->coll->strnncollsp(cs,
                                (const uchar*) key, length,
                                (const uchar*) pos, char_length, 0))
        return 1;
      continue;
    }
    if (memcmp(key,table->record[0]+key_part->offset,length))
      return 1;
  }
  return 0;
}

/*
  unpack key-fields from record to some buffer

  SYNOPSIS
     key_unpack()
     to		Store value here in an easy to read form
     table	Table to use
     idx	Key number

  NOTES
    This is used mainly to get a good error message
    We temporary change the column bitmap so that all columns are readable.
*/

void key_unpack(String *to,TABLE *table,uint idx)
{
  KEY_PART_INFO *key_part,*key_part_end;
  Field *field;
  String tmp;
  my_bitmap_map *old_map= dbug_tmp_use_all_columns(table, table->read_set);
  DBUG_ENTER("key_unpack");

  to->length(0);
  for (key_part=table->key_info[idx].key_part,key_part_end=key_part+
	 table->key_info[idx].key_parts ;
       key_part < key_part_end;
       key_part++)
  {
    if (to->length())
      to->append('-');
    if (key_part->null_bit)
    {
      if (table->record[0][key_part->null_offset] & key_part->null_bit)
      {
	to->append(STRING_WITH_LEN("NULL"));
	continue;
      }
    }
    if ((field=key_part->field))
    {
      field->val_str(&tmp);
      if (key_part->length < field->pack_length())
	tmp.length(min(tmp.length(),key_part->length));
      to->append(tmp);
    }
    else
      to->append(STRING_WITH_LEN("???"));
  }
  dbug_tmp_restore_column_map(table->read_set, old_map);
  DBUG_VOID_RETURN;
}


/*
  Check if key uses field that is marked in passed field bitmap.

  SYNOPSIS
    is_key_used()
      table   TABLE object with which keys and fields are associated.
      idx     Key to be checked.
      fields  Bitmap of fields to be checked.

  NOTE
    This function uses TABLE::tmp_set bitmap so the caller should care
    about saving/restoring its state if it also uses this bitmap.

  RETURN VALUE
    TRUE   Key uses field from bitmap
    FALSE  Otherwise
*/

bool is_key_used(TABLE *table, uint idx, const MY_BITMAP *fields)
{
  bitmap_clear_all(&table->tmp_set);
  table->mark_columns_used_by_index_no_reset(idx, &table->tmp_set);
  if (bitmap_is_overlapping(&table->tmp_set, fields))
    return 1;

  /*
    If table handler has primary key as part of the index, check that primary
    key is not updated
  */
  if (idx != table->s->primary_key && table->s->primary_key < MAX_KEY &&
      (table->file->ha_table_flags() & HA_PRIMARY_KEY_IN_READ_INDEX))
    return is_key_used(table, table->s->primary_key, fields);
  return 0;
}


/*
  Compare key in row to a given key

  SYNOPSIS
    key_cmp()
    key_part		Key part handler
    key			Key to compare to value in table->record[0]
    key_length		length of 'key'

  RETURN
    The return value is SIGN(key_in_row - range_key):

    0			Key is equal to range or 'range' == 0 (no range)
   -1			Key is less than range
    1			Key is larger than range
*/

int key_cmp(KEY_PART_INFO *key_part, const uchar *key, uint key_length)
{
  uint store_length;

  for (const uchar *end=key + key_length;
       key < end;
       key+= store_length, key_part++)
  {
    int cmp;
    store_length= key_part->store_length;
    if (key_part->null_bit)
    {
      /* This key part allows null values; NULL is lower than everything */
      register bool field_is_null= key_part->field->is_null();
      if (*key)                                 // If range key is null
      {
	/* the range is expecting a null value */
	if (!field_is_null)
	  return 1;                             // Found key is > range
        /* null -- exact match, go to next key part */
	continue;
      }
      else if (field_is_null)
	return -1;                              // NULL is less than any value
      key++;					// Skip null byte
      store_length--;
    }
    if ((cmp=key_part->field->key_cmp(key, key_part->length)) < 0)
      return -1;
    if (cmp > 0)
      return 1;
  }
  return 0;                                     // Keys are equal
}


/*
  Compare two records in index order
  SYNOPSIS
    key_rec_cmp()
    key                         Index information
    rec0                        Pointer to table->record[0]
    first_rec                   Pointer to record compare with
    second_rec                  Pointer to record compare against first_rec

  DESCRIPTION
    This method is set-up such that it can be called directly from the
    priority queue and it is attempted to be optimised as much as possible
    since this will be called O(N * log N) times while performing a merge
    sort in various places in the code.

    We retrieve the pointer to table->record[0] using the fact that key_parts
    have an offset making it possible to calculate the start of the record.
    We need to get the diff to the compared record since none of the records
    being compared are stored in table->record[0].

    We first check for NULL values, if there are no NULL values we use
    a compare method that gets two field pointers and a max length
    and return the result of the comparison.
*/

int key_rec_cmp(void *key, uchar *first_rec, uchar *second_rec)
{
  KEY *key_info= (KEY*)key;
  uint key_parts= key_info->key_parts, i= 0;
  KEY_PART_INFO *key_part= key_info->key_part;
  uchar *rec0= key_part->field->ptr - key_part->offset;
  my_ptrdiff_t first_diff= first_rec - rec0, sec_diff= second_rec - rec0;
  int result= 0;
  DBUG_ENTER("key_rec_cmp");

  do
  {
    Field *field= key_part->field;

    if (key_part->null_bit)
    {
      /* The key_part can contain NULL values */
      bool first_is_null= field->is_null_in_record_with_offset(first_diff);
      bool sec_is_null= field->is_null_in_record_with_offset(sec_diff);
      /*
        NULL is smaller then everything so if first is NULL and the other
        not then we know that we should return -1 and for the opposite
        we should return +1. If both are NULL then we call it equality
        although it is a strange form of equality, we have equally little
        information of the real value.
      */
      if (!first_is_null)
      {
        if (!sec_is_null)
          ; /* Fall through, no NULL fields */
        else
        {
          DBUG_RETURN(+1);
        }
      }
      else if (!sec_is_null)
      {
        DBUG_RETURN(-1);
      }
      else
        goto next_loop; /* Both were NULL */
    }
    /*
      No null values in the fields
      We use the virtual method cmp_max with a max length parameter.
      For most field types this translates into a cmp without
      max length. The exceptions are the BLOB and VARCHAR field types
      that take the max length into account.
    */
    result= field->cmp_max(field->ptr+first_diff, field->ptr+sec_diff,
                           key_part->length);
next_loop:
    key_part++;
  } while (!result && ++i < key_parts);
  DBUG_RETURN(result);
}<|MERGE_RESOLUTION|>--- conflicted
+++ resolved
@@ -127,22 +127,6 @@
 		   key_part->null_bit);
       key_length--;
     }
-<<<<<<< HEAD
-    if (key_part->type == HA_KEYTYPE_BIT)
-    {
-      Field_bit *field= (Field_bit *) (key_part->field);
-      if (field->bit_len)
-      {
-        uchar bits= get_rec_bits(from_record +
-                                 key_part->null_offset +
-                                 (key_part->null_bit == 128),
-                                 field->bit_ofs, field->bit_len);
-        *to_key++= bits;
-        key_length--;
-      }
-    }
-=======
->>>>>>> 3f163915
     if (key_part->key_part_flag & HA_BLOB_PART ||
         key_part->key_part_flag & HA_VAR_LENGTH_PART)
     {
