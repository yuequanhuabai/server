--- conflicted
+++ resolved
@@ -1,10 +1,6 @@
 /*
    Copyright (c) 2000, 2015, Oracle and/or its affiliates.
-<<<<<<< HEAD
-   Copyright (c) 2008, 2019, MariaDB Corporation.
-=======
    Copyright (c) 2008, 2020, MariaDB Corporation.
->>>>>>> b092d35f
 
    This program is free software; you can redistribute it and/or modify
    it under the terms of the GNU General Public License as published by
@@ -1277,12 +1273,6 @@
   first_successful_insert_id_in_cur_stmt= 0;
   current_backup_stage= BACKUP_FINISHED;
 #ifdef WITH_WSREP
-<<<<<<< HEAD
-=======
-  wsrep_exec_mode= wsrep_applier ? REPL_RECV :  LOCAL_STATE;
-  wsrep_conflict_state= NO_CONFLICT;
-  wsrep_thd_set_query_state(this, QUERY_IDLE);
->>>>>>> b092d35f
   wsrep_last_query_id= 0;
   wsrep_xid.null();
   wsrep_skip_locking= FALSE;
