--- conflicted
+++ resolved
@@ -659,9 +659,9 @@
 {
 #ifndef EMBEDDED_LIBRARY
   bool error;
-  thd->main_da.can_overwrite_status= TRUE;
+  thd->stmt_da->can_overwrite_status= TRUE;
   error= net_flush(&thd->net);
-  thd->main_da.can_overwrite_status= FALSE;
+  thd->stmt_da->can_overwrite_status= FALSE;
   return error;
 #else
   return 0;
@@ -838,14 +838,9 @@
       to show that there is no cursor.
       Send no warning information, as it will be sent at statement end.
     */
-<<<<<<< HEAD
-    write_eof_packet(thd, &thd->net, thd->server_status,
-                     thd->warning_info->statement_warn_count());
-=======
     if (write_eof_packet(thd, &thd->net, thd->server_status,
-                         thd->total_warn_count))
+                         thd->warning_info->statement_warn_count()))
       DBUG_RETURN(1);
->>>>>>> ff842973
   }
   DBUG_RETURN(prepare_for_send(list->elements));
 
