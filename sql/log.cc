/* Copyright 2000-2008 MySQL AB, 2008 Sun Microsystems, Inc.

   This program is free software; you can redistribute it and/or modify
   it under the terms of the GNU General Public License as published by
   the Free Software Foundation; version 2 of the License.

   This program is distributed in the hope that it will be useful,
   but WITHOUT ANY WARRANTY; without even the implied warranty of
   MERCHANTABILITY or FITNESS FOR A PARTICULAR PURPOSE.  See the
   GNU General Public License for more details.

   You should have received a copy of the GNU General Public License
   along with this program; if not, write to the Free Software
   Foundation, Inc., 59 Temple Place, Suite 330, Boston, MA  02111-1307  USA */


/**
  @file

  @brief
  logging of commands

  @todo
    Abort logging when we get an error in reading or writing log files
*/

#include "mysql_priv.h"
#include "sql_repl.h"
#include "rpl_filter.h"
#include "rpl_rli.h"

#include <my_dir.h>
#include <stdarg.h>
#include <m_ctype.h>				// For test_if_number

#ifdef __NT__
#include "message.h"
#endif

#include <mysql/plugin.h>

/* max size of the log message */
#define MAX_LOG_BUFFER_SIZE 1024
#define MAX_USER_HOST_SIZE 512
#define MAX_TIME_SIZE 32
#define MY_OFF_T_UNDEF (~(my_off_t)0UL)

#define FLAGSTR(V,F) ((V)&(F)?#F" ":"")

LOGGER logger;

MYSQL_BIN_LOG mysql_bin_log;
ulong sync_binlog_counter= 0;

static bool test_if_number(const char *str,
			   long *res, bool allow_wildcards);
static int binlog_init(void *p);
static int binlog_close_connection(handlerton *hton, THD *thd);
static int binlog_savepoint_set(handlerton *hton, THD *thd, void *sv);
static int binlog_savepoint_rollback(handlerton *hton, THD *thd, void *sv);
static int binlog_commit(handlerton *hton, THD *thd, bool all);
static int binlog_rollback(handlerton *hton, THD *thd, bool all);
static int binlog_prepare(handlerton *hton, THD *thd, bool all);

/**
  Silence all errors and warnings reported when performing a write
  to a log table.
  Errors and warnings are not reported to the client or SQL exception
  handlers, so that the presence of logging does not interfere and affect
  the logic of an application.
*/
class Silence_log_table_errors : public Internal_error_handler
{
  char m_message[MYSQL_ERRMSG_SIZE];
public:
  Silence_log_table_errors()
  {
    m_message[0]= '\0';
  }

  virtual ~Silence_log_table_errors() {}

  virtual bool handle_error(uint sql_errno, const char *message,
                            MYSQL_ERROR::enum_warning_level level,
                            THD *thd);
  const char *message() const { return m_message; }
};

bool
Silence_log_table_errors::handle_error(uint /* sql_errno */,
                                       const char *message_arg,
                                       MYSQL_ERROR::enum_warning_level /* level */,
                                       THD * /* thd */)
{
  strmake(m_message, message_arg, sizeof(m_message)-1);
  return TRUE;
}


sql_print_message_func sql_print_message_handlers[3] =
{
  sql_print_information,
  sql_print_warning,
  sql_print_error
};


char *make_default_log_name(char *buff,const char* log_ext)
{
  strmake(buff, pidfile_name, FN_REFLEN-5);
  return fn_format(buff, buff, mysql_data_home, log_ext,
                   MYF(MY_UNPACK_FILENAME|MY_REPLACE_EXT));
}

/*
  Helper class to hold a mutex for the duration of the
  block.

  Eliminates the need for explicit unlocking of mutexes on, e.g.,
  error returns.  On passing a null pointer, the sentry will not do
  anything.
 */
class Mutex_sentry
{
public:
  Mutex_sentry(pthread_mutex_t *mutex)
    : m_mutex(mutex)
  {
    if (m_mutex)
      pthread_mutex_lock(mutex);
  }

  ~Mutex_sentry()
  {
    if (m_mutex)
      pthread_mutex_unlock(m_mutex);
#ifndef DBUG_OFF
    m_mutex= 0;
#endif
  }

private:
  pthread_mutex_t *m_mutex;

  // It's not allowed to copy this object in any way
  Mutex_sentry(Mutex_sentry const&);
  void operator=(Mutex_sentry const&);
};

/*
  Helper class to store binary log transaction data.
*/
class binlog_trx_data {
public:
  binlog_trx_data()
    : at_least_one_stmt(0), m_pending(0), before_stmt_pos(MY_OFF_T_UNDEF)
  {
    trans_log.end_of_file= max_binlog_cache_size;
  }

  ~binlog_trx_data()
  {
    DBUG_ASSERT(pending() == NULL);
    close_cached_file(&trans_log);
  }

  my_off_t position() const {
    return my_b_tell(&trans_log);
  }

  bool empty() const
  {
    return pending() == NULL && my_b_tell(&trans_log) == 0;
  }

  /*
    Truncate the transaction cache to a certain position. This
    includes deleting the pending event.
   */
  void truncate(my_off_t pos)
  {
<<<<<<< HEAD
    DBUG_PRINT("info", ("truncating to position %lu", (ulong) pos));
    DBUG_PRINT("info", ("before_stmt_pos=%lu", (ulong) pos));
    delete pending();
    set_pending(0);
    reinit_io_cache(&trans_log, WRITE_CACHE, pos, 0, 0);
    if (pos < before_stmt_pos)
      before_stmt_pos= MY_OFF_T_UNDEF;

    /*
      The only valid positions that can be truncated to are at the
      beginning of a statement. We are relying on this fact to be able
      to set the at_least_one_stmt flag correctly. In other word, if
      we are truncating to the beginning of the transaction cache,
      there will be no statements in the cache, otherwhise, we will
      have at least one statement in the transaction cache.
     */
    at_least_one_stmt= (pos > 0);
=======
    Query_log_event qev(thd, STRING_WITH_LEN("COMMIT"),
                        TRUE, TRUE, THD::KILLED_NO_VALUE);
    qev.error_code= 0; // see comment in MYSQL_LOG::write(THD, IO_CACHE)
    DBUG_RETURN(binlog_end_trans(thd, trans_log, &qev));
>>>>>>> c0fde0ed
  }

  /*
    Reset the entire contents of the transaction cache, emptying it
    completely.
   */
  void reset() {
    if (!empty())
      truncate(0);
    before_stmt_pos= MY_OFF_T_UNDEF;
    trans_log.end_of_file= max_binlog_cache_size;
    DBUG_ASSERT(empty());
  }

  Rows_log_event *pending() const
  {
    return m_pending;
  }

  void set_pending(Rows_log_event *const pending)
  {
    m_pending= pending;
  }

  IO_CACHE trans_log;                         // The transaction cache

  /**
    Boolean that is true if there is at least one statement in the
    transaction cache.
  */
  bool at_least_one_stmt;

private:
  /*
    Pending binrows event. This event is the event where the rows are
    currently written.
   */
  Rows_log_event *m_pending;

public:
  /*
    Binlog position before the start of the current statement.
  */
<<<<<<< HEAD
  my_off_t before_stmt_pos;
};

handlerton *binlog_hton;

bool LOGGER::is_log_table_enabled(uint log_table_type)
{
  switch (log_table_type) {
  case QUERY_LOG_SLOW:
    return (table_log_handler != NULL) && opt_slow_log;
  case QUERY_LOG_GENERAL:
    return (table_log_handler != NULL) && opt_log ;
  default:
    DBUG_ASSERT(0);
    return FALSE;                             /* make compiler happy */
=======
  if (unlikely(thd->transaction.all.modified_non_trans_table))
  {
    Query_log_event qev(thd, STRING_WITH_LEN("ROLLBACK"),
                        TRUE, TRUE, THD::KILLED_NO_VALUE);
    qev.error_code= 0; // see comment in MYSQL_LOG::write(THD, IO_CACHE)
    error= binlog_end_trans(thd, trans_log, &qev);
>>>>>>> c0fde0ed
  }
}


/* Check if a given table is opened log table */
int check_if_log_table(uint db_len, const char *db, uint table_name_len,
                       const char *table_name, uint check_if_opened)
{
  if (db_len == 5 &&
      !(lower_case_table_names ?
        my_strcasecmp(system_charset_info, db, "mysql") :
        strcmp(db, "mysql")))
  {
    if (table_name_len == 11 && !(lower_case_table_names ?
                                  my_strcasecmp(system_charset_info,
                                                table_name, "general_log") :
                                  strcmp(table_name, "general_log")))
    {
      if (!check_if_opened || logger.is_log_table_enabled(QUERY_LOG_GENERAL))
        return QUERY_LOG_GENERAL;
      return 0;
    }

    if (table_name_len == 8 && !(lower_case_table_names ?
      my_strcasecmp(system_charset_info, table_name, "slow_log") :
      strcmp(table_name, "slow_log")))
    {
      if (!check_if_opened || logger.is_log_table_enabled(QUERY_LOG_SLOW))
        return QUERY_LOG_SLOW;
      return 0;
    }
  }
  return 0;
}


Log_to_csv_event_handler::Log_to_csv_event_handler()
{
}


Log_to_csv_event_handler::~Log_to_csv_event_handler()
{
}


void Log_to_csv_event_handler::cleanup()
{
  logger.is_log_tables_initialized= FALSE;
}

/* log event handlers */

/**
  Log command to the general log table

  Log given command to the general log table.

  @param  event_time        command start timestamp
  @param  user_host         the pointer to the string with user@host info
  @param  user_host_len     length of the user_host string. this is computed
                            once and passed to all general log event handlers
  @param  thread_id         Id of the thread, issued a query
  @param  command_type      the type of the command being logged
  @param  command_type_len  the length of the string above
  @param  sql_text          the very text of the query being executed
  @param  sql_text_len      the length of sql_text string


  @return This function attempts to never call my_error(). This is
  necessary, because general logging happens already after a statement
  status has been sent to the client, so the client can not see the
  error anyway. Besides, the error is not related to the statement
  being executed and is internal, and thus should be handled
  internally (@todo: how?).
  If a write to the table has failed, the function attempts to
  write to a short error message to the file. The failure is also
  indicated in the return value. 

  @retval  FALSE   OK
  @retval  TRUE    error occured
*/

bool Log_to_csv_event_handler::
  log_general(THD *thd, time_t event_time, const char *user_host,
              uint user_host_len, int thread_id,
              const char *command_type, uint command_type_len,
              const char *sql_text, uint sql_text_len,
              CHARSET_INFO *client_cs)
{
  TABLE_LIST table_list;
  TABLE *table;
  bool result= TRUE;
  bool need_close= FALSE;
  bool need_pop= FALSE;
  bool need_rnd_end= FALSE;
  uint field_index;
  Silence_log_table_errors error_handler;
  Open_tables_state open_tables_backup;
  ulonglong save_thd_options;
  bool save_time_zone_used;

  /*
    CSV uses TIME_to_timestamp() internally if table needs to be repaired
    which will set thd->time_zone_used
  */
  save_time_zone_used= thd->time_zone_used;

  save_thd_options= thd->options;
  thd->options&= ~OPTION_BIN_LOG;

  bzero(& table_list, sizeof(TABLE_LIST));
  table_list.alias= table_list.table_name= GENERAL_LOG_NAME.str;
  table_list.table_name_length= GENERAL_LOG_NAME.length;

  table_list.lock_type= TL_WRITE_CONCURRENT_INSERT;

  table_list.db= MYSQL_SCHEMA_NAME.str;
  table_list.db_length= MYSQL_SCHEMA_NAME.length;

  /*
    1) open_performance_schema_table generates an error of the
    table can not be opened or is corrupted.
    2) "INSERT INTO general_log" can generate warning sometimes.

    Suppress these warnings and errors, they can't be dealt with
    properly anyway.

    QQ: this problem needs to be studied in more detail.
    Comment this 2 lines and run "cast.test" to see what's happening.
  */
  thd->push_internal_handler(& error_handler);
  need_pop= TRUE;

  if (!(table= open_performance_schema_table(thd, & table_list,
                                             & open_tables_backup)))
    goto err;

  need_close= TRUE;

  if (table->file->extra(HA_EXTRA_MARK_AS_LOG_TABLE) ||
      table->file->ha_rnd_init(0))
    goto err;

  need_rnd_end= TRUE;

  /* Honor next number columns if present */
  table->next_number_field= table->found_next_number_field;

  /*
    NOTE: we do not call restore_record() here, as all fields are
    filled by the Logger (=> no need to load default ones).
  */

  /*
    We do not set a value for table->field[0], as it will use
    default value (which is CURRENT_TIMESTAMP).
  */

  /* check that all columns exist */
  if (table->s->fields < 6)
    goto err;

  DBUG_ASSERT(table->field[0]->type() == MYSQL_TYPE_TIMESTAMP);

  ((Field_timestamp*) table->field[0])->store_timestamp((my_time_t)
                                                        event_time);

  /* do a write */
  if (table->field[1]->store(user_host, user_host_len, client_cs) ||
      table->field[2]->store((longlong) thread_id, TRUE) ||
      table->field[3]->store((longlong) server_id, TRUE) ||
      table->field[4]->store(command_type, command_type_len, client_cs))
    goto err;

  /*
    A positive return value in store() means truncation.
    Still logging a message in the log in this case.
  */
  table->field[5]->flags|= FIELDFLAG_HEX_ESCAPE;
  if (table->field[5]->store(sql_text, sql_text_len, client_cs) < 0)
    goto err;

  /* mark all fields as not null */
  table->field[1]->set_notnull();
  table->field[2]->set_notnull();
  table->field[3]->set_notnull();
  table->field[4]->set_notnull();
  table->field[5]->set_notnull();

  /* Set any extra columns to their default values */
  for (field_index= 6 ; field_index < table->s->fields ; field_index++)
  {
    table->field[field_index]->set_default();
  }

  /* log table entries are not replicated */
  if (table->file->ha_write_row(table->record[0]))
    goto err;

  result= FALSE;

err:
  if (result && !thd->killed)
    sql_print_error("Failed to write to mysql.general_log: %s",
                    error_handler.message());

  if (need_rnd_end)
  {
    table->file->ha_rnd_end();
    table->file->ha_release_auto_increment();
  }
  if (need_pop)
    thd->pop_internal_handler();
  if (need_close)
    close_performance_schema_table(thd, & open_tables_backup);

  thd->options= save_thd_options;
  thd->time_zone_used= save_time_zone_used;
  return result;
}


/*
  Log a query to the slow log table

  SYNOPSIS
    log_slow()
    thd               THD of the query
    current_time      current timestamp
    query_start_arg   command start timestamp
    user_host         the pointer to the string with user@host info
    user_host_len     length of the user_host string. this is computed once
                      and passed to all general log event handlers
    query_time        Amount of time the query took to execute (in microseconds)
    lock_time         Amount of time the query was locked (in microseconds)
    is_command        The flag, which determines, whether the sql_text is a
                      query or an administrator command (these are treated
                      differently by the old logging routines)
    sql_text          the very text of the query or administrator command
                      processed
    sql_text_len      the length of sql_text string

  DESCRIPTION

   Log a query to the slow log table

  RETURN
    FALSE - OK
    TRUE - error occured
*/

bool Log_to_csv_event_handler::
  log_slow(THD *thd, time_t current_time, time_t query_start_arg,
           const char *user_host, uint user_host_len,
           ulonglong query_utime, ulonglong lock_utime, bool is_command,
           const char *sql_text, uint sql_text_len)
{
  TABLE_LIST table_list;
  TABLE *table;
  bool result= TRUE;
  bool need_close= FALSE;
  bool need_rnd_end= FALSE;
  Silence_log_table_errors error_handler;
  Open_tables_state open_tables_backup;
  CHARSET_INFO *client_cs= thd->variables.character_set_client;
  bool save_time_zone_used;
  DBUG_ENTER("Log_to_csv_event_handler::log_slow");

  thd->push_internal_handler(& error_handler);
  /*
    CSV uses TIME_to_timestamp() internally if table needs to be repaired
    which will set thd->time_zone_used
  */
  save_time_zone_used= thd->time_zone_used;

  bzero(& table_list, sizeof(TABLE_LIST));
  table_list.alias= table_list.table_name= SLOW_LOG_NAME.str;
  table_list.table_name_length= SLOW_LOG_NAME.length;

  table_list.lock_type= TL_WRITE_CONCURRENT_INSERT;

  table_list.db= MYSQL_SCHEMA_NAME.str;
  table_list.db_length= MYSQL_SCHEMA_NAME.length;

  if (!(table= open_performance_schema_table(thd, & table_list,
                                             & open_tables_backup)))
    goto err;

  need_close= TRUE;

  if (table->file->extra(HA_EXTRA_MARK_AS_LOG_TABLE) ||
      table->file->ha_rnd_init(0))
    goto err;

  need_rnd_end= TRUE;

  /* Honor next number columns if present */
  table->next_number_field= table->found_next_number_field;

  restore_record(table, s->default_values);    // Get empty record

  /* check that all columns exist */
  if (table->s->fields < 11)
    goto err;

  /* store the time and user values */
  DBUG_ASSERT(table->field[0]->type() == MYSQL_TYPE_TIMESTAMP);
  ((Field_timestamp*) table->field[0])->store_timestamp((my_time_t)
                                                        current_time);
  if (table->field[1]->store(user_host, user_host_len, client_cs))
    goto err;

  if (query_start_arg)
  {
    longlong query_time= (longlong) (query_utime/1000000);
    longlong lock_time=  (longlong) (lock_utime/1000000);
    /*
      A TIME field can not hold the full longlong range; query_time or
      lock_time may be truncated without warning here, if greater than
      839 hours (~35 days)
    */
    MYSQL_TIME t;
    t.neg= 0;

    /* fill in query_time field */
    calc_time_from_sec(&t, (long) min(query_time, (longlong) TIME_MAX_VALUE_SECONDS), 0);
    if (table->field[2]->store_time(&t, MYSQL_TIMESTAMP_TIME))
      goto err;
    /* lock_time */
    calc_time_from_sec(&t, (long) min(lock_time, (longlong) TIME_MAX_VALUE_SECONDS), 0);
    if (table->field[3]->store_time(&t, MYSQL_TIMESTAMP_TIME))
      goto err;
    /* rows_sent */
    if (table->field[4]->store((longlong) thd->sent_row_count, TRUE))
      goto err;
    /* rows_examined */
    if (table->field[5]->store((longlong) thd->examined_row_count, TRUE))
      goto err;
  }
  else
  {
    table->field[2]->set_null();
    table->field[3]->set_null();
    table->field[4]->set_null();
    table->field[5]->set_null();
  }
  /* fill database field */
  if (thd->db)
  {
    if (table->field[6]->store(thd->db, thd->db_length, client_cs))
      goto err;
    table->field[6]->set_notnull();
  }

  if (thd->stmt_depends_on_first_successful_insert_id_in_prev_stmt)
  {
    if (table->
        field[7]->store((longlong)
                        thd->first_successful_insert_id_in_prev_stmt_for_binlog,
                        TRUE))
      goto err;
    table->field[7]->set_notnull();
  }

  /*
    Set value if we do an insert on autoincrement column. Note that for
    some engines (those for which get_auto_increment() does not leave a
    table lock until the statement ends), this is just the first value and
    the next ones used may not be contiguous to it.
  */
  if (thd->auto_inc_intervals_in_cur_stmt_for_binlog.nb_elements() > 0)
  {
    if (table->
        field[8]->store((longlong)
          thd->auto_inc_intervals_in_cur_stmt_for_binlog.minimum(), TRUE))
      goto err;
    table->field[8]->set_notnull();
  }

  if (table->field[9]->store((longlong) server_id, TRUE))
    goto err;
  table->field[9]->set_notnull();

  /*
    Column sql_text.
    A positive return value in store() means truncation.
    Still logging a message in the log in this case.
  */
  if (table->field[10]->store(sql_text, sql_text_len, client_cs) < 0)
    goto err;

  /* log table entries are not replicated */
  if (table->file->ha_write_row(table->record[0]))
    goto err;

  result= FALSE;

err:
  thd->pop_internal_handler();

  if (result && !thd->killed)
    sql_print_error("Failed to write to mysql.slow_log: %s",
                    error_handler.message());

  if (need_rnd_end)
  {
    table->file->ha_rnd_end();
    table->file->ha_release_auto_increment();
  }
  if (need_close)
    close_performance_schema_table(thd, & open_tables_backup);
  thd->time_zone_used= save_time_zone_used;
  DBUG_RETURN(result);
}

int Log_to_csv_event_handler::
  activate_log(THD *thd, uint log_table_type)
{
  TABLE_LIST table_list;
  TABLE *table;
  int result;
  Open_tables_state open_tables_backup;

  DBUG_ENTER("Log_to_csv_event_handler::activate_log");

  bzero(& table_list, sizeof(TABLE_LIST));

  if (log_table_type == QUERY_LOG_GENERAL)
  {
    table_list.alias= table_list.table_name= GENERAL_LOG_NAME.str;
    table_list.table_name_length= GENERAL_LOG_NAME.length;
  }
  else
  {
    DBUG_ASSERT(log_table_type == QUERY_LOG_SLOW);
    table_list.alias= table_list.table_name= SLOW_LOG_NAME.str;
    table_list.table_name_length= SLOW_LOG_NAME.length;
  }

  table_list.lock_type= TL_WRITE_CONCURRENT_INSERT;

  table_list.db= MYSQL_SCHEMA_NAME.str;
  table_list.db_length= MYSQL_SCHEMA_NAME.length;

  table= open_performance_schema_table(thd, & table_list,
                                       & open_tables_backup);
  if (table)
  {
    result= 0;
    close_performance_schema_table(thd, & open_tables_backup);
  }
  else
    result= 1;

  DBUG_RETURN(result);
}

bool Log_to_csv_event_handler::
  log_error(enum loglevel level, const char *format, va_list args)
{
  /* No log table is implemented */
  DBUG_ASSERT(0);
  return FALSE;
}

bool Log_to_file_event_handler::
  log_error(enum loglevel level, const char *format,
            va_list args)
{
  return vprint_msg_to_log(level, format, args);
}

void Log_to_file_event_handler::init_pthread_objects()
{
  mysql_log.init_pthread_objects();
  mysql_slow_log.init_pthread_objects();
}


/** Wrapper around MYSQL_LOG::write() for slow log. */

bool Log_to_file_event_handler::
  log_slow(THD *thd, time_t current_time, time_t query_start_arg,
           const char *user_host, uint user_host_len,
           ulonglong query_utime, ulonglong lock_utime, bool is_command,
           const char *sql_text, uint sql_text_len)
{
  Silence_log_table_errors error_handler;
  thd->push_internal_handler(&error_handler);
  bool retval= mysql_slow_log.write(thd, current_time, query_start_arg,
                                    user_host, user_host_len,
                                    query_utime, lock_utime, is_command,
                                    sql_text, sql_text_len);
  thd->pop_internal_handler();
  return retval;
}


/**
   Wrapper around MYSQL_LOG::write() for general log. We need it since we
   want all log event handlers to have the same signature.
*/

bool Log_to_file_event_handler::
  log_general(THD *thd, time_t event_time, const char *user_host,
              uint user_host_len, int thread_id,
              const char *command_type, uint command_type_len,
              const char *sql_text, uint sql_text_len,
              CHARSET_INFO *client_cs)
{
  Silence_log_table_errors error_handler;
  thd->push_internal_handler(&error_handler);
  bool retval= mysql_log.write(event_time, user_host, user_host_len,
                               thread_id, command_type, command_type_len,
                               sql_text, sql_text_len);
  thd->pop_internal_handler();
  return retval;
}


bool Log_to_file_event_handler::init()
{
  if (!is_initialized)
  {
    if (opt_slow_log)
      mysql_slow_log.open_slow_log(sys_var_slow_log_path.value);

    if (opt_log)
      mysql_log.open_query_log(sys_var_general_log_path.value);

    is_initialized= TRUE;
  }

  return FALSE;
}


void Log_to_file_event_handler::cleanup()
{
  mysql_log.cleanup();
  mysql_slow_log.cleanup();
}

void Log_to_file_event_handler::flush()
{
  /* reopen log files */
  if (opt_log)
    mysql_log.reopen_file();
  if (opt_slow_log)
    mysql_slow_log.reopen_file();
}

/*
  Log error with all enabled log event handlers

  SYNOPSIS
    error_log_print()

    level             The level of the error significance: NOTE,
                      WARNING or ERROR.
    format            format string for the error message
    args              list of arguments for the format string

  RETURN
    FALSE - OK
    TRUE - error occured
*/

bool LOGGER::error_log_print(enum loglevel level, const char *format,
                             va_list args)
{
  bool error= FALSE;
  Log_event_handler **current_handler;

  /* currently we don't need locking here as there is no error_log table */
  for (current_handler= error_log_handler_list ; *current_handler ;)
    error= (*current_handler++)->log_error(level, format, args) || error;

  return error;
}


void LOGGER::cleanup_base()
{
  DBUG_ASSERT(inited == 1);
  rwlock_destroy(&LOCK_logger);
  if (table_log_handler)
  {
    table_log_handler->cleanup();
    delete table_log_handler;
    table_log_handler= NULL;
  }
  if (file_log_handler)
    file_log_handler->cleanup();
}


void LOGGER::cleanup_end()
{
  DBUG_ASSERT(inited == 1);
  if (file_log_handler)
  {
    delete file_log_handler;
    file_log_handler=NULL;
  }
  inited= 0;
}


/**
  Perform basic log initialization: create file-based log handler and
  init error log.
*/
void LOGGER::init_base()
{
  DBUG_ASSERT(inited == 0);
  inited= 1;

  /*
    Here we create file log handler. We don't do it for the table log handler
    here as it cannot be created so early. The reason is THD initialization,
    which depends on the system variables (parsed later).
  */
  if (!file_log_handler)
    file_log_handler= new Log_to_file_event_handler;

  /* by default we use traditional error log */
  init_error_log(LOG_FILE);

  file_log_handler->init_pthread_objects();
  my_rwlock_init(&LOCK_logger, NULL);
}


void LOGGER::init_log_tables()
{
  if (!table_log_handler)
    table_log_handler= new Log_to_csv_event_handler;

  if (!is_log_tables_initialized &&
      !table_log_handler->init() && !file_log_handler->init())
    is_log_tables_initialized= TRUE;
}


bool LOGGER::flush_logs(THD *thd)
{
  int rc= 0;

  /*
    Now we lock logger, as nobody should be able to use logging routines while
    log tables are closed
  */
  logger.lock_exclusive();

  /* reopen log files */
  file_log_handler->flush();

  /* end of log flush */
  logger.unlock();
  return rc;
}


/*
  Log slow query with all enabled log event handlers

  SYNOPSIS
    slow_log_print()

    thd                 THD of the query being logged
    query               The query being logged
    query_length        The length of the query string
    current_utime       Current time in microseconds (from undefined start)

  RETURN
    FALSE   OK
    TRUE    error occured
*/

bool LOGGER::slow_log_print(THD *thd, const char *query, uint query_length,
                            ulonglong current_utime)

{
  bool error= FALSE;
  Log_event_handler **current_handler;
  bool is_command= FALSE;
  char user_host_buff[MAX_USER_HOST_SIZE];
  Security_context *sctx= thd->security_ctx;
  uint user_host_len= 0;
  ulonglong query_utime, lock_utime;

  /*
    Print the message to the buffer if we have slow log enabled
  */

  if (*slow_log_handler_list)
  {
    time_t current_time;

    /* do not log slow queries from replication threads */
    if (thd->slave_thread && !opt_log_slow_slave_statements)
      return 0;

    lock_shared();
    if (!opt_slow_log)
    {
      unlock();
      return 0;
    }

    /* fill in user_host value: the format is "%s[%s] @ %s [%s]" */
    user_host_len= (strxnmov(user_host_buff, MAX_USER_HOST_SIZE,
                             sctx->priv_user ? sctx->priv_user : "", "[",
                             sctx->user ? sctx->user : "", "] @ ",
                             sctx->host ? sctx->host : "", " [",
                             sctx->ip ? sctx->ip : "", "]", NullS) -
                    user_host_buff);

    current_time= my_time_possible_from_micro(current_utime);
    if (thd->start_utime)
    {
      query_utime= (current_utime - thd->start_utime);
      lock_utime=  (thd->utime_after_lock - thd->start_utime);
    }
    else
    {
      query_utime= lock_utime= 0;
    }

    if (!query)
    {
      is_command= TRUE;
      query= command_name[thd->command].str;
      query_length= command_name[thd->command].length;
    }

    for (current_handler= slow_log_handler_list; *current_handler ;)
      error= (*current_handler++)->log_slow(thd, current_time, thd->start_time,
                                            user_host_buff, user_host_len,
                                            query_utime, lock_utime, is_command,
                                            query, query_length) || error;

    unlock();
  }
  return error;
}

bool LOGGER::general_log_write(THD *thd, enum enum_server_command command,
                               const char *query, uint query_length)
{
  bool error= FALSE;
  Log_event_handler **current_handler= general_log_handler_list;
  char user_host_buff[MAX_USER_HOST_SIZE];
  Security_context *sctx= thd->security_ctx;
  ulong id;
  uint user_host_len= 0;
  time_t current_time;

  if (thd)
    id= thd->thread_id;                 /* Normal thread */
  else
    id= 0;                              /* Log from connect handler */

  lock_shared();
  if (!opt_log)
  {
    unlock();
    return 0;
  }
  user_host_len= strxnmov(user_host_buff, MAX_USER_HOST_SIZE,
                          sctx->priv_user ? sctx->priv_user : "", "[",
                          sctx->user ? sctx->user : "", "] @ ",
                          sctx->host ? sctx->host : "", " [",
                          sctx->ip ? sctx->ip : "", "]", NullS) -
                                                          user_host_buff;

  current_time= my_time(0);
  while (*current_handler)
    error|= (*current_handler++)->
      log_general(thd, current_time, user_host_buff,
                  user_host_len, id,
                  command_name[(uint) command].str,
                  command_name[(uint) command].length,
                  query, query_length,
                  thd->variables.character_set_client) || error;
  unlock();

  return error;
}

bool LOGGER::general_log_print(THD *thd, enum enum_server_command command,
                               const char *format, va_list args)
{
  uint message_buff_len= 0;
  char message_buff[MAX_LOG_BUFFER_SIZE];

  /* prepare message */
  if (format)
    message_buff_len= my_vsnprintf(message_buff, sizeof(message_buff),
                                   format, args);
  else
    message_buff[0]= '\0';

  return general_log_write(thd, command, message_buff, message_buff_len);
}

void LOGGER::init_error_log(uint error_log_printer)
{
  if (error_log_printer & LOG_NONE)
  {
    error_log_handler_list[0]= 0;
    return;
  }

  switch (error_log_printer) {
  case LOG_FILE:
    error_log_handler_list[0]= file_log_handler;
    error_log_handler_list[1]= 0;
    break;
    /* these two are disabled for now */
  case LOG_TABLE:
    DBUG_ASSERT(0);
    break;
  case LOG_TABLE|LOG_FILE:
    DBUG_ASSERT(0);
    break;
  }
}

void LOGGER::init_slow_log(uint slow_log_printer)
{
  if (slow_log_printer & LOG_NONE)
  {
    slow_log_handler_list[0]= 0;
    return;
  }

  switch (slow_log_printer) {
  case LOG_FILE:
    slow_log_handler_list[0]= file_log_handler;
    slow_log_handler_list[1]= 0;
    break;
  case LOG_TABLE:
    slow_log_handler_list[0]= table_log_handler;
    slow_log_handler_list[1]= 0;
    break;
  case LOG_TABLE|LOG_FILE:
    slow_log_handler_list[0]= file_log_handler;
    slow_log_handler_list[1]= table_log_handler;
    slow_log_handler_list[2]= 0;
    break;
  }
}

void LOGGER::init_general_log(uint general_log_printer)
{
  if (general_log_printer & LOG_NONE)
  {
    general_log_handler_list[0]= 0;
    return;
  }

  switch (general_log_printer) {
  case LOG_FILE:
    general_log_handler_list[0]= file_log_handler;
    general_log_handler_list[1]= 0;
    break;
  case LOG_TABLE:
    general_log_handler_list[0]= table_log_handler;
    general_log_handler_list[1]= 0;
    break;
  case LOG_TABLE|LOG_FILE:
    general_log_handler_list[0]= file_log_handler;
    general_log_handler_list[1]= table_log_handler;
    general_log_handler_list[2]= 0;
    break;
  }
}


bool LOGGER::activate_log_handler(THD* thd, uint log_type)
{
  MYSQL_QUERY_LOG *file_log;
  bool res= FALSE;
  lock_exclusive();
  switch (log_type) {
  case QUERY_LOG_SLOW:
    if (!opt_slow_log)
    {
      file_log= file_log_handler->get_mysql_slow_log();

      file_log->open_slow_log(sys_var_slow_log_path.value);
      if (table_log_handler->activate_log(thd, QUERY_LOG_SLOW))
      {
        /* Error printed by open table in activate_log() */
        res= TRUE;
        file_log->close(0);
      }
      else
      {
        init_slow_log(log_output_options);
        opt_slow_log= TRUE;
      }
    }
    break;
  case QUERY_LOG_GENERAL:
    if (!opt_log)
    {
      file_log= file_log_handler->get_mysql_log();

      file_log->open_query_log(sys_var_general_log_path.value);
      if (table_log_handler->activate_log(thd, QUERY_LOG_GENERAL))
      {
        /* Error printed by open table in activate_log() */
        res= TRUE;
        file_log->close(0);
      }
      else
      {
        init_general_log(log_output_options);
        opt_log= TRUE;
      }
    }
    break;
  default:
    DBUG_ASSERT(0);
  }
  unlock();
  return res;
}


void LOGGER::deactivate_log_handler(THD *thd, uint log_type)
{
  my_bool *tmp_opt= 0;
  MYSQL_LOG *file_log;

  switch (log_type) {
  case QUERY_LOG_SLOW:
    tmp_opt= &opt_slow_log;
    file_log= file_log_handler->get_mysql_slow_log();
    break;
  case QUERY_LOG_GENERAL:
    tmp_opt= &opt_log;
    file_log= file_log_handler->get_mysql_log();
    break;
  default:
    assert(0);                                  // Impossible
  }

  if (!(*tmp_opt))
    return;

  lock_exclusive();
  file_log->close(0);
  *tmp_opt= FALSE;
  unlock();
}


/* the parameters are unused for the log tables */
bool Log_to_csv_event_handler::init()
{
  return 0;
}

int LOGGER::set_handlers(uint error_log_printer,
                         uint slow_log_printer,
                         uint general_log_printer)
{
  /* error log table is not supported yet */
  DBUG_ASSERT(error_log_printer < LOG_TABLE);

  lock_exclusive();

  if ((slow_log_printer & LOG_TABLE || general_log_printer & LOG_TABLE) &&
      !is_log_tables_initialized)
  {
    slow_log_printer= (slow_log_printer & ~LOG_TABLE) | LOG_FILE;
    general_log_printer= (general_log_printer & ~LOG_TABLE) | LOG_FILE;

    sql_print_error("Failed to initialize log tables. "
                    "Falling back to the old-fashioned logs");
  }

  init_error_log(error_log_printer);
  init_slow_log(slow_log_printer);
  init_general_log(general_log_printer);

  unlock();

  return 0;
}


 /*
  Save position of binary log transaction cache.

  SYNPOSIS
    binlog_trans_log_savepos()

    thd      The thread to take the binlog data from
    pos      Pointer to variable where the position will be stored

  DESCRIPTION

    Save the current position in the binary log transaction cache into
    the variable pointed to by 'pos'
 */

static void
binlog_trans_log_savepos(THD *thd, my_off_t *pos)
{
  DBUG_ENTER("binlog_trans_log_savepos");
  DBUG_ASSERT(pos != NULL);
  if (thd_get_ha_data(thd, binlog_hton) == NULL)
    thd->binlog_setup_trx_data();
  binlog_trx_data *const trx_data=
    (binlog_trx_data*) thd_get_ha_data(thd, binlog_hton);
  DBUG_ASSERT(mysql_bin_log.is_open());
  *pos= trx_data->position();
  DBUG_PRINT("return", ("*pos: %lu", (ulong) *pos));
  DBUG_VOID_RETURN;
}


/*
  Truncate the binary log transaction cache.

  SYNPOSIS
    binlog_trans_log_truncate()

    thd      The thread to take the binlog data from
    pos      Position to truncate to

  DESCRIPTION

    Truncate the binary log to the given position. Will not change
    anything else.

 */
static void
binlog_trans_log_truncate(THD *thd, my_off_t pos)
{
  DBUG_ENTER("binlog_trans_log_truncate");
  DBUG_PRINT("enter", ("pos: %lu", (ulong) pos));

  DBUG_ASSERT(thd_get_ha_data(thd, binlog_hton) != NULL);
  /* Only true if binlog_trans_log_savepos() wasn't called before */
  DBUG_ASSERT(pos != ~(my_off_t) 0);

  binlog_trx_data *const trx_data=
    (binlog_trx_data*) thd_get_ha_data(thd, binlog_hton);
  trx_data->truncate(pos);
  DBUG_VOID_RETURN;
}


/*
  this function is mostly a placeholder.
  conceptually, binlog initialization (now mostly done in MYSQL_BIN_LOG::open)
  should be moved here.
*/

int binlog_init(void *p)
{
  binlog_hton= (handlerton *)p;
  binlog_hton->state=opt_bin_log ? SHOW_OPTION_YES : SHOW_OPTION_NO;
  binlog_hton->db_type=DB_TYPE_BINLOG;
  binlog_hton->savepoint_offset= sizeof(my_off_t);
  binlog_hton->close_connection= binlog_close_connection;
  binlog_hton->savepoint_set= binlog_savepoint_set;
  binlog_hton->savepoint_rollback= binlog_savepoint_rollback;
  binlog_hton->commit= binlog_commit;
  binlog_hton->rollback= binlog_rollback;
  binlog_hton->prepare= binlog_prepare;
  binlog_hton->flags= HTON_NOT_USER_SELECTABLE | HTON_HIDDEN;
  return 0;
}

static int binlog_close_connection(handlerton *hton, THD *thd)
{
  binlog_trx_data *const trx_data=
    (binlog_trx_data*) thd_get_ha_data(thd, binlog_hton);
  DBUG_ASSERT(trx_data->empty());
  thd_set_ha_data(thd, binlog_hton, NULL);
  trx_data->~binlog_trx_data();
  my_free((uchar*)trx_data, MYF(0));
  return 0;
}

/*
  End a transaction.

  SYNOPSIS
    binlog_end_trans()

    thd      The thread whose transaction should be ended
    trx_data Pointer to the transaction data to use
    end_ev   The end event to use, or NULL
    all      True if the entire transaction should be ended, false if
             only the statement transaction should be ended.

  DESCRIPTION

    End the currently open transaction. The transaction can be either
    a real transaction (if 'all' is true) or a statement transaction
    (if 'all' is false).

    If 'end_ev' is NULL, the transaction is a rollback of only
    transactional tables, so the transaction cache will be truncated
    to either just before the last opened statement transaction (if
    'all' is false), or reset completely (if 'all' is true).
 */
static int
binlog_end_trans(THD *thd, binlog_trx_data *trx_data,
                 Log_event *end_ev, bool all)
{
  DBUG_ENTER("binlog_end_trans");
  int error=0;
  IO_CACHE *trans_log= &trx_data->trans_log;
  DBUG_PRINT("enter", ("transaction: %s  end_ev: 0x%lx",
                       all ? "all" : "stmt", (long) end_ev));
  DBUG_PRINT("info", ("thd->options={ %s%s}",
                      FLAGSTR(thd->options, OPTION_NOT_AUTOCOMMIT),
                      FLAGSTR(thd->options, OPTION_BEGIN)));

  /*
    NULL denotes ROLLBACK with nothing to replicate: i.e., rollback of
    only transactional tables.  If the transaction contain changes to
    any non-transactiona tables, we need write the transaction and log
    a ROLLBACK last.
  */
  if (end_ev != NULL)
  {
    thd->binlog_flush_pending_rows_event(TRUE);
    /*
      Doing a commit or a rollback including non-transactional tables,
      i.e., ending a transaction where we might write the transaction
      cache to the binary log.

      We can always end the statement when ending a transaction since
      transactions are not allowed inside stored functions.  If they
      were, we would have to ensure that we're not ending a statement
      inside a stored function.
     */
    error= mysql_bin_log.write(thd, &trx_data->trans_log, end_ev);
    trx_data->reset();

    /*
      We need to step the table map version after writing the
      transaction cache to disk.
    */
    mysql_bin_log.update_table_map_version();
    statistic_increment(binlog_cache_use, &LOCK_status);
    if (trans_log->disk_writes != 0)
    {
      statistic_increment(binlog_cache_disk_use, &LOCK_status);
      trans_log->disk_writes= 0;
    }
  }
  else
  {
    /*
      If rolling back an entire transaction or a single statement not
      inside a transaction, we reset the transaction cache.

      If rolling back a statement in a transaction, we truncate the
      transaction cache to remove the statement.
     */
    thd->binlog_remove_pending_rows_event(TRUE);
    if (all || !(thd->options & (OPTION_BEGIN | OPTION_NOT_AUTOCOMMIT)))
      trx_data->reset();
    else                                        // ...statement
      trx_data->truncate(trx_data->before_stmt_pos);

    /*
      We need to step the table map version on a rollback to ensure
      that a new table map event is generated instead of the one that
      was written to the thrown-away transaction cache.
    */
    mysql_bin_log.update_table_map_version();
  }

  DBUG_ASSERT(thd->binlog_get_pending_rows_event() == NULL);
  DBUG_RETURN(error);
}

static int binlog_prepare(handlerton *hton, THD *thd, bool all)
{
  /*
    do nothing.
    just pretend we can do 2pc, so that MySQL won't
    switch to 1pc.
    real work will be done in MYSQL_BIN_LOG::log_xid()
  */
  return 0;
}

/**
  This function is called once after each statement.

  It has the responsibility to flush the transaction cache to the
  binlog file on commits.

  @param hton  The binlog handlerton.
  @param thd   The client thread that executes the transaction.
  @param all   This is @c true if this is a real transaction commit, and
               @false otherwise.

  @see handlerton::commit
*/
static int binlog_commit(handlerton *hton, THD *thd, bool all)
{
  int error= 0;
  DBUG_ENTER("binlog_commit");
  binlog_trx_data *const trx_data=
    (binlog_trx_data*) thd_get_ha_data(thd, binlog_hton);

  if (trx_data->empty())
  {
    // we're here because trans_log was flushed in MYSQL_BIN_LOG::log_xid()
    trx_data->reset();
    DBUG_RETURN(0);
  }

  /*
    We commit the transaction if:

     - We are not in a transaction and committing a statement, or

     - We are in a transaction and a full transaction is committed

    Otherwise, we accumulate the statement
  */
  ulonglong const in_transaction=
    thd->options & (OPTION_NOT_AUTOCOMMIT | OPTION_BEGIN);
  DBUG_PRINT("debug",
             ("all: %d, empty: %s, in_transaction: %s, all.modified_non_trans_table: %s, stmt.modified_non_trans_table: %s",
              all,
              YESNO(trx_data->empty()),
              YESNO(in_transaction),
              YESNO(thd->transaction.all.modified_non_trans_table),
              YESNO(thd->transaction.stmt.modified_non_trans_table)));
  if (!in_transaction || all)
  {
    Query_log_event qev(thd, STRING_WITH_LEN("COMMIT"), TRUE, FALSE);
    qev.error_code= 0; // see comment in MYSQL_LOG::write(THD, IO_CACHE)
    error= binlog_end_trans(thd, trx_data, &qev, all);
    goto end;
  }

end:
  if (!all)
    trx_data->before_stmt_pos = MY_OFF_T_UNDEF; // part of the stmt commit
  DBUG_RETURN(error);
}

/**
  This function is called when a transaction involving a transactional
  table is rolled back.

  It has the responsibility to flush the transaction cache to the
  binlog file. However, if the transaction does not involve
  non-transactional tables, nothing needs to be logged.

  @param hton  The binlog handlerton.
  @param thd   The client thread that executes the transaction.
  @param all   This is @c true if this is a real transaction rollback, and
               @false otherwise.

  @see handlerton::rollback
*/
static int binlog_rollback(handlerton *hton, THD *thd, bool all)
{
  DBUG_ENTER("binlog_rollback");
  int error=0;
  binlog_trx_data *const trx_data=
    (binlog_trx_data*) thd_get_ha_data(thd, binlog_hton);

  if (trx_data->empty()) {
    trx_data->reset();
    DBUG_RETURN(0);
  }

  DBUG_PRINT("debug", ("all: %s, all.modified_non_trans_table: %s, stmt.modified_non_trans_table: %s",
                       YESNO(all),
                       YESNO(thd->transaction.all.modified_non_trans_table),
                       YESNO(thd->transaction.stmt.modified_non_trans_table)));
  if (all && thd->transaction.all.modified_non_trans_table ||
      !all && thd->transaction.stmt.modified_non_trans_table ||
      (thd->options & OPTION_KEEP_LOG))
  {
    /*
      We write the transaction cache with a rollback last if we have
      modified any non-transactional table. We do this even if we are
      committing a single statement that has modified a
      non-transactional table since it can have modified a
      transactional table in that statement as well, which needs to be
      rolled back on the slave.
    */
    Query_log_event qev(thd, STRING_WITH_LEN("ROLLBACK"), TRUE, FALSE);
    qev.error_code= 0; // see comment in MYSQL_LOG::write(THD, IO_CACHE)
    error= binlog_end_trans(thd, trx_data, &qev, all);
  }
  else if (all && !thd->transaction.all.modified_non_trans_table ||
           !all && !thd->transaction.stmt.modified_non_trans_table)
  {
    /*
      If we have modified only transactional tables, we can truncate
      the transaction cache without writing anything to the binary
      log.
     */
    error= binlog_end_trans(thd, trx_data, 0, all);
  }
  if (!all)
    trx_data->before_stmt_pos = MY_OFF_T_UNDEF; // part of the stmt rollback
  DBUG_RETURN(error);
}

/**
  @note
  How do we handle this (unlikely but legal) case:
  @verbatim
    [transaction] + [update to non-trans table] + [rollback to savepoint] ?
  @endverbatim
  The problem occurs when a savepoint is before the update to the
  non-transactional table. Then when there's a rollback to the savepoint, if we
  simply truncate the binlog cache, we lose the part of the binlog cache where
  the update is. If we want to not lose it, we need to write the SAVEPOINT
  command and the ROLLBACK TO SAVEPOINT command to the binlog cache. The latter
  is easy: it's just write at the end of the binlog cache, but the former
  should be *inserted* to the place where the user called SAVEPOINT. The
  solution is that when the user calls SAVEPOINT, we write it to the binlog
  cache (so no need to later insert it). As transactions are never intermixed
  in the binary log (i.e. they are serialized), we won't have conflicts with
  savepoint names when using mysqlbinlog or in the slave SQL thread.
  Then when ROLLBACK TO SAVEPOINT is called, if we updated some
  non-transactional table, we don't truncate the binlog cache but instead write
  ROLLBACK TO SAVEPOINT to it; otherwise we truncate the binlog cache (which
  will chop the SAVEPOINT command from the binlog cache, which is good as in
  that case there is no need to have it in the binlog).
*/

static int binlog_savepoint_set(handlerton *hton, THD *thd, void *sv)
{
  DBUG_ENTER("binlog_savepoint_set");

  binlog_trans_log_savepos(thd, (my_off_t*) sv);
  /* Write it to the binary log */
  
  int const error=
    thd->binlog_query(THD::STMT_QUERY_TYPE,
                      thd->query, thd->query_length, TRUE, FALSE);
  DBUG_RETURN(error);
}

static int binlog_savepoint_rollback(handlerton *hton, THD *thd, void *sv)
{
  DBUG_ENTER("binlog_savepoint_rollback");

  /*
    Write ROLLBACK TO SAVEPOINT to the binlog cache if we have updated some
    non-transactional table. Otherwise, truncate the binlog cache starting
    from the SAVEPOINT command.
  */
  if (unlikely(thd->transaction.all.modified_non_trans_table || 
               (thd->options & OPTION_KEEP_LOG)))
  {
    int error=
      thd->binlog_query(THD::STMT_QUERY_TYPE,
                        thd->query, thd->query_length, TRUE, FALSE);
    DBUG_RETURN(error);
  }
  binlog_trans_log_truncate(thd, *(my_off_t*)sv);
  DBUG_RETURN(0);
}


int check_binlog_magic(IO_CACHE* log, const char** errmsg)
{
  char magic[4];
  DBUG_ASSERT(my_b_tell(log) == 0);

  if (my_b_read(log, (uchar*) magic, sizeof(magic)))
  {
    *errmsg = "I/O error reading the header from the binary log";
    sql_print_error("%s, errno=%d, io cache code=%d", *errmsg, my_errno,
		    log->error);
    return 1;
  }
  if (memcmp(magic, BINLOG_MAGIC, sizeof(magic)))
  {
    *errmsg = "Binlog has bad magic number;  It's not a binary log file that can be used by this version of MySQL";
    return 1;
  }
  return 0;
}


File open_binlog(IO_CACHE *log, const char *log_file_name, const char **errmsg)
{
  File file;
  DBUG_ENTER("open_binlog");

  if ((file = my_open(log_file_name, O_RDONLY | O_BINARY | O_SHARE, 
                      MYF(MY_WME))) < 0)
  {
    sql_print_error("Failed to open log (file '%s', errno %d)",
                    log_file_name, my_errno);
    *errmsg = "Could not open log file";
    goto err;
  }
  if (init_io_cache(log, file, IO_SIZE*2, READ_CACHE, 0, 0,
                    MYF(MY_WME|MY_DONT_CHECK_FILESIZE)))
  {
    sql_print_error("Failed to create a cache on log (file '%s')",
                    log_file_name);
    *errmsg = "Could not open log file";
    goto err;
  }
  if (check_binlog_magic(log,errmsg))
    goto err;
  DBUG_RETURN(file);

err:
  if (file >= 0)
  {
    my_close(file,MYF(0));
    end_io_cache(log);
  }
  DBUG_RETURN(-1);
}

#ifdef __NT__
static int eventSource = 0;

static void setup_windows_event_source()
{
  HKEY    hRegKey= NULL;
  DWORD   dwError= 0;
  TCHAR   szPath[MAX_PATH];
  DWORD dwTypes;

  if (eventSource)               // Ensure that we are only called once
    return;
  eventSource= 1;

  // Create the event source registry key
  dwError= RegCreateKey(HKEY_LOCAL_MACHINE,
                          "SYSTEM\\CurrentControlSet\\Services\\EventLog\\Application\\MySQL", 
                          &hRegKey);

  /* Name of the PE module that contains the message resource */
  GetModuleFileName(NULL, szPath, MAX_PATH);

  /* Register EventMessageFile */
  dwError = RegSetValueEx(hRegKey, "EventMessageFile", 0, REG_EXPAND_SZ,
                          (PBYTE) szPath, (DWORD) (strlen(szPath) + 1));

  /* Register supported event types */
  dwTypes= (EVENTLOG_ERROR_TYPE | EVENTLOG_WARNING_TYPE |
            EVENTLOG_INFORMATION_TYPE);
  dwError= RegSetValueEx(hRegKey, "TypesSupported", 0, REG_DWORD,
                         (LPBYTE) &dwTypes, sizeof dwTypes);

  RegCloseKey(hRegKey);
}

#endif /* __NT__ */


/**
  Find a unique filename for 'filename.#'.

  Set '#' to a number as low as possible.

  @return
    nonzero if not possible to get unique filename
*/

static int find_uniq_filename(char *name)
{
  long                  number;
  uint                  i;
  char                  buff[FN_REFLEN];
  struct st_my_dir     *dir_info;
  reg1 struct fileinfo *file_info;
  ulong                 max_found=0;
  size_t		buf_length, length;
  char			*start, *end;
  DBUG_ENTER("find_uniq_filename");

  length= dirname_part(buff, name, &buf_length);
  start=  name + length;
  end=    strend(start);

  *end='.';
  length= (size_t) (end-start+1);

  if (!(dir_info = my_dir(buff,MYF(MY_DONT_SORT))))
  {						// This shouldn't happen
    strmov(end,".1");				// use name+1
    DBUG_RETURN(0);
  }
  file_info= dir_info->dir_entry;
  for (i=dir_info->number_off_files ; i-- ; file_info++)
  {
    if (bcmp((uchar*) file_info->name, (uchar*) start, length) == 0 &&
	test_if_number(file_info->name+length, &number,0))
    {
      set_if_bigger(max_found,(ulong) number);
    }
  }
  my_dirend(dir_info);

  *end++='.';
  sprintf(end,"%06ld",max_found+1);
  DBUG_RETURN(0);
}


void MYSQL_LOG::init(enum_log_type log_type_arg,
                     enum cache_type io_cache_type_arg)
{
  DBUG_ENTER("MYSQL_LOG::init");
  log_type= log_type_arg;
  io_cache_type= io_cache_type_arg;
  DBUG_PRINT("info",("log_type: %d", log_type));
  DBUG_VOID_RETURN;
}


/*
  Open a (new) log file.

  SYNOPSIS
    open()

    log_name            The name of the log to open
    log_type_arg        The type of the log. E.g. LOG_NORMAL
    new_name            The new name for the logfile. This is only needed
                        when the method is used to open the binlog file.
    io_cache_type_arg   The type of the IO_CACHE to use for this log file

  DESCRIPTION
    Open the logfile, init IO_CACHE and write startup messages
    (in case of general and slow query logs).

  RETURN VALUES
    0   ok
    1   error
*/

bool MYSQL_LOG::open(const char *log_name, enum_log_type log_type_arg,
                     const char *new_name, enum cache_type io_cache_type_arg)
{
  char buff[FN_REFLEN];
  File file= -1;
  int open_flags= O_CREAT | O_BINARY;
  DBUG_ENTER("MYSQL_LOG::open");
  DBUG_PRINT("enter", ("log_type: %d", (int) log_type_arg));

  write_error= 0;

  init(log_type_arg, io_cache_type_arg);

  if (!(name= my_strdup(log_name, MYF(MY_WME))))
  {
    name= (char *)log_name; // for the error message
    goto err;
  }

  if (new_name)
    strmov(log_file_name, new_name);
  else if (generate_new_name(log_file_name, name))
    goto err;

  if (io_cache_type == SEQ_READ_APPEND)
    open_flags |= O_RDWR | O_APPEND;
  else
    open_flags |= O_WRONLY | (log_type == LOG_BIN ? 0 : O_APPEND);

  db[0]= 0;

  if ((file= my_open(log_file_name, open_flags,
                     MYF(MY_WME | ME_WAITTANG))) < 0 ||
      init_io_cache(&log_file, file, IO_SIZE, io_cache_type,
                    my_tell(file, MYF(MY_WME)), 0,
                    MYF(MY_WME | MY_NABP |
                        ((log_type == LOG_BIN) ? MY_WAIT_IF_FULL : 0))))
    goto err;

  if (log_type == LOG_NORMAL)
  {
    char *end;
    int len=my_snprintf(buff, sizeof(buff), "%s, Version: %s (%s). "
#ifdef EMBEDDED_LIBRARY
                        "embedded library\n",
                        my_progname, server_version, MYSQL_COMPILATION_COMMENT
#elif __NT__
			"started with:\nTCP Port: %d, Named Pipe: %s\n",
                        my_progname, server_version, MYSQL_COMPILATION_COMMENT,
                        mysqld_port, mysqld_unix_port
#else
			"started with:\nTcp port: %d  Unix socket: %s\n",
                        my_progname, server_version, MYSQL_COMPILATION_COMMENT,
                        mysqld_port, mysqld_unix_port
#endif
                       );
    end= strnmov(buff + len, "Time                 Id Command    Argument\n",
                 sizeof(buff) - len);
    if (my_b_write(&log_file, (uchar*) buff, (uint) (end-buff)) ||
	flush_io_cache(&log_file))
      goto err;
  }

  log_state= LOG_OPENED;
  DBUG_RETURN(0);

err:
  sql_print_error("Could not use %s for logging (error %d). \
Turning logging off for the whole duration of the MySQL server process. \
To turn it on again: fix the cause, \
shutdown the MySQL server and restart it.", name, errno);
  if (file >= 0)
    my_close(file, MYF(0));
  end_io_cache(&log_file);
  safeFree(name);
  log_state= LOG_CLOSED;
  DBUG_RETURN(1);
}

MYSQL_LOG::MYSQL_LOG()
  : name(0), write_error(FALSE), inited(FALSE), log_type(LOG_UNKNOWN),
    log_state(LOG_CLOSED)
{
  /*
    We don't want to initialize LOCK_Log here as such initialization depends on
    safe_mutex (when using safe_mutex) which depends on MY_INIT(), which is
    called only in main(). Doing initialization here would make it happen
    before main().
  */
  bzero((char*) &log_file, sizeof(log_file));
}

void MYSQL_LOG::init_pthread_objects()
{
  DBUG_ASSERT(inited == 0);
  inited= 1;
  (void) pthread_mutex_init(&LOCK_log, MY_MUTEX_INIT_SLOW);
}

/*
  Close the log file

  SYNOPSIS
    close()
    exiting     Bitmask. For the slow and general logs the only used bit is
                LOG_CLOSE_TO_BE_OPENED. This is used if we intend to call
                open at once after close.

  NOTES
    One can do an open on the object at once after doing a close.
    The internal structures are not freed until cleanup() is called
*/

void MYSQL_LOG::close(uint exiting)
{					// One can't set log_type here!
  DBUG_ENTER("MYSQL_LOG::close");
  DBUG_PRINT("enter",("exiting: %d", (int) exiting));
  if (log_state == LOG_OPENED)
  {
    end_io_cache(&log_file);

    if (my_sync(log_file.file, MYF(MY_WME)) && ! write_error)
    {
      write_error= 1;
      sql_print_error(ER(ER_ERROR_ON_WRITE), name, errno);
    }

    if (my_close(log_file.file, MYF(MY_WME)) && ! write_error)
    {
      write_error= 1;
      sql_print_error(ER(ER_ERROR_ON_WRITE), name, errno);
    }
  }

  log_state= (exiting & LOG_CLOSE_TO_BE_OPENED) ? LOG_TO_BE_OPENED : LOG_CLOSED;
  safeFree(name);
  DBUG_VOID_RETURN;
}

/** This is called only once. */

void MYSQL_LOG::cleanup()
{
  DBUG_ENTER("cleanup");
  if (inited)
  {
    inited= 0;
    (void) pthread_mutex_destroy(&LOCK_log);
    close(0);
  }
  DBUG_VOID_RETURN;
}


int MYSQL_LOG::generate_new_name(char *new_name, const char *log_name)
{
  fn_format(new_name, log_name, mysql_data_home, "", 4);
  if (log_type == LOG_BIN)
  {
    if (!fn_ext(log_name)[0])
    {
      if (find_uniq_filename(new_name))
      {
	sql_print_error(ER(ER_NO_UNIQUE_LOGFILE), log_name);
	return 1;
      }
    }
  }
  return 0;
}


/*
  Reopen the log file

  SYNOPSIS
    reopen_file()

  DESCRIPTION
    Reopen the log file. The method is used during FLUSH LOGS
    and locks LOCK_log mutex
*/


void MYSQL_QUERY_LOG::reopen_file()
{
  char *save_name;

  DBUG_ENTER("MYSQL_LOG::reopen_file");
  if (!is_open())
  {
    DBUG_PRINT("info",("log is closed"));
    DBUG_VOID_RETURN;
  }

  pthread_mutex_lock(&LOCK_log);

  save_name= name;
  name= 0;				// Don't free name
  close(LOG_CLOSE_TO_BE_OPENED);

  /*
     Note that at this point, log_state != LOG_CLOSED (important for is_open()).
  */

  open(save_name, log_type, 0, io_cache_type);
  my_free(save_name, MYF(0));

  pthread_mutex_unlock(&LOCK_log);

  DBUG_VOID_RETURN;
}


/*
  Write a command to traditional general log file

  SYNOPSIS
    write()

    event_time        command start timestamp
    user_host         the pointer to the string with user@host info
    user_host_len     length of the user_host string. this is computed once
                      and passed to all general log  event handlers
    thread_id         Id of the thread, issued a query
    command_type      the type of the command being logged
    command_type_len  the length of the string above
    sql_text          the very text of the query being executed
    sql_text_len      the length of sql_text string

  DESCRIPTION

   Log given command to to normal (not rotable) log file

  RETURN
    FASE - OK
    TRUE - error occured
*/

bool MYSQL_QUERY_LOG::write(time_t event_time, const char *user_host,
                            uint user_host_len, int thread_id,
                            const char *command_type, uint command_type_len,
                            const char *sql_text, uint sql_text_len)
{
  char buff[32];
  uint length= 0;
  char local_time_buff[MAX_TIME_SIZE];
  struct tm start;
  uint time_buff_len= 0;

  (void) pthread_mutex_lock(&LOCK_log);

  /* Test if someone closed between the is_open test and lock */
  if (is_open())
  {
    /* Note that my_b_write() assumes it knows the length for this */
      if (event_time != last_time)
      {
        last_time= event_time;

        localtime_r(&event_time, &start);

        time_buff_len= my_snprintf(local_time_buff, MAX_TIME_SIZE,
                                   "%02d%02d%02d %2d:%02d:%02d",
                                   start.tm_year % 100, start.tm_mon + 1,
                                   start.tm_mday, start.tm_hour,
                                   start.tm_min, start.tm_sec);

        if (my_b_write(&log_file, (uchar*) local_time_buff, time_buff_len))
          goto err;
      }
      else
        if (my_b_write(&log_file, (uchar*) "\t\t" ,2) < 0)
          goto err;

      /* command_type, thread_id */
      length= my_snprintf(buff, 32, "%5ld ", (long) thread_id);

    if (my_b_write(&log_file, (uchar*) buff, length))
      goto err;

    if (my_b_write(&log_file, (uchar*) command_type, command_type_len))
      goto err;

    if (my_b_write(&log_file, (uchar*) "\t", 1))
      goto err;

    /* sql_text */
    if (my_b_write(&log_file, (uchar*) sql_text, sql_text_len))
      goto err;

    if (my_b_write(&log_file, (uchar*) "\n", 1) ||
        flush_io_cache(&log_file))
      goto err;
  }

  (void) pthread_mutex_unlock(&LOCK_log);
  return FALSE;
err:

  if (!write_error)
  {
    write_error= 1;
    sql_print_error(ER(ER_ERROR_ON_WRITE), name, errno);
  }
  (void) pthread_mutex_unlock(&LOCK_log);
  return TRUE;
}


/*
  Log a query to the traditional slow log file

  SYNOPSIS
    write()

    thd               THD of the query
    current_time      current timestamp
    query_start_arg   command start timestamp
    user_host         the pointer to the string with user@host info
    user_host_len     length of the user_host string. this is computed once
                      and passed to all general log event handlers
    query_utime       Amount of time the query took to execute (in microseconds)
    lock_utime        Amount of time the query was locked (in microseconds)
    is_command        The flag, which determines, whether the sql_text is a
                      query or an administrator command.
    sql_text          the very text of the query or administrator command
                      processed
    sql_text_len      the length of sql_text string

  DESCRIPTION

   Log a query to the slow log file.

  RETURN
    FALSE - OK
    TRUE - error occured
*/

bool MYSQL_QUERY_LOG::write(THD *thd, time_t current_time,
                            time_t query_start_arg, const char *user_host,
                            uint user_host_len, ulonglong query_utime,
                            ulonglong lock_utime, bool is_command,
                            const char *sql_text, uint sql_text_len)
{
  bool error= 0;
  DBUG_ENTER("MYSQL_QUERY_LOG::write");

  (void) pthread_mutex_lock(&LOCK_log);

  if (!is_open())
  {
    (void) pthread_mutex_unlock(&LOCK_log);
    DBUG_RETURN(0);
  }

  if (is_open())
  {						// Safety agains reopen
    int tmp_errno= 0;
    char buff[80], *end;
    char query_time_buff[22+7], lock_time_buff[22+7];
    uint buff_len;
    end= buff;

    if (!(specialflag & SPECIAL_SHORT_LOG_FORMAT))
    {
      if (current_time != last_time)
      {
        last_time= current_time;
        struct tm start;
        localtime_r(&current_time, &start);

        buff_len= my_snprintf(buff, sizeof buff,
                              "# Time: %02d%02d%02d %2d:%02d:%02d\n",
                              start.tm_year % 100, start.tm_mon + 1,
                              start.tm_mday, start.tm_hour,
                              start.tm_min, start.tm_sec);

        /* Note that my_b_write() assumes it knows the length for this */
        if (my_b_write(&log_file, (uchar*) buff, buff_len))
          tmp_errno= errno;
      }
      const uchar uh[]= "# User@Host: ";
      if (my_b_write(&log_file, uh, sizeof(uh) - 1))
        tmp_errno= errno;
      if (my_b_write(&log_file, (uchar*) user_host, user_host_len))
        tmp_errno= errno;
      if (my_b_write(&log_file, (uchar*) "\n", 1))
        tmp_errno= errno;
    }
    /* For slow query log */
    sprintf(query_time_buff, "%.6f", ulonglong2double(query_utime)/1000000.0);
    sprintf(lock_time_buff,  "%.6f", ulonglong2double(lock_utime)/1000000.0);
    if (my_b_printf(&log_file,
                    "# Query_time: %s  Lock_time: %s"
                    " Rows_sent: %lu  Rows_examined: %lu\n",
                    query_time_buff, lock_time_buff,
                    (ulong) thd->sent_row_count,
                    (ulong) thd->examined_row_count) == (uint) -1)
      tmp_errno= errno;
    if (thd->db && strcmp(thd->db, db))
    {						// Database changed
      if (my_b_printf(&log_file,"use %s;\n",thd->db) == (uint) -1)
        tmp_errno= errno;
      strmov(db,thd->db);
    }
    if (thd->stmt_depends_on_first_successful_insert_id_in_prev_stmt)
    {
      end=strmov(end, ",last_insert_id=");
      end=longlong10_to_str((longlong)
                            thd->first_successful_insert_id_in_prev_stmt_for_binlog,
                            end, -10);
    }
    // Save value if we do an insert.
    if (thd->auto_inc_intervals_in_cur_stmt_for_binlog.nb_elements() > 0)
    {
      if (!(specialflag & SPECIAL_SHORT_LOG_FORMAT))
      {
        end=strmov(end,",insert_id=");
        end=longlong10_to_str((longlong)
                              thd->auto_inc_intervals_in_cur_stmt_for_binlog.minimum(),
                              end, -10);
      }
    }

    /*
      This info used to show up randomly, depending on whether the query
      checked the query start time or not. now we always write current
      timestamp to the slow log
    */
    end= strmov(end, ",timestamp=");
    end= int10_to_str((long) current_time, end, 10);

    if (end != buff)
    {
      *end++=';';
      *end='\n';
      if (my_b_write(&log_file, (uchar*) "SET ", 4) ||
          my_b_write(&log_file, (uchar*) buff + 1, (uint) (end-buff)))
        tmp_errno= errno;
    }
    if (is_command)
    {
      end= strxmov(buff, "# administrator command: ", NullS);
      buff_len= (ulong) (end - buff);
      my_b_write(&log_file, (uchar*) buff, buff_len);
    }
    if (my_b_write(&log_file, (uchar*) sql_text, sql_text_len) ||
        my_b_write(&log_file, (uchar*) ";\n",2) ||
        flush_io_cache(&log_file))
      tmp_errno= errno;
    if (tmp_errno)
    {
      error= 1;
      if (! write_error)
      {
        write_error= 1;
        sql_print_error(ER(ER_ERROR_ON_WRITE), name, error);
      }
    }
  }
  (void) pthread_mutex_unlock(&LOCK_log);
  DBUG_RETURN(error);
}


/**
  @todo
  The following should be using fn_format();  We just need to
  first change fn_format() to cut the file name if it's too long.
*/
const char *MYSQL_LOG::generate_name(const char *log_name,
                                      const char *suffix,
                                      bool strip_ext, char *buff)
{
  if (!log_name || !log_name[0])
  {
    strmake(buff, pidfile_name, FN_REFLEN - strlen(suffix) - 1);
    return (const char *)
      fn_format(buff, buff, "", suffix, MYF(MY_REPLACE_EXT|MY_REPLACE_DIR));
  }
  // get rid of extension if the log is binary to avoid problems
  if (strip_ext)
  {
    char *p= fn_ext(log_name);
    uint length= (uint) (p - log_name);
    strmake(buff, log_name, min(length, FN_REFLEN));
    return (const char*)buff;
  }
  return log_name;
}



MYSQL_BIN_LOG::MYSQL_BIN_LOG()
  :bytes_written(0), prepared_xids(0), file_id(1), open_count(1),
   need_start_event(TRUE), m_table_map_version(0),
   is_relay_log(0),
   description_event_for_exec(0), description_event_for_queue(0)
{
  /*
    We don't want to initialize locks here as such initialization depends on
    safe_mutex (when using safe_mutex) which depends on MY_INIT(), which is
    called only in main(). Doing initialization here would make it happen
    before main().
  */
  index_file_name[0] = 0;
  bzero((char*) &index_file, sizeof(index_file));
  bzero((char*) &purge_temp, sizeof(purge_temp));
}

/* this is called only once */

void MYSQL_BIN_LOG::cleanup()
{
  DBUG_ENTER("cleanup");
  if (inited)
  {
    inited= 0;
    close(LOG_CLOSE_INDEX|LOG_CLOSE_STOP_EVENT);
    delete description_event_for_queue;
    delete description_event_for_exec;
    (void) pthread_mutex_destroy(&LOCK_log);
    (void) pthread_mutex_destroy(&LOCK_index);
    (void) pthread_cond_destroy(&update_cond);
  }
  DBUG_VOID_RETURN;
}


/* Init binlog-specific vars */
void MYSQL_BIN_LOG::init(bool no_auto_events_arg, ulong max_size_arg)
{
  DBUG_ENTER("MYSQL_BIN_LOG::init");
  no_auto_events= no_auto_events_arg;
  max_size= max_size_arg;
  DBUG_PRINT("info",("max_size: %lu", max_size));
  DBUG_VOID_RETURN;
}


void MYSQL_BIN_LOG::init_pthread_objects()
{
  DBUG_ASSERT(inited == 0);
  inited= 1;
  (void) pthread_mutex_init(&LOCK_log, MY_MUTEX_INIT_SLOW);
  (void) pthread_mutex_init(&LOCK_index, MY_MUTEX_INIT_SLOW);
  (void) pthread_cond_init(&update_cond, 0);
}


bool MYSQL_BIN_LOG::open_index_file(const char *index_file_name_arg,
                                const char *log_name)
{
  File index_file_nr= -1;
  DBUG_ASSERT(!my_b_inited(&index_file));

  /*
    First open of this class instance
    Create an index file that will hold all file names uses for logging.
    Add new entries to the end of it.
  */
  myf opt= MY_UNPACK_FILENAME;
  if (!index_file_name_arg)
  {
    index_file_name_arg= log_name;    // Use same basename for index file
    opt= MY_UNPACK_FILENAME | MY_REPLACE_EXT;
  }
  fn_format(index_file_name, index_file_name_arg, mysql_data_home,
            ".index", opt);
  if ((index_file_nr= my_open(index_file_name,
                              O_RDWR | O_CREAT | O_BINARY ,
                              MYF(MY_WME))) < 0 ||
       my_sync(index_file_nr, MYF(MY_WME)) ||
       init_io_cache(&index_file, index_file_nr,
                     IO_SIZE, WRITE_CACHE,
                     my_seek(index_file_nr,0L,MY_SEEK_END,MYF(0)),
			0, MYF(MY_WME | MY_WAIT_IF_FULL)))
  {
    /*
      TODO: all operations creating/deleting the index file or a log, should
      call my_sync_dir() or my_sync_dir_by_file() to be durable.
      TODO: file creation should be done with my_create() not my_open().
    */
    if (index_file_nr >= 0)
      my_close(index_file_nr,MYF(0));
    return TRUE;
  }
  return FALSE;
}


/**
  Open a (new) binlog file.

  - Open the log file and the index file. Register the new
  file name in it
  - When calling this when the file is in use, you must have a locks
  on LOCK_log and LOCK_index.

  @retval
    0	ok
  @retval
    1	error
*/

bool MYSQL_BIN_LOG::open(const char *log_name,
                         enum_log_type log_type_arg,
                         const char *new_name,
                         enum cache_type io_cache_type_arg,
                         bool no_auto_events_arg,
                         ulong max_size_arg,
                         bool null_created_arg)
{
  File file= -1;
  DBUG_ENTER("MYSQL_BIN_LOG::open");
  DBUG_PRINT("enter",("log_type: %d",(int) log_type_arg));

  write_error=0;

  /* open the main log file */
  if (MYSQL_LOG::open(log_name, log_type_arg, new_name, io_cache_type_arg))
    DBUG_RETURN(1);                            /* all warnings issued */

  init(no_auto_events_arg, max_size_arg);

  open_count++;

  DBUG_ASSERT(log_type == LOG_BIN);

  {
    bool write_file_name_to_index_file=0;

    if (!my_b_filelength(&log_file))
    {
      /*
	The binary log file was empty (probably newly created)
	This is the normal case and happens when the user doesn't specify
	an extension for the binary log files.
	In this case we write a standard header to it.
      */
      if (my_b_safe_write(&log_file, (uchar*) BINLOG_MAGIC,
			  BIN_LOG_HEADER_SIZE))
        goto err;
      bytes_written+= BIN_LOG_HEADER_SIZE;
      write_file_name_to_index_file= 1;
    }

    DBUG_ASSERT(my_b_inited(&index_file) != 0);
    reinit_io_cache(&index_file, WRITE_CACHE,
                    my_b_filelength(&index_file), 0, 0);
    if (need_start_event && !no_auto_events)
    {
      /*
        In 4.x we set need_start_event=0 here, but in 5.0 we want a Start event
        even if this is not the very first binlog.
      */
      Format_description_log_event s(BINLOG_VERSION);
      /*
        don't set LOG_EVENT_BINLOG_IN_USE_F for SEQ_READ_APPEND io_cache
        as we won't be able to reset it later
      */
      if (io_cache_type == WRITE_CACHE)
        s.flags|= LOG_EVENT_BINLOG_IN_USE_F;
      if (!s.is_valid())
        goto err;
      s.dont_set_created= null_created_arg;
      if (s.write(&log_file))
        goto err;
      bytes_written+= s.data_written;
    }
    if (description_event_for_queue &&
        description_event_for_queue->binlog_version>=4)
    {
      /*
        This is a relay log written to by the I/O slave thread.
        Write the event so that others can later know the format of this relay
        log.
        Note that this event is very close to the original event from the
        master (it has binlog version of the master, event types of the
        master), so this is suitable to parse the next relay log's event. It
        has been produced by
        Format_description_log_event::Format_description_log_event(char* buf,).
        Why don't we want to write the description_event_for_queue if this
        event is for format<4 (3.23 or 4.x): this is because in that case, the
        description_event_for_queue describes the data received from the
        master, but not the data written to the relay log (*conversion*),
        which is in format 4 (slave's).
      */
      /*
        Set 'created' to 0, so that in next relay logs this event does not
        trigger cleaning actions on the slave in
        Format_description_log_event::apply_event_impl().
      */
      description_event_for_queue->created= 0;
      /* Don't set log_pos in event header */
      description_event_for_queue->set_artificial_event();

      if (description_event_for_queue->write(&log_file))
        goto err;
      bytes_written+= description_event_for_queue->data_written;
    }
    if (flush_io_cache(&log_file) ||
        my_sync(log_file.file, MYF(MY_WME)))
      goto err;

    if (write_file_name_to_index_file)
    {
      /*
        As this is a new log file, we write the file name to the index
        file. As every time we write to the index file, we sync it.
      */
      if (my_b_write(&index_file, (uchar*) log_file_name,
		     strlen(log_file_name)) ||
	  my_b_write(&index_file, (uchar*) "\n", 1) ||
	  flush_io_cache(&index_file) ||
          my_sync(index_file.file, MYF(MY_WME)))
	goto err;
    }
  }
  log_state= LOG_OPENED;

  DBUG_RETURN(0);

err:
  sql_print_error("Could not use %s for logging (error %d). \
Turning logging off for the whole duration of the MySQL server process. \
To turn it on again: fix the cause, \
shutdown the MySQL server and restart it.", name, errno);
  if (file >= 0)
    my_close(file,MYF(0));
  end_io_cache(&log_file);
  end_io_cache(&index_file);
  safeFree(name);
  log_state= LOG_CLOSED;
  DBUG_RETURN(1);
}


int MYSQL_BIN_LOG::get_current_log(LOG_INFO* linfo)
{
  pthread_mutex_lock(&LOCK_log);
  int ret = raw_get_current_log(linfo);
  pthread_mutex_unlock(&LOCK_log);
  return ret;
}

int MYSQL_BIN_LOG::raw_get_current_log(LOG_INFO* linfo)
{
  strmake(linfo->log_file_name, log_file_name, sizeof(linfo->log_file_name)-1);
  linfo->pos = my_b_tell(&log_file);
  return 0;
}

/**
  Move all data up in a file in an filename index file.

    We do the copy outside of the IO_CACHE as the cache buffers would just
    make things slower and more complicated.
    In most cases the copy loop should only do one read.

  @param index_file			File to move
  @param offset			Move everything from here to beginning

  @note
    File will be truncated to be 'offset' shorter or filled up with newlines

  @retval
    0	ok
*/

#ifdef HAVE_REPLICATION

static bool copy_up_file_and_fill(IO_CACHE *index_file, my_off_t offset)
{
  int bytes_read;
  my_off_t init_offset= offset;
  File file= index_file->file;
  uchar io_buf[IO_SIZE*2];
  DBUG_ENTER("copy_up_file_and_fill");

  for (;; offset+= bytes_read)
  {
    (void) my_seek(file, offset, MY_SEEK_SET, MYF(0));
    if ((bytes_read= (int) my_read(file, io_buf, sizeof(io_buf), MYF(MY_WME)))
	< 0)
      goto err;
    if (!bytes_read)
      break;					// end of file
    (void) my_seek(file, offset-init_offset, MY_SEEK_SET, MYF(0));
    if (my_write(file, io_buf, bytes_read, MYF(MY_WME | MY_NABP)))
      goto err;
  }
  /* The following will either truncate the file or fill the end with \n' */
  if (my_chsize(file, offset - init_offset, '\n', MYF(MY_WME)) ||
      my_sync(file, MYF(MY_WME)))
    goto err;

  /* Reset data in old index cache */
  reinit_io_cache(index_file, READ_CACHE, (my_off_t) 0, 0, 1);
  DBUG_RETURN(0);

err:
  DBUG_RETURN(1);
}

#endif /* HAVE_REPLICATION */

/**
  Find the position in the log-index-file for the given log name.

  @param linfo		Store here the found log file name and position to
                       the NEXT log file name in the index file.
  @param log_name	Filename to find in the index file.
                       Is a null pointer if we want to read the first entry
  @param need_lock	Set this to 1 if the parent doesn't already have a
                       lock on LOCK_index

  @note
    On systems without the truncate function the file will end with one or
    more empty lines.  These will be ignored when reading the file.

  @retval
    0			ok
  @retval
    LOG_INFO_EOF	        End of log-index-file found
  @retval
    LOG_INFO_IO		Got IO error while reading file
*/

int MYSQL_BIN_LOG::find_log_pos(LOG_INFO *linfo, const char *log_name,
			    bool need_lock)
{
  int error= 0;
  char *fname= linfo->log_file_name;
  uint log_name_len= log_name ? (uint) strlen(log_name) : 0;
  DBUG_ENTER("find_log_pos");
  DBUG_PRINT("enter",("log_name: %s", log_name ? log_name : "NULL"));

  /*
    Mutex needed because we need to make sure the file pointer does not
    move from under our feet
  */
  if (need_lock)
    pthread_mutex_lock(&LOCK_index);
  safe_mutex_assert_owner(&LOCK_index);

  /* As the file is flushed, we can't get an error here */
  (void) reinit_io_cache(&index_file, READ_CACHE, (my_off_t) 0, 0, 0);

  for (;;)
  {
    uint length;
    my_off_t offset= my_b_tell(&index_file);
    /* If we get 0 or 1 characters, this is the end of the file */

    if ((length= my_b_gets(&index_file, fname, FN_REFLEN)) <= 1)
    {
      /* Did not find the given entry; Return not found or error */
      error= !index_file.error ? LOG_INFO_EOF : LOG_INFO_IO;
      break;
    }

    // if the log entry matches, null string matching anything
    if (!log_name ||
	(log_name_len == length-1 && fname[log_name_len] == '\n' &&
	 !memcmp(fname, log_name, log_name_len)))
    {
      DBUG_PRINT("info",("Found log file entry"));
      fname[length-1]=0;			// remove last \n
      linfo->index_file_start_offset= offset;
      linfo->index_file_offset = my_b_tell(&index_file);
      break;
    }
  }

  if (need_lock)
    pthread_mutex_unlock(&LOCK_index);
  DBUG_RETURN(error);
}


/**
  Find the position in the log-index-file for the given log name.

  @param
    linfo		Store here the next log file name and position to
			the file name after that.
  @param
    need_lock		Set this to 1 if the parent doesn't already have a
			lock on LOCK_index

  @note
    - Before calling this function, one has to call find_log_pos()
    to set up 'linfo'
    - Mutex needed because we need to make sure the file pointer does not move
    from under our feet

  @retval
    0			ok
  @retval
    LOG_INFO_EOF	        End of log-index-file found
  @retval
    LOG_INFO_IO		Got IO error while reading file
*/

int MYSQL_BIN_LOG::find_next_log(LOG_INFO* linfo, bool need_lock)
{
  int error= 0;
  uint length;
  char *fname= linfo->log_file_name;

  if (need_lock)
    pthread_mutex_lock(&LOCK_index);
  safe_mutex_assert_owner(&LOCK_index);

  /* As the file is flushed, we can't get an error here */
  (void) reinit_io_cache(&index_file, READ_CACHE, linfo->index_file_offset, 0,
			 0);

  linfo->index_file_start_offset= linfo->index_file_offset;
  if ((length=my_b_gets(&index_file, fname, FN_REFLEN)) <= 1)
  {
    error = !index_file.error ? LOG_INFO_EOF : LOG_INFO_IO;
    goto err;
  }
  fname[length-1]=0;				// kill \n
  linfo->index_file_offset = my_b_tell(&index_file);

err:
  if (need_lock)
    pthread_mutex_unlock(&LOCK_index);
  return error;
}


/**
  Delete all logs refered to in the index file.
  Start writing to a new log file.

  The new index file will only contain this file.

  @param thd		Thread

  @note
    If not called from slave thread, write start event to new log

  @retval
    0	ok
  @retval
    1   error
*/

bool MYSQL_BIN_LOG::reset_logs(THD* thd)
{
  LOG_INFO linfo;
  bool error=0;
  const char* save_name;
  DBUG_ENTER("reset_logs");

  ha_reset_logs(thd);
  /*
    We need to get both locks to be sure that no one is trying to
    write to the index log file.
  */
  pthread_mutex_lock(&LOCK_log);
  pthread_mutex_lock(&LOCK_index);

  /*
    The following mutex is needed to ensure that no threads call
    'delete thd' as we would then risk missing a 'rollback' from this
    thread. If the transaction involved MyISAM tables, it should go
    into binlog even on rollback.
  */
  VOID(pthread_mutex_lock(&LOCK_thread_count));

  /* Save variables so that we can reopen the log */
  save_name=name;
  name=0;					// Protect against free
  close(LOG_CLOSE_TO_BE_OPENED);

  /* First delete all old log files */

  if (find_log_pos(&linfo, NullS, 0))
  {
    error=1;
    goto err;
  }

  for (;;)
  {
    if ((error= my_delete_allow_opened(linfo.log_file_name, MYF(0))) != 0)
    {
      if (my_errno == ENOENT) 
      {
        push_warning_printf(current_thd, MYSQL_ERROR::WARN_LEVEL_WARN,
                            ER_LOG_PURGE_NO_FILE, ER(ER_LOG_PURGE_NO_FILE),
                            linfo.log_file_name);
        sql_print_information("Failed to delete file '%s'",
                              linfo.log_file_name);
        my_errno= 0;
        error= 0;
      }
      else
      {
        push_warning_printf(current_thd, MYSQL_ERROR::WARN_LEVEL_ERROR,
                            ER_BINLOG_PURGE_FATAL_ERR,
                            "a problem with deleting %s; "
                            "consider examining correspondence "
                            "of your binlog index file "
                            "to the actual binlog files",
                            linfo.log_file_name);
        error= 1;
        goto err;
      }
    }
    if (find_next_log(&linfo, 0))
      break;
  }

  /* Start logging with a new file */
  close(LOG_CLOSE_INDEX);
  if ((error= my_delete_allow_opened(index_file_name, MYF(0))))	// Reset (open will update)
  {
    if (my_errno == ENOENT) 
    {
      push_warning_printf(current_thd, MYSQL_ERROR::WARN_LEVEL_WARN,
                          ER_LOG_PURGE_NO_FILE, ER(ER_LOG_PURGE_NO_FILE),
                          index_file_name);
      sql_print_information("Failed to delete file '%s'",
                            index_file_name);
      my_errno= 0;
      error= 0;
    }
    else
    {
      push_warning_printf(current_thd, MYSQL_ERROR::WARN_LEVEL_ERROR,
                          ER_BINLOG_PURGE_FATAL_ERR,
                          "a problem with deleting %s; "
                          "consider examining correspondence "
                          "of your binlog index file "
                          "to the actual binlog files",
                          index_file_name);
      error= 1;
      goto err;
    }
  }
  if (!thd->slave_thread)
    need_start_event=1;
  if (!open_index_file(index_file_name, 0))
    open(save_name, log_type, 0, io_cache_type, no_auto_events, max_size, 0);
  my_free((uchar*) save_name, MYF(0));

err:
  VOID(pthread_mutex_unlock(&LOCK_thread_count));
  pthread_mutex_unlock(&LOCK_index);
  pthread_mutex_unlock(&LOCK_log);
  DBUG_RETURN(error);
}


/**
  Delete relay log files prior to rli->group_relay_log_name
  (i.e. all logs which are not involved in a non-finished group
  (transaction)), remove them from the index file and start on next
  relay log.

  IMPLEMENTATION
  - Protects index file with LOCK_index
  - Delete relevant relay log files
  - Copy all file names after these ones to the front of the index file
  - If the OS has truncate, truncate the file, else fill it with \n'
  - Read the next file name from the index file and store in rli->linfo

  @param rli	       Relay log information
  @param included     If false, all relay logs that are strictly before
                      rli->group_relay_log_name are deleted ; if true, the
                      latter is deleted too (i.e. all relay logs
                      read by the SQL slave thread are deleted).

  @note
    - This is only called from the slave-execute thread when it has read
    all commands from a relay log and want to switch to a new relay log.
    - When this happens, we can be in an active transaction as
    a transaction can span over two relay logs
    (although it is always written as a single block to the master's binary
    log, hence cannot span over two master's binary logs).

  @retval
    0			ok
  @retval
    LOG_INFO_EOF	        End of log-index-file found
  @retval
    LOG_INFO_SEEK	Could not allocate IO cache
  @retval
    LOG_INFO_IO		Got IO error while reading file
*/

#ifdef HAVE_REPLICATION

int MYSQL_BIN_LOG::purge_first_log(Relay_log_info* rli, bool included)
{
  int error;
  char *to_purge_if_included= NULL;
  DBUG_ENTER("purge_first_log");

  DBUG_ASSERT(is_open());
  DBUG_ASSERT(rli->slave_running == 1);
  DBUG_ASSERT(!strcmp(rli->linfo.log_file_name,rli->event_relay_log_name));

  pthread_mutex_lock(&LOCK_index);
  to_purge_if_included= my_strdup(rli->group_relay_log_name, MYF(0));

  /*
    Read the next log file name from the index file and pass it back to
    the caller.
  */
  if((error=find_log_pos(&rli->linfo, rli->event_relay_log_name, 0)) || 
     (error=find_next_log(&rli->linfo, 0)))
  {
    char buff[22];
    sql_print_error("next log error: %d  offset: %s  log: %s included: %d",
                    error,
                    llstr(rli->linfo.index_file_offset,buff),
                    rli->event_relay_log_name,
                    included);
    goto err;
  }

  /*
    Reset rli's coordinates to the current log.
  */
  rli->event_relay_log_pos= BIN_LOG_HEADER_SIZE;
  strmake(rli->event_relay_log_name,rli->linfo.log_file_name,
	  sizeof(rli->event_relay_log_name)-1);

  /*
    If we removed the rli->group_relay_log_name file,
    we must update the rli->group* coordinates, otherwise do not touch it as the
    group's execution is not finished (e.g. COMMIT not executed)
  */
  if (included)
  {
    rli->group_relay_log_pos = BIN_LOG_HEADER_SIZE;
    strmake(rli->group_relay_log_name,rli->linfo.log_file_name,
            sizeof(rli->group_relay_log_name)-1);
    rli->notify_group_relay_log_name_update();
  }

  /* Store where we are in the new file for the execution thread */
  flush_relay_log_info(rli);

  DBUG_EXECUTE_IF("crash_before_purge_logs", abort(););

  pthread_mutex_lock(&rli->log_space_lock);
  rli->relay_log.purge_logs(to_purge_if_included, included,
                            0, 0, &rli->log_space_total);
  // Tell the I/O thread to take the relay_log_space_limit into account
  rli->ignore_log_space_limit= 0;
  pthread_mutex_unlock(&rli->log_space_lock);

  /*
    Ok to broadcast after the critical region as there is no risk of
    the mutex being destroyed by this thread later - this helps save
    context switches
  */
  pthread_cond_broadcast(&rli->log_space_cond);

  /*
   * Need to update the log pos because purge logs has been called 
   * after fetching initially the log pos at the begining of the method.
   */
  if((error=find_log_pos(&rli->linfo, rli->event_relay_log_name, 0)))
  {
    char buff[22];
    sql_print_error("next log error: %d  offset: %s  log: %s included: %d",
                    error,
                    llstr(rli->linfo.index_file_offset,buff),
                    rli->group_relay_log_name,
                    included);
    goto err;
  }

  /* If included was passed, rli->linfo should be the first entry. */
  DBUG_ASSERT(!included || rli->linfo.index_file_start_offset == 0);

err:
  my_free(to_purge_if_included, MYF(0));
  pthread_mutex_unlock(&LOCK_index);
  DBUG_RETURN(error);
}

/**
  Update log index_file.
*/

int MYSQL_BIN_LOG::update_log_index(LOG_INFO* log_info, bool need_update_threads)
{
  if (copy_up_file_and_fill(&index_file, log_info->index_file_start_offset))
    return LOG_INFO_IO;

  // now update offsets in index file for running threads
  if (need_update_threads)
    adjust_linfo_offsets(log_info->index_file_start_offset);
  return 0;
}

/**
  Remove all logs before the given log from disk and from the index file.

  @param to_log	      Delete all log file name before this file.
  @param included            If true, to_log is deleted too.
  @param need_mutex
  @param need_update_threads If we want to update the log coordinates of
                             all threads. False for relay logs, true otherwise.
  @param freed_log_space     If not null, decrement this variable of
                             the amount of log space freed

  @note
    If any of the logs before the deleted one is in use,
    only purge logs up to this one.

  @retval
    0			ok
  @retval
    LOG_INFO_EOF		to_log not found
    LOG_INFO_EMFILE             too many files opened
    LOG_INFO_FATAL              if any other than ENOENT error from
                                my_stat() or my_delete()
*/

int MYSQL_BIN_LOG::purge_logs(const char *to_log, 
                          bool included,
                          bool need_mutex, 
                          bool need_update_threads, 
                          ulonglong *decrease_log_space)
{
  int error;
  bool exit_loop= 0;
  LOG_INFO log_info;
  THD *thd= current_thd;
  DBUG_ENTER("purge_logs");
  DBUG_PRINT("info",("to_log= %s",to_log));

  if (need_mutex)
    pthread_mutex_lock(&LOCK_index);
  if ((error=find_log_pos(&log_info, to_log, 0 /*no mutex*/))) 
  {
    sql_print_error("MYSQL_LOG::purge_logs was called with file %s not "
                    "listed in the index.", to_log);
    goto err;
  }

  /*
    For crash recovery reasons the index needs to be updated before
    any files are deleted. Move files to be deleted into a temp file
    to be processed after the index is updated.
  */
  if (!my_b_inited(&purge_temp))
  {
    if ((error=open_cached_file(&purge_temp, mysql_tmpdir, TEMP_PREFIX,
                                DISK_BUFFER_SIZE, MYF(MY_WME))))
    {
      sql_print_error("MYSQL_LOG::purge_logs failed to open purge_temp");
      goto err;
    }
  }
  else
  {
    if ((error=reinit_io_cache(&purge_temp, WRITE_CACHE, 0, 0, 1)))
    {
      sql_print_error("MYSQL_LOG::purge_logs failed to reinit purge_temp "
                      "for write");
      goto err;
    }
  }

  /*
    File name exists in index file; delete until we find this file
    or a file that is used.
  */
  if ((error=find_log_pos(&log_info, NullS, 0 /*no mutex*/)))
    goto err;
  while ((strcmp(to_log,log_info.log_file_name) || (exit_loop=included)) &&
         !log_in_use(log_info.log_file_name))
  {
    if ((error=my_b_write(&purge_temp, (const uchar*)log_info.log_file_name,
                          strlen(log_info.log_file_name))) ||
        (error=my_b_write(&purge_temp, (const uchar*)"\n", 1)))
    {
      sql_print_error("MYSQL_LOG::purge_logs failed to copy %s to purge_temp",
                      log_info.log_file_name);
      goto err;
    }

    if (find_next_log(&log_info, 0) || exit_loop)
      break;
 }

  /* We know how many files to delete. Update index file. */
  if ((error=update_log_index(&log_info, need_update_threads)))
  {
    sql_print_error("MSYQL_LOG::purge_logs failed to update the index file");
    goto err;
  }

  DBUG_EXECUTE_IF("crash_after_update_index", abort(););

  /* Switch purge_temp for read. */
  if ((error=reinit_io_cache(&purge_temp, READ_CACHE, 0, 0, 0)))
  {
    sql_print_error("MSYQL_LOG::purge_logs failed to reinit purge_temp "
                    "for read");
    goto err;
  }

  /* Read each entry from purge_temp and delete the file. */
  for (;;)
  {
    uint length;

    if ((length=my_b_gets(&purge_temp, log_info.log_file_name,
                          FN_REFLEN)) <= 1)
    {
      if (purge_temp.error)
      {
        error= purge_temp.error;
        sql_print_error("MSYQL_LOG::purge_logs error %d reading from "
                        "purge_temp", error);
        goto err;
      }

      /* Reached EOF */
      break;
    }

    /* Get rid of the trailing '\n' */
    log_info.log_file_name[length-1]= 0;

    ha_binlog_index_purge_file(current_thd, log_info.log_file_name);

    MY_STAT s;
    if (!my_stat(log_info.log_file_name, &s, MYF(0)))
    {
      if (my_errno == ENOENT) 
      {
        /*
          It's not fatal if we can't stat a log file that does not exist;
          If we could not stat, we won't delete.
        */
        if (thd)
        {
          push_warning_printf(thd, MYSQL_ERROR::WARN_LEVEL_WARN,
                              ER_LOG_PURGE_NO_FILE, ER(ER_LOG_PURGE_NO_FILE),
                              log_info.log_file_name);
        }
        sql_print_information("Failed to execute my_stat on file '%s'",
			      log_info.log_file_name);
        my_errno= 0;
      }
      else
      {
        /*
          Other than ENOENT are fatal
        */
        if (thd)
        {
          push_warning_printf(thd, MYSQL_ERROR::WARN_LEVEL_ERROR,
                              ER_BINLOG_PURGE_FATAL_ERR,
                              "a problem with getting info on being purged %s; "
                              "consider examining correspondence "
                              "of your binlog index file "
                              "to the actual binlog files",
                              log_info.log_file_name);
        }
        else
        {
          sql_print_information("Failed to delete log file '%s'; "
                                "consider examining correspondence "
                                "of your binlog index file "
                                "to the actual binlog files",
                                log_info.log_file_name);
        }
        error= LOG_INFO_FATAL;
        goto err;
      }
    }
    else
    {
      DBUG_PRINT("info",("purging %s",log_info.log_file_name));
      if (!my_delete(log_info.log_file_name, MYF(0)))
      {
        if (decrease_log_space)
          *decrease_log_space-= s.st_size;
      }
      else
      {
        if (my_errno == ENOENT) 
        {
          if (thd)
          {
            push_warning_printf(thd, MYSQL_ERROR::WARN_LEVEL_WARN,
                                ER_LOG_PURGE_NO_FILE, ER(ER_LOG_PURGE_NO_FILE),
                                log_info.log_file_name);
          }
          sql_print_information("Failed to delete file '%s'",
                                log_info.log_file_name);
          my_errno= 0;
        }
        else
        {
          if (thd)
          {
            push_warning_printf(thd, MYSQL_ERROR::WARN_LEVEL_ERROR,
                                ER_BINLOG_PURGE_FATAL_ERR,
                                "a problem with deleting %s; "
                                "consider examining correspondence "
                                "of your binlog index file "
                                "to the actual binlog files",
                                log_info.log_file_name);
          }
          else
          {
            sql_print_information("Failed to delete file '%s'; "
                                  "consider examining correspondence "
                                  "of your binlog index file "
                                  "to the actual binlog files",
                                  log_info.log_file_name);
          }
          if (my_errno == EMFILE)
          {
            DBUG_PRINT("info",
                       ("my_errno: %d, set ret = LOG_INFO_EMFILE", my_errno));
            error= LOG_INFO_EMFILE;
            goto err;
          }
          error= LOG_INFO_FATAL;
          goto err;
        }
      }
    }
  }

err:
  close_cached_file(&purge_temp);
  if (need_mutex)
    pthread_mutex_unlock(&LOCK_index);
  DBUG_RETURN(error);
}

/**
  Remove all logs before the given file date from disk and from the
  index file.

  @param thd		Thread pointer
  @param purge_time	Delete all log files before given date.

  @note
    If any of the logs before the deleted one is in use,
    only purge logs up to this one.

  @retval
    0				ok
  @retval
    LOG_INFO_PURGE_NO_ROTATE	Binary file that can't be rotated
    LOG_INFO_FATAL              if any other than ENOENT error from
                                my_stat() or my_delete()
*/

int MYSQL_BIN_LOG::purge_logs_before_date(time_t purge_time)
{
  int error;
  char to_log[FN_REFLEN];
  LOG_INFO log_info;
  MY_STAT stat_area;
  THD *thd= current_thd;
  
  DBUG_ENTER("purge_logs_before_date");

  pthread_mutex_lock(&LOCK_index);
  to_log[0]= 0;

  if ((error=find_log_pos(&log_info, NullS, 0 /*no mutex*/)))
    goto err;

  while (strcmp(log_file_name, log_info.log_file_name) &&
	 !log_in_use(log_info.log_file_name))
  {
    if (!my_stat(log_info.log_file_name, &stat_area, MYF(0)))
    {
      if (my_errno == ENOENT) 
      {
        /*
          It's not fatal if we can't stat a log file that does not exist.
        */
        if (thd)
        {
          push_warning_printf(thd, MYSQL_ERROR::WARN_LEVEL_WARN,
                              ER_LOG_PURGE_NO_FILE, ER(ER_LOG_PURGE_NO_FILE),
                              log_info.log_file_name);
        }
        sql_print_information("Failed to execute my_stat on file '%s'",
                              log_info.log_file_name);
        my_errno= 0;
      }
      else
      {
        /*
          Other than ENOENT are fatal
        */
        if (thd)
        {
          push_warning_printf(thd, MYSQL_ERROR::WARN_LEVEL_ERROR,
                              ER_BINLOG_PURGE_FATAL_ERR,
                              "a problem with getting info on being purged %s; "
                              "consider examining correspondence "
                              "of your binlog index file "
                              "to the actual binlog files",
                              log_info.log_file_name);
        }
        else
        {
          sql_print_information("Failed to delete log file '%s'",
                                log_info.log_file_name);
        }
        error= LOG_INFO_FATAL;
        goto err;
      }
    }
    else
    {
      if (stat_area.st_mtime < purge_time) 
        strmake(to_log, 
                log_info.log_file_name, 
                sizeof(log_info.log_file_name));
      else
        break;
    }
    if (find_next_log(&log_info, 0))
      break;
  }

  error= (to_log[0] ? purge_logs(to_log, 1, 0, 1, (ulonglong *) 0) : 0);

err:
  pthread_mutex_unlock(&LOCK_index);
  DBUG_RETURN(error);
}
#endif /* HAVE_REPLICATION */


/**
  Create a new log file name.

  @param buf		buf of at least FN_REFLEN where new name is stored

  @note
    If file name will be longer then FN_REFLEN it will be truncated
*/

void MYSQL_BIN_LOG::make_log_name(char* buf, const char* log_ident)
{
  uint dir_len = dirname_length(log_file_name); 
  if (dir_len >= FN_REFLEN)
    dir_len=FN_REFLEN-1;
  strnmov(buf, log_file_name, dir_len);
  strmake(buf+dir_len, log_ident, FN_REFLEN - dir_len -1);
}


/**
  Check if we are writing/reading to the given log file.
*/

bool MYSQL_BIN_LOG::is_active(const char *log_file_name_arg)
{
  return !strcmp(log_file_name, log_file_name_arg);
}


/*
  Wrappers around new_file_impl to avoid using argument
  to control locking. The argument 1) less readable 2) breaks
  incapsulation 3) allows external access to the class without
  a lock (which is not possible with private new_file_without_locking
  method).
*/

void MYSQL_BIN_LOG::new_file()
{
  new_file_impl(1);
}


void MYSQL_BIN_LOG::new_file_without_locking()
{
  new_file_impl(0);
}


/**
  Start writing to a new log file or reopen the old file.

  @param need_lock		Set to 1 if caller has not locked LOCK_log

  @note
    The new file name is stored last in the index file
*/

void MYSQL_BIN_LOG::new_file_impl(bool need_lock)
{
  char new_name[FN_REFLEN], *new_name_ptr, *old_name;

  DBUG_ENTER("MYSQL_BIN_LOG::new_file_impl");
  if (!is_open())
  {
    DBUG_PRINT("info",("log is closed"));
    DBUG_VOID_RETURN;
  }

  if (need_lock)
    pthread_mutex_lock(&LOCK_log);
  pthread_mutex_lock(&LOCK_index);

  safe_mutex_assert_owner(&LOCK_log);
  safe_mutex_assert_owner(&LOCK_index);

  /*
    if binlog is used as tc log, be sure all xids are "unlogged",
    so that on recover we only need to scan one - latest - binlog file
    for prepared xids. As this is expected to be a rare event,
    simple wait strategy is enough. We're locking LOCK_log to be sure no
    new Xid_log_event's are added to the log (and prepared_xids is not
    increased), and waiting on COND_prep_xids for late threads to
    catch up.
  */
  if (prepared_xids)
  {
    tc_log_page_waits++;
    pthread_mutex_lock(&LOCK_prep_xids);
    while (prepared_xids) {
      DBUG_PRINT("info", ("prepared_xids=%lu", prepared_xids));
      pthread_cond_wait(&COND_prep_xids, &LOCK_prep_xids);
    }
    pthread_mutex_unlock(&LOCK_prep_xids);
  }

  /* Reuse old name if not binlog and not update log */
  new_name_ptr= name;

  /*
    If user hasn't specified an extension, generate a new log name
    We have to do this here and not in open as we want to store the
    new file name in the current binary log file.
  */
  if (generate_new_name(new_name, name))
    goto end;
  new_name_ptr=new_name;

  if (log_type == LOG_BIN)
  {
    if (!no_auto_events)
    {
      /*
        We log the whole file name for log file as the user may decide
        to change base names at some point.
      */
      Rotate_log_event r(new_name+dirname_length(new_name),
                         0, LOG_EVENT_OFFSET, is_relay_log ? Rotate_log_event::RELAY_LOG : 0);
      r.write(&log_file);
      bytes_written += r.data_written;
    }
    /*
      Update needs to be signalled even if there is no rotate event
      log rotation should give the waiting thread a signal to
      discover EOF and move on to the next log.
    */
    signal_update();
  }
  old_name=name;
  name=0;				// Don't free name
  close(LOG_CLOSE_TO_BE_OPENED);

  /*
     Note that at this point, log_state != LOG_CLOSED (important for is_open()).
  */

  /*
     new_file() is only used for rotation (in FLUSH LOGS or because size >
     max_binlog_size or max_relay_log_size).
     If this is a binary log, the Format_description_log_event at the beginning of
     the new file should have created=0 (to distinguish with the
     Format_description_log_event written at server startup, which should
     trigger temp tables deletion on slaves.
  */

  open(old_name, log_type, new_name_ptr,
       io_cache_type, no_auto_events, max_size, 1);
  my_free(old_name,MYF(0));

end:
  if (need_lock)
    pthread_mutex_unlock(&LOCK_log);
  pthread_mutex_unlock(&LOCK_index);

  DBUG_VOID_RETURN;
}


bool MYSQL_BIN_LOG::append(Log_event* ev)
{
  bool error = 0;
  pthread_mutex_lock(&LOCK_log);
  DBUG_ENTER("MYSQL_BIN_LOG::append");

  DBUG_ASSERT(log_file.type == SEQ_READ_APPEND);
  /*
    Log_event::write() is smart enough to use my_b_write() or
    my_b_append() depending on the kind of cache we have.
  */
  if (ev->write(&log_file))
  {
    error=1;
    goto err;
  }
  bytes_written+= ev->data_written;
  DBUG_PRINT("info",("max_size: %lu",max_size));
  if ((uint) my_b_append_tell(&log_file) > max_size)
    new_file_without_locking();

err:
  pthread_mutex_unlock(&LOCK_log);
  signal_update();				// Safe as we don't call close
  DBUG_RETURN(error);
}


bool MYSQL_BIN_LOG::appendv(const char* buf, uint len,...)
{
  bool error= 0;
  DBUG_ENTER("MYSQL_BIN_LOG::appendv");
  va_list(args);
  va_start(args,len);

  DBUG_ASSERT(log_file.type == SEQ_READ_APPEND);

  safe_mutex_assert_owner(&LOCK_log);
  do
  {
    if (my_b_append(&log_file,(uchar*) buf,len))
    {
      error= 1;
      goto err;
    }
    bytes_written += len;
  } while ((buf=va_arg(args,const char*)) && (len=va_arg(args,uint)));
  DBUG_PRINT("info",("max_size: %lu",max_size));
  if ((uint) my_b_append_tell(&log_file) > max_size)
    new_file_without_locking();

err:
  if (!error)
    signal_update();
  DBUG_RETURN(error);
}


bool MYSQL_BIN_LOG::flush_and_sync()
{
  int err=0, fd=log_file.file;
  safe_mutex_assert_owner(&LOCK_log);
  if (flush_io_cache(&log_file))
    return 1;
  if (++sync_binlog_counter >= sync_binlog_period && sync_binlog_period)
  {
    sync_binlog_counter= 0;
    err=my_sync(fd, MYF(MY_WME));
  }
  return err;
}

void MYSQL_BIN_LOG::start_union_events(THD *thd, query_id_t query_id_param)
{
  DBUG_ASSERT(!thd->binlog_evt_union.do_union);
  thd->binlog_evt_union.do_union= TRUE;
  thd->binlog_evt_union.unioned_events= FALSE;
  thd->binlog_evt_union.unioned_events_trans= FALSE;
  thd->binlog_evt_union.first_query_id= query_id_param;
}

void MYSQL_BIN_LOG::stop_union_events(THD *thd)
{
  DBUG_ASSERT(thd->binlog_evt_union.do_union);
  thd->binlog_evt_union.do_union= FALSE;
}

bool MYSQL_BIN_LOG::is_query_in_union(THD *thd, query_id_t query_id_param)
{
  return (thd->binlog_evt_union.do_union && 
          query_id_param >= thd->binlog_evt_union.first_query_id);
}


/*
  These functions are placed in this file since they need access to
  binlog_hton, which has internal linkage.
*/

int THD::binlog_setup_trx_data()
{
  DBUG_ENTER("THD::binlog_setup_trx_data");
  binlog_trx_data *trx_data=
    (binlog_trx_data*) thd_get_ha_data(this, binlog_hton);

  if (trx_data)
    DBUG_RETURN(0);                             // Already set up

  trx_data= (binlog_trx_data*) my_malloc(sizeof(binlog_trx_data), MYF(MY_ZEROFILL));
  if (!trx_data ||
      open_cached_file(&trx_data->trans_log, mysql_tmpdir,
                       LOG_PREFIX, binlog_cache_size, MYF(MY_WME)))
  {
    my_free((uchar*)trx_data, MYF(MY_ALLOW_ZERO_PTR));
    DBUG_RETURN(1);                      // Didn't manage to set it up
  }
  thd_set_ha_data(this, binlog_hton, trx_data);

  trx_data= new (thd_get_ha_data(this, binlog_hton)) binlog_trx_data;

  DBUG_RETURN(0);
}

/*
  Function to start a statement and optionally a transaction for the
  binary log.

  SYNOPSIS
    binlog_start_trans_and_stmt()

  DESCRIPTION

    This function does three things:
    - Start a transaction if not in autocommit mode or if a BEGIN
      statement has been seen.

    - Start a statement transaction to allow us to truncate the binary
      log.

    - Save the currrent binlog position so that we can roll back the
      statement by truncating the transaction log.

      We only update the saved position if the old one was undefined,
      the reason is that there are some cases (e.g., for CREATE-SELECT)
      where the position is saved twice (e.g., both in
      select_create::prepare() and THD::binlog_write_table_map()) , but
      we should use the first. This means that calls to this function
      can be used to start the statement before the first table map
      event, to include some extra events.
 */

void
THD::binlog_start_trans_and_stmt()
{
  binlog_trx_data *trx_data= (binlog_trx_data*) thd_get_ha_data(this, binlog_hton);
  DBUG_ENTER("binlog_start_trans_and_stmt");
  DBUG_PRINT("enter", ("trx_data: 0x%lx  trx_data->before_stmt_pos: %lu",
                       (long) trx_data,
                       (trx_data ? (ulong) trx_data->before_stmt_pos :
                        (ulong) 0)));

  if (trx_data == NULL ||
      trx_data->before_stmt_pos == MY_OFF_T_UNDEF)
  {
    this->binlog_set_stmt_begin();
    if (options & (OPTION_NOT_AUTOCOMMIT | OPTION_BEGIN))
      trans_register_ha(this, TRUE, binlog_hton);
    trans_register_ha(this, FALSE, binlog_hton);
    /*
      Mark statement transaction as read/write. We never start
      a binary log transaction and keep it read-only,
      therefore it's best to mark the transaction read/write just
      at the same time we start it.
      Not necessary to mark the normal transaction read/write
      since the statement-level flag will be propagated automatically
      inside ha_commit_trans.
    */
    ha_data[binlog_hton->slot].ha_info[0].set_trx_read_write();
  }
  DBUG_VOID_RETURN;
}

void THD::binlog_set_stmt_begin() {
  binlog_trx_data *trx_data=
    (binlog_trx_data*) thd_get_ha_data(this, binlog_hton);

  /*
    The call to binlog_trans_log_savepos() might create the trx_data
    structure, if it didn't exist before, so we save the position
    into an auto variable and then write it into the transaction
    data for the binary log (i.e., trx_data).
  */
  my_off_t pos= 0;
  binlog_trans_log_savepos(this, &pos);
  trx_data= (binlog_trx_data*) thd_get_ha_data(this, binlog_hton);
  trx_data->before_stmt_pos= pos;
}


/*
  Write a table map to the binary log.
 */

int THD::binlog_write_table_map(TABLE *table, bool is_trans)
{
  int error;
  DBUG_ENTER("THD::binlog_write_table_map");
  DBUG_PRINT("enter", ("table: 0x%lx  (%s: #%lu)",
                       (long) table, table->s->table_name.str,
                       table->s->table_map_id));

  /* Pre-conditions */
  DBUG_ASSERT(current_stmt_binlog_row_based && mysql_bin_log.is_open());
  DBUG_ASSERT(table->s->table_map_id != ULONG_MAX);

  Table_map_log_event::flag_set const
    flags= Table_map_log_event::TM_NO_FLAGS;

  Table_map_log_event
    the_event(this, table, table->s->table_map_id, is_trans, flags);

  if (is_trans && binlog_table_maps == 0)
    binlog_start_trans_and_stmt();

  if ((error= mysql_bin_log.write(&the_event)))
    DBUG_RETURN(error);

  binlog_table_maps++;
  table->s->table_map_version= mysql_bin_log.table_map_version();
  DBUG_RETURN(0);
}

Rows_log_event*
THD::binlog_get_pending_rows_event() const
{
  binlog_trx_data *const trx_data=
    (binlog_trx_data*) thd_get_ha_data(this, binlog_hton);
  /*
    This is less than ideal, but here's the story: If there is no
    trx_data, prepare_pending_rows_event() has never been called
    (since the trx_data is set up there). In that case, we just return
    NULL.
   */
  return trx_data ? trx_data->pending() : NULL;
}

void
THD::binlog_set_pending_rows_event(Rows_log_event* ev)
{
  if (thd_get_ha_data(this, binlog_hton) == NULL)
    binlog_setup_trx_data();

  binlog_trx_data *const trx_data=
    (binlog_trx_data*) thd_get_ha_data(this, binlog_hton);

  DBUG_ASSERT(trx_data);
  trx_data->set_pending(ev);
}


/**
  Remove the pending rows event, discarding any outstanding rows.

  If there is no pending rows event available, this is effectively a
  no-op.
 */
int
MYSQL_BIN_LOG::remove_pending_rows_event(THD *thd)
{
  DBUG_ENTER("MYSQL_BIN_LOG::remove_pending_rows_event");

  binlog_trx_data *const trx_data=
    (binlog_trx_data*) thd_get_ha_data(thd, binlog_hton);

  DBUG_ASSERT(trx_data);

  if (Rows_log_event* pending= trx_data->pending())
  {
    delete pending;
    trx_data->set_pending(NULL);
  }

  DBUG_RETURN(0);
}

/*
  Moves the last bunch of rows from the pending Rows event to the binlog
  (either cached binlog if transaction, or disk binlog). Sets a new pending
  event.
*/
int
MYSQL_BIN_LOG::flush_and_set_pending_rows_event(THD *thd,
                                                Rows_log_event* event)
{
  DBUG_ENTER("MYSQL_BIN_LOG::flush_and_set_pending_rows_event(event)");
  DBUG_ASSERT(mysql_bin_log.is_open());
  DBUG_PRINT("enter", ("event: 0x%lx", (long) event));

  int error= 0;

  binlog_trx_data *const trx_data=
    (binlog_trx_data*) thd_get_ha_data(thd, binlog_hton);

  DBUG_ASSERT(trx_data);

  DBUG_PRINT("info", ("trx_data->pending(): 0x%lx", (long) trx_data->pending()));

  if (Rows_log_event* pending= trx_data->pending())
  {
    IO_CACHE *file= &log_file;

    /*
      Decide if we should write to the log file directly or to the
      transaction log.
    */
    if (pending->get_cache_stmt() || my_b_tell(&trx_data->trans_log))
      file= &trx_data->trans_log;

    /*
      If we are writing to the log file directly, we could avoid
      locking the log. This does not work since we need to step the
      m_table_map_version below, and that change has to be protected
      by the LOCK_log mutex.
    */
    pthread_mutex_lock(&LOCK_log);

    /*
      Write pending event to log file or transaction cache
    */
    if (pending->write(file))
    {
      pthread_mutex_unlock(&LOCK_log);
      DBUG_RETURN(1);
    }

    /*
      We step the table map version if we are writing an event
      representing the end of a statement.  We do this regardless of
      wheather we write to the transaction cache or to directly to the
      file.

      In an ideal world, we could avoid stepping the table map version
      if we were writing to a transaction cache, since we could then
      reuse the table map that was written earlier in the transaction
      cache.  This does not work since STMT_END_F implies closing all
      table mappings on the slave side.

      TODO: Find a solution so that table maps does not have to be
      written several times within a transaction.
     */
    if (pending->get_flags(Rows_log_event::STMT_END_F))
      ++m_table_map_version;

    delete pending;

    if (file == &log_file)
    {
      error= flush_and_sync();
      if (!error)
      {
        signal_update();
        rotate_and_purge(RP_LOCK_LOG_IS_ALREADY_LOCKED);
      }
    }

    pthread_mutex_unlock(&LOCK_log);
  }

  thd->binlog_set_pending_rows_event(event);

  DBUG_RETURN(error);
}

/**
  Write an event to the binary log.
*/

bool MYSQL_BIN_LOG::write(Log_event *event_info)
{
  THD *thd= event_info->thd;
  bool error= 1;
  DBUG_ENTER("MYSQL_BIN_LOG::write(Log_event *)");

  if (thd->binlog_evt_union.do_union)
  {
    /*
      In Stored function; Remember that function call caused an update.
      We will log the function call to the binary log on function exit
    */
    thd->binlog_evt_union.unioned_events= TRUE;
    thd->binlog_evt_union.unioned_events_trans |= event_info->cache_stmt;
    DBUG_RETURN(0);
  }

  /*
    Flush the pending rows event to the transaction cache or to the
    log file.  Since this function potentially aquire the LOCK_log
    mutex, we do this before aquiring the LOCK_log mutex in this
    function.

    We only end the statement if we are in a top-level statement.  If
    we are inside a stored function, we do not end the statement since
    this will close all tables on the slave.
  */
  bool const end_stmt=
    thd->prelocked_mode && thd->lex->requires_prelocking();
  thd->binlog_flush_pending_rows_event(end_stmt);

  pthread_mutex_lock(&LOCK_log);

  /*
     In most cases this is only called if 'is_open()' is true; in fact this is
     mostly called if is_open() *was* true a few instructions before, but it
     could have changed since.
  */
  if (likely(is_open()))
  {
    IO_CACHE *file= &log_file;
#ifdef HAVE_REPLICATION
    /*
      In the future we need to add to the following if tests like
      "do the involved tables match (to be implemented)
      binlog_[wild_]{do|ignore}_table?" (WL#1049)"
    */
    const char *local_db= event_info->get_db();
    if ((thd && !(thd->options & OPTION_BIN_LOG)) ||
	(!binlog_filter->db_ok(local_db)))
    {
      VOID(pthread_mutex_unlock(&LOCK_log));
      DBUG_RETURN(0);
    }
#endif /* HAVE_REPLICATION */

#if defined(USING_TRANSACTIONS) 
    /*
      Should we write to the binlog cache or to the binlog on disk?
      Write to the binlog cache if:
      - it is already not empty (meaning we're in a transaction; note that the
     present event could be about a non-transactional table, but still we need
     to write to the binlog cache in that case to handle updates to mixed
     trans/non-trans table types the best possible in binlogging)
      - or if the event asks for it (cache_stmt == TRUE).
    */
    if (opt_using_transactions && thd)
    {
      if (thd->binlog_setup_trx_data())
        goto err;

      binlog_trx_data *const trx_data=
        (binlog_trx_data*) thd_get_ha_data(thd, binlog_hton);
      IO_CACHE *trans_log= &trx_data->trans_log;
      my_off_t trans_log_pos= my_b_tell(trans_log);
      if (event_info->get_cache_stmt() || trans_log_pos != 0)
      {
        DBUG_PRINT("info", ("Using trans_log: cache: %d, trans_log_pos: %lu",
                            event_info->get_cache_stmt(),
                            (ulong) trans_log_pos));
        if (trans_log_pos == 0)
          thd->binlog_start_trans_and_stmt();
        file= trans_log;
      }
      /*
        TODO as Mats suggested, for all the cases above where we write to
        trans_log, it sounds unnecessary to lock LOCK_log. We should rather
        test first if we want to write to trans_log, and if not, lock
        LOCK_log.
      */
    }
#endif /* USING_TRANSACTIONS */
    DBUG_PRINT("info",("event type: %d",event_info->get_type_code()));

    /*
      No check for auto events flag here - this write method should
      never be called if auto-events are enabled
    */

    /*
      1. Write first log events which describe the 'run environment'
      of the SQL command
    */

    /*
      If row-based binlogging, Insert_id, Rand and other kind of "setting
      context" events are not needed.
    */
    if (thd)
    {
      if (!thd->current_stmt_binlog_row_based)
      {
        if (thd->stmt_depends_on_first_successful_insert_id_in_prev_stmt)
        {
          Intvar_log_event e(thd,(uchar) LAST_INSERT_ID_EVENT,
                             thd->first_successful_insert_id_in_prev_stmt_for_binlog);
          if (e.write(file))
            goto err;
        }
        if (thd->auto_inc_intervals_in_cur_stmt_for_binlog.nb_elements() > 0)
        {
          DBUG_PRINT("info",("number of auto_inc intervals: %u",
                             thd->auto_inc_intervals_in_cur_stmt_for_binlog.
                             nb_elements()));
          Intvar_log_event e(thd, (uchar) INSERT_ID_EVENT,
                             thd->auto_inc_intervals_in_cur_stmt_for_binlog.
                             minimum());
          if (e.write(file))
            goto err;
        }
        if (thd->rand_used)
        {
          Rand_log_event e(thd,thd->rand_saved_seed1,thd->rand_saved_seed2);
          if (e.write(file))
            goto err;
        }
        if (thd->user_var_events.elements)
        {
          for (uint i= 0; i < thd->user_var_events.elements; i++)
          {
            BINLOG_USER_VAR_EVENT *user_var_event;
            get_dynamic(&thd->user_var_events,(uchar*) &user_var_event, i);
            User_var_log_event e(thd, user_var_event->user_var_event->name.str,
                                 user_var_event->user_var_event->name.length,
                                 user_var_event->value,
                                 user_var_event->length,
                                 user_var_event->type,
                                 user_var_event->charset_number);
            if (e.write(file))
              goto err;
          }
        }
      }
    }

    /*
       Write the SQL command
     */

    if (event_info->write(file))
      goto err;

    if (file == &log_file) // we are writing to the real log (disk)
    {
      if (flush_and_sync())
	goto err;
      signal_update();
      rotate_and_purge(RP_LOCK_LOG_IS_ALREADY_LOCKED);
    }
    error=0;

err:
    if (error)
    {
      if (my_errno == EFBIG)
	my_message(ER_TRANS_CACHE_FULL, ER(ER_TRANS_CACHE_FULL), MYF(0));
      else
	my_error(ER_ERROR_ON_WRITE, MYF(0), name, errno);
      write_error=1;
    }
  }

  if (event_info->flags & LOG_EVENT_UPDATE_TABLE_MAP_VERSION_F)
    ++m_table_map_version;

  pthread_mutex_unlock(&LOCK_log);
  DBUG_RETURN(error);
}


int error_log_print(enum loglevel level, const char *format,
                    va_list args)
{
  return logger.error_log_print(level, format, args);
}


bool slow_log_print(THD *thd, const char *query, uint query_length,
                    ulonglong current_utime)
{
  return logger.slow_log_print(thd, query, query_length, current_utime);
}


bool LOGGER::log_command(THD *thd, enum enum_server_command command)
{
#ifndef NO_EMBEDDED_ACCESS_CHECKS
  Security_context *sctx= thd->security_ctx;
#endif
  /*
    Log command if we have at least one log event handler enabled and want
    to log this king of commands
  */
  if (*general_log_handler_list && (what_to_log & (1L << (uint) command)))
  {
    if ((thd->options & OPTION_LOG_OFF)
#ifndef NO_EMBEDDED_ACCESS_CHECKS
         && (sctx->master_access & SUPER_ACL)
#endif
       )
    {
      /* No logging */
      return FALSE;
    }

    return TRUE;
  }

  return FALSE;
}


bool general_log_print(THD *thd, enum enum_server_command command,
                       const char *format, ...)
{
  va_list args;
  uint error= 0;

  /* Print the message to the buffer if we want to log this king of commands */
  if (! logger.log_command(thd, command))
    return FALSE;

  va_start(args, format);
  error= logger.general_log_print(thd, command, format, args);
  va_end(args);

  return error;
}

bool general_log_write(THD *thd, enum enum_server_command command,
                       const char *query, uint query_length)
{
  /* Write the message to the log if we want to log this king of commands */
  if (logger.log_command(thd, command))
    return logger.general_log_write(thd, command, query, query_length);

  return FALSE;
}

void MYSQL_BIN_LOG::rotate_and_purge(uint flags)
{
  if (!(flags & RP_LOCK_LOG_IS_ALREADY_LOCKED))
    pthread_mutex_lock(&LOCK_log);
  if ((flags & RP_FORCE_ROTATE) ||
      (my_b_tell(&log_file) >= (my_off_t) max_size))
  {
    new_file_without_locking();
#ifdef HAVE_REPLICATION
    if (expire_logs_days)
    {
      time_t purge_time= my_time(0) - expire_logs_days*24*60*60;
      if (purge_time >= 0)
        purge_logs_before_date(purge_time);
    }
#endif
  }
  if (!(flags & RP_LOCK_LOG_IS_ALREADY_LOCKED))
    pthread_mutex_unlock(&LOCK_log);
}

uint MYSQL_BIN_LOG::next_file_id()
{
  uint res;
  pthread_mutex_lock(&LOCK_log);
  res = file_id++;
  pthread_mutex_unlock(&LOCK_log);
  return res;
}


/*
  Write the contents of a cache to the binary log.

  SYNOPSIS
    write_cache()
    cache    Cache to write to the binary log
    lock_log True if the LOCK_log mutex should be aquired, false otherwise
    sync_log True if the log should be flushed and sync:ed

  DESCRIPTION
    Write the contents of the cache to the binary log. The cache will
    be reset as a READ_CACHE to be able to read the contents from it.
 */

int MYSQL_BIN_LOG::write_cache(IO_CACHE *cache, bool lock_log, bool sync_log)
{
  Mutex_sentry sentry(lock_log ? &LOCK_log : NULL);

  if (reinit_io_cache(cache, READ_CACHE, 0, 0, 0))
    return ER_ERROR_ON_WRITE;
  uint length= my_b_bytes_in_cache(cache), group, carry, hdr_offs;
  long val;
  uchar header[LOG_EVENT_HEADER_LEN];

  /*
    The events in the buffer have incorrect end_log_pos data
    (relative to beginning of group rather than absolute),
    so we'll recalculate them in situ so the binlog is always
    correct, even in the middle of a group. This is possible
    because we now know the start position of the group (the
    offset of this cache in the log, if you will); all we need
    to do is to find all event-headers, and add the position of
    the group to the end_log_pos of each event.  This is pretty
    straight forward, except that we read the cache in segments,
    so an event-header might end up on the cache-border and get
    split.
  */

  group= (uint)my_b_tell(&log_file);
  hdr_offs= carry= 0;

  do
  {

    /*
<<<<<<< HEAD
      if we only got a partial header in the last iteration,
      get the other half now and process a full header.
=======
      Log "BEGIN" at the beginning of every transaction.  Here, a
      transaction is either a BEGIN..COMMIT block or a single
      statement in autocommit mode.
    */
    Query_log_event qinfo(thd, STRING_WITH_LEN("BEGIN"),
                          TRUE, TRUE, THD::KILLED_NO_VALUE);
    /*
      Imagine this is rollback due to net timeout, after all
      statements of the transaction succeeded. Then we want a
      zero-error code in BEGIN.  In other words, if there was a
      really serious error code it's already in the statement's
      events, there is no need to put it also in this internally
      generated event, and as this event is generated late it would
      lead to false alarms.

      This is safer than thd->clear_error() against kills at shutdown.
    */
    qinfo.error_code= 0;
    /*
      Now this Query_log_event has artificial log_pos 0. It must be
      adjusted to reflect the real position in the log. Not doing it
      would confuse the slave: it would prevent this one from
      knowing where he is in the master's binlog, which would result
      in wrong positions being shown to the user, MASTER_POS_WAIT
      undue waiting etc.
>>>>>>> c0fde0ed
    */
    if (unlikely(carry > 0))
    {
      DBUG_ASSERT(carry < LOG_EVENT_HEADER_LEN);

      /* assemble both halves */
      memcpy(&header[carry], (char *)cache->read_pos, LOG_EVENT_HEADER_LEN - carry);

      /* fix end_log_pos */
      val= uint4korr(&header[LOG_POS_OFFSET]) + group;
      int4store(&header[LOG_POS_OFFSET], val);

      /* write the first half of the split header */
      if (my_b_write(&log_file, header, carry))
        return ER_ERROR_ON_WRITE;

      /*
        copy fixed second half of header to cache so the correct
        version will be written later.
      */
      memcpy((char *)cache->read_pos, &header[carry], LOG_EVENT_HEADER_LEN - carry);

      /* next event header at ... */
      hdr_offs = uint4korr(&header[EVENT_LEN_OFFSET]) - carry;

      carry= 0;
    }

    /* if there is anything to write, process it. */

    if (likely(length > 0))
    {
      /*
        process all event-headers in this (partial) cache.
        if next header is beyond current read-buffer,
        we'll get it later (though not necessarily in the
        very next iteration, just "eventually").
      */

      while (hdr_offs < length)
      {
        /*
          partial header only? save what we can get, process once
          we get the rest.
        */

        if (hdr_offs + LOG_EVENT_HEADER_LEN > length)
        {
          carry= length - hdr_offs;
          memcpy(header, (char *)cache->read_pos + hdr_offs, carry);
          length= hdr_offs;
        }
        else
        {
          /* we've got a full event-header, and it came in one piece */

          uchar *log_pos= (uchar *)cache->read_pos + hdr_offs + LOG_POS_OFFSET;

          /* fix end_log_pos */
          val= uint4korr(log_pos) + group;
          int4store(log_pos, val);

          /* next event header at ... */
          log_pos= (uchar *)cache->read_pos + hdr_offs + EVENT_LEN_OFFSET;
          hdr_offs += uint4korr(log_pos);

        }
      }

      /*
        Adjust hdr_offs. Note that it may still point beyond the segment
        read in the next iteration; if the current event is very long,
        it may take a couple of read-iterations (and subsequent adjustments
        of hdr_offs) for it to point into the then-current segment.
        If we have a split header (!carry), hdr_offs will be set at the
        beginning of the next iteration, overwriting the value we set here:
      */
      hdr_offs -= length;
    }

    /* Write data to the binary log file */
    if (my_b_write(&log_file, cache->read_pos, length))
      return ER_ERROR_ON_WRITE;
    cache->read_pos=cache->read_end;		// Mark buffer used up
  } while ((length= my_b_fill(cache)));

  DBUG_ASSERT(carry == 0);

  if (sync_log)
    flush_and_sync();

  return 0;                                     // All OK
}

/**
  Write a cached log entry to the binary log.
  - To support transaction over replication, we wrap the transaction
  with BEGIN/COMMIT or BEGIN/ROLLBACK in the binary log.
  We want to write a BEGIN/ROLLBACK block when a non-transactional table
  was updated in a transaction which was rolled back. This is to ensure
  that the same updates are run on the slave.

  @param thd
  @param cache		The cache to copy to the binlog
  @param commit_event   The commit event to print after writing the
                        contents of the cache.

  @note
    We only come here if there is something in the cache.
  @note
    The thing in the cache is always a complete transaction.
  @note
    'cache' needs to be reinitialized after this functions returns.
*/

bool MYSQL_BIN_LOG::write(THD *thd, IO_CACHE *cache, Log_event *commit_event)
{
  DBUG_ENTER("MYSQL_BIN_LOG::write(THD *, IO_CACHE *, Log_event *)");
  VOID(pthread_mutex_lock(&LOCK_log));

  /* NULL would represent nothing to replicate after ROLLBACK */
  DBUG_ASSERT(commit_event != NULL);

  DBUG_ASSERT(is_open());
  if (likely(is_open()))                       // Should always be true
  {
    /*
      We only bother to write to the binary log if there is anything
      to write.
     */
    if (my_b_tell(cache) > 0)
    {
      /*
        Log "BEGIN" at the beginning of every transaction.  Here, a
        transaction is either a BEGIN..COMMIT block or a single
        statement in autocommit mode.
      */
      Query_log_event qinfo(thd, STRING_WITH_LEN("BEGIN"), TRUE, FALSE);
      /*
        Imagine this is rollback due to net timeout, after all
        statements of the transaction succeeded. Then we want a
        zero-error code in BEGIN.  In other words, if there was a
        really serious error code it's already in the statement's
        events, there is no need to put it also in this internally
        generated event, and as this event is generated late it would
        lead to false alarms.

        This is safer than thd->clear_error() against kills at shutdown.
      */
      qinfo.error_code= 0;
      /*
        Now this Query_log_event has artificial log_pos 0. It must be
        adjusted to reflect the real position in the log. Not doing it
        would confuse the slave: it would prevent this one from
        knowing where he is in the master's binlog, which would result
        in wrong positions being shown to the user, MASTER_POS_WAIT
        undue waiting etc.
      */
      if (qinfo.write(&log_file))
        goto err;

      DBUG_EXECUTE_IF("crash_before_writing_xid",
                      {
                        if ((write_error= write_cache(cache, false, true)))
                          DBUG_PRINT("info", ("error writing binlog cache: %d",
                                               write_error));
                        DBUG_PRINT("info", ("crashing before writing xid"));
                        abort();
                      });

      if ((write_error= write_cache(cache, false, false)))
        goto err;

      if (commit_event && commit_event->write(&log_file))
        goto err;
      if (flush_and_sync())
        goto err;
      DBUG_EXECUTE_IF("half_binlogged_transaction", abort(););
      if (cache->error)				// Error on read
      {
        sql_print_error(ER(ER_ERROR_ON_READ), cache->file_name, errno);
        write_error=1;				// Don't give more errors
        goto err;
      }
      signal_update();
    }

    /*
      if commit_event is Xid_log_event, increase the number of
      prepared_xids (it's decreasd in ::unlog()). Binlog cannot be rotated
      if there're prepared xids in it - see the comment in new_file() for
      an explanation.
      If the commit_event is not Xid_log_event (then it's a Query_log_event)
      rotate binlog, if necessary.
    */
    if (commit_event && commit_event->get_type_code() == XID_EVENT)
    {
      pthread_mutex_lock(&LOCK_prep_xids);
      prepared_xids++;
      pthread_mutex_unlock(&LOCK_prep_xids);
    }
    else
      rotate_and_purge(RP_LOCK_LOG_IS_ALREADY_LOCKED);
  }
  VOID(pthread_mutex_unlock(&LOCK_log));

  DBUG_RETURN(0);

err:
  if (!write_error)
  {
    write_error= 1;
    sql_print_error(ER(ER_ERROR_ON_WRITE), name, errno);
  }
  VOID(pthread_mutex_unlock(&LOCK_log));
  DBUG_RETURN(1);
}


/**
  Wait until we get a signal that the binary log has been updated.

  @param thd		Thread variable
  @param is_slave      If 0, the caller is the Binlog_dump thread from master;
                       if 1, the caller is the SQL thread from the slave. This
                       influences only thd->proc_info.

  @note
    One must have a lock on LOCK_log before calling this function.
    This lock will be released before return! That's required by
    THD::enter_cond() (see NOTES in sql_class.h).
*/

void MYSQL_BIN_LOG::wait_for_update(THD* thd, bool is_slave)
{
  const char *old_msg;
  DBUG_ENTER("wait_for_update");

  old_msg= thd->enter_cond(&update_cond, &LOCK_log,
                           is_slave ?
                           "Has read all relay log; waiting for the slave I/O "
                           "thread to update it" :
                           "Has sent all binlog to slave; waiting for binlog "
                           "to be updated");
  pthread_cond_wait(&update_cond, &LOCK_log);
  thd->exit_cond(old_msg);
  DBUG_VOID_RETURN;
}


/**
  Close the log file.

  @param exiting     Bitmask for one or more of the following bits:
          - LOG_CLOSE_INDEX : if we should close the index file
          - LOG_CLOSE_TO_BE_OPENED : if we intend to call open
                                     at once after close.
          - LOG_CLOSE_STOP_EVENT : write a 'stop' event to the log

  @note
    One can do an open on the object at once after doing a close.
    The internal structures are not freed until cleanup() is called
*/

void MYSQL_BIN_LOG::close(uint exiting)
{					// One can't set log_type here!
  DBUG_ENTER("MYSQL_BIN_LOG::close");
  DBUG_PRINT("enter",("exiting: %d", (int) exiting));
  if (log_state == LOG_OPENED)
  {
#ifdef HAVE_REPLICATION
    if (log_type == LOG_BIN && !no_auto_events &&
	(exiting & LOG_CLOSE_STOP_EVENT))
    {
      Stop_log_event s;
      s.write(&log_file);
      bytes_written+= s.data_written;
      signal_update();
    }
#endif /* HAVE_REPLICATION */

    /* don't pwrite in a file opened with O_APPEND - it doesn't work */
    if (log_file.type == WRITE_CACHE && log_type == LOG_BIN)
    {
      my_off_t offset= BIN_LOG_HEADER_SIZE + FLAGS_OFFSET;
      my_off_t org_position= my_tell(log_file.file, MYF(0));
      uchar flags= 0;            // clearing LOG_EVENT_BINLOG_IN_USE_F
      my_pwrite(log_file.file, &flags, 1, offset, MYF(0));
      /*
        Restore position so that anything we have in the IO_cache is written
        to the correct position.
        We need the seek here, as my_pwrite() is not guaranteed to keep the
        original position on system that doesn't support pwrite().
      */
      my_seek(log_file.file, org_position, MY_SEEK_SET, MYF(0));
    }

    /* this will cleanup IO_CACHE, sync and close the file */
    MYSQL_LOG::close(exiting);
  }

  /*
    The following test is needed even if is_open() is not set, as we may have
    called a not complete close earlier and the index file is still open.
  */

  if ((exiting & LOG_CLOSE_INDEX) && my_b_inited(&index_file))
  {
    end_io_cache(&index_file);
    if (my_close(index_file.file, MYF(0)) < 0 && ! write_error)
    {
      write_error= 1;
      sql_print_error(ER(ER_ERROR_ON_WRITE), index_file_name, errno);
    }
  }
  log_state= (exiting & LOG_CLOSE_TO_BE_OPENED) ? LOG_TO_BE_OPENED : LOG_CLOSED;
  safeFree(name);
  DBUG_VOID_RETURN;
}


void MYSQL_BIN_LOG::set_max_size(ulong max_size_arg)
{
  /*
    We need to take locks, otherwise this may happen:
    new_file() is called, calls open(old_max_size), then before open() starts,
    set_max_size() sets max_size to max_size_arg, then open() starts and
    uses the old_max_size argument, so max_size_arg has been overwritten and
    it's like if the SET command was never run.
  */
  DBUG_ENTER("MYSQL_BIN_LOG::set_max_size");
  pthread_mutex_lock(&LOCK_log);
  if (is_open())
    max_size= max_size_arg;
  pthread_mutex_unlock(&LOCK_log);
  DBUG_VOID_RETURN;
}


/**
  Check if a string is a valid number.

  @param str			String to test
  @param res			Store value here
  @param allow_wildcards	Set to 1 if we should ignore '%' and '_'

  @note
    For the moment the allow_wildcards argument is not used
    Should be move to some other file.

  @retval
    1	String is a number
  @retval
    0	Error
*/

static bool test_if_number(register const char *str,
			   long *res, bool allow_wildcards)
{
  reg2 int flag;
  const char *start;
  DBUG_ENTER("test_if_number");

  flag=0; start=str;
  while (*str++ == ' ') ;
  if (*--str == '-' || *str == '+')
    str++;
  while (my_isdigit(files_charset_info,*str) ||
	 (allow_wildcards && (*str == wild_many || *str == wild_one)))
  {
    flag=1;
    str++;
  }
  if (*str == '.')
  {
    for (str++ ;
	 my_isdigit(files_charset_info,*str) ||
	   (allow_wildcards && (*str == wild_many || *str == wild_one)) ;
	 str++, flag=1) ;
  }
  if (*str != 0 || flag == 0)
    DBUG_RETURN(0);
  if (res)
    *res=atol(start);
  DBUG_RETURN(1);			/* Number ok */
} /* test_if_number */


void sql_perror(const char *message)
{
#ifdef HAVE_STRERROR
  sql_print_error("%s: %s",message, strerror(errno));
#else
  perror(message);
#endif
}


bool flush_error_log()
{
  bool result=0;
  if (opt_error_log)
  {
    char err_renamed[FN_REFLEN], *end;
    end= strmake(err_renamed,log_error_file,FN_REFLEN-4);
    strmov(end, "-old");
    VOID(pthread_mutex_lock(&LOCK_error_log));
#ifdef __WIN__
    char err_temp[FN_REFLEN+4];
    /*
     On Windows is necessary a temporary file for to rename
     the current error file.
    */
    strxmov(err_temp, err_renamed,"-tmp",NullS);
    (void) my_delete(err_temp, MYF(0)); 
    if (freopen(err_temp,"a+",stdout))
    {
      int fd;
      size_t bytes;
      uchar buf[IO_SIZE];

      freopen(err_temp,"a+",stderr);
      setbuf(stderr, NULL);
      (void) my_delete(err_renamed, MYF(0));
      my_rename(log_error_file,err_renamed,MYF(0));
      if (freopen(log_error_file,"a+",stdout))
      {
        freopen(log_error_file,"a+",stderr);
        setbuf(stderr, NULL);
      }

      if ((fd = my_open(err_temp, O_RDONLY, MYF(0))) >= 0)
      {
        while ((bytes= my_read(fd, buf, IO_SIZE, MYF(0))) &&
               bytes != MY_FILE_ERROR)
          my_fwrite(stderr, buf, bytes, MYF(0));
        my_close(fd, MYF(0));
      }
      (void) my_delete(err_temp, MYF(0)); 
    }
    else
     result= 1;
#else
   my_rename(log_error_file,err_renamed,MYF(0));
   if (freopen(log_error_file,"a+",stdout))
   {
     freopen(log_error_file,"a+",stderr);
     setbuf(stderr, NULL);
   }
   else
     result= 1;
#endif
    VOID(pthread_mutex_unlock(&LOCK_error_log));
  }
   return result;
}

void MYSQL_BIN_LOG::signal_update()
{
  DBUG_ENTER("MYSQL_BIN_LOG::signal_update");
  pthread_cond_broadcast(&update_cond);
  DBUG_VOID_RETURN;
}

#ifdef __NT__
static void print_buffer_to_nt_eventlog(enum loglevel level, char *buff,
                                        size_t length, size_t buffLen)
{
  HANDLE event;
  char   *buffptr= buff;
  DBUG_ENTER("print_buffer_to_nt_eventlog");

  /* Add ending CR/LF's to string, overwrite last chars if necessary */
  strmov(buffptr+min(length, buffLen-5), "\r\n\r\n");

  setup_windows_event_source();
  if ((event= RegisterEventSource(NULL,"MySQL")))
  {
    switch (level) {
      case ERROR_LEVEL:
        ReportEvent(event, EVENTLOG_ERROR_TYPE, 0, MSG_DEFAULT, NULL, 1, 0,
                    (LPCSTR*)&buffptr, NULL);
        break;
      case WARNING_LEVEL:
        ReportEvent(event, EVENTLOG_WARNING_TYPE, 0, MSG_DEFAULT, NULL, 1, 0,
                    (LPCSTR*) &buffptr, NULL);
        break;
      case INFORMATION_LEVEL:
        ReportEvent(event, EVENTLOG_INFORMATION_TYPE, 0, MSG_DEFAULT, NULL, 1,
                    0, (LPCSTR*) &buffptr, NULL);
        break;
    }
    DeregisterEventSource(event);
  }

  DBUG_VOID_RETURN;
}
#endif /* __NT__ */


/**
  Prints a printf style message to the error log and, under NT, to the
  Windows event log.

  This function prints the message into a buffer and then sends that buffer
  to other functions to write that message to other logging sources.

  @param event_type          Type of event to write (Error, Warning, or Info)
  @param format              Printf style format of message
  @param args                va_list list of arguments for the message

  @returns
    The function always returns 0. The return value is present in the
    signature to be compatible with other logging routines, which could
    return an error (e.g. logging to the log tables)
*/

#ifndef EMBEDDED_LIBRARY
static void print_buffer_to_file(enum loglevel level, const char *buffer)
{
  time_t skr;
  struct tm tm_tmp;
  struct tm *start;
  DBUG_ENTER("print_buffer_to_file");
  DBUG_PRINT("enter",("buffer: %s", buffer));

  VOID(pthread_mutex_lock(&LOCK_error_log));

  skr= my_time(0);
  localtime_r(&skr, &tm_tmp);
  start=&tm_tmp;

  fprintf(stderr, "%02d%02d%02d %2d:%02d:%02d [%s] %s\n",
          start->tm_year % 100,
          start->tm_mon+1,
          start->tm_mday,
          start->tm_hour,
          start->tm_min,
          start->tm_sec,
          (level == ERROR_LEVEL ? "ERROR" : level == WARNING_LEVEL ?
           "Warning" : "Note"),
          buffer);

  fflush(stderr);

  VOID(pthread_mutex_unlock(&LOCK_error_log));
  DBUG_VOID_RETURN;
}


int vprint_msg_to_log(enum loglevel level, const char *format, va_list args)
{
  char   buff[1024];
  size_t length;
  DBUG_ENTER("vprint_msg_to_log");

  length= my_vsnprintf(buff, sizeof(buff), format, args);
  print_buffer_to_file(level, buff);

#ifdef __NT__
  print_buffer_to_nt_eventlog(level, buff, length, sizeof(buff));
#endif

  DBUG_RETURN(0);
}
#endif /*EMBEDDED_LIBRARY*/


void sql_print_error(const char *format, ...) 
{
  va_list args;
  DBUG_ENTER("sql_print_error");

  va_start(args, format);
  error_log_print(ERROR_LEVEL, format, args);
  va_end(args);

  DBUG_VOID_RETURN;
}


void sql_print_warning(const char *format, ...) 
{
  va_list args;
  DBUG_ENTER("sql_print_warning");

  va_start(args, format);
  error_log_print(WARNING_LEVEL, format, args);
  va_end(args);

  DBUG_VOID_RETURN;
}


void sql_print_information(const char *format, ...) 
{
  va_list args;
  DBUG_ENTER("sql_print_information");

  va_start(args, format);
  error_log_print(INFORMATION_LEVEL, format, args);
  va_end(args);

  DBUG_VOID_RETURN;
}


/********* transaction coordinator log for 2pc - mmap() based solution *******/

/*
  the log consists of a file, mmapped to a memory.
  file is divided on pages of tc_log_page_size size.
  (usable size of the first page is smaller because of log header)
  there's PAGE control structure for each page
  each page (or rather PAGE control structure) can be in one of three
  states - active, syncing, pool.
  there could be only one page in active or syncing states,
  but many in pool - pool is fifo queue.
  usual lifecycle of a page is pool->active->syncing->pool
  "active" page - is a page where new xid's are logged.
  the page stays active as long as syncing slot is taken.
  "syncing" page is being synced to disk. no new xid can be added to it.
  when the sync is done the page is moved to a pool and an active page
  becomes "syncing".

  the result of such an architecture is a natural "commit grouping" -
  If commits are coming faster than the system can sync, they do not
  stall. Instead, all commit that came since the last sync are
  logged to the same page, and they all are synced with the next -
  one - sync. Thus, thought individual commits are delayed, throughput
  is not decreasing.

  when a xid is added to an active page, the thread of this xid waits
  for a page's condition until the page is synced. when syncing slot
  becomes vacant one of these waiters is awaken to take care of syncing.
  it syncs the page and signals all waiters that the page is synced.
  PAGE::waiters is used to count these waiters, and a page may never
  become active again until waiters==0 (that is all waiters from the
  previous sync have noticed the sync was completed)

  note, that the page becomes "dirty" and has to be synced only when a
  new xid is added into it. Removing a xid from a page does not make it
  dirty - we don't sync removals to disk.
*/

ulong tc_log_page_waits= 0;

#ifdef HAVE_MMAP

#define TC_LOG_HEADER_SIZE (sizeof(tc_log_magic)+1)

static const char tc_log_magic[]={(char) 254, 0x23, 0x05, 0x74};

ulong opt_tc_log_size= TC_LOG_MIN_SIZE;
ulong tc_log_max_pages_used=0, tc_log_page_size=0, tc_log_cur_pages_used=0;

int TC_LOG_MMAP::open(const char *opt_name)
{
  uint i;
  bool crashed=FALSE;
  PAGE *pg;

  DBUG_ASSERT(total_ha_2pc > 1);
  DBUG_ASSERT(opt_name && opt_name[0]);

  tc_log_page_size= my_getpagesize();
  DBUG_ASSERT(TC_LOG_PAGE_SIZE % tc_log_page_size == 0);

  fn_format(logname,opt_name,mysql_data_home,"",MY_UNPACK_FILENAME);
  if ((fd= my_open(logname, O_RDWR, MYF(0))) < 0)
  {
    if (my_errno != ENOENT)
      goto err;
    if (using_heuristic_recover())
      return 1;
    if ((fd= my_create(logname, CREATE_MODE, O_RDWR, MYF(MY_WME))) < 0)
      goto err;
    inited=1;
    file_length= opt_tc_log_size;
    if (my_chsize(fd, file_length, 0, MYF(MY_WME)))
      goto err;
  }
  else
  {
    inited= 1;
    crashed= TRUE;
    sql_print_information("Recovering after a crash using %s", opt_name);
    if (tc_heuristic_recover)
    {
      sql_print_error("Cannot perform automatic crash recovery when "
                      "--tc-heuristic-recover is used");
      goto err;
    }
    file_length= my_seek(fd, 0L, MY_SEEK_END, MYF(MY_WME+MY_FAE));
    if (file_length == MY_FILEPOS_ERROR || file_length % tc_log_page_size)
      goto err;
  }

  data= (uchar *)my_mmap(0, (size_t)file_length, PROT_READ|PROT_WRITE,
                        MAP_NOSYNC|MAP_SHARED, fd, 0);
  if (data == MAP_FAILED)
  {
    my_errno=errno;
    goto err;
  }
  inited=2;

  npages=(uint)file_length/tc_log_page_size;
  DBUG_ASSERT(npages >= 3);             // to guarantee non-empty pool
  if (!(pages=(PAGE *)my_malloc(npages*sizeof(PAGE), MYF(MY_WME|MY_ZEROFILL))))
    goto err;
  inited=3;
  for (pg=pages, i=0; i < npages; i++, pg++)
  {
    pg->next=pg+1;
    pg->waiters=0;
    pg->state=POOL;
    pthread_mutex_init(&pg->lock, MY_MUTEX_INIT_FAST);
    pthread_cond_init (&pg->cond, 0);
    pg->start=(my_xid *)(data + i*tc_log_page_size);
    pg->end=(my_xid *)(pg->start + tc_log_page_size);
    pg->size=pg->free=tc_log_page_size/sizeof(my_xid);
  }
  pages[0].size=pages[0].free=
                (tc_log_page_size-TC_LOG_HEADER_SIZE)/sizeof(my_xid);
  pages[0].start=pages[0].end-pages[0].size;
  pages[npages-1].next=0;
  inited=4;

  if (crashed && recover())
      goto err;

  memcpy(data, tc_log_magic, sizeof(tc_log_magic));
  data[sizeof(tc_log_magic)]= (uchar)total_ha_2pc;
  my_msync(fd, data, tc_log_page_size, MS_SYNC);
  inited=5;

  pthread_mutex_init(&LOCK_sync,    MY_MUTEX_INIT_FAST);
  pthread_mutex_init(&LOCK_active,  MY_MUTEX_INIT_FAST);
  pthread_mutex_init(&LOCK_pool,    MY_MUTEX_INIT_FAST);
  pthread_cond_init(&COND_active, 0);
  pthread_cond_init(&COND_pool, 0);

  inited=6;

  syncing= 0;
  active=pages;
  pool=pages+1;
  pool_last=pages+npages-1;

  return 0;

err:
  close();
  return 1;
}

/**
  there is no active page, let's got one from the pool.

  Two strategies here:
    -# take the first from the pool
    -# if there're waiters - take the one with the most free space.

  @todo
    TODO page merging. try to allocate adjacent page first,
    so that they can be flushed both in one sync
*/

void TC_LOG_MMAP::get_active_from_pool()
{
  PAGE **p, **best_p=0;
  int best_free;

  if (syncing)
    pthread_mutex_lock(&LOCK_pool);

  do
  {
    best_p= p= &pool;
    if ((*p)->waiters == 0) // can the first page be used ?
      break;                // yes - take it.

    best_free=0;            // no - trying second strategy
    for (p=&(*p)->next; *p; p=&(*p)->next)
    {
      if ((*p)->waiters == 0 && (*p)->free > best_free)
      {
        best_free=(*p)->free;
        best_p=p;
      }
    }
  }
  while ((*best_p == 0 || best_free == 0) && overflow());

  active=*best_p;
  if (active->free == active->size) // we've chosen an empty page
  {
    tc_log_cur_pages_used++;
    set_if_bigger(tc_log_max_pages_used, tc_log_cur_pages_used);
  }

  if ((*best_p)->next)              // unlink the page from the pool
    *best_p=(*best_p)->next;
  else
    pool_last=*best_p;

  if (syncing)
    pthread_mutex_unlock(&LOCK_pool);
}

/**
  @todo
  perhaps, increase log size ?
*/
int TC_LOG_MMAP::overflow()
{
  /*
    simple overflow handling - just wait
    TODO perhaps, increase log size ?
    let's check the behaviour of tc_log_page_waits first
  */
  tc_log_page_waits++;
  pthread_cond_wait(&COND_pool, &LOCK_pool);
  return 1; // always return 1
}

/**
  Record that transaction XID is committed on the persistent storage.

    This function is called in the middle of two-phase commit:
    First all resources prepare the transaction, then tc_log->log() is called,
    then all resources commit the transaction, then tc_log->unlog() is called.

    All access to active page is serialized but it's not a problem, as
    we're assuming that fsync() will be a main bottleneck.
    That is, parallelizing writes to log pages we'll decrease number of
    threads waiting for a page, but then all these threads will be waiting
    for a fsync() anyway

   If tc_log == MYSQL_LOG then tc_log writes transaction to binlog and
   records XID in a special Xid_log_event.
   If tc_log = TC_LOG_MMAP then xid is written in a special memory-mapped
   log.

  @retval
    0  - error
  @retval
    \# - otherwise, "cookie", a number that will be passed as an argument
    to unlog() call. tc_log can define it any way it wants,
    and use for whatever purposes. TC_LOG_MMAP sets it
    to the position in memory where xid was logged to.
*/

int TC_LOG_MMAP::log_xid(THD *thd, my_xid xid)
{
  int err;
  PAGE *p;
  ulong cookie;

  pthread_mutex_lock(&LOCK_active);

  /*
    if active page is full - just wait...
    frankly speaking, active->free here accessed outside of mutex
    protection, but it's safe, because it only means we may miss an
    unlog() for the active page, and we're not waiting for it here -
    unlog() does not signal COND_active.
  */
  while (unlikely(active && active->free == 0))
    pthread_cond_wait(&COND_active, &LOCK_active);

  /* no active page ? take one from the pool */
  if (active == 0)
    get_active_from_pool();

  p=active;
  pthread_mutex_lock(&p->lock);

  /* searching for an empty slot */
  while (*p->ptr)
  {
    p->ptr++;
    DBUG_ASSERT(p->ptr < p->end);               // because p->free > 0
  }

  /* found! store xid there and mark the page dirty */
  cookie= (ulong)((uchar *)p->ptr - data);      // can never be zero
  *p->ptr++= xid;
  p->free--;
  p->state= DIRTY;

  /* to sync or not to sync - this is the question */
  pthread_mutex_unlock(&LOCK_active);
  pthread_mutex_lock(&LOCK_sync);
  pthread_mutex_unlock(&p->lock);

  if (syncing)
  {                                          // somebody's syncing. let's wait
    p->waiters++;
    /*
      note - it must be while (), not do ... while () here
      as p->state may be not DIRTY when we come here
    */
    while (p->state == DIRTY && syncing)
      pthread_cond_wait(&p->cond, &LOCK_sync);
    p->waiters--;
    err= p->state == ERROR;
    if (p->state != DIRTY)                   // page was synced
    {
      if (p->waiters == 0)
        pthread_cond_signal(&COND_pool);     // in case somebody's waiting
      pthread_mutex_unlock(&LOCK_sync);
      goto done;                             // we're done
    }
  }                                          // page was not synced! do it now
  DBUG_ASSERT(active == p && syncing == 0);
  pthread_mutex_lock(&LOCK_active);
  syncing=p;                                 // place is vacant - take it
  active=0;                                  // page is not active anymore
  pthread_cond_broadcast(&COND_active);      // in case somebody's waiting
  pthread_mutex_unlock(&LOCK_active);
  pthread_mutex_unlock(&LOCK_sync);
  err= sync();

done:
  return err ? 0 : cookie;
}

int TC_LOG_MMAP::sync()
{
  int err;

  DBUG_ASSERT(syncing != active);

  /*
    sit down and relax - this can take a while...
    note - no locks are held at this point
  */
  err= my_msync(fd, syncing->start, 1, MS_SYNC);

  /* page is synced. let's move it to the pool */
  pthread_mutex_lock(&LOCK_pool);
  pool_last->next=syncing;
  pool_last=syncing;
  syncing->next=0;
  syncing->state= err ? ERROR : POOL;
  pthread_cond_broadcast(&syncing->cond);    // signal "sync done"
  pthread_cond_signal(&COND_pool);           // in case somebody's waiting
  pthread_mutex_unlock(&LOCK_pool);

  /* marking 'syncing' slot free */
  pthread_mutex_lock(&LOCK_sync);
  syncing=0;
  pthread_cond_signal(&active->cond);        // wake up a new syncer
  pthread_mutex_unlock(&LOCK_sync);
  return err;
}

/**
  erase xid from the page, update page free space counters/pointers.
  cookie points directly to the memory where xid was logged.
*/

void TC_LOG_MMAP::unlog(ulong cookie, my_xid xid)
{
  PAGE *p=pages+(cookie/tc_log_page_size);
  my_xid *x=(my_xid *)(data+cookie);

  DBUG_ASSERT(*x == xid);
  DBUG_ASSERT(x >= p->start && x < p->end);
  *x=0;

  pthread_mutex_lock(&p->lock);
  p->free++;
  DBUG_ASSERT(p->free <= p->size);
  set_if_smaller(p->ptr, x);
  if (p->free == p->size)               // the page is completely empty
    statistic_decrement(tc_log_cur_pages_used, &LOCK_status);
  if (p->waiters == 0)                 // the page is in pool and ready to rock
    pthread_cond_signal(&COND_pool);   // ping ... for overflow()
  pthread_mutex_unlock(&p->lock);
}

void TC_LOG_MMAP::close()
{
  uint i;
  switch (inited) {
  case 6:
    pthread_mutex_destroy(&LOCK_sync);
    pthread_mutex_destroy(&LOCK_active);
    pthread_mutex_destroy(&LOCK_pool);
    pthread_cond_destroy(&COND_pool);
  case 5:
    data[0]='A'; // garble the first (signature) byte, in case my_delete fails
  case 4:
    for (i=0; i < npages; i++)
    {
      if (pages[i].ptr == 0)
        break;
      pthread_mutex_destroy(&pages[i].lock);
      pthread_cond_destroy(&pages[i].cond);
    }
  case 3:
    my_free((uchar*)pages, MYF(0));
  case 2:
    my_munmap((char*)data, (size_t)file_length);
  case 1:
    my_close(fd, MYF(0));
  }
  if (inited>=5) // cannot do in the switch because of Windows
    my_delete(logname, MYF(MY_WME));
  inited=0;
}

int TC_LOG_MMAP::recover()
{
  HASH xids;
  PAGE *p=pages, *end_p=pages+npages;

  if (memcmp(data, tc_log_magic, sizeof(tc_log_magic)))
  {
    sql_print_error("Bad magic header in tc log");
    goto err1;
  }

  /*
    the first byte after magic signature is set to current
    number of storage engines on startup
  */
  if (data[sizeof(tc_log_magic)] != total_ha_2pc)
  {
    sql_print_error("Recovery failed! You must enable "
                    "exactly %d storage engines that support "
                    "two-phase commit protocol",
                    data[sizeof(tc_log_magic)]);
    goto err1;
  }

  if (hash_init(&xids, &my_charset_bin, tc_log_page_size/3, 0,
                sizeof(my_xid), 0, 0, MYF(0)))
    goto err1;

  for ( ; p < end_p ; p++)
  {
    for (my_xid *x=p->start; x < p->end; x++)
      if (*x && my_hash_insert(&xids, (uchar *)x))
        goto err2; // OOM
  }

  if (ha_recover(&xids))
    goto err2;

  hash_free(&xids);
  bzero(data, (size_t)file_length);
  return 0;

err2:
  hash_free(&xids);
err1:
  sql_print_error("Crash recovery failed. Either correct the problem "
                  "(if it's, for example, out of memory error) and restart, "
                  "or delete tc log and start mysqld with "
                  "--tc-heuristic-recover={commit|rollback}");
  return 1;
}
#endif

TC_LOG *tc_log;
TC_LOG_DUMMY tc_log_dummy;
TC_LOG_MMAP  tc_log_mmap;

/**
  Perform heuristic recovery, if --tc-heuristic-recover was used.

  @note
    no matter whether heuristic recovery was successful or not
    mysqld must exit. So, return value is the same in both cases.

  @retval
    0	no heuristic recovery was requested
  @retval
    1   heuristic recovery was performed
*/

int TC_LOG::using_heuristic_recover()
{
  if (!tc_heuristic_recover)
    return 0;

  sql_print_information("Heuristic crash recovery mode");
  if (ha_recover(0))
    sql_print_error("Heuristic crash recovery failed");
  sql_print_information("Please restart mysqld without --tc-heuristic-recover");
  return 1;
}

/****** transaction coordinator log for 2pc - binlog() based solution ******/
#define TC_LOG_BINLOG MYSQL_BIN_LOG

/**
  @todo
  keep in-memory list of prepared transactions
  (add to list in log(), remove on unlog())
  and copy it to the new binlog if rotated
  but let's check the behaviour of tc_log_page_waits first!
*/

int TC_LOG_BINLOG::open(const char *opt_name)
{
  LOG_INFO log_info;
  int      error= 1;

  DBUG_ASSERT(total_ha_2pc > 1);
  DBUG_ASSERT(opt_name && opt_name[0]);

  pthread_mutex_init(&LOCK_prep_xids, MY_MUTEX_INIT_FAST);
  pthread_cond_init (&COND_prep_xids, 0);

  if (!my_b_inited(&index_file))
  {
    /* There was a failure to open the index file, can't open the binlog */
    cleanup();
    return 1;
  }

  if (using_heuristic_recover())
  {
    /* generate a new binlog to mask a corrupted one */
    open(opt_name, LOG_BIN, 0, WRITE_CACHE, 0, max_binlog_size, 0);
    cleanup();
    return 1;
  }

  if ((error= find_log_pos(&log_info, NullS, 1)))
  {
    if (error != LOG_INFO_EOF)
      sql_print_error("find_log_pos() failed (error: %d)", error);
    else
      error= 0;
    goto err;
  }

  {
    const char *errmsg;
    IO_CACHE    log;
    File        file;
    Log_event  *ev=0;
    Format_description_log_event fdle(BINLOG_VERSION);
    char        log_name[FN_REFLEN];

    if (! fdle.is_valid())
      goto err;

    do
    {
      strmake(log_name, log_info.log_file_name, sizeof(log_name)-1);
    } while (!(error= find_next_log(&log_info, 1)));

    if (error !=  LOG_INFO_EOF)
    {
      sql_print_error("find_log_pos() failed (error: %d)", error);
      goto err;
    }

    if ((file= open_binlog(&log, log_name, &errmsg)) < 0)
    {
      sql_print_error("%s", errmsg);
      goto err;
    }

    if ((ev= Log_event::read_log_event(&log, 0, &fdle)) &&
        ev->get_type_code() == FORMAT_DESCRIPTION_EVENT &&
        ev->flags & LOG_EVENT_BINLOG_IN_USE_F)
    {
      sql_print_information("Recovering after a crash using %s", opt_name);
      error= recover(&log, (Format_description_log_event *)ev);
    }
    else
      error=0;

    delete ev;
    end_io_cache(&log);
    my_close(file, MYF(MY_WME));

    if (error)
      goto err;
  }

err:
  return error;
}

/** This is called on shutdown, after ha_panic. */
void TC_LOG_BINLOG::close()
{
  DBUG_ASSERT(prepared_xids==0);
  pthread_mutex_destroy(&LOCK_prep_xids);
  pthread_cond_destroy (&COND_prep_xids);
}

/**
  @todo
  group commit

  @retval
    0    error
  @retval
    1    success
*/
int TC_LOG_BINLOG::log_xid(THD *thd, my_xid xid)
{
  DBUG_ENTER("TC_LOG_BINLOG::log");
  Xid_log_event xle(thd, xid);
  binlog_trx_data *trx_data=
    (binlog_trx_data*) thd_get_ha_data(thd, binlog_hton);
  /*
    We always commit the entire transaction when writing an XID. Also
    note that the return value is inverted.
   */
  DBUG_RETURN(!binlog_end_trans(thd, trx_data, &xle, TRUE));
}

void TC_LOG_BINLOG::unlog(ulong cookie, my_xid xid)
{
  pthread_mutex_lock(&LOCK_prep_xids);
  DBUG_ASSERT(prepared_xids > 0);
  if (--prepared_xids == 0) {
    DBUG_PRINT("info", ("prepared_xids=%lu", prepared_xids));
    pthread_cond_signal(&COND_prep_xids);
  }
  pthread_mutex_unlock(&LOCK_prep_xids);
  rotate_and_purge(0);     // as ::write() did not rotate
}

int TC_LOG_BINLOG::recover(IO_CACHE *log, Format_description_log_event *fdle)
{
  Log_event  *ev;
  HASH xids;
  MEM_ROOT mem_root;

  if (! fdle->is_valid() ||
      hash_init(&xids, &my_charset_bin, TC_LOG_PAGE_SIZE/3, 0,
                sizeof(my_xid), 0, 0, MYF(0)))
    goto err1;

  init_alloc_root(&mem_root, TC_LOG_PAGE_SIZE, TC_LOG_PAGE_SIZE);

  fdle->flags&= ~LOG_EVENT_BINLOG_IN_USE_F; // abort on the first error

  while ((ev= Log_event::read_log_event(log,0,fdle)) && ev->is_valid())
  {
    if (ev->get_type_code() == XID_EVENT)
    {
      Xid_log_event *xev=(Xid_log_event *)ev;
      uchar *x= (uchar *) memdup_root(&mem_root, (uchar*) &xev->xid,
                                      sizeof(xev->xid));
      if (! x)
        goto err2;
      my_hash_insert(&xids, x);
    }
    delete ev;
  }

  if (ha_recover(&xids))
    goto err2;

  free_root(&mem_root, MYF(0));
  hash_free(&xids);
  return 0;

err2:
  free_root(&mem_root, MYF(0));
  hash_free(&xids);
err1:
  sql_print_error("Crash recovery failed. Either correct the problem "
                  "(if it's, for example, out of memory error) and restart, "
                  "or delete (or rename) binary log and start mysqld with "
                  "--tc-heuristic-recover={commit|rollback}");
  return 1;
}


#ifdef INNODB_COMPATIBILITY_HOOKS
/**
  Get the file name of the MySQL binlog.
  @return the name of the binlog file
*/
extern "C"
const char* mysql_bin_log_file_name(void)
{
  return mysql_bin_log.get_log_fname();
}
/**
  Get the current position of the MySQL binlog.
  @return byte offset from the beginning of the binlog
*/
extern "C"
ulonglong mysql_bin_log_file_pos(void)
{
  return (ulonglong) mysql_bin_log.get_log_file()->pos_in_file;
}
#endif /* INNODB_COMPATIBILITY_HOOKS */


struct st_mysql_storage_engine binlog_storage_engine=
{ MYSQL_HANDLERTON_INTERFACE_VERSION };

mysql_declare_plugin(binlog)
{
  MYSQL_STORAGE_ENGINE_PLUGIN,
  &binlog_storage_engine,
  "binlog",
  "MySQL AB",
  "This is a pseudo storage engine to represent the binlog in a transaction",
  PLUGIN_LICENSE_GPL,
  binlog_init, /* Plugin Init */
  NULL, /* Plugin Deinit */
  0x0100 /* 1.0 */,
  NULL,                       /* status variables                */
  NULL,                       /* system variables                */
  NULL                        /* config options                  */
}
mysql_declare_plugin_end;<|MERGE_RESOLUTION|>--- conflicted
+++ resolved
@@ -179,7 +179,6 @@
    */
   void truncate(my_off_t pos)
   {
-<<<<<<< HEAD
     DBUG_PRINT("info", ("truncating to position %lu", (ulong) pos));
     DBUG_PRINT("info", ("before_stmt_pos=%lu", (ulong) pos));
     delete pending();
@@ -197,12 +196,6 @@
       have at least one statement in the transaction cache.
      */
     at_least_one_stmt= (pos > 0);
-=======
-    Query_log_event qev(thd, STRING_WITH_LEN("COMMIT"),
-                        TRUE, TRUE, THD::KILLED_NO_VALUE);
-    qev.error_code= 0; // see comment in MYSQL_LOG::write(THD, IO_CACHE)
-    DBUG_RETURN(binlog_end_trans(thd, trans_log, &qev));
->>>>>>> c0fde0ed
   }
 
   /*
@@ -246,7 +239,6 @@
   /*
     Binlog position before the start of the current statement.
   */
-<<<<<<< HEAD
   my_off_t before_stmt_pos;
 };
 
@@ -262,14 +254,6 @@
   default:
     DBUG_ASSERT(0);
     return FALSE;                             /* make compiler happy */
-=======
-  if (unlikely(thd->transaction.all.modified_non_trans_table))
-  {
-    Query_log_event qev(thd, STRING_WITH_LEN("ROLLBACK"),
-                        TRUE, TRUE, THD::KILLED_NO_VALUE);
-    qev.error_code= 0; // see comment in MYSQL_LOG::write(THD, IO_CACHE)
-    error= binlog_end_trans(thd, trans_log, &qev);
->>>>>>> c0fde0ed
   }
 }
 
@@ -1518,7 +1502,8 @@
               YESNO(thd->transaction.stmt.modified_non_trans_table)));
   if (!in_transaction || all)
   {
-    Query_log_event qev(thd, STRING_WITH_LEN("COMMIT"), TRUE, FALSE);
+    Query_log_event qev(thd, STRING_WITH_LEN("COMMIT"),
+                        TRUE, TRUE, THD::KILLED_NO_VALUE);
     qev.error_code= 0; // see comment in MYSQL_LOG::write(THD, IO_CACHE)
     error= binlog_end_trans(thd, trx_data, &qev, all);
     goto end;
@@ -1573,7 +1558,8 @@
       transactional table in that statement as well, which needs to be
       rolled back on the slave.
     */
-    Query_log_event qev(thd, STRING_WITH_LEN("ROLLBACK"), TRUE, FALSE);
+    Query_log_event qev(thd, STRING_WITH_LEN("ROLLBACK"),
+                        TRUE, TRUE, THD::KILLED_NO_VALUE);
     qev.error_code= 0; // see comment in MYSQL_LOG::write(THD, IO_CACHE)
     error= binlog_end_trans(thd, trx_data, &qev, all);
   }
@@ -4247,36 +4233,8 @@
   {
 
     /*
-<<<<<<< HEAD
       if we only got a partial header in the last iteration,
       get the other half now and process a full header.
-=======
-      Log "BEGIN" at the beginning of every transaction.  Here, a
-      transaction is either a BEGIN..COMMIT block or a single
-      statement in autocommit mode.
-    */
-    Query_log_event qinfo(thd, STRING_WITH_LEN("BEGIN"),
-                          TRUE, TRUE, THD::KILLED_NO_VALUE);
-    /*
-      Imagine this is rollback due to net timeout, after all
-      statements of the transaction succeeded. Then we want a
-      zero-error code in BEGIN.  In other words, if there was a
-      really serious error code it's already in the statement's
-      events, there is no need to put it also in this internally
-      generated event, and as this event is generated late it would
-      lead to false alarms.
-
-      This is safer than thd->clear_error() against kills at shutdown.
-    */
-    qinfo.error_code= 0;
-    /*
-      Now this Query_log_event has artificial log_pos 0. It must be
-      adjusted to reflect the real position in the log. Not doing it
-      would confuse the slave: it would prevent this one from
-      knowing where he is in the master's binlog, which would result
-      in wrong positions being shown to the user, MASTER_POS_WAIT
-      undue waiting etc.
->>>>>>> c0fde0ed
     */
     if (unlikely(carry > 0))
     {
@@ -4414,7 +4372,7 @@
         transaction is either a BEGIN..COMMIT block or a single
         statement in autocommit mode.
       */
-      Query_log_event qinfo(thd, STRING_WITH_LEN("BEGIN"), TRUE, FALSE);
+      Query_log_event qinfo(thd, STRING_WITH_LEN("BEGIN"), TRUE, TRUE);
       /*
         Imagine this is rollback due to net timeout, after all
         statements of the transaction succeeded. Then we want a
