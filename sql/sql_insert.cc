--- conflicted
+++ resolved
@@ -1639,14 +1639,14 @@
   char *record;
   enum_duplicates dup;
   time_t start_time;
+  ulong sql_mode;
+  bool auto_increment_field_not_null;
   bool query_start_used, ignore, log_query;
   bool stmt_depends_on_first_successful_insert_id_in_prev_stmt;
   ulonglong first_successful_insert_id_in_prev_stmt;
   ulonglong forced_insert_id;
   ulong auto_increment_increment;
   ulong auto_increment_offset;
-  ulong sql_mode;
-  bool auto_increment_field_not_null;
   timestamp_auto_set_type timestamp_field_type;
   LEX_STRING query;
 
@@ -2143,7 +2143,9 @@
   /* Copy session variables. */
   row->auto_increment_increment= thd->variables.auto_increment_increment;
   row->auto_increment_offset=    thd->variables.auto_increment_offset;
-<<<<<<< HEAD
+  row->sql_mode=                 thd->variables.sql_mode;
+  row->auto_increment_field_not_null= table->auto_increment_field_not_null;
+
   /* Copy the next forced auto increment value, if any. */
   if ((forced_auto_inc= thd->auto_inc_intervals_forced.get_next()))
   {
@@ -2151,23 +2153,6 @@
     DBUG_PRINT("delayed", ("transmitting auto_inc: %lu",
                            (ulong) row->forced_insert_id));
   }
-=======
-  row->sql_mode=                 thd->variables.sql_mode;
-  row->auto_increment_field_not_null= table->auto_increment_field_not_null;
-
-  /*
-    Next insert id must be set for the first value in a multi-row insert
-    only. So clear it after the first use. Assume a multi-row insert.
-    Since the user thread doesn't really execute the insert,
-    thd->next_insert_id is left untouched between the rows. If we copy
-    the same insert id to every row of the multi-row insert, the delayed
-    insert thread would copy this before inserting every row. Thus it
-    tries to insert all rows with the same insert id. This fails on the
-    unique constraint. So just the first row would be really inserted.
-  */
-  row->next_insert_id= thd->next_insert_id;
-  thd->next_insert_id= 0;
->>>>>>> 44d04c81
 
   di->rows.push_back(row);
   di->stacked_inserts++;
@@ -2580,7 +2565,8 @@
     /* Copy the session variables. */
     thd.variables.auto_increment_increment= row->auto_increment_increment;
     thd.variables.auto_increment_offset=    row->auto_increment_offset;
-<<<<<<< HEAD
+    thd.variables.sql_mode=                 row->sql_mode;
+
     /* Copy a forced insert_id, if any. */
     if (row->forced_insert_id)
     {
@@ -2588,14 +2574,6 @@
                              (ulong) row->forced_insert_id));
       thd.force_one_auto_inc_interval(row->forced_insert_id);
     }
-=======
-    thd.variables.sql_mode=                 row->sql_mode;
-
-    /* Next insert id must be used only if non-zero. */
-    if (row->next_insert_id)
-      thd.next_insert_id= row->next_insert_id;
-    DBUG_PRINT("loop", ("next_insert_id: %lu", (ulong) thd.next_insert_id));
->>>>>>> 44d04c81
 
     info.ignore= row->ignore;
     info.handle_duplicates= row->dup;
