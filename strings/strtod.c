--- conflicted
+++ resolved
@@ -1,7 +1,4 @@
-<<<<<<< HEAD
-=======
-/* Copyright (c) 2000, 2011, Oracle and/or its affiliates. All rights reserved.
-
+/* 
    This program is free software; you can redistribute it and/or modify
    it under the terms of the GNU General Public License as published by
    the Free Software Foundation; version 2 of the License.
@@ -16,14 +13,6 @@
    Foundation, Inc., 59 Temple Place, Suite 330, Boston, MA  02111-1307  USA */
 
 /*
-    strnmov(dst,src,length) moves length characters, or until end, of src to
-    dst and appends a closing NUL to dst if src is shorter than length.
-    The result is a pointer to the first NUL in dst, or is dst+n if dst was
-    truncated.
-*/
-
->>>>>>> a1f7ceb2
-/*
   An alternative implementation of "strtod()" that is both
   simplier, and thread-safe.
 
@@ -49,7 +38,7 @@
 
   So do we.
 
- */
+*/
 
 #include "my_base.h"			/* Includes errno.h + EOVERFLOW */
 #include <m_ctype.h>
