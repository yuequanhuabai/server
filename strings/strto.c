/* Copyright (C) 2000 MySQL AB

   This program is free software; you can redistribute it and/or modify
   it under the terms of the GNU General Public License as published by
   the Free Software Foundation; either version 2 of the License, or
   (at your option) any later version.

   This program is distributed in the hope that it will be useful,
   but WITHOUT ANY WARRANTY; without even the implied warranty of
   MERCHANTABILITY or FITNESS FOR A PARTICULAR PURPOSE.  See the
   GNU General Public License for more details.

   You should have received a copy of the GNU General Public License
   along with this program; if not, write to the Free Software
   Foundation, Inc., 59 Temple Place, Suite 330, Boston, MA  02111-1307  USA */

/*
  strtol,strtoul,strtoll,strtoull
  convert string to long, unsigned long, long long or unsigned long long.
  strtoxx(char *src,char **ptr,int base)
  converts the string pointed to by src to an long of appropriate long and
  returnes it. It skips leading spaces and tabs (but not newlines, formfeeds,
  backspaces), then it accepts an optional sign and a sequence of digits
  in the specified radix.
  If the value of ptr is not (char **)NULL, a pointer to the character
  terminating the scan is returned in the location pointed to by ptr.
  Trailing spaces will NOT be skipped.

  If an error is detected, the result will be LONG_MIN, 0 or LONG_MAX,
  (or LONGLONG..)  and errno will be set to
	EDOM	if there are no digits
	ERANGE	if the result would overflow.
  the ptr will be set to src.
  This file is based on the strtol from the the GNU C Library.
  it can be compiled with the UNSIGNED and/or LONGLONG flag set
*/

<<<<<<< HEAD
#include <my_global.h>
=======
#define strtoll glob_strtoll		/* Fix for True64 */

#include <global.h>
>>>>>>> cf97cbd1
#include "m_string.h"
#include "m_ctype.h"
#include "my_sys.h"			/* defines errno */
#include <errno.h>

#undef strtoull
#undef strtoll
#undef strtoul
#undef strtol
#ifdef USE_LONGLONG
#define UTYPE_MAX (~(ulonglong) 0)
#define TYPE_MIN LONGLONG_MIN
#define TYPE_MAX LONGLONG_MAX
#define longtype longlong
#define ulongtype ulonglong
#ifdef USE_UNSIGNED
#define function ulongtype strtoull
#else
#define function longtype strtoll
#endif
#else
#define UTYPE_MAX (ulong) ~0L
#define TYPE_MIN LONG_MIN
#define TYPE_MAX LONG_MAX
#define longtype long
#define ulongtype unsigned long
#ifdef USE_UNSIGNED
#define function ulongtype strtoul
#else
#define function longtype strtol
#endif
#endif


/* Convert NPTR to an `unsigned long int' or `long int' in base BASE.
   If BASE is 0 the base is determined by the presence of a leading
   zero, indicating octal or a leading "0x" or "0X", indicating hexadecimal.
   If BASE is < 2 or > 36, it is reset to 10.
   If ENDPTR is not NULL, a pointer to the character after the last
   one converted is stored in *ENDPTR.	*/


function (const char *nptr,char **endptr,int base)
{
  int negative;
  register ulongtype cutoff;
  register unsigned int cutlim;
  register ulongtype i;
  register const char *s;
  register unsigned char c;
  const char *save;
  int overflow;

  if (base < 0 || base == 1 || base > 36)
    base = 10;

  s = nptr;

  /* Skip white space.	*/
  while (isspace (*s))
    ++s;
  if (*s == '\0')
  {
    goto noconv;
  }

  /* Check for a sign.	*/
  negative= 0;
  if (*s == '-')
  {
    negative = 1;
    ++s;
  }
  else if (*s == '+')
  {
    ++s;
  }
    

  if (base == 16 && s[0] == '0' && toupper (s[1]) == 'X')
    s += 2;

  /* If BASE is zero, figure it out ourselves.	*/
  if (base == 0)
  {
    if (*s == '0')
    {
      if (toupper (s[1]) == 'X')
      {
	s += 2;
	base = 16;
      }
      else
	base = 8;
    }
    else
      base = 10;
  }

  /* Save the pointer so we can check later if anything happened.  */
  save = s;

  cutoff = UTYPE_MAX / (unsigned long int) base;
  cutlim = (uint) (UTYPE_MAX % (unsigned long int) base);

  overflow = 0;
  i = 0;
  for (c = *s; c != '\0'; c = *++s)
  {
    if (isdigit (c))
      c -= '0';
    else if (isalpha (c))
      c = toupper (c) - 'A' + 10;
    else
      break;
    if (c >= base)
      break;
    /* Check for overflow.  */
    if (i > cutoff || (i == cutoff && c > cutlim))
      overflow = 1;
    else
    {
      i *= (ulongtype) base;
      i += c;
    }
  }

  /* Check if anything actually happened.  */
  if (s == save)
    goto noconv;

  /* Store in ENDPTR the address of one character
     past the last character we converted.  */
  if (endptr != NULL)
    *endptr = (char *) s;

#ifndef USE_UNSIGNED
  /* Check for a value that is within the range of
     `unsigned long int', but outside the range of `long int'.	*/
  if (negative)
  {
    if (i  > (ulongtype) TYPE_MIN)
      overflow = 1;
  }
  else if (i > (ulongtype) TYPE_MAX)
    overflow = 1;
#endif

  if (overflow)
  {
    my_errno=ERANGE;
#ifdef USE_UNSIGNED
    return UTYPE_MAX;
#else
    return negative ? TYPE_MIN : TYPE_MAX;
#endif
  }

  /* Return the result of the appropriate sign.  */
  return (negative ? -((longtype) i) : (longtype) i);

noconv:
  /* There was no number to convert.  */
  my_errno=EDOM;
  if (endptr != NULL)
    *endptr = (char *) nptr;
  return 0L;
}<|MERGE_RESOLUTION|>--- conflicted
+++ resolved
@@ -35,13 +35,9 @@
   it can be compiled with the UNSIGNED and/or LONGLONG flag set
 */
 
-<<<<<<< HEAD
+#define strtoll glob_strtoll		/* Fix for True64 */
+
 #include <my_global.h>
-=======
-#define strtoll glob_strtoll		/* Fix for True64 */
-
-#include <global.h>
->>>>>>> cf97cbd1
 #include "m_string.h"
 #include "m_ctype.h"
 #include "my_sys.h"			/* defines errno */
