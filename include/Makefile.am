--- conflicted
+++ resolved
@@ -22,13 +22,8 @@
 			my_list.h my_alloc.h typelib.h
 pkginclude_HEADERS =	$(HEADERS_ABI) my_dbug.h m_string.h my_sys.h \
 			my_xml.h mysql_embed.h \
-<<<<<<< HEAD
 		  	my_pthread.h my_no_pthread.h \
-			errmsg.h my_global.h my_net.h \
-=======
-			my_pthread.h my_no_pthread.h raid.h \
 			decimal.h errmsg.h my_global.h my_net.h \
->>>>>>> 7c8fd3a0
 			my_getopt.h sslopt-longopts.h my_dir.h \
 			sslopt-vars.h sslopt-case.h sql_common.h keycache.h \
 			m_ctype.h mysql/plugin.h $(HEADERS_GEN)
@@ -39,15 +34,10 @@
 			my_nosys.h my_alarm.h queues.h rijndael.h sha1.h \
 			my_aes.h my_tree.h my_trie.h hash.h thr_alarm.h \
 			thr_lock.h t_ctype.h violite.h md5.h base64.h \
-<<<<<<< HEAD
-			mysql_version.h.in my_handler.h my_time.h decimal.h \
+			mysql_version.h.in my_handler.h my_time.h \
 			my_vle.h my_user.h my_atomic.h atomic/nolock.h \
 			atomic/rwlock.h atomic/x86-gcc.h atomic/x86-msvc.h \
 			my_libwrap.h
-=======
-			mysql_version.h.in my_handler.h my_time.h \
-			my_user.h my_libwrap.h
->>>>>>> 7c8fd3a0
 
 # Remove built files and the symlinked directories
 CLEANFILES =            $(BUILT_SOURCES) readline openssl
