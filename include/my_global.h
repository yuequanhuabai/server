/* Copyright (C) 2000-2003 MySQL AB

   This program is free software; you can redistribute it and/or modify
   it under the terms of the GNU General Public License as published by
   the Free Software Foundation; either version 2 of the License, or
   (at your option) any later version.

   This program is distributed in the hope that it will be useful,
   but WITHOUT ANY WARRANTY; without even the implied warranty of
   MERCHANTABILITY or FITNESS FOR A PARTICULAR PURPOSE.  See the
   GNU General Public License for more details.

   You should have received a copy of the GNU General Public License
   along with this program; if not, write to the Free Software
   Foundation, Inc., 59 Temple Place, Suite 330, Boston, MA  02111-1307  USA */

/* This is the include file that should be included 'first' in every C file. */

#ifndef _global_h
#define _global_h

#ifndef EMBEDDED_LIBRARY
#define HAVE_REPLICATION
#define HAVE_EXTERNAL_CLIENT
#endif

#if defined( __EMX__) && !defined( MYSQL_SERVER)
/* moved here to use below VOID macro redefinition */
#define INCL_BASE
#define INCL_NOPMAPI
#include <os2.h>
#endif /* __EMX__ */

#ifdef __CYGWIN__
/* We use a Unix API, so pretend it's not Windows */
#undef WIN
#undef WIN32
#undef _WIN
#undef _WIN32
#undef _WIN64
#undef __WIN__
#undef __WIN32__
#define HAVE_ERRNO_AS_DEFINE
#endif /* __CYGWIN__ */

#if defined(__QNXNTO__) && !defined(FD_SETSIZE)
#define FD_SETSIZE 1024         /* Max number of file descriptor bits in
                                   fd_set, used when calling 'select'
                                   Must be defined before including
                                   "sys/select.h" and "sys/time.h"
                                 */
#endif


/* to make command line shorter we'll define USE_PRAGMA_INTERFACE here */
#ifdef USE_PRAGMA_IMPLEMENTATION
#define USE_PRAGMA_INTERFACE
#endif

#if defined(i386) && !defined(__i386__)
#define __i386__
#endif

/* Macros to make switching between C and C++ mode easier */
#ifdef __cplusplus
#define C_MODE_START    extern "C" {
#define C_MODE_END	}
#else
#define C_MODE_START
#define C_MODE_END
#endif

#if defined(_WIN32) || defined(_WIN64) || defined(__WIN32__) || defined(WIN32)
#include <config-win.h>
#elif defined(OS2)
#include <config-os2.h>
#elif defined(__NETWARE__)
#include <my_config.h>
#include <config-netware.h>
#if defined(__cplusplus) && defined(inline)
#undef inline				/* fix configure problem */
#endif
#else
#include <my_config.h>
#if defined(__cplusplus) && defined(inline)
#undef inline				/* fix configure problem */
#endif
#endif /* _WIN32... */

/* Some defines to avoid ifdefs in the code */
#ifndef NETWARE_YIELD
#define NETWARE_YIELD
#define NETWARE_SET_SCREEN_MODE(A)
#endif

/*
  The macros below are borrowed from include/linux/compiler.h in the
  Linux kernel. Use them to indicate the likelyhood of the truthfulness
  of a condition. This serves two purposes - newer versions of gcc will be
  able to optimize for branch predication, which could yield siginficant
  performance gains in frequently executed sections of the code, and the
  other reason to use them is for documentation
*/

#if !defined(__GNUC__) || (__GNUC__ == 2 && __GNUC_MINOR__ < 96)
#define __builtin_expect(x, expected_value) (x)
#endif

#define likely(x)	__builtin_expect((x),1)
#define unlikely(x)	__builtin_expect((x),0)


/* Fix problem with S_ISLNK() on Linux */
#if defined(TARGET_OS_LINUX) || defined(__GLIBC__)
#undef  _GNU_SOURCE
#define _GNU_SOURCE 1
#endif

/*
  Temporary solution to solve bug#7156. Include "sys/types.h" before
  the thread headers, else the function madvise() will not be defined
*/
#if defined(HAVE_SYS_TYPES_H) && ( defined(sun) || defined(__sun) )
#include <sys/types.h>
#endif

/* The client defines this to avoid all thread code */
#if defined(UNDEF_THREADS_HACK)
#undef THREAD
#undef HAVE_mit_thread
#undef HAVE_LINUXTHREADS
#undef HAVE_NPTL
#undef HAVE_UNIXWARE7_THREADS
#endif

#ifdef HAVE_THREADS_WITHOUT_SOCKETS
/* MIT pthreads does not work with unix sockets */
#undef HAVE_SYS_UN_H
#endif

#define __EXTENSIONS__ 1	/* We want some extension */
#ifndef __STDC_EXT__
#define __STDC_EXT__ 1          /* To get large file support on hpux */
#endif

/*
  Solaris 9 include file <sys/feature_tests.h> refers to X/Open document

    System Interfaces and Headers, Issue 5

  saying we should define _XOPEN_SOURCE=500 to get POSIX.1c prototypes,
  but apparently other systems (namely FreeBSD) don't agree.

  On a newer Solaris 10, the above file recognizes also _XOPEN_SOURCE=600.
  Furthermore, it tests that if a program requires older standard
  (_XOPEN_SOURCE<600 or _POSIX_C_SOURCE<200112L) it cannot be
  run on a new compiler (that defines _STDC_C99) and issues an #error.
  It's also an #error if a program requires new standard (_XOPEN_SOURCE=600
  or _POSIX_C_SOURCE=200112L) and a compiler does not define _STDC_C99.

  To add more to this mess, Sun Studio C compiler defines _STDC_C99 while
  C++ compiler does not!

  So, in a desperate attempt to get correct prototypes for both
  C and C++ code, we define either _XOPEN_SOURCE=600 or _XOPEN_SOURCE=500
  depending on the compiler's announced C standard support.

  Cleaner solutions are welcome.
*/
#ifdef __sun
#if __STDC_VERSION__ - 0 >= 199901L
#define _XOPEN_SOURCE 600
#else
#define _XOPEN_SOURCE 500
#endif
#endif

#if defined(THREAD) && !defined(__WIN__) && !defined(OS2)
#ifndef _POSIX_PTHREAD_SEMANTICS
#define _POSIX_PTHREAD_SEMANTICS /* We want posix threads */
#endif

#if !defined(SCO)
#define _REENTRANT	1	/* Some thread libraries require this */
#endif
#if !defined(_THREAD_SAFE) && !defined(_AIX)
#define _THREAD_SAFE            /* Required for OSF1 */
#endif
#ifndef HAVE_mit_thread
#ifdef HAVE_UNIXWARE7_THREADS
#include <thread.h>
#else
#if defined(HPUX10) || defined(HPUX11)
C_MODE_START			/* HPUX needs this, signal.h bug */
#include <pthread.h>
C_MODE_END
#else
#include <pthread.h>		/* AIX must have this included first */
#endif
#endif /* HAVE_UNIXWARE7_THREADS */
#endif /* HAVE_mit_thread */
#if !defined(SCO) && !defined(_REENTRANT)
#define _REENTRANT	1	/* Threads requires reentrant code */
#endif
#endif /* THREAD */

/* Go around some bugs in different OS and compilers */
#ifdef _AIX			/* By soren@t.dk */
#define _H_STRINGS
#define _SYS_STREAM_H
/* #define _AIX32_CURSES */	/* XXX: this breaks AIX 4.3.3 (others?). */
#define ulonglong2double(A) my_ulonglong2double(A)
#define my_off_t2double(A)  my_ulonglong2double(A)
C_MODE_START
double my_ulonglong2double(unsigned long long A);
C_MODE_END
#endif /* _AIX */

#ifdef HAVE_BROKEN_SNPRINTF	/* HPUX 10.20 don't have this defined */
#undef HAVE_SNPRINTF
#endif
#ifdef HAVE_BROKEN_PREAD
/*
  pread()/pwrite() are not 64 bit safe on HP-UX 11.0 without
  installing the kernel patch PHKL_20349 or greater
*/
#undef HAVE_PREAD
#undef HAVE_PWRITE
#endif
#if defined(HAVE_BROKEN_INLINE) && !defined(__cplusplus)
#undef inline
#define inline
#endif

#ifdef UNDEF_HAVE_GETHOSTBYNAME_R		/* For OSF4.x */
#undef HAVE_GETHOSTBYNAME_R
#endif
#ifdef UNDEF_HAVE_INITGROUPS			/* For AIX 4.3 */
#undef HAVE_INITGROUPS
#endif

/* gcc/egcs issues */

#if defined(__GNUC) && defined(__EXCEPTIONS)
#error "Please add -fno-exceptions to CXXFLAGS and reconfigure/recompile"
#endif


/* Fix a bug in gcc 2.8.0 on IRIX 6.2 */
#if SIZEOF_LONG == 4 && defined(__LONG_MAX__) && (__GNUC__ == 2 && __GNUC_MINOR__ == 8)
#undef __LONG_MAX__             /* Is a longlong value in gcc 2.8.0 ??? */
#define __LONG_MAX__ 2147483647
#endif

/* egcs 1.1.2 has a problem with memcpy on Alpha */
#if defined(__GNUC__) && defined(__alpha__) && ! (__GNUC__ > 2 || (__GNUC__ == 2 &&  __GNUC_MINOR__ >= 95))
#define BAD_MEMCPY
#endif

#if defined(_lint) && !defined(lint)
#define lint
#endif
#if SIZEOF_LONG_LONG > 4 && !defined(_LONG_LONG)
#define _LONG_LONG 1		/* For AIX string library */
#endif

#ifndef stdin
#include <stdio.h>
#endif
#ifdef HAVE_STDLIB_H
#include <stdlib.h>
#endif
#ifdef HAVE_STDDEF_H
#include <stddef.h>
#endif

#include <math.h>
#ifdef HAVE_LIMITS_H
#include <limits.h>
#endif
#ifdef HAVE_FLOAT_H
#include <float.h>
#endif

#ifdef HAVE_SYS_TYPES_H
#include <sys/types.h>
#endif
#ifdef HAVE_FCNTL_H
#include <fcntl.h>
#endif
#ifdef HAVE_SYS_TIMEB_H
#include <sys/timeb.h>				/* Avoid warnings on SCO */
#endif
#if TIME_WITH_SYS_TIME
# include <sys/time.h>
# include <time.h>
#else
# if HAVE_SYS_TIME_H
#  include <sys/time.h>
# else
#  include <time.h>
# endif
#endif /* TIME_WITH_SYS_TIME */
#ifdef HAVE_UNISTD_H
#include <unistd.h>
#endif
#if defined(__cplusplus) && defined(NO_CPLUSPLUS_ALLOCA)
#undef HAVE_ALLOCA
#undef HAVE_ALLOCA_H
#endif
#ifdef HAVE_ALLOCA_H
#include <alloca.h>
#endif
#ifdef HAVE_ATOMIC_ADD
#define new my_arg_new
#define need_to_restore_new 1
C_MODE_START
#include <asm/atomic.h>
C_MODE_END
#ifdef need_to_restore_new /* probably safer than #ifdef new */
#undef new
#undef need_to_restore_new
#endif
#endif
#include <errno.h>				/* Recommended by debian */
/* We need the following to go around a problem with openssl on solaris */
#if defined(HAVE_CRYPT_H)
#include <crypt.h>
#endif

/*
  A lot of our programs uses asserts, so better to always include it
  This also fixes a problem when people uses DBUG_ASSERT without including
  assert.h
*/
#include <assert.h>

/* Go around some bugs in different OS and compilers */
#if defined(_HPUX_SOURCE) && defined(HAVE_SYS_STREAM_H)
#include <sys/stream.h>		/* HPUX 10.20 defines ulong here. UGLY !!! */
#define HAVE_ULONG
#endif
#ifdef DONT_USE_FINITE		/* HPUX 11.x has is_finite() */
#undef HAVE_FINITE
#endif
#if defined(HPUX10) && defined(_LARGEFILE64_SOURCE) && defined(THREAD)
/* Fix bug in setrlimit */
#undef setrlimit
#define setrlimit cma_setrlimit64
#endif
/* Declare madvise where it is not declared for C++, like Solaris */
#if HAVE_MADVISE && !HAVE_DECL_MADVISE && defined(__cplusplus)
extern "C" int madvise(void *addr, size_t len, int behav);
#endif

#ifdef __QNXNTO__
/* This has to be after include limits.h */
#define HAVE_ERRNO_AS_DEFINE
#define HAVE_FCNTL_LOCK
#undef  HAVE_FINITE
#undef  LONGLONG_MIN            /* These get wrongly defined in QNX 6.2 */
#undef  LONGLONG_MAX            /* standard system library 'limits.h' */
#ifdef __cplusplus
#ifndef HAVE_RINT
#define HAVE_RINT
#endif                          /* rint() and isnan() functions are not */
#define rint(a) std::rint(a)    /* visible in C++ scope due to an error */
#define isnan(a) std::isnan(a)  /* in the usr/include/math.h on QNX     */
#endif
#endif

/* We can not live without the following defines */

#define USE_MYFUNC 1		/* Must use syscall indirection */
#define MASTER 1		/* Compile without unireg */
#define ENGLISH 1		/* Messages in English */
#define POSIX_MISTAKE 1		/* regexp: Fix stupid spec error */
#define USE_REGEX 1		/* We want the use the regex library */
/* Do not define for ultra sparcs */
#ifndef OS2
#define USE_BMOVE512 1		/* Use this unless system bmove is faster */
#endif

#define QUOTE_ARG(x)		#x	/* Quote argument (before cpp) */
#define STRINGIFY_ARG(x) QUOTE_ARG(x)	/* Quote argument, after cpp */

/* Paranoid settings. Define I_AM_PARANOID if you are paranoid */
#ifdef I_AM_PARANOID
#define DONT_ALLOW_USER_CHANGE 1
#define DONT_USE_MYSQL_PWD 1
#endif

/* Does the system remember a signal handler after a signal ? */
#ifndef HAVE_BSD_SIGNALS
#define DONT_REMEMBER_SIGNAL
#endif

/* Define void to stop lint from generating "null effekt" comments */
#ifndef DONT_DEFINE_VOID
#ifdef _lint
int	__void__;
#define VOID(X)		(__void__ = (int) (X))
#else
#undef VOID
#define VOID(X)		(X)
#endif
#endif /* DONT_DEFINE_VOID */

#if defined(_lint) || defined(FORCE_INIT_OF_VARS)
#define LINT_INIT(var)	var=0			/* No uninitialize-warning */
#else
#define LINT_INIT(var)
#endif

#if defined(_lint) || defined(FORCE_INIT_OF_VARS) || defined(HAVE_purify)
#define PURIFY_OR_LINT_INIT(var) var=0
#else
#define PURIFY_OR_LINT_INIT(var)
#endif

/* Define some useful general macros */
#if !defined(max)
#define max(a, b)	((a) > (b) ? (a) : (b))
#define min(a, b)	((a) < (b) ? (a) : (b))
#endif

#if defined(__EMX__) || !defined(HAVE_UINT)
#undef HAVE_UINT
#define HAVE_UINT
typedef unsigned int uint;
typedef unsigned short ushort;
#endif

#define CMP_NUM(a,b)    (((a) < (b)) ? -1 : ((a) == (b)) ? 0 : 1)
#define sgn(a)		(((a) < 0) ? -1 : ((a) > 0) ? 1 : 0)
#define swap_variables(t, a, b) { register t dummy; dummy= a; a= b; b= dummy; }
#define test(a)		((a) ? 1 : 0)
#define set_if_bigger(a,b)  do { if ((a) < (b)) (a)=(b); } while(0)
#define set_if_smaller(a,b) do { if ((a) > (b)) (a)=(b); } while(0)
#define test_all_bits(a,b) (((a) & (b)) == (b))
#define set_bits(type, bit_count) (sizeof(type)*8 <= (bit_count) ? ~(type) 0 : ((((type) 1) << (bit_count)) - (type) 1))
#define array_elements(A) ((uint) (sizeof(A)/sizeof(A[0])))
#ifndef HAVE_RINT
#define rint(A) floor((A)+(((A) < 0)? -0.5 : 0.5))
#endif

/* Define some general constants */
#ifndef TRUE
#define TRUE		(1)	/* Logical true */
#define FALSE		(0)	/* Logical false */
#endif

#if defined(__GNUC__)
#define function_volatile	volatile
#define my_reinterpret_cast(A) reinterpret_cast<A>
#define my_const_cast(A) const_cast<A>
# ifndef GCC_VERSION
#  define GCC_VERSION (__GNUC__ * 1000 + __GNUC_MINOR__)
# endif
#elif !defined(my_reinterpret_cast)
#define my_reinterpret_cast(A) (A)
#define my_const_cast(A) (A)
#endif

/*
  Disable __attribute__() on gcc < 2.7, g++ < 3.4, and non-gcc compilers.
  Some forms of __attribute__ are actually supported in earlier versions of
  g++, but we just disable them all because we only use them to generate
  compilation warnings.
*/
#ifndef __attribute__
# if !defined(__GNUC__)
#  define __attribute__(A)
# elif GCC_VERSION < 2008
#  define __attribute__(A)
# elif defined(__cplusplus) && GCC_VERSION < 3004
#  define __attribute__(A)
# endif
#endif

/*
  __attribute__((format(...))) is only supported in gcc >= 2.8 and g++ >= 3.4
  But that's already covered by the __attribute__ tests above, so this is
  just a convenience macro.
*/
#ifndef ATTRIBUTE_FORMAT
# define ATTRIBUTE_FORMAT(style, m, n) __attribute__((format(style, m, n)))
#endif

/*
<<<<<<< HEAD
  Wen using the embedded library, users might run into link problems,
  duplicate declaration of __cxa_pure_virtual, solved by declaring it a
  weak symbol.
*/
#ifdef USE_MYSYS_NEW
C_MODE_START
int __cxa_pure_virtual () __attribute__ ((weak));
C_MODE_END
#endif

=======
   __attribute__((format(...))) on a function pointer is not supported
   until  gcc 3.1
*/
#ifndef ATTRIBUTE_FORMAT_FPTR
# if (GCC_VERSION >= 3001)
#  define ATTRIBUTE_FORMAT_FPTR(style, m, n) ATTRIBUTE_FORMAT(style, m, n)
# else
#  define ATTRIBUTE_FORMAT_FPTR(style, m, n)
# endif /* GNUC >= 3.1 */
#endif


>>>>>>> 600586c6
/* From old s-system.h */

/*
  Support macros for non ansi & other old compilers. Since such
  things are no longer supported we do nothing. We keep then since
  some of our code may still be needed to upgrade old customers.
*/
#define _VARARGS(X) X
#define _STATIC_VARARGS(X) X
#define _PC(X)	X

#if defined(DBUG_ON) && defined(DBUG_OFF)
#undef DBUG_OFF
#endif

#if defined(_lint) && !defined(DBUG_OFF)
#define DBUG_OFF
#endif

#include <my_dbug.h>

#define MIN_ARRAY_SIZE	0	/* Zero or One. Gcc allows zero*/
#define ASCII_BITS_USED 8	/* Bit char used */
#define NEAR_F			/* No near function handling */

/* Some types that is different between systems */

typedef int	File;		/* File descriptor */
#ifndef Socket_defined
typedef int	my_socket;	/* File descriptor for sockets */
#define INVALID_SOCKET -1
#endif
/* Type for fuctions that handles signals */
#define sig_handler RETSIGTYPE
C_MODE_START
typedef void	(*sig_return)();/* Returns type from signal */
C_MODE_END
#if defined(__GNUC__) && !defined(_lint)
typedef char	pchar;		/* Mixed prototypes can take char */
typedef char	puchar;		/* Mixed prototypes can take char */
typedef char	pbool;		/* Mixed prototypes can take char */
typedef short	pshort;		/* Mixed prototypes can take short int */
typedef float	pfloat;		/* Mixed prototypes can take float */
#else
typedef int	pchar;		/* Mixed prototypes can't take char */
typedef uint	puchar;		/* Mixed prototypes can't take char */
typedef int	pbool;		/* Mixed prototypes can't take char */
typedef int	pshort;		/* Mixed prototypes can't take short int */
typedef double	pfloat;		/* Mixed prototypes can't take float */
#endif
C_MODE_START
typedef int	(*qsort_cmp)(const void *,const void *);
typedef int	(*qsort_cmp2)(void*, const void *,const void *);
C_MODE_END
#ifdef HAVE_mit_thread
#define qsort_t void
#undef QSORT_TYPE_IS_VOID
#define QSORT_TYPE_IS_VOID
#else
#define qsort_t RETQSORTTYPE	/* Broken GCC cant handle typedef !!!! */
#endif
#ifdef HAVE_mit_thread
#define size_socket socklen_t	/* Type of last arg to accept */
#else
#ifdef HAVE_SYS_SOCKET_H
#include <sys/socket.h>
#endif
typedef SOCKET_SIZE_TYPE size_socket;
#endif

#ifndef SOCKOPT_OPTLEN_TYPE
#define SOCKOPT_OPTLEN_TYPE size_socket
#endif

/* file create flags */

#ifndef O_SHARE			/* Probably not windows */
#define O_SHARE		0	/* Flag to my_open for shared files */
#ifndef O_BINARY
#define O_BINARY	0	/* Flag to my_open for binary files */
#endif
#ifndef FILE_BINARY
#define FILE_BINARY	O_BINARY /* Flag to my_fopen for binary streams */
#endif
#ifdef HAVE_FCNTL
#define HAVE_FCNTL_LOCK
#define F_TO_EOF	0L	/* Param to lockf() to lock rest of file */
#endif
#endif /* O_SHARE */

#ifndef O_TEMPORARY
#define O_TEMPORARY	0
#endif
#ifndef O_SHORT_LIVED
#define O_SHORT_LIVED	0
#endif
#ifndef O_NOFOLLOW
#define O_NOFOLLOW      0
#endif

/* additional file share flags for win32 */
#ifdef __WIN__
#define _SH_DENYRWD     0x110    /* deny read/write mode & delete */
#define _SH_DENYWRD     0x120    /* deny write mode & delete      */
#define _SH_DENYRDD     0x130    /* deny read mode & delete       */
#define _SH_DENYDEL     0x140    /* deny delete only              */
#endif /* __WIN__ */


/* #define USE_RECORD_LOCK	*/

	/* Unsigned types supported by the compiler */
#define UNSINT8			/* unsigned int8 (char) */
#define UNSINT16		/* unsigned int16 */
#define UNSINT32		/* unsigned int32 */

	/* General constants */
#define SC_MAXWIDTH	256	/* Max width of screen (for error messages) */
#define FN_LEN		256	/* Max file name len */
#define FN_HEADLEN	253	/* Max length of filepart of file name */
#define FN_EXTLEN	20	/* Max length of extension (part of FN_LEN) */
#define FN_REFLEN	512	/* Max length of full path-name */
#define FN_EXTCHAR	'.'
#define FN_HOMELIB	'~'	/* ~/ is used as abbrev for home dir */
#define FN_CURLIB	'.'	/* ./ is used as abbrev for current dir */
#define FN_PARENTDIR	".."	/* Parent directory; Must be a string */

#ifndef FN_LIBCHAR
#ifdef __EMX__
#define FN_LIBCHAR	'\\'
#define FN_ROOTDIR	"\\"
#else
#define FN_LIBCHAR	'/'
#define FN_ROOTDIR	"/"
#endif
#endif
#define MY_NFILE	64	/* This is only used to save filenames */
#ifndef OS_FILE_LIMIT
#define OS_FILE_LIMIT	65535
#endif

/* #define EXT_IN_LIBNAME     */
/* #define FN_NO_CASE_SENCE   */
/* #define FN_UPPER_CASE TRUE */

/*
  Io buffer size; Must be a power of 2 and a multiple of 512. May be
  smaller what the disk page size. This influences the speed of the
  isam btree library. eg to big to slow.
*/
#define IO_SIZE			4096
/*
  How much overhead does malloc have. The code often allocates
  something like 1024-MALLOC_OVERHEAD bytes
*/
#ifdef SAFEMALLOC
#define MALLOC_OVERHEAD (8+24+4)
#else
#define MALLOC_OVERHEAD 8
#endif
	/* get memory in huncs */
#define ONCE_ALLOC_INIT		(uint) (4096-MALLOC_OVERHEAD)
	/* Typical record cash */
#define RECORD_CACHE_SIZE	(uint) (64*1024-MALLOC_OVERHEAD)
	/* Typical key cash */
#define KEY_CACHE_SIZE		(uint) (8*1024*1024-MALLOC_OVERHEAD)
	/* Default size of a key cache block  */
#define KEY_CACHE_BLOCK_SIZE	(uint) 1024


	/* Some things that this system doesn't have */

#define NO_HASH			/* Not needed anymore */
#ifdef __WIN__
#define NO_DIR_LIBRARY		/* Not standar dir-library */
#define USE_MY_STAT_STRUCT	/* For my_lib */
#endif

/* Some defines of functions for portability */

#undef remove		/* Crashes MySQL on SCO 5.0.0 */
#ifndef __WIN__
#ifdef OS2
#define closesocket(A)	soclose(A)
#else
#define closesocket(A)	close(A)
#endif
#ifndef ulonglong2double
#define ulonglong2double(A) ((double) (ulonglong) (A))
#define my_off_t2double(A)  ((double) (my_off_t) (A))
#endif
#endif

#ifndef offsetof
#define offsetof(TYPE, MEMBER) ((size_t) &((TYPE *)0)->MEMBER)
#endif
#define ulong_to_double(X) ((double) (ulong) (X))
#define SET_STACK_SIZE(X)	/* Not needed on real machines */

#if !defined(HAVE_mit_thread) && !defined(HAVE_STRTOK_R)
#define strtok_r(A,B,C) strtok((A),(B))
#endif

/* Remove some things that mit_thread break or doesn't support */
#if defined(HAVE_mit_thread) && defined(THREAD)
#undef HAVE_PREAD
#undef HAVE_REALPATH
#undef HAVE_MLOCK
#undef HAVE_TEMPNAM				/* Use ours */
#undef HAVE_PTHREAD_SETPRIO
#undef HAVE_FTRUNCATE
#undef HAVE_READLINK
#endif

/* This is from the old m-machine.h file */

#if SIZEOF_LONG_LONG > 4
#define HAVE_LONG_LONG 1
#endif

/*
  Some pre-ANSI-C99 systems like AIX 5.1 and Linux/GCC 2.95 define
  ULONGLONG_MAX, LONGLONG_MIN, LONGLONG_MAX; we use them if they're defined.
  Also on Windows we define these constants by hand in config-win.h.
*/

#if defined(HAVE_LONG_LONG) && !defined(LONGLONG_MIN)
#define LONGLONG_MIN	((long long) 0x8000000000000000LL)
#define LONGLONG_MAX	((long long) 0x7FFFFFFFFFFFFFFFLL)
#endif

#if defined(HAVE_LONG_LONG) && !defined(ULONGLONG_MAX)
/* First check for ANSI C99 definition: */
#ifdef ULLONG_MAX
#define ULONGLONG_MAX  ULLONG_MAX
#else
#define ULONGLONG_MAX ((unsigned long long)(~0ULL))
#endif
#endif /* defined (HAVE_LONG_LONG) && !defined(ULONGLONG_MAX)*/

#define INT_MIN32       (~0x7FFFFFFFL)
#define INT_MAX32       0x7FFFFFFFL
#define UINT_MAX32      0xFFFFFFFFL
#define INT_MIN24       (~0x007FFFFF)
#define INT_MAX24       0x007FFFFF
#define UINT_MAX24      0x00FFFFFF
#define INT_MIN16       (~0x7FFF)
#define INT_MAX16       0x7FFF
#define UINT_MAX16      0xFFFF
#define INT_MIN8        (~0x7F)
#define INT_MAX8        0x7F
#define UINT_MAX8       0xFF

/* From limits.h instead */
#ifndef DBL_MIN
#define DBL_MIN		4.94065645841246544e-324
#define FLT_MIN		((float)1.40129846432481707e-45)
#endif
#ifndef DBL_MAX
#define DBL_MAX		1.79769313486231470e+308
#define FLT_MAX		((float)3.40282346638528860e+38)
#endif
#ifndef SSIZE_MAX
#define SSIZE_MAX ((~((size_t) 0)) / 2)
#endif

#if !defined(HAVE_ISINF) && !defined(isinf)
#define isinf(X)    0
#endif

/* Define missing math constants. */
#ifndef M_PI
#define M_PI 3.14159265358979323846
#endif
#ifndef M_E
#define M_E 2.7182818284590452354
#endif
#ifndef M_LN2
#define M_LN2 0.69314718055994530942
#endif

/*
  Max size that must be added to a so that we know Size to make
  adressable obj.
*/
#if SIZEOF_CHARP == 4
typedef long		my_ptrdiff_t;
#else
typedef long long	my_ptrdiff_t;
#endif

#define MY_ALIGN(A,L)	(((A) + (L) - 1) & ~((L) - 1))
#define ALIGN_SIZE(A)	MY_ALIGN((A),sizeof(double))
/* Size to make adressable obj. */
#define ALIGN_PTR(A, t) ((t*) MY_ALIGN((A),sizeof(t)))
			 /* Offset of field f in structure t */
#define OFFSET(t, f)	((size_t)(char *)&((t *)0)->f)
#define ADD_TO_PTR(ptr,size,type) (type) ((byte*) (ptr)+size)
#define PTR_BYTE_DIFF(A,B) (my_ptrdiff_t) ((byte*) (A) - (byte*) (B))

#define NullS		(char *) 0
/* Nowdays we do not support MessyDos */
#ifndef NEAR
#define NEAR				/* Who needs segments ? */
#define FAR				/* On a good machine */
#ifndef HUGE_PTR
#define HUGE_PTR
#endif
#endif
#if defined(__IBMC__) || defined(__IBMCPP__)
/* This was  _System _Export but caused a lot of warnings on _AIX43 */
#define STDCALL
#elif !defined( STDCALL)
#define STDCALL
#endif

/* Typdefs for easyier portability */

#if defined(VOIDTYPE)
typedef void	*gptr;		/* Generic pointer */
#else
typedef char	*gptr;		/* Generic pointer */
#endif
#ifndef HAVE_INT_8_16_32
typedef signed char int8;       /* Signed integer >= 8  bits */
typedef short	int16;		/* Signed integer >= 16 bits */
#endif
#ifndef HAVE_UCHAR
typedef unsigned char	uchar;	/* Short for unsigned char */
#endif
typedef unsigned char	uint8;	/* Short for unsigned integer >= 8  bits */
typedef unsigned short	uint16; /* Short for unsigned integer >= 16 bits */

#if SIZEOF_INT == 4
#ifndef HAVE_INT_8_16_32
typedef int		int32;
#endif
typedef unsigned int	uint32; /* Short for unsigned integer >= 32 bits */
#elif SIZEOF_LONG == 4
#ifndef HAVE_INT_8_16_32
typedef long		int32;
#endif
typedef unsigned long	uint32; /* Short for unsigned integer >= 32 bits */
#else
#error "Neither int or long is of 4 bytes width"
#endif

#if !defined(HAVE_ULONG) && !defined(TARGET_OS_LINUX) && !defined(__USE_MISC)
typedef unsigned long	ulong;		  /* Short for unsigned long */
#endif
#ifndef longlong_defined
#if defined(HAVE_LONG_LONG) && SIZEOF_LONG != 8
typedef unsigned long long int ulonglong; /* ulong or unsigned long long */
typedef long long int	longlong;
#else
typedef unsigned long	ulonglong;	  /* ulong or unsigned long long */
typedef long		longlong;
#endif
#endif

#if defined(NO_CLIENT_LONG_LONG)
typedef unsigned long my_ulonglong;
#elif defined (__WIN__)
typedef unsigned __int64 my_ulonglong;
#else
typedef unsigned long long my_ulonglong;
#endif

#ifdef USE_RAID
/*
  The following is done with a if to not get problems with pre-processors
  with late define evaluation
*/
#if SIZEOF_OFF_T == 4
#define SYSTEM_SIZEOF_OFF_T 4
#else
#define SYSTEM_SIZEOF_OFF_T 8
#endif
#undef  SIZEOF_OFF_T
#define SIZEOF_OFF_T	    8
#else
#define SYSTEM_SIZEOF_OFF_T SIZEOF_OFF_T
#endif /* USE_RAID */

#if SIZEOF_OFF_T > 4
typedef ulonglong my_off_t;
#else
typedef unsigned long my_off_t;
#endif
#define MY_FILEPOS_ERROR	(~(my_off_t) 0)
#if !defined(__WIN__) && !defined(OS2)
typedef off_t os_off_t;
#endif

#if defined(__WIN__)
#define socket_errno	WSAGetLastError()
#define SOCKET_EINTR	WSAEINTR
#define SOCKET_EAGAIN	WSAEINPROGRESS
#define SOCKET_ETIMEDOUT WSAETIMEDOUT
#define SOCKET_EWOULDBLOCK WSAEWOULDBLOCK
#define SOCKET_EADDRINUSE WSAEADDRINUSE
#define SOCKET_ENFILE	ENFILE
#define SOCKET_EMFILE	EMFILE
#elif defined(OS2)
#define socket_errno	sock_errno()
#define SOCKET_EINTR	SOCEINTR
#define SOCKET_EAGAIN	SOCEINPROGRESS
#define SOCKET_ETIMEDOUT SOCKET_EINTR
#define SOCKET_EWOULDBLOCK SOCEWOULDBLOCK
#define SOCKET_EADDRINUSE SOCEADDRINUSE
#define SOCKET_ENFILE	SOCENFILE
#define SOCKET_EMFILE	SOCEMFILE
#define closesocket(A)	soclose(A)
#else /* Unix */
#define socket_errno	errno
#define closesocket(A)	close(A)
#define SOCKET_EINTR	EINTR
#define SOCKET_EAGAIN	EAGAIN
#define SOCKET_ETIMEDOUT SOCKET_EINTR
#define SOCKET_EWOULDBLOCK EWOULDBLOCK
#define SOCKET_EADDRINUSE EADDRINUSE
#define SOCKET_ENFILE	ENFILE
#define SOCKET_EMFILE	EMFILE
#endif

typedef uint8		int7;	/* Most effective integer 0 <= x <= 127 */
typedef short		int15;	/* Most effective integer 0 <= x <= 32767 */
typedef char		*my_string; /* String of characters */
typedef unsigned long	size_s; /* Size of strings (In string-funcs) */
typedef int		myf;	/* Type of MyFlags in my_funcs */
#ifndef byte_defined
typedef char		byte;	/* Smallest addressable unit */
#endif
typedef char		my_bool; /* Small bool */
#if !defined(bool) && !defined(bool_defined) && (!defined(HAVE_BOOL) || !defined(__cplusplus))
typedef char		bool;	/* Ordinary boolean values 0 1 */
#endif
	/* Macros for converting *constants* to the right type */
#define INT8(v)		(int8) (v)
#define INT16(v)	(int16) (v)
#define INT32(v)	(int32) (v)
#define MYF(v)		(myf) (v)

#ifndef LL
#ifdef HAVE_LONG_LONG
#define LL(A) A ## LL
#else
#define LL(A) A ## L
#endif
#endif

#ifndef ULL
#ifdef HAVE_LONG_LONG
#define ULL(A) A ## ULL
#else
#define ULL(A) A ## UL
#endif
#endif

/*
  Defines to make it possible to prioritize register assignments. No
  longer that important with modern compilers.
*/
#ifndef USING_X
#define reg1 register
#define reg2 register
#define reg3 register
#define reg4 register
#define reg5 register
#define reg6 register
#define reg7 register
#define reg8 register
#define reg9 register
#define reg10 register
#define reg11 register
#define reg12 register
#define reg13 register
#define reg14 register
#define reg15 register
#define reg16 register
#endif

/*
  Sometimes we want to make sure that the variable is not put into
  a register in debugging mode so we can see its value in the core
*/

#ifndef DBUG_OFF
#define dbug_volatile volatile
#else
#define dbug_volatile
#endif

/* Defines for time function */
#define SCALE_SEC	100
#define SCALE_USEC	10000
#define MY_HOW_OFTEN_TO_ALARM	2	/* How often we want info on screen */
#define MY_HOW_OFTEN_TO_WRITE	1000	/* How often we want info on screen */

#ifdef HAVE_TIMESPEC_TS_SEC
#ifndef set_timespec
#define set_timespec(ABSTIME,SEC) \
{ \
  (ABSTIME).ts_sec=time(0) + (time_t) (SEC); \
  (ABSTIME).ts_nsec=0; \
}
#endif /* !set_timespec */
#ifndef set_timespec_nsec
#define set_timespec_nsec(ABSTIME,NSEC) \
{ \
  ulonglong now= my_getsystime() + (NSEC/100); \
  (ABSTIME).ts_sec=  (now / ULL(10000000)); \
  (ABSTIME).ts_nsec= (now % ULL(10000000) * 100 + ((NSEC) % 100)); \
}
#endif /* !set_timespec_nsec */
#else
#ifndef set_timespec
#define set_timespec(ABSTIME,SEC) \
{\
  struct timeval tv;\
  gettimeofday(&tv,0);\
  (ABSTIME).tv_sec=tv.tv_sec+(time_t) (SEC);\
  (ABSTIME).tv_nsec=tv.tv_usec*1000;\
}
#endif /* !set_timespec */
#ifndef set_timespec_nsec
#define set_timespec_nsec(ABSTIME,NSEC) \
{\
  ulonglong now= my_getsystime() + (NSEC/100); \
  (ABSTIME).tv_sec=  (now / ULL(10000000)); \
  (ABSTIME).tv_nsec= (now % ULL(10000000) * 100 + ((NSEC) % 100));    \
}
#endif /* !set_timespec_nsec */
#endif /* HAVE_TIMESPEC_TS_SEC */

/*
  Define-funktions for reading and storing in machine independent format
  (low byte first)
*/

/* Optimized store functions for Intel x86 */
#if defined(__i386__) && !defined(_WIN64)
#define sint2korr(A)	(*((int16 *) (A)))
#define sint3korr(A)	((int32) ((((uchar) (A)[2]) & 128) ? \
				  (((uint32) 255L << 24) | \
				   (((uint32) (uchar) (A)[2]) << 16) |\
				   (((uint32) (uchar) (A)[1]) << 8) | \
				   ((uint32) (uchar) (A)[0])) : \
				  (((uint32) (uchar) (A)[2]) << 16) |\
				  (((uint32) (uchar) (A)[1]) << 8) | \
				  ((uint32) (uchar) (A)[0])))
#define sint4korr(A)	(*((long *) (A)))
#define uint2korr(A)	(*((uint16 *) (A)))
#ifdef HAVE_purify
#define uint3korr(A)	(uint32) (((uint32) ((uchar) (A)[0])) +\
				  (((uint32) ((uchar) (A)[1])) << 8) +\
				  (((uint32) ((uchar) (A)[2])) << 16))
#else
/*
   ATTENTION !
   
    Please, note, uint3korr reads 4 bytes (not 3) !
    It means, that you have to provide enough allocated space !
*/
#define uint3korr(A)	(long) (*((unsigned int *) (A)) & 0xFFFFFF)
#endif
#define uint4korr(A)	(*((unsigned long *) (A)))
#define uint5korr(A)	((ulonglong)(((uint32) ((uchar) (A)[0])) +\
				    (((uint32) ((uchar) (A)[1])) << 8) +\
				    (((uint32) ((uchar) (A)[2])) << 16) +\
				    (((uint32) ((uchar) (A)[3])) << 24)) +\
				    (((ulonglong) ((uchar) (A)[4])) << 32))
#define uint8korr(A)	(*((ulonglong *) (A)))
#define sint8korr(A)	(*((longlong *) (A)))
#define int2store(T,A)	*((uint16*) (T))= (uint16) (A)
#define int3store(T,A)  do { *(T)=  (uchar) ((A));\
                            *(T+1)=(uchar) (((uint) (A) >> 8));\
                            *(T+2)=(uchar) (((A) >> 16)); } while (0)
#define int4store(T,A)	*((long *) (T))= (long) (A)
#define int5store(T,A)  do { *(T)= (uchar)((A));\
                             *((T)+1)=(uchar) (((A) >> 8));\
                             *((T)+2)=(uchar) (((A) >> 16));\
                             *((T)+3)=(uchar) (((A) >> 24)); \
                             *((T)+4)=(uchar) (((A) >> 32)); } while(0)
#define int8store(T,A)	*((ulonglong *) (T))= (ulonglong) (A)

typedef union {
  double v;
  long m[2];
} doubleget_union;
#define doubleget(V,M)	\
do { doubleget_union _tmp; \
     _tmp.m[0] = *((long*)(M)); \
     _tmp.m[1] = *(((long*) (M))+1); \
     (V) = _tmp.v; } while(0)
#define doublestore(T,V) do { *((long *) T) = ((doubleget_union *)&V)->m[0]; \
			     *(((long *) T)+1) = ((doubleget_union *)&V)->m[1]; \
                         } while (0)
#define float4get(V,M)   do { *((float *) &(V)) = *((float*) (M)); } while(0)
#define float8get(V,M)   doubleget((V),(M))
#define float4store(V,M) memcpy((byte*) V,(byte*) (&M),sizeof(float))
#define floatstore(T,V)  memcpy((byte*)(T), (byte*)(&V),sizeof(float))
#define floatget(V,M)    memcpy((byte*) &V,(byte*) (M),sizeof(float))
#define float8store(V,M) doublestore((V),(M))
#endif /* __i386__ */

#ifndef sint2korr
/*
  We're here if it's not a IA-32 architecture (Win32 and UNIX IA-32 defines
  were done before)
*/
#define sint2korr(A)	(int16) (((int16) ((uchar) (A)[0])) +\
				 ((int16) ((int16) (A)[1]) << 8))
#define sint3korr(A)	((int32) ((((uchar) (A)[2]) & 128) ? \
				  (((uint32) 255L << 24) | \
				   (((uint32) (uchar) (A)[2]) << 16) |\
				   (((uint32) (uchar) (A)[1]) << 8) | \
				   ((uint32) (uchar) (A)[0])) : \
				  (((uint32) (uchar) (A)[2]) << 16) |\
				  (((uint32) (uchar) (A)[1]) << 8) | \
				  ((uint32) (uchar) (A)[0])))
#define sint4korr(A)	(int32) (((int32) ((uchar) (A)[0])) +\
				(((int32) ((uchar) (A)[1]) << 8)) +\
				(((int32) ((uchar) (A)[2]) << 16)) +\
				(((int32) ((int16) (A)[3]) << 24)))
#define sint8korr(A)	(longlong) uint8korr(A)
#define uint2korr(A)	(uint16) (((uint16) ((uchar) (A)[0])) +\
				  ((uint16) ((uchar) (A)[1]) << 8))
#define uint3korr(A)	(uint32) (((uint32) ((uchar) (A)[0])) +\
				  (((uint32) ((uchar) (A)[1])) << 8) +\
				  (((uint32) ((uchar) (A)[2])) << 16))
#define uint4korr(A)	(uint32) (((uint32) ((uchar) (A)[0])) +\
				  (((uint32) ((uchar) (A)[1])) << 8) +\
				  (((uint32) ((uchar) (A)[2])) << 16) +\
				  (((uint32) ((uchar) (A)[3])) << 24))
#define uint5korr(A)	((ulonglong)(((uint32) ((uchar) (A)[0])) +\
				    (((uint32) ((uchar) (A)[1])) << 8) +\
				    (((uint32) ((uchar) (A)[2])) << 16) +\
				    (((uint32) ((uchar) (A)[3])) << 24)) +\
				    (((ulonglong) ((uchar) (A)[4])) << 32))
#define uint8korr(A)	((ulonglong)(((uint32) ((uchar) (A)[0])) +\
				    (((uint32) ((uchar) (A)[1])) << 8) +\
				    (((uint32) ((uchar) (A)[2])) << 16) +\
				    (((uint32) ((uchar) (A)[3])) << 24)) +\
			(((ulonglong) (((uint32) ((uchar) (A)[4])) +\
				    (((uint32) ((uchar) (A)[5])) << 8) +\
				    (((uint32) ((uchar) (A)[6])) << 16) +\
				    (((uint32) ((uchar) (A)[7])) << 24))) <<\
				    32))
#define int2store(T,A)       do { uint def_temp= (uint) (A) ;\
                                  *((uchar*) (T))=  (uchar)(def_temp); \
                                   *((uchar*) (T)+1)=(uchar)((def_temp >> 8)); \
                             } while(0)
#define int3store(T,A)       do { /*lint -save -e734 */\
                                  *((uchar*)(T))=(uchar) ((A));\
                                  *((uchar*) (T)+1)=(uchar) (((A) >> 8));\
                                  *((uchar*)(T)+2)=(uchar) (((A) >> 16)); \
                                  /*lint -restore */} while(0)
#define int4store(T,A)       do { *((char *)(T))=(char) ((A));\
                                  *(((char *)(T))+1)=(char) (((A) >> 8));\
                                  *(((char *)(T))+2)=(char) (((A) >> 16));\
                                  *(((char *)(T))+3)=(char) (((A) >> 24)); } while(0)
#define int5store(T,A)       do { *((char *)(T))=((A));\
                                  *(((char *)(T))+1)=(((A) >> 8));\
                                  *(((char *)(T))+2)=(((A) >> 16));\
                                  *(((char *)(T))+3)=(((A) >> 24)); \
                                  *(((char *)(T))+4)=(((A) >> 32)); } while(0)
#define int8store(T,A)       do { uint def_temp= (uint) (A), def_temp2= (uint) ((A) >> 32); \
                                  int4store((T),def_temp); \
                                  int4store((T+4),def_temp2); } while(0)
#ifdef WORDS_BIGENDIAN
#define float4store(T,A) do { *(T)= ((byte *) &A)[3];\
                              *((T)+1)=(char) ((byte *) &A)[2];\
                              *((T)+2)=(char) ((byte *) &A)[1];\
                              *((T)+3)=(char) ((byte *) &A)[0]; } while(0)

#define float4get(V,M)   do { float def_temp;\
                              ((byte*) &def_temp)[0]=(M)[3];\
                              ((byte*) &def_temp)[1]=(M)[2];\
                              ((byte*) &def_temp)[2]=(M)[1];\
                              ((byte*) &def_temp)[3]=(M)[0];\
                              (V)=def_temp; } while(0)
#define float8store(T,V) do { *(T)= ((byte *) &V)[7];\
                              *((T)+1)=(char) ((byte *) &V)[6];\
                              *((T)+2)=(char) ((byte *) &V)[5];\
                              *((T)+3)=(char) ((byte *) &V)[4];\
                              *((T)+4)=(char) ((byte *) &V)[3];\
                              *((T)+5)=(char) ((byte *) &V)[2];\
                              *((T)+6)=(char) ((byte *) &V)[1];\
                              *((T)+7)=(char) ((byte *) &V)[0]; } while(0)

#define float8get(V,M)   do { double def_temp;\
                              ((byte*) &def_temp)[0]=(M)[7];\
                              ((byte*) &def_temp)[1]=(M)[6];\
                              ((byte*) &def_temp)[2]=(M)[5];\
                              ((byte*) &def_temp)[3]=(M)[4];\
                              ((byte*) &def_temp)[4]=(M)[3];\
                              ((byte*) &def_temp)[5]=(M)[2];\
                              ((byte*) &def_temp)[6]=(M)[1];\
                              ((byte*) &def_temp)[7]=(M)[0];\
                              (V) = def_temp; } while(0)
#else
#define float4get(V,M)   memcpy_fixed((byte*) &V,(byte*) (M),sizeof(float))
#define float4store(V,M) memcpy_fixed((byte*) V,(byte*) (&M),sizeof(float))

#if defined(__FLOAT_WORD_ORDER) && (__FLOAT_WORD_ORDER == __BIG_ENDIAN)
#define doublestore(T,V) do { *(((char*)T)+0)=(char) ((byte *) &V)[4];\
                              *(((char*)T)+1)=(char) ((byte *) &V)[5];\
                              *(((char*)T)+2)=(char) ((byte *) &V)[6];\
                              *(((char*)T)+3)=(char) ((byte *) &V)[7];\
                              *(((char*)T)+4)=(char) ((byte *) &V)[0];\
                              *(((char*)T)+5)=(char) ((byte *) &V)[1];\
                              *(((char*)T)+6)=(char) ((byte *) &V)[2];\
                              *(((char*)T)+7)=(char) ((byte *) &V)[3]; }\
                         while(0)
#define doubleget(V,M)   do { double def_temp;\
                              ((byte*) &def_temp)[0]=(M)[4];\
                              ((byte*) &def_temp)[1]=(M)[5];\
                              ((byte*) &def_temp)[2]=(M)[6];\
                              ((byte*) &def_temp)[3]=(M)[7];\
                              ((byte*) &def_temp)[4]=(M)[0];\
                              ((byte*) &def_temp)[5]=(M)[1];\
                              ((byte*) &def_temp)[6]=(M)[2];\
                              ((byte*) &def_temp)[7]=(M)[3];\
                              (V) = def_temp; } while(0)
#endif /* __FLOAT_WORD_ORDER */

#define float8get(V,M)   doubleget((V),(M))
#define float8store(V,M) doublestore((V),(M))
#endif /* WORDS_BIGENDIAN */

#endif /* sint2korr */

/*
  Macro for reading 32-bit integer from network byte order (big-endian)
  from unaligned memory location.
*/
#define int4net(A)        (int32) (((uint32) ((uchar) (A)[3]))        |\
				  (((uint32) ((uchar) (A)[2])) << 8)  |\
				  (((uint32) ((uchar) (A)[1])) << 16) |\
				  (((uint32) ((uchar) (A)[0])) << 24))
/*
  Define-funktions for reading and storing in machine format from/to
  short/long to/from some place in memory V should be a (not
  register) variable, M is a pointer to byte
*/

#ifdef WORDS_BIGENDIAN

#define ushortget(V,M)  do { V = (uint16) (((uint16) ((uchar) (M)[1]))+\
                                 ((uint16) ((uint16) (M)[0]) << 8)); } while(0)
#define shortget(V,M)   do { V = (short) (((short) ((uchar) (M)[1]))+\
                                 ((short) ((short) (M)[0]) << 8)); } while(0)
#define longget(V,M)    do { int32 def_temp;\
                             ((byte*) &def_temp)[0]=(M)[0];\
                             ((byte*) &def_temp)[1]=(M)[1];\
                             ((byte*) &def_temp)[2]=(M)[2];\
                             ((byte*) &def_temp)[3]=(M)[3];\
                             (V)=def_temp; } while(0)
#define ulongget(V,M)   do { uint32 def_temp;\
                            ((byte*) &def_temp)[0]=(M)[0];\
                            ((byte*) &def_temp)[1]=(M)[1];\
                            ((byte*) &def_temp)[2]=(M)[2];\
                            ((byte*) &def_temp)[3]=(M)[3];\
                            (V)=def_temp; } while(0)
#define shortstore(T,A) do { uint def_temp=(uint) (A) ;\
                             *(((char*)T)+1)=(char)(def_temp); \
                             *(((char*)T)+0)=(char)(def_temp >> 8); } while(0)
#define longstore(T,A)  do { *(((char*)T)+3)=((A));\
                             *(((char*)T)+2)=(((A) >> 8));\
                             *(((char*)T)+1)=(((A) >> 16));\
                             *(((char*)T)+0)=(((A) >> 24)); } while(0)

#define floatget(V,M)    memcpy_fixed((byte*) &V,(byte*) (M),sizeof(float))
#define floatstore(T,V)  memcpy_fixed((byte*) (T),(byte*)(&V),sizeof(float))
#define doubleget(V,M)	 memcpy_fixed((byte*) &V,(byte*) (M),sizeof(double))
#define doublestore(T,V) memcpy_fixed((byte*) (T),(byte*) &V,sizeof(double))
#define longlongget(V,M) memcpy_fixed((byte*) &V,(byte*) (M),sizeof(ulonglong))
#define longlongstore(T,V) memcpy_fixed((byte*) (T),(byte*) &V,sizeof(ulonglong))

#else

#define ushortget(V,M)	do { V = uint2korr(M); } while(0)
#define shortget(V,M)	do { V = sint2korr(M); } while(0)
#define longget(V,M)	do { V = sint4korr(M); } while(0)
#define ulongget(V,M)   do { V = uint4korr(M); } while(0)
#define shortstore(T,V) int2store(T,V)
#define longstore(T,V)	int4store(T,V)
#ifndef floatstore
#define floatstore(T,V)  memcpy_fixed((byte*) (T),(byte*) (&V),sizeof(float))
#define floatget(V,M)    memcpy_fixed((byte*) &V, (byte*) (M), sizeof(float))
#endif
#ifndef doubleget
#define doubleget(V,M)	 memcpy_fixed((byte*) &V,(byte*) (M),sizeof(double))
#define doublestore(T,V) memcpy_fixed((byte*) (T),(byte*) &V,sizeof(double))
#endif /* doubleget */
#define longlongget(V,M) memcpy_fixed((byte*) &V,(byte*) (M),sizeof(ulonglong))
#define longlongstore(T,V) memcpy_fixed((byte*) (T),(byte*) &V,sizeof(ulonglong))

#endif /* WORDS_BIGENDIAN */

/* sprintf does not always return the number of bytes :- */
#ifdef SPRINTF_RETURNS_INT
#define my_sprintf(buff,args) sprintf args
#else
#ifdef SPRINTF_RETURNS_PTR
#define my_sprintf(buff,args) ((int)(sprintf args - buff))
#else
#define my_sprintf(buff,args) ((ulong) sprintf args, (ulong) strlen(buff))
#endif
#endif

#ifndef THREAD
#define thread_safe_increment(V,L) (V)++
#define thread_safe_add(V,C,L)     (V)+=(C)
#define thread_safe_sub(V,C,L)     (V)-=(C)
#define statistic_increment(V,L)   (V)++
#define statistic_add(V,C,L)       (V)+=(C)
#endif

#ifdef HAVE_CHARSET_utf8
#define MYSQL_UNIVERSAL_CLIENT_CHARSET "utf8"
#else
#define MYSQL_UNIVERSAL_CLIENT_CHARSET MYSQL_DEFAULT_CHARSET_NAME
#endif

#if defined(EMBEDDED_LIBRARY) && !defined(HAVE_EMBEDDED_PRIVILEGE_CONTROL)
#define NO_EMBEDDED_ACCESS_CHECKS
#endif

#endif /* my_global_h */<|MERGE_RESOLUTION|>--- conflicted
+++ resolved
@@ -488,18 +488,7 @@
 #endif
 
 /*
-<<<<<<< HEAD
-  Wen using the embedded library, users might run into link problems,
-  duplicate declaration of __cxa_pure_virtual, solved by declaring it a
-  weak symbol.
-*/
-#ifdef USE_MYSYS_NEW
-C_MODE_START
-int __cxa_pure_virtual () __attribute__ ((weak));
-C_MODE_END
-#endif
-
-=======
+
    __attribute__((format(...))) on a function pointer is not supported
    until  gcc 3.1
 */
@@ -511,8 +500,17 @@
 # endif /* GNUC >= 3.1 */
 #endif
 
-
->>>>>>> 600586c6
+/*
+  Wen using the embedded library, users might run into link problems,
+  duplicate declaration of __cxa_pure_virtual, solved by declaring it a
+  weak symbol.
+*/
+#ifdef USE_MYSYS_NEW
+C_MODE_START
+int __cxa_pure_virtual () __attribute__ ((weak));
+C_MODE_END
+#endif
+
 /* From old s-system.h */
 
 /*
