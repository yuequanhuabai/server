#!/bin/sh

#shift
FROM=$USER@mysql.com
COMMITS=commits@lists.mysql.com
DOCS=docs-commit@mysql.com
LIMIT=10000
<<<<<<< HEAD
VERSION="5.1"
=======
VERSION="5.0"
BKROOT=`bk root`
>>>>>>> fa0fdac4

if [ "$REAL_EMAIL" = "" ]
then
 echo "Warning: you must set REAL_EMAIL in your profile"
else
 FROM=$REAL_EMAIL 
fi

if [ -x /usr/sbin/sendmail ]; then
  SENDMAIL=/usr/sbin/sendmail
else
  SENDMAIL=sendmail
fi

BK_STATUS=$BK_STATUS$BK_COMMIT

if [ "$BK_STATUS" = OK ]
then 

HAS_ACTUAL_CHANGES=`bk cset -r+ -d | grep -v "^#"`
if [ "$HAS_ACTUAL_CHANGES" = "" ]
then
  echo ChangeSet had no real changes, not sending emails
  exit
fi

CHANGESET=`bk -R prs -r+ -h -d':P:::I:' ChangeSet`
CSETKEY=`bk -R prs -r+ -h -d':KEY:' ChangeSet`
BUG=`bk -R prs -r+ -h -d':C:' ChangeSet | sed -ne 's/^.*[Bb][Uu][Gg] *# *\([0-9][0-9]*\).*$/\1/p'`
WL=`bk -R prs -r+ -h -d':C:' ChangeSet | sed -ne 's/^.*[Ww][Ll] *# *\([0-9][0-9]*\).*$/ WL#\1/p'`

if [ "$BUG" = "" ]
then
  TO=dev-public@mysql.com
  BS=""
  BH=""
else
  TO=dev-bugs@mysql.com
  BS=" BUG#$BUG"
# need newline here
  BH="X-Bug: $BUG
"
fi
#++
# dev-public@ / dev-bugs@
#--
 echo "Commit successful, notifying developers at $TO"
 (
   cat <<EOF
List-ID: <bk.mysql-$VERSION>
From: $FROM
To: $TO
Subject: bk commit - $VERSION tree ($CHANGESET)${BS}${WL}
X-CSetKey: <$CSETKEY>
$BH
EOF
  bk changes -v -r+
  bk cset -r+ -d
<<<<<<< HEAD
 ) | $SENDMAIL -t
=======
 ) > $BKROOT/BitKeeper/tmp/dev_public.txt

bk sendmail -t < $BKROOT/BitKeeper/tmp/dev_public.txt
>>>>>>> fa0fdac4

#++
# commits@ mail
#--
 echo "Notifying commits list at $COMMITS"
 (
   cat <<EOF
List-ID: <bk.mysql-$VERSION>
From: $FROM
To: $COMMITS
Subject: bk commit into $VERSION tree ($CHANGESET)$BS
X-CSetKey: <$CSETKEY>
$BH
Below is the list of changes that have just been committed into a local
$VERSION repository of $USER. When $USER does a push these changes will
be propagated to the main repository and, within 24 hours after the
push, to the public repository.
For information on how to access the public repository
see http://dev.mysql.com/doc/mysql/en/installing-source-tree.html

EOF
  bk changes -v -r+
  bk cset -r+ -d
<<<<<<< HEAD
 ) | head -n $LIMIT | $SENDMAIL -t
=======
 ) | bk sed -e ${LIMIT}q > $BKROOT/BitKeeper/tmp/commits.txt

bk sendmail -t < $BKROOT/BitKeeper/tmp/commits.txt
>>>>>>> fa0fdac4

#++
# docs-commit@ mail
# Picks up anything under the Docs subdirectory (relevant for docs team).
#--
 bk changes -v -r+ | grep -q "  Docs/"
 if [ $? -eq 0 ]
 then
  echo "Notifying docs list at $DOCS"
  (
    cat <<EOF
List-ID: <bk.mysql-$VERSION>
From: $FROM
To: $DOCS
Subject: bk commit - $VERSION tree (Manual) ($CHANGESET)$BS

EOF
  bk changes -v -r+
  bk cset -r+ -d
<<<<<<< HEAD
 ) | $SENDMAIL -t
=======
 ) > $BKROOT/BitKeeper/tmp/docs.txt
 bk sendmail -t < $BKROOT/BitKeeper/tmp/docs.txt
>>>>>>> fa0fdac4
 fi

else
  echo "commit failed because '$BK_STATUS', you may need to re-clone..." 
fi<|MERGE_RESOLUTION|>--- conflicted
+++ resolved
@@ -5,24 +5,14 @@
 COMMITS=commits@lists.mysql.com
 DOCS=docs-commit@mysql.com
 LIMIT=10000
-<<<<<<< HEAD
 VERSION="5.1"
-=======
-VERSION="5.0"
 BKROOT=`bk root`
->>>>>>> fa0fdac4
 
 if [ "$REAL_EMAIL" = "" ]
 then
  echo "Warning: you must set REAL_EMAIL in your profile"
 else
  FROM=$REAL_EMAIL 
-fi
-
-if [ -x /usr/sbin/sendmail ]; then
-  SENDMAIL=/usr/sbin/sendmail
-else
-  SENDMAIL=sendmail
 fi
 
 BK_STATUS=$BK_STATUS$BK_COMMIT
@@ -69,13 +59,9 @@
 EOF
   bk changes -v -r+
   bk cset -r+ -d
-<<<<<<< HEAD
- ) | $SENDMAIL -t
-=======
  ) > $BKROOT/BitKeeper/tmp/dev_public.txt
 
 bk sendmail -t < $BKROOT/BitKeeper/tmp/dev_public.txt
->>>>>>> fa0fdac4
 
 #++
 # commits@ mail
@@ -99,13 +85,9 @@
 EOF
   bk changes -v -r+
   bk cset -r+ -d
-<<<<<<< HEAD
- ) | head -n $LIMIT | $SENDMAIL -t
-=======
  ) | bk sed -e ${LIMIT}q > $BKROOT/BitKeeper/tmp/commits.txt
 
 bk sendmail -t < $BKROOT/BitKeeper/tmp/commits.txt
->>>>>>> fa0fdac4
 
 #++
 # docs-commit@ mail
@@ -125,12 +107,8 @@
 EOF
   bk changes -v -r+
   bk cset -r+ -d
-<<<<<<< HEAD
- ) | $SENDMAIL -t
-=======
  ) > $BKROOT/BitKeeper/tmp/docs.txt
  bk sendmail -t < $BKROOT/BitKeeper/tmp/docs.txt
->>>>>>> fa0fdac4
  fi
 
 else
