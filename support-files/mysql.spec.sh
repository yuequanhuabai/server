
%define mysql_version		@VERSION@

# use "rpmbuild --with static" or "rpm --define '_with_static 1'" (for RPM 3.x)
# to enable static linking (off by default)
%{?_with_static:%define STATIC_BUILD 1}
%{!?_with_static:%define STATIC_BUILD 0}

# use "rpmbuild --with yassl" or "rpm --define '_with_yassl 1'" (for RPM 3.x)
# to build with yaSSL support (off by default)
%{?_with_yassl:%define YASSL_BUILD 1}
%{!?_with_yassl:%define YASSL_BUILD 0}

%if %{STATIC_BUILD}
%define release 0
%else
%define release 0.glibc23
%endif
%define license GPL
%define mysqld_user		mysql
%define mysqld_group	mysql
%define server_suffix -standard
%define mysqldatadir /var/lib/mysql

# We don't package all files installed into the build root by intention -
# See BUG#998 for details.
%define _unpackaged_files_terminate_build 0

%define see_base For a description of MySQL see the base MySQL RPM or http://www.mysql.com

# On SuSE 9 no separate "debuginfo" package is built. To enable basic
# debugging on that platform, we don't strip binaries on SuSE 9. We
# disable the strip of binaries by redefining the RPM macro
# "__os_install_post" leaving out the script calls that normally does
# this. We do this in all cases, as on platforms where "debuginfo" is
# created, a script "find-debuginfo.sh" will be called that will do
# the strip anyway, part of separating the executable and debug
# information into separate files put into separate packages.
#
# Some references (shows more advanced conditional usage):
# http://www.redhat.com/archives/rpm-list/2001-November/msg00257.html
# http://www.redhat.com/archives/rpm-list/2003-February/msg00275.html
# http://www.redhat.com/archives/rhl-devel-list/2004-January/msg01546.html
# http://lists.opensuse.org/archive/opensuse-commit/2006-May/1171.html

%define __os_install_post /usr/lib/rpm/brp-compress

Name: MySQL
Summary:	MySQL: a very fast and reliable SQL database server
Group:		Applications/Databases
Version:	@MYSQL_NO_DASH_VERSION@
Release:	%{release}
License:	%{license}
Source:		http://www.mysql.com/Downloads/MySQL-@MYSQL_BASE_VERSION@/mysql-%{mysql_version}.tar.gz
URL:		http://www.mysql.com/
Packager:	MySQL Production Engineering Team <build@mysql.com>
Vendor:		MySQL AB
Provides:	msqlormysql MySQL-server mysql
BuildRequires: ncurses-devel
Obsoletes:	mysql

# Think about what you use here since the first step is to
# run a rm -rf
BuildRoot:    %{_tmppath}/%{name}-%{version}-build

# From the manual
%description
The MySQL(TM) software delivers a very fast, multi-threaded, multi-user,
and robust SQL (Structured Query Language) database server. MySQL Server
is intended for mission-critical, heavy-load production systems as well
as for embedding into mass-deployed software. MySQL is a trademark of
MySQL AB.

The MySQL software has Dual Licensing, which means you can use the MySQL
software free of charge under the GNU General Public License
(http://www.gnu.org/licenses/). You can also purchase commercial MySQL
licenses from MySQL AB if you do not wish to be bound by the terms of
the GPL. See the chapter "Licensing and Support" in the manual for
further info.

The MySQL web site (http://www.mysql.com/) provides the latest
news and information about the MySQL software. Also please see the
documentation and the manual for more information.

%package server
Summary:	MySQL: a very fast and reliable SQL database server
Group:		Applications/Databases
Requires: coreutils grep procps /usr/sbin/useradd /usr/sbin/groupadd /sbin/chkconfig
Provides:	msqlormysql mysql-server mysql MySQL
Obsoletes:	MySQL mysql mysql-server

%description server
The MySQL(TM) software delivers a very fast, multi-threaded, multi-user,
and robust SQL (Structured Query Language) database server. MySQL Server
is intended for mission-critical, heavy-load production systems as well
as for embedding into mass-deployed software. MySQL is a trademark of
MySQL AB.

The MySQL software has Dual Licensing, which means you can use the MySQL
software free of charge under the GNU General Public License
(http://www.gnu.org/licenses/). You can also purchase commercial MySQL
licenses from MySQL AB if you do not wish to be bound by the terms of
the GPL. See the chapter "Licensing and Support" in the manual for
further info.

The MySQL web site (http://www.mysql.com/) provides the latest
news and information about the MySQL software. Also please see the
documentation and the manual for more information.

This package includes the MySQL server binary (incl. InnoDB) as well
as related utilities to run and administrate a MySQL server.

If you want to access and work with the database, you have to install
package "MySQL-client" as well!

%package client
Summary: MySQL - Client
Group: Applications/Databases
Obsoletes: mysql-client
Provides: mysql-client

%description client
This package contains the standard MySQL clients and administration tools. 

%{see_base}

%package ndb-storage
Summary:	MySQL - ndbcluster storage engine
Group:		Applications/Databases

%description ndb-storage
This package contains the ndbcluster storage engine. 
It is necessary to have this package installed on all 
computers that should store ndbcluster table data.

%{see_base}

%package ndb-management
Summary:	MySQL - ndbcluster storage engine management
Group:		Applications/Databases

%description ndb-management
This package contains ndbcluster storage engine management.
It is necessary to have this package installed on at least 
one computer in the cluster.

%{see_base}

%package ndb-tools
Summary:	MySQL - ndbcluster storage engine basic tools
Group:		Applications/Databases

%description ndb-tools
This package contains ndbcluster storage engine basic tools.

%{see_base}

%package ndb-extra
Summary:	MySQL - ndbcluster storage engine extra tools
Group:		Applications/Databases

%description ndb-extra
This package contains some extra ndbcluster storage engine tools for the advanced user.
They should be used with caution.

%{see_base}

%package test
Requires: %{name}-client perl-DBI perl
Summary: MySQL - Test suite
Group: Applications/Databases
Provides: mysql-test
Obsoletes: mysql-bench mysql-test
AutoReqProv: no

%description test
This package contains the MySQL regression test suite.

%{see_base}

%package devel
Summary: MySQL - Development header files and libraries
Group: Applications/Databases
Provides: mysql-devel
Obsoletes: mysql-devel

%description devel
This package contains the development header files and libraries
necessary to develop MySQL client applications.

%{see_base}

%package shared
Summary: MySQL - Shared libraries
Group: Applications/Databases
Provides: mysql-shared
Obsoletes: mysql-shared

%description shared
This package contains the shared libraries (*.so*) which certain
languages and applications need to dynamically load and use MySQL.

%package embedded
Requires: %{name}-devel
Summary: MySQL - embedded library
Group: Applications/Databases
Obsoletes: mysql-embedded

%description embedded
This package contains the MySQL server as an embedded library.

The embedded MySQL server library makes it possible to run a
full-featured MySQL server inside the client application.
The main benefits are increased speed and more simple management
for embedded applications.

The API is identical for the embedded MySQL version and the
client/server version.

%{see_base}

%prep
# We unpack the source two times, for 'debug' and 'release' build.
%setup -T -a 0 -c -n mysql-%{mysql_version}
mv mysql-%{mysql_version} mysql-debug-%{mysql_version}
%setup -D -T -a 0 -n mysql-%{mysql_version}
mv mysql-%{mysql_version} mysql-release-%{mysql_version}

%build

BuildMySQL() {
# The --enable-assembler simply does nothing on systems that does not
# support assembler speedups.
sh -c  "PATH=\"${MYSQL_BUILD_PATH:-$PATH}\" \
	CC=\"${CC:-$MYSQL_BUILD_CC}\" \
	CXX=\"${CXX:-$MYSQL_BUILD_CXX}\" \
	CFLAGS=\"$CFLAGS\" \
	CXXFLAGS=\"$CXXFLAGS\" \
	LDFLAGS=\"$MYSQL_BUILD_LDFLAGS\" \
	./configure \
 	    $* \
	    --with-mysqld-ldflags='-static' \
	    --with-client-ldflags='-static' \
	    --with-zlib-dir=bundled \
	    --enable-assembler \
	    --enable-local-infile \
	    --with-fast-mutexes \
            --with-mysqld-user=%{mysqld_user} \
            --with-unix-socket-path=/var/lib/mysql/mysql.sock \
	    --with-pic \
            --prefix=/ \
	    --with-extra-charsets=all \
%if %{YASSL_BUILD}
	    --with-ssl \
%endif
            --exec-prefix=%{_exec_prefix} \
            --libexecdir=%{_sbindir} \
            --libdir=%{_libdir} \
            --sysconfdir=%{_sysconfdir} \
            --datadir=%{_datadir} \
            --localstatedir=%{mysqldatadir} \
            --infodir=%{_infodir} \
            --includedir=%{_includedir} \
            --mandir=%{_mandir} \
	    --enable-thread-safe-client \
	    --with-readline \
	    "
 make
}

# Use our own copy of glibc

OTHER_LIBC_DIR=/usr/local/mysql-glibc
USE_OTHER_LIBC_DIR=""
if test -d "$OTHER_LIBC_DIR"
then
  USE_OTHER_LIBC_DIR="--with-other-libc=$OTHER_LIBC_DIR"
fi

# Use the build root for temporary storage of the shared libraries.

RBR=$RPM_BUILD_ROOT

# Clean up the BuildRoot first
[ "$RBR" != "/" ] && [ -d $RBR ] && rm -rf $RBR;
mkdir -p $RBR%{_libdir}/mysql

#
# Use MYSQL_BUILD_PATH so that we can use a dedicated version of gcc
#
PATH=${MYSQL_BUILD_PATH:-/bin:/usr/bin}
export PATH

# Build the Debug binary.

# Use gcc for C and C++ code (to avoid a dependency on libstdc++ and
# including exceptions into the code
if [ -z "$CXX" -a -z "$CC" ]
then
	export CC="gcc"
	export CXX="gcc"
fi

##############################################################################
#
#  Build the debug version
#
##############################################################################

# Strip -Oxxx, add -g and --with-debug.
(cd mysql-debug-%{mysql_version} &&
CFLAGS=`echo "${MYSQL_BUILD_CFLAGS:-$RPM_OPT_FLAGS} -g" | sed -e 's/-O[0-9]*//g'` \
CXXFLAGS=`echo "${MYSQL_BUILD_CXXFLAGS:-$RPM_OPT_FLAGS -felide-constructors -fno-exceptions -fno-rtti} -g" | sed -e 's/-O[0-9]*//g'` \
BuildMySQL "--enable-shared \
		--with-debug \
		--with-innodb \
		--with-ndbcluster \
		--with-archive-storage-engine \
		--with-csv-storage-engine \
		--with-example-storage-engine \
		--with-blackhole-storage-engine \
		--with-federated-storage-engine \
	        --with-partition \
	        --with-big-tables \
		--with-comment=\"MySQL Community Server - Debug (GPL)\"")

# We might want to save the config log file
if test -n "$MYSQL_DEBUGCONFLOG_DEST"
then
  cp -fp mysql-debug-%{mysql_version}/config.log "$MYSQL_DEBUGCONFLOG_DEST"
fi

(cd mysql-debug-%{mysql_version}/mysql-test ; \
 ./mysql-test-run.pl --comment=debug --skip-rpl --skip-ndbcluster --force --report-features ; \
 true)

##############################################################################
#
#  Build the release binary
#
##############################################################################

(cd mysql-release-%{mysql_version} &&
CFLAGS="${MYSQL_BUILD_CFLAGS:-$RPM_OPT_FLAGS} -g" \
CXXFLAGS="${MYSQL_BUILD_CXXFLAGS:-$RPM_OPT_FLAGS -felide-constructors -fno-exceptions -fno-rtti} -g" \
BuildMySQL "--enable-shared \
		--with-innodb \
		--with-ndbcluster \
		--with-archive-storage-engine \
		--with-csv-storage-engine \
		--with-example-storage-engine \
		--with-blackhole-storage-engine \
		--with-federated-storage-engine \
	        --with-partition \
		--with-embedded-server \
	        --with-big-tables \
		--with-comment=\"MySQL Community Server (GPL)\"")
# We might want to save the config log file
if test -n "$MYSQL_CONFLOG_DEST"
then
  cp -fp  mysql-release-%{mysql_version}/config.log "$MYSQL_CONFLOG_DEST"
fi

cd mysql-release-%{mysql_version}/mysql-test
./mysql-test-run.pl --comment=normal --force --skip-ndbcluster --timer --report-features || true
./mysql-test-run.pl --comment=ps --ps-protocol --force --skip-ndbcluster --timer || true
./mysql-test-run.pl --comment=normal+rowrepl --mysqld=--binlog-format=row --force --skip-ndbcluster --timer || true
./mysql-test-run.pl --comment=ps+rowrepl+NDB --ps-protocol --mysqld=--binlog-format=row --force --timer || true
./mysql-test-run.pl --comment=NDB --with-ndbcluster-only --force --timer || true
cd ../..

##############################################################################

%install
RBR=$RPM_BUILD_ROOT
MBD=$RPM_BUILD_DIR/mysql-%{mysql_version}/mysql-release-%{mysql_version}

# Ensure that needed directories exists
install -d $RBR%{_sysconfdir}/{logrotate.d,init.d}
install -d $RBR%{mysqldatadir}/mysql
install -d $RBR%{_datadir}/mysql-test
install -d $RBR%{_includedir}
install -d $RBR%{_libdir}
install -d $RBR%{_mandir}
install -d $RBR%{_sbindir}


# Install all binaries 
(cd $MBD && make install DESTDIR=$RBR)
# Old packages put shared libs in %{_libdir}/ (not %{_libdir}/mysql), so do
# the same here.
mv $RBR/%{_libdir}/mysql/*.so* $RBR/%{_libdir}/

# install "mysqld-debug"
$MBD/libtool --mode=execute install -m 755 \
                 $RPM_BUILD_DIR/mysql-%{mysql_version}/mysql-debug-%{mysql_version}/sql/mysqld \
                 $RBR%{_sbindir}/mysqld-debug

# install saved perror binary with NDB support (BUG#13740)
install -m 755 $MBD/extra/perror $RBR%{_bindir}/perror

# Install logrotate and autostart
install -m 644 $MBD/support-files/mysql-log-rotate $RBR%{_sysconfdir}/logrotate.d/mysql
install -m 755 $MBD/support-files/mysql.server $RBR%{_sysconfdir}/init.d/mysql

# Install embedded server library in the build root
install -m 644 $MBD/libmysqld/libmysqld.a $RBR%{_libdir}/mysql/

# Create a symlink "rcmysql", pointing to the init.script. SuSE users
# will appreciate that, as all services usually offer this.
ln -s %{_sysconfdir}/init.d/mysql $RPM_BUILD_ROOT%{_sbindir}/rcmysql

# Touch the place where the my.cnf config file and mysqlmanager.passwd
# (MySQL Instance Manager password file) might be located
# Just to make sure it's in the file list and marked as a config file
touch $RBR%{_sysconfdir}/my.cnf
touch $RBR%{_sysconfdir}/mysqlmanager.passwd

%pre server
# Shut down a previously installed server first
if test -x %{_sysconfdir}/init.d/mysql
then
  %{_sysconfdir}/init.d/mysql stop > /dev/null 2>&1
  echo "Giving mysqld a couple of seconds to exit nicely"
  sleep 5
elif test -x %{_sysconfdir}/rc.d/init.d/mysql
then
  %{_sysconfdir}/rc.d/init.d/mysql stop > /dev/null 2>&1
  echo "Giving mysqld a couple of seconds to exit nicely"
  sleep 5
fi

%post server
mysql_datadir=%{mysqldatadir}

# Create data directory if needed
if test ! -d $mysql_datadir; then mkdir -m 755 $mysql_datadir; fi
if test ! -d $mysql_datadir/mysql; then mkdir $mysql_datadir/mysql; fi
if test ! -d $mysql_datadir/test; then mkdir $mysql_datadir/test; fi

# Make MySQL start/shutdown automatically when the machine does it.
# use insserv for older SuSE Linux versions
if test -x /sbin/insserv
then
	/sbin/insserv %{_sysconfdir}/init.d/mysql
# use chkconfig on Red Hat and newer SuSE releases
elif test -x /sbin/chkconfig
then
	/sbin/chkconfig --add mysql
fi

# Create a MySQL user and group. Do not report any problems if it already
# exists.
groupadd -r %{mysqld_group} 2> /dev/null || true
useradd -M -r -d $mysql_datadir -s /bin/bash -c "MySQL server" -g %{mysqld_group} %{mysqld_user} 2> /dev/null || true 
# The user may already exist, make sure it has the proper group nevertheless (BUG#12823)
usermod -g %{mysqld_group} %{mysqld_user} 2> /dev/null || true

# Change permissions so that the user that will run the MySQL daemon
# owns all database files.
chown -R %{mysqld_user}:%{mysqld_group} $mysql_datadir

# Initiate databases if needed
%{_bindir}/mysql_install_db --rpm --user=%{mysqld_user}

# Upgrade databases if needed would go here - but it cannot be automated yet

# Change permissions again to fix any new files.
chown -R %{mysqld_user}:%{mysqld_group} $mysql_datadir

# Fix permissions for the permission database so that only the user
# can read them.
chmod -R og-rw $mysql_datadir/mysql

# Restart in the same way that mysqld will be started normally.
%{_sysconfdir}/init.d/mysql start

# Allow mysqld_safe to start mysqld and print a message before we exit
sleep 2


%post ndb-storage
mysql_clusterdir=/var/lib/mysql-cluster

# Create cluster directory if needed
if test ! -d $mysql_clusterdir; then mkdir -m 755 $mysql_clusterdir; fi


%preun server
if test $1 = 0
then
  # Stop MySQL before uninstalling it
  if test -x %{_sysconfdir}/init.d/mysql
  then
    %{_sysconfdir}/init.d/mysql stop > /dev/null

    # Remove autostart of mysql
    # for older SuSE Linux versions
    if test -x /sbin/insserv
    then
      /sbin/insserv -r %{_sysconfdir}/init.d/mysql
    # use chkconfig on Red Hat and newer SuSE releases
    elif test -x /sbin/chkconfig
    then
      /sbin/chkconfig --del mysql
    fi
  fi
fi

# We do not remove the mysql user since it may still own a lot of
# database files.

# Clean up the BuildRoot
%clean
[ "$RPM_BUILD_ROOT" != "/" ] && [ -d $RPM_BUILD_ROOT ] && rm -rf $RPM_BUILD_ROOT;

%files server
%defattr(-,root,root,0755)

%doc mysql-release-%{mysql_version}/COPYING mysql-release-%{mysql_version}/README 
%doc mysql-release-%{mysql_version}/support-files/my-*.cnf
%doc mysql-release-%{mysql_version}/support-files/ndb-*.ini

%doc %attr(644, root, root) %{_infodir}/mysql.info*

%doc %attr(644, root, man) %{_mandir}/man1/myisam_ftdump.1*
%doc %attr(644, root, man) %{_mandir}/man1/myisamchk.1*
%doc %attr(644, root, man) %{_mandir}/man1/myisamlog.1*
%doc %attr(644, root, man) %{_mandir}/man1/myisampack.1*
%doc %attr(644, root, man) %{_mandir}/man8/mysqld.8*
%doc %attr(644, root, man) %{_mandir}/man1/mysqld_multi.1*
%doc %attr(644, root, man) %{_mandir}/man1/mysqld_safe.1*
%doc %attr(644, root, man) %{_mandir}/man1/mysql_fix_privilege_tables.1*
%doc %attr(644, root, man) %{_mandir}/man1/mysql_upgrade.1*
%doc %attr(644, root, man) %{_mandir}/man1/mysqlhotcopy.1*
%doc %attr(644, root, man) %{_mandir}/man1/mysqlman.1*
%doc %attr(644, root, man) %{_mandir}/man1/mysqlmanager.1*
%doc %attr(644, root, man) %{_mandir}/man1/mysql.server.1*
%doc %attr(644, root, man) %{_mandir}/man1/mysql_zap.1*
%doc %attr(644, root, man) %{_mandir}/man1/perror.1*
%doc %attr(644, root, man) %{_mandir}/man1/replace.1*

%ghost %config(noreplace,missingok) %{_sysconfdir}/my.cnf
%ghost %config(noreplace,missingok) %{_sysconfdir}/mysqlmanager.passwd

%attr(755, root, root) %{_bindir}/my_print_defaults
%attr(755, root, root) %{_bindir}/myisam_ftdump
%attr(755, root, root) %{_bindir}/myisamchk
%attr(755, root, root) %{_bindir}/myisamlog
%attr(755, root, root) %{_bindir}/myisampack
%attr(755, root, root) %{_bindir}/mysql_convert_table_format
%attr(755, root, root) %{_bindir}/mysql_create_system_tables
%attr(755, root, root) %{_bindir}/mysql_fix_extensions
%attr(755, root, root) %{_bindir}/mysql_fix_privilege_tables
%attr(755, root, root) %{_bindir}/mysql_install_db
%attr(755, root, root) %{_bindir}/mysql_secure_installation
%attr(755, root, root) %{_bindir}/mysql_setpermission
%attr(755, root, root) %{_bindir}/mysql_tzinfo_to_sql
%attr(755, root, root) %{_bindir}/mysql_upgrade
%attr(755, root, root) %{_bindir}/mysql_zap
%attr(755, root, root) %{_bindir}/mysqlbug
%attr(755, root, root) %{_bindir}/mysqld_multi
%attr(755, root, root) %{_bindir}/mysqld_safe
%attr(755, root, root) %{_bindir}/mysqldumpslow
%attr(755, root, root) %{_bindir}/mysqlhotcopy
%attr(755, root, root) %{_bindir}/mysqltest
%attr(755, root, root) %{_bindir}/perror
%attr(755, root, root) %{_bindir}/replace
%attr(755, root, root) %{_bindir}/resolve_stack_dump
%attr(755, root, root) %{_bindir}/resolveip

%attr(755, root, root) %{_sbindir}/mysqld
%attr(755, root, root) %{_sbindir}/mysqld-debug
%attr(755, root, root) %{_sbindir}/mysqlmanager
%attr(755, root, root) %{_sbindir}/rcmysql

%attr(644, root, root) %config(noreplace,missingok) %{_sysconfdir}/logrotate.d/mysql
%attr(755, root, root) %{_sysconfdir}/init.d/mysql

%attr(755, root, root) %{_datadir}/mysql/

%files client
%defattr(-, root, root, 0755)
%attr(755, root, root) %{_bindir}/msql2mysql
%attr(755, root, root) %{_bindir}/mysql
%attr(755, root, root) %{_bindir}/mysql_find_rows
%attr(755, root, root) %{_bindir}/mysql_waitpid
%attr(755, root, root) %{_bindir}/mysqlaccess
%attr(755, root, root) %{_bindir}/mysqladmin
%attr(755, root, root) %{_bindir}/mysqlbinlog
%attr(755, root, root) %{_bindir}/mysqlcheck
%attr(755, root, root) %{_bindir}/mysqldump
%attr(755, root, root) %{_bindir}/mysqlimport
%attr(755, root, root) %{_bindir}/mysqlshow
%attr(755, root, root) %{_bindir}/mysqlslap

%doc %attr(644, root, man) %{_mandir}/man1/msql2mysql.1*
%doc %attr(644, root, man) %{_mandir}/man1/mysql.1*
%doc %attr(644, root, man) %{_mandir}/man1/mysqlaccess.1*
%doc %attr(644, root, man) %{_mandir}/man1/mysqladmin.1*
%doc %attr(644, root, man) %{_mandir}/man1/mysqlbinlog.1*
%doc %attr(644, root, man) %{_mandir}/man1/mysqlcheck.1*
%doc %attr(644, root, man) %{_mandir}/man1/mysqldump.1*
%doc %attr(644, root, man) %{_mandir}/man1/mysqlimport.1*
%doc %attr(644, root, man) %{_mandir}/man1/mysqlshow.1*
%doc %attr(644, root, man) %{_mandir}/man1/mysqlslap.1*

%post shared
/sbin/ldconfig

%postun shared
/sbin/ldconfig

%files ndb-storage
%defattr(-,root,root,0755)
%attr(755, root, root) %{_sbindir}/ndbd

%files ndb-management
%defattr(-,root,root,0755)
%attr(755, root, root) %{_sbindir}/ndb_mgmd

%files ndb-tools
%defattr(-,root,root,0755)
%attr(755, root, root) %{_bindir}/ndb_mgm
%attr(755, root, root) %{_bindir}/ndb_restore
%attr(755, root, root) %{_bindir}/ndb_waiter
%attr(755, root, root) %{_bindir}/ndb_select_all
%attr(755, root, root) %{_bindir}/ndb_select_count
%attr(755, root, root) %{_bindir}/ndb_desc
%attr(755, root, root) %{_bindir}/ndb_show_tables
%attr(755, root, root) %{_bindir}/ndb_test_platform
%attr(755, root, root) %{_bindir}/ndb_config
%attr(755, root, root) %{_bindir}/ndb_error_reporter
%attr(755, root, root) %{_bindir}/ndb_size.pl
%attr(755, root, root) %{_bindir}/ndb_print_backup_file
%attr(755, root, root) %{_bindir}/ndb_print_schema_file
%attr(755, root, root) %{_bindir}/ndb_print_sys_file
%attr(-, root, root) %{_datadir}/mysql/ndb_size.tmpl

%files ndb-extra
%defattr(-,root,root,0755)
%attr(755, root, root) %{_bindir}/ndb_drop_index
%attr(755, root, root) %{_bindir}/ndb_drop_table
%attr(755, root, root) %{_bindir}/ndb_delete_all
%attr(755, root, root) %{_sbindir}/ndb_cpcd

%files devel
%defattr(-, root, root, 0755)
%doc mysql-release-%{mysql_version}/EXCEPTIONS-CLIENT
%doc %attr(644, root, man) %{_mandir}/man1/mysql_config.1*
%attr(755, root, root) %{_bindir}/mysql_config
%dir %attr(755, root, root) %{_includedir}/mysql
%dir %attr(755, root, root) %{_libdir}/mysql
%{_includedir}/mysql/*
%{_libdir}/mysql/libdbug.a
%{_libdir}/mysql/libheap.a
%{_libdir}/mysql/libmyisam.a
%{_libdir}/mysql/libmyisammrg.a
%{_libdir}/mysql/libmysqlclient.a
%{_libdir}/mysql/libmysqlclient.la
%{_libdir}/mysql/libmysqlclient_r.a
%{_libdir}/mysql/libmysqlclient_r.la
%{_libdir}/mysql/libmystrings.a
%{_libdir}/mysql/libmysys.a
%{_libdir}/mysql/libndbclient.a
%{_libdir}/mysql/libndbclient.la
%{_libdir}/mysql/libvio.a
%{_libdir}/mysql/libz.a
%{_libdir}/mysql/libz.la

%files shared
%defattr(-, root, root, 0755)
# Shared libraries (omit for architectures that don't support them)
%{_libdir}/libmysql*.so*
%{_libdir}/libndb*.so*

%files test
%defattr(-, root, root, 0755)
%attr(-, root, root) %{_datadir}/mysql-test
%attr(755, root, root) %{_bindir}/mysql_client_test
%attr(755, root, root) %{_bindir}/mysql_client_test_embedded
%attr(755, root, root) %{_bindir}/mysqltest_embedded

%files embedded
%defattr(-, root, root, 0755) 
%attr(644, root, root) %{_libdir}/mysql/libmysqld.a

# The spec file changelog only includes changes made to the spec file
# itself - note that they must be ordered by date (important when
# merging BK trees)
%changelog 
<<<<<<< HEAD
* Mon Nov 13 2006 Joerg Bruehe <joerg@mysql.com>

- Add "--with-partition" to all server builds.
=======
* Thu Nov 16 2006 Joerg Bruehe <joerg@mysql.com>

- Explicitly note that the "MySQL-shared" RPMs (as built by MySQL AB) 
  replace "mysql-shared" (as distributed by SuSE) to allow easy upgrading
  (bug#22081).

* Wed Nov 15 2006 Joerg Bruehe <joerg@mysql.com>
>>>>>>> 630d8db4

- Use "--report-features" in one test run per server build.

* Tue Aug 15 2006 Joerg Bruehe <joerg@mysql.com>

- The "max" server is removed from packages, effective from 5.1.12-beta.
  Delete all steps to build, package, or install it.

* Mon Jul 10 2006 Joerg Bruehe <joerg@mysql.com>

- Fix a typing error in the "make" target for the Perl script to run the tests.

* Tue Jul 04 2006 Joerg Bruehe <joerg@mysql.com>

- Use the Perl script to run the tests, because it will automatically check
  whether the server is configured with SSL.

* Tue Jun 27 2006 Joerg Bruehe <joerg@mysql.com>

- move "mysqldumpslow" from the client RPM to the server RPM (bug#20216)

- Revert all previous attempts to call "mysql_upgrade" during RPM upgrade,
  there are some more aspects which need to be solved before this is possible.
  For now, just ensure the binary "mysql_upgrade" is delivered and installed.

* Thu Jun 22 2006 Joerg Bruehe <joerg@mysql.com>

- Close a gap of the previous version by explicitly using
  a newly created temporary directory for the socket to be used
  in the "mysql_upgrade" operation, overriding any local setting.

* Tue Jun 20 2006 Joerg Bruehe <joerg@mysql.com>

- To run "mysql_upgrade", we need a running server;
  start it in isolation and skip password checks.

* Sat May 20 2006 Kent Boortz <kent@mysql.com>

- Always compile for PIC, position independent code.

* Wed May 10 2006 Kent Boortz <kent@mysql.com>

- Use character set "all" when compiling with Cluster, to make Cluster
  nodes independent on the character set directory, and the problem
  that two RPM sub packages both wants to install this directory.

* Mon May 01 2006 Kent Boortz <kent@mysql.com>

- Use "./libtool --mode=execute" instead of searching for the
  executable in current directory and ".libs".

* Fri Apr 28 2006 Kent Boortz <kent@mysql.com>

- Install and run "mysql_upgrade"

* Wed Apr 12 2006 Jim Winstead <jimw@mysql.com>

- Remove sql-bench, and MySQL-bench RPM (will be built as an independent
  project from the mysql-bench repository)

* Tue Apr 11 2006 Jim Winstead <jimw@mysql.com>

- Remove old mysqltestmanager and related programs
* Sat Apr 01 2006 Kent Boortz <kent@mysql.com>

- Set $LDFLAGS from $MYSQL_BUILD_LDFLAGS

* Wed Mar 07 2006 Kent Boortz <kent@mysql.com>

- Changed product name from "Community Edition" to "Community Server"

* Mon Mar 06 2006 Kent Boortz <kent@mysql.com>

- Fast mutexes is now disabled by default, but should be
  used in Linux builds.

* Mon Feb 20 2006 Kent Boortz <kent@mysql.com>

- Reintroduced a max build
- Limited testing of 'debug' and 'max' servers
- Berkeley DB only in 'max'

* Mon Feb 13 2006 Joerg Bruehe <joerg@mysql.com>

- Use "-i" on "make test-force";
  this is essential for later evaluation of this log file.

* Thu Feb 09 2006 Kent Boortz <kent@mysql.com>

- Pass '-static' to libtool, link static with our own libraries, dynamic
  with system libraries.  Link with the bundled zlib.

* Wed Feb 08 2006 Kristian Nielsen <knielsen@mysql.com>

- Modified RPM spec to match new 5.1 debug+max combined community packaging.

* Sun Dec 18 2005 Kent Boortz <kent@mysql.com>

- Added "client/mysqlslap"

* Mon Dec 12 2005 Rodrigo Novo <rodrigo@mysql.com>

- Added zlib to the list of (static) libraries installed
- Added check against libtool wierdness (WRT: sql/mysqld || sql/.libs/mysqld)
- Compile MySQL with bundled zlib
- Fixed %packager name to "MySQL Production Engineering Team"

* Mon Dec 05 2005 Joerg Bruehe <joerg@mysql.com>

- Avoid using the "bundled" zlib on "shared" builds: 
  As it is not installed (on the build system), this gives dependency 
  problems with "libtool" causing the build to fail.
  (Change was done on Nov 11, but left uncommented.)

* Tue Nov 22 2005 Joerg Bruehe <joerg@mysql.com>

- Extend the file existence check for "init.d/mysql" on un-install
  to also guard the call to "insserv"/"chkconfig".

* Thu Oct 27 2005 Lenz Grimmer <lenz@grimmer.com>

- added more man pages

* Wed Oct 19 2005 Kent Boortz <kent@mysql.com>

- Made yaSSL support an option (off by default)

* Wed Oct 19 2005 Kent Boortz <kent@mysql.com>

- Enabled yaSSL support

* Sat Oct 15 2005 Kent Boortz <kent@mysql.com>

- Give mode arguments the same way in all places
- Moved copy of mysqld.a to "standard" build, but
  disabled it as we don't do embedded yet in 5.0

* Fri Oct 14 2005 Kent Boortz <kent@mysql.com>

- For 5.x, always compile with --with-big-tables
- Copy the config.log file to location outside
  the build tree

* Fri Oct 14 2005 Kent Boortz <kent@mysql.com>

- Removed unneeded/obsolete configure options
- Added archive engine to standard server
- Removed the embedded server from experimental server
- Changed suffix "-Max" => "-max"
- Changed comment string "Max" => "Experimental"

* Thu Oct 13 2005 Lenz Grimmer <lenz@mysql.com>

- added a usermod call to assign a potential existing mysql user to the
  correct user group (BUG#12823)
- Save the perror binary built during Max build so it supports the NDB
  error codes (BUG#13740)
- added a separate macro "mysqld_group" to be able to define the
  user group of the mysql user seperately, if desired.

* Thu Sep 29 2005 Lenz Grimmer <lenz@mysql.com>

- fixed the removing of the RPM_BUILD_ROOT in the %clean section (the
  $RBR variable did not get expanded, thus leaving old build roots behind)

* Thu Aug 04 2005 Lenz Grimmer <lenz@mysql.com>

- Fixed the creation of the mysql user group account in the postinstall
  section (BUG 12348)
- Fixed enabling the Archive storage engine in the Max binary

* Tue Aug 02 2005 Lenz Grimmer <lenz@mysql.com>

- Fixed the Requires: tag for the server RPM (BUG 12233)

* Fri Jul 15 2005 Lenz Grimmer <lenz@mysql.com>

- create a "mysql" user group and assign the mysql user account to that group
  in the server postinstall section. (BUG 10984)

* Tue Jun 14 2005 Lenz Grimmer <lenz@mysql.com>

- Do not build statically on i386 by default, only when adding either "--with
  static" or "--define '_with_static 1'" to the RPM build options. Static
  linking really only makes sense when linking against the specially patched
  glibc 2.2.5.

* Mon Jun 06 2005 Lenz Grimmer <lenz@mysql.com>

- added mysql_client_test to the "bench" subpackage (BUG 10676)
- added the libndbclient static and shared libraries (BUG 10676)

* Wed Jun 01 2005 Lenz Grimmer <lenz@mysql.com>

- use "mysqldatadir" variable instead of hard-coding the path multiple times
- use the "mysqld_user" variable on all occasions a user name is referenced
- removed (incomplete) Brazilian translations
- removed redundant release tags from the subpackage descriptions

* Wed May 25 2005 Joerg Bruehe <joerg@mysql.com>

- Added a "make clean" between separate calls to "BuildMySQL".

* Thu May 12 2005 Guilhem Bichot <guilhem@mysql.com>

- Removed the mysql_tableinfo script made obsolete by the information schema

* Wed Apr 20 2005 Lenz Grimmer <lenz@mysql.com>

- Enabled the "blackhole" storage engine for the Max RPM

* Wed Apr 13 2005 Lenz Grimmer <lenz@mysql.com>

- removed the MySQL manual files (html/ps/texi) - they have been removed
  from the MySQL sources and are now available seperately.

* Mon Apr 4 2005 Petr Chardin <petr@mysql.com>

- old mysqlmanager, mysqlmanagerc and mysqlmanager-pwger renamed into
  mysqltestmanager, mysqltestmanager and mysqltestmanager-pwgen respectively

* Fri Mar 18 2005 Lenz Grimmer <lenz@mysql.com>

- Disabled RAID in the Max binaries once and for all (it has finally been
  removed from the source tree)

* Sun Feb 20 2005 Petr Chardin <petr@mysql.com>

- Install MySQL Instance Manager together with mysqld, touch mysqlmanager
  password file

* Mon Feb 14 2005 Lenz Grimmer <lenz@mysql.com>

- Fixed the compilation comments and moved them into the separate build sections
  for Max and Standard

* Mon Feb 7 2005 Tomas Ulin <tomas@mysql.com>

- enabled the "Ndbcluster" storage engine for the max binary
- added extra make install in ndb subdir after Max build to get ndb binaries
- added packages for ndbcluster storage engine

* Fri Jan 14 2005 Lenz Grimmer <lenz@mysql.com>

- replaced obsoleted "BuildPrereq" with "BuildRequires" instead

* Thu Jan 13 2005 Lenz Grimmer <lenz@mysql.com>

- enabled the "Federated" storage engine for the max binary

* Tue Jan 04 2005 Petr Chardin <petr@mysql.com>

- ISAM and merge storage engines were purged. As well as appropriate
  tools and manpages (isamchk and isamlog)

* Thu Dec 31 2004 Lenz Grimmer <lenz@mysql.com>

- enabled the "Archive" storage engine for the max binary
- enabled the "CSV" storage engine for the max binary
- enabled the "Example" storage engine for the max binary

* Thu Aug 26 2004 Lenz Grimmer <lenz@mysql.com>

- MySQL-Max now requires MySQL-server instead of MySQL (BUG 3860)

* Fri Aug 20 2004 Lenz Grimmer <lenz@mysql.com>

- do not link statically on IA64/AMD64 as these systems do not have
  a patched glibc installed

* Tue Aug 10 2004 Lenz Grimmer <lenz@mysql.com>

- Added libmygcc.a to the devel subpackage (required to link applications
  against the the embedded server libmysqld.a) (BUG 4921)

* Mon Aug 09 2004 Lenz Grimmer <lenz@mysql.com>

- Added EXCEPTIONS-CLIENT to the "devel" package

* Thu Jul 29 2004 Lenz Grimmer <lenz@mysql.com>

- disabled OpenSSL in the Max binaries again (the RPM packages were the
  only exception to this anyway) (BUG 1043)

* Wed Jun 30 2004 Lenz Grimmer <lenz@mysql.com>

- fixed server postinstall (mysql_install_db was called with the wrong
  parameter)

* Thu Jun 24 2004 Lenz Grimmer <lenz@mysql.com>

- added mysql_tzinfo_to_sql to the server subpackage
- run "make clean" instead of "make distclean"

* Mon Apr 05 2004 Lenz Grimmer <lenz@mysql.com>

- added ncurses-devel to the build prerequisites (BUG 3377)

* Thu Feb 12 2004 Lenz Grimmer <lenz@mysql.com>

- when using gcc, _always_ use CXX=gcc 
- replaced Copyright with License field (Copyright is obsolete)

* Tue Feb 03 2004 Lenz Grimmer <lenz@mysql.com>

- added myisam_ftdump to the Server package

* Tue Jan 13 2004 Lenz Grimmer <lenz@mysql.com>

- link the mysql client against libreadline instead of libedit (BUG 2289)

* Mon Dec 22 2003 Lenz Grimmer <lenz@mysql.com>

- marked /etc/logrotate.d/mysql as a config file (BUG 2156)

* Fri Dec 13 2003 Lenz Grimmer <lenz@mysql.com>

- fixed file permissions (BUG 1672)

* Thu Dec 11 2003 Lenz Grimmer <lenz@mysql.com>

- made testing for gcc3 a bit more robust

* Fri Dec 05 2003 Lenz Grimmer <lenz@mysql.com>

- added missing file mysql_create_system_tables to the server subpackage

* Fri Nov 21 2003 Lenz Grimmer <lenz@mysql.com>

- removed dependency on MySQL-client from the MySQL-devel subpackage
  as it is not really required. (BUG 1610)

* Fri Aug 29 2003 Lenz Grimmer <lenz@mysql.com>

- Fixed BUG 1162 (removed macro names from the changelog)
- Really fixed BUG 998 (disable the checking for installed but
  unpackaged files)

* Tue Aug 05 2003 Lenz Grimmer <lenz@mysql.com>

- Fixed BUG 959 (libmysqld not being compiled properly)
- Fixed BUG 998 (RPM build errors): added missing files to the
  distribution (mysql_fix_extensions, mysql_tableinfo, mysqldumpslow,
  mysql_fix_privilege_tables.1), removed "-n" from install section.

* Wed Jul 09 2003 Lenz Grimmer <lenz@mysql.com>

- removed the GIF Icon (file was not included in the sources anyway)
- removed unused variable shared_lib_version
- do not run automake before building the standard binary
  (should not be necessary)
- add server suffix '-standard' to standard binary (to be in line
  with the binary tarball distributions)
- Use more RPM macros (_exec_prefix, _sbindir, _libdir, _sysconfdir,
  _datadir, _includedir) throughout the spec file.
- allow overriding CC and CXX (required when building with other compilers)

* Fri May 16 2003 Lenz Grimmer <lenz@mysql.com>

- re-enabled RAID again

* Wed Apr 30 2003 Lenz Grimmer <lenz@mysql.com>

- disabled MyISAM RAID (--with-raid) - it throws an assertion which
  needs to be investigated first.

* Mon Mar 10 2003 Lenz Grimmer <lenz@mysql.com>

- added missing file mysql_secure_installation to server subpackage
  (BUG 141)

* Tue Feb 11 2003 Lenz Grimmer <lenz@mysql.com>

- re-added missing pre- and post(un)install scripts to server subpackage
- added config file /etc/my.cnf to the file list (just for completeness)
- make sure to create the datadir with 755 permissions

* Mon Jan 27 2003 Lenz Grimmer <lenz@mysql.com>

- removed unused CC and CXX variables
- CFLAGS and CXXFLAGS should honor RPM_OPT_FLAGS

* Fri Jan 24 2003 Lenz Grimmer <lenz@mysql.com>

- renamed package "MySQL" to "MySQL-server"
- fixed Copyright tag
- added mysql_waitpid to client subpackage (required for mysql-test-run)

* Wed Nov 27 2002 Lenz Grimmer <lenz@mysql.com>

- moved init script from /etc/rc.d/init.d to /etc/init.d (the majority of 
  Linux distributions now support this scheme as proposed by the LSB either
  directly or via a compatibility symlink)
- Use new "restart" init script action instead of starting and stopping
  separately
- Be more flexible in activating the automatic bootup - use insserv (on
  older SuSE versions) or chkconfig (Red Hat, newer SuSE versions and
  others) to create the respective symlinks

* Wed Sep 25 2002 Lenz Grimmer <lenz@mysql.com>

- MySQL-Max now requires MySQL >= 4.0 to avoid version mismatches
  (mixing 3.23 and 4.0 packages)

* Fri Aug 09 2002 Lenz Grimmer <lenz@mysql.com>
 
- Turn off OpenSSL in MySQL-Max for now until it works properly again
- enable RAID for the Max binary instead
- added compatibility link: safe_mysqld -> mysqld_safe to ease the
  transition from 3.23

* Thu Jul 18 2002 Lenz Grimmer <lenz@mysql.com>

- Reworked the build steps a little bit: the Max binary is supposed
  to include OpenSSL, which cannot be linked statically, thus trying
	to statically link against a special glibc is futile anyway
- because of this, it is not required to make yet another build run
  just to compile the shared libs (saves a lot of time)
- updated package description of the Max subpackage
- clean up the BuildRoot directory afterwards

* Mon Jul 15 2002 Lenz Grimmer <lenz@mysql.com>

- Updated Packager information
- Fixed the build options: the regular package is supposed to
  include InnoDB and linked statically, while the Max package
	should include BDB and SSL support

* Fri May 03 2002 Lenz Grimmer <lenz@mysql.com>

- Use more RPM macros (e.g. infodir, mandir) to make the spec
  file more portable
- reorganized the installation of documentation files: let RPM
  take care of this
- reorganized the file list: actually install man pages along
  with the binaries of the respective subpackage
- do not include libmysqld.a in the devel subpackage as well, if we
  have a special "embedded" subpackage
- reworked the package descriptions

* Mon Oct  8 2001 Monty

- Added embedded server as a separate RPM

* Fri Apr 13 2001 Monty

- Added mysqld-max to the distribution

* Tue Jan 2  2001  Monty

- Added mysql-test to the bench package

* Fri Aug 18 2000 Tim Smith <tim@mysql.com>

- Added separate libmysql_r directory; now both a threaded
  and non-threaded library is shipped.

* Wed Sep 28 1999 David Axmark <davida@mysql.com>

- Added the support-files/my-example.cnf to the docs directory.

- Removed devel dependency on base since it is about client
  development.

* Wed Sep 8 1999 David Axmark <davida@mysql.com>

- Cleaned up some for 3.23.

* Thu Jul 1 1999 David Axmark <davida@mysql.com>

- Added support for shared libraries in a separate sub
  package. Original fix by David Fox (dsfox@cogsci.ucsd.edu)

- The --enable-assembler switch is now automatically disables on
  platforms there assembler code is unavailable. This should allow
  building this RPM on non i386 systems.

* Mon Feb 22 1999 David Axmark <david@detron.se>

- Removed unportable cc switches from the spec file. The defaults can
  now be overridden with environment variables. This feature is used
  to compile the official RPM with optimal (but compiler version
  specific) switches.

- Removed the repetitive description parts for the sub rpms. Maybe add
  again if RPM gets a multiline macro capability.

- Added support for a pt_BR translation. Translation contributed by
  Jorge Godoy <jorge@bestway.com.br>.

* Wed Nov 4 1998 David Axmark <david@detron.se>

- A lot of changes in all the rpm and install scripts. This may even
  be a working RPM :-)

* Sun Aug 16 1998 David Axmark <david@detron.se>

- A developers changelog for MySQL is available in the source RPM. And
  there is a history of major user visible changed in the Reference
  Manual.  Only RPM specific changes will be documented here.<|MERGE_RESOLUTION|>--- conflicted
+++ resolved
@@ -689,19 +689,15 @@
 # itself - note that they must be ordered by date (important when
 # merging BK trees)
 %changelog 
-<<<<<<< HEAD
-* Mon Nov 13 2006 Joerg Bruehe <joerg@mysql.com>
-
-- Add "--with-partition" to all server builds.
-=======
 * Thu Nov 16 2006 Joerg Bruehe <joerg@mysql.com>
 
 - Explicitly note that the "MySQL-shared" RPMs (as built by MySQL AB) 
   replace "mysql-shared" (as distributed by SuSE) to allow easy upgrading
   (bug#22081).
 
-* Wed Nov 15 2006 Joerg Bruehe <joerg@mysql.com>
->>>>>>> 630d8db4
+* Mon Nov 13 2006 Joerg Bruehe <joerg@mysql.com>
+
+- Add "--with-partition" to all server builds.
 
 - Use "--report-features" in one test run per server build.
 
