# Copyright (C) 2000-2008 MySQL AB, 2008-2010 Sun Microsystems, Inc.
#
# This program is free software; you can redistribute it and/or modify
# it under the terms of the GNU General Public License as published by
# the Free Software Foundation; version 2 of the License.
#
# This program is distributed in the hope that it will be useful,
# but WITHOUT ANY WARRANTY; without even the implied warranty of
# MERCHANTABILITY or FITNESS FOR A PARTICULAR PURPOSE.  See the
# GNU General Public License for more details.
#
# You should have received a copy of the GNU General Public License
# along with this program; see the file COPYING. If not, write to the
# Free Software Foundation, Inc., 51 Franklin St, Fifth Floor, Boston
# MA  02110-1301  USA.

##############################################################################
# Some common macro definitions
##############################################################################

# NOTE: "vendor" is used in upgrade/downgrade check, so you can't
# change these, has to be exactly as is.
%define mysql_old_vendor	MySQL AB
%define mysql_vendor_2		Sun Microsystems, Inc.
%define mysql_vendor		Oracle and/or its affiliates

%define mysql_version @VERSION@

%define mysqld_user    mysql
%define mysqld_group   mysql
%define mysqldatadir   /var/lib/mysql
%define see_base For a description of MySQL see the base MySQL RPM or http://www.mysql.com

# ------------------------------------------------------------------------------
# On SuSE 9 no separate "debuginfo" package is built. To enable basic
# debugging on that platform, we don't strip binaries on SuSE 9. We
# disable the strip of binaries by redefining the RPM macro
# "__os_install_post" leaving out the script calls that normally does
# this. We do this in all cases, as on platforms where "debuginfo" is
# created, a script "find-debuginfo.sh" will be called that will do
# the strip anyway, part of separating the executable and debug
# information into separate files put into separate packages.
#
# Some references (shows more advanced conditional usage):
# http://www.redhat.com/archives/rpm-list/2001-November/msg00257.html
# http://www.redhat.com/archives/rpm-list/2003-February/msg00275.html
# http://www.redhat.com/archives/rhl-devel-list/2004-January/msg01546.html
# http://lists.opensuse.org/archive/opensuse-commit/2006-May/1171.html
# ------------------------------------------------------------------------------
%define __os_install_post /usr/lib/rpm/brp-compress

# ------------------------------------------------------------------------------
# We don't package all files installed into the build root by intention -
# See BUG#998 for details.
# ------------------------------------------------------------------------------
%define _unpackaged_files_terminate_build 0

# ------------------------------------------------------------------------------
# RPM build tools now automatically detects Perl module dependencies. This
# detection gives problems as it is broken in some versions, and it also
# give unwanted dependencies from mandatory scripts in our package.
# Might not be possible to disable in all RPM tool versions, but here we
# try. We keep the "AutoReqProv: no" for the "test" sub package, as disabling
# here might fail, and that package has the most problems.
# See http://fedoraproject.org/wiki/Packaging/Perl#Filtering_Requires:_and_Provides
#     http://www.wideopen.com/archives/rpm-list/2002-October/msg00343.html
# ------------------------------------------------------------------------------
%undefine __perl_provides
%undefine __perl_requires

##############################################################################
# Command line handling
##############################################################################

# ----------------------------------------------------------------------
# use "rpmbuild --with yassl" or "rpm --define '_with_yassl 1'" (for RPM 3.x)
# to build with yaSSL support (off by default)
# ----------------------------------------------------------------------
%{?_with_yassl:%define YASSL_BUILD 1}
%{!?_with_yassl:%define YASSL_BUILD 0}

# ----------------------------------------------------------------------
# use "rpmbuild --without bundled_zlib" or "rpm --define '_without_bundled_zlib 1'"
# (for RPM 3.x) to not build using the bundled zlib (on by default)
# ----------------------------------------------------------------------
%{!?_with_bundled_zlib: %{!?_without_bundled_zlib: %define WITH_BUNDLED_ZLIB 1}}
%{?_with_bundled_zlib:%define WITH_BUNDLED_ZLIB 1}
%{?_without_bundled_zlib:%define WITH_BUNDLED_ZLIB 0}

# ----------------------------------------------------------------------
# support optional "tcmalloc" stuff (experimental)
# ----------------------------------------------------------------------
%{?malloc_lib_target:%define WITH_TCMALLOC 1}
%{!?malloc_lib_target:%define WITH_TCMALLOC 0}

# ----------------------------------------------------------------------
# use "rpmbuild --with cluster" or "rpm --define '_with_cluster 1'" (for RPM 3.x)
# to build with cluster support (off by default)
# ----------------------------------------------------------------------
%{?_with_cluster:%define CLUSTER_BUILD 1}
%{!?_with_cluster:%define CLUSTER_BUILD 0}

##############################################################################
# Product definitions - set for a "community" package
##############################################################################

%define server_suffix  -community
%define package_suffix -community
%define ndbug_comment MySQL Community Server (GPL)
%define debug_comment MySQL Community Server - Debug (GPL)
%define commercial 0
%define EMBEDDED_BUILD 1
%define PARTITION_BUILD 1
# Default for CLUSTER_BUILD is "0", but command line option may override it
%define COMMUNITY_BUILD 1
%define INNODB_BUILD 1
%define NORMAL_TEST_MODE test-bt
%define DEBUG_TEST_MODE test-bt-debug

%define release 1.glibc23

%define mysql_license GPL
%define src_dir mysql-%{mysql_version}

##############################################################################
# Main spec file section
##############################################################################

Name:		MySQL
Summary:	MySQL: a very fast and reliable SQL database server
Group:		Applications/Databases
Version:	@MYSQL_U_SCORE_VERSION@
Release:	%{release}
License:	Copyright 2000-2008 MySQL AB, @MYSQL_COPYRIGHT_YEAR@ %{mysql_vendor}  All rights reserved.  Use is subject to license terms.  Under %{mysql_license} license as shown in the Description field.
Source:		http://www.mysql.com/Downloads/MySQL-@MYSQL_BASE_VERSION@/%{src_dir}.tar.gz
URL:		http://www.mysql.com/
Packager:	%{mysql_vendor} Product Engineering Team <build@mysql.com>
Vendor:		%{mysql_vendor}
Provides:	msqlormysql MySQL-server mysql
BuildRequires: ncurses-devel
Obsoletes:	mysql

# Think about what you use here since the first step is to
# run a rm -rf
BuildRoot:    %{_tmppath}/%{name}-%{version}-build

# From the manual
%description
The MySQL(TM) software delivers a very fast, multi-threaded, multi-user,
and robust SQL (Structured Query Language) database server. MySQL Server
is intended for mission-critical, heavy-load production systems as well
as for embedding into mass-deployed software. MySQL is a trademark of
%{mysql_vendor}

Copyright 2000-2008 MySQL AB, @MYSQL_COPYRIGHT_YEAR@ %{mysql_vendor}  All rights reserved.
Use is subject to license terms.

This software comes with ABSOLUTELY NO WARRANTY. This is free software,
and you are welcome to modify and redistribute it under the GPL license.

The MySQL web site (http://www.mysql.com/) provides the latest
news and information about the MySQL software. Also please see the
documentation and the manual for more information.

##############################################################################
# Sub package definition
##############################################################################

%package server
Summary:	MySQL: a very fast and reliable SQL database server
Group:		Applications/Databases
Requires: coreutils grep procps /usr/sbin/useradd /usr/sbin/groupadd /sbin/chkconfig
Provides:	msqlormysql mysql-server mysql MySQL
Obsoletes:	MySQL mysql mysql-server

%description server
The MySQL(TM) software delivers a very fast, multi-threaded, multi-user,
and robust SQL (Structured Query Language) database server. MySQL Server
is intended for mission-critical, heavy-load production systems as well
as for embedding into mass-deployed software. MySQL is a trademark of
%{mysql_vendor}

Copyright 2000-2008 MySQL AB, @MYSQL_COPYRIGHT_YEAR@ %{mysql_vendor}  All rights reserved.
Use is subject to license terms.

This software comes with ABSOLUTELY NO WARRANTY. This is free software,
and you are welcome to modify and redistribute it under the GPL license.

The MySQL web site (http://www.mysql.com/) provides the latest
news and information about the MySQL software. Also please see the
documentation and the manual for more information.

This package includes the MySQL server binary
%if %{INNODB_BUILD}
(configured including InnoDB)
%endif
as well as related utilities to run and administer a MySQL server.

If you want to access and work with the database, you have to install
package "MySQL-client" as well!

# ------------------------------------------------------------------------------

%package client
Summary: MySQL - Client
Group: Applications/Databases
Obsoletes: mysql-client
Provides: mysql-client

%description client
This package contains the standard MySQL clients and administration tools.

%{see_base}

# ------------------------------------------------------------------------------

%if %{CLUSTER_BUILD}
%package ndb-storage
Summary:	MySQL - ndbcluster storage engine
Group:		Applications/Databases

%description ndb-storage
This package contains the ndbcluster storage engine.
It is necessary to have this package installed on all
computers that should store ndbcluster table data.

%{see_base}

# ------------------------------------------------------------------------------

%package ndb-management
Summary:	MySQL - ndbcluster storage engine management
Group:		Applications/Databases

%description ndb-management
This package contains ndbcluster storage engine management.
It is necessary to have this package installed on at least
one computer in the cluster.

%{see_base}

# ------------------------------------------------------------------------------

%package ndb-tools
Summary:	MySQL - ndbcluster storage engine basic tools
Group:		Applications/Databases

%description ndb-tools
This package contains ndbcluster storage engine basic tools.

%{see_base}

# ------------------------------------------------------------------------------

%package ndb-extra
Summary:	MySQL - ndbcluster storage engine extra tools
Group:		Applications/Databases

%description ndb-extra
This package contains some extra ndbcluster storage engine tools for the advanced user.
They should be used with caution.

%{see_base}
%endif

# ------------------------------------------------------------------------------

%package test
Requires: %{name}-client perl
Summary: MySQL - Test suite
Group: Applications/Databases
Provides: mysql-test
Obsoletes: mysql-bench mysql-test
AutoReqProv: no

%description test
This package contains the MySQL regression test suite.

%{see_base}

# ------------------------------------------------------------------------------

%package devel
Summary: MySQL - Development header files and libraries
Group: Applications/Databases
Provides: mysql-devel
Obsoletes: mysql-devel

%description devel
This package contains the development header files and libraries
necessary to develop MySQL client applications.

%{see_base}

# ------------------------------------------------------------------------------

%package shared
Summary: MySQL - Shared libraries
Group: Applications/Databases

%description shared
This package contains the shared libraries (*.so*) which certain
languages and applications need to dynamically load and use MySQL.

# ------------------------------------------------------------------------------

%if %{EMBEDDED_BUILD}

%package embedded
Requires: %{name}-devel
Summary: MySQL - embedded library
Group: Applications/Databases
Obsoletes: mysql-embedded

%description embedded
This package contains the MySQL server as an embedded library.

The embedded MySQL server library makes it possible to run a
full-featured MySQL server inside the client application.
The main benefits are increased speed and more simple management
for embedded applications.

The API is identical for the embedded MySQL version and the
client/server version.

%{see_base}

%endif

##############################################################################
#
##############################################################################

%prep
# We unpack the source two times, for 'debug' and 'release' build.
%setup -T -a 0 -c -n mysql-%{mysql_version}
mv mysql-%{mysql_version} mysql-debug-%{mysql_version}
%setup -D -T -a 0 -n mysql-%{mysql_version}
mv mysql-%{mysql_version} mysql-release-%{mysql_version}

##############################################################################
# The actual build
##############################################################################

%build

BuildMySQL() {
# Let "MYSQL_BUILD_*FLAGS" take precedence.
CFLAGS=${MYSQL_BUILD_CFLAGS:-$CFLAGS}
CXXFLAGS=${MYSQL_BUILD_CXXFLAGS:-$CXXFLAGS}
LDFLAGS=${MYSQL_BUILD_LDFLAGS:-$LDFLAGS}
# Fall back on RPM_OPT_FLAGS (part of RPM environment) if no flags are given.
CFLAGS=${CFLAGS:-$RPM_OPT_FLAGS}
CXXFLAGS=${CXXFLAGS:-$RPM_OPT_FLAGS -felide-constructors -fno-exceptions -fno-rtti }
# Evaluate current setting of $DEBUG
if [ $DEBUG -gt 0 ] ; then
	OPT_COMMENT='--with-comment="%{debug_comment}"'
	OPT_DEBUG='--with-debug'
	CFLAGS=`echo   " $CFLAGS "   | \
	    sed -e 's/ -O[0-9]* / /' -e 's/ -unroll2 / /' -e 's/ -ip / /' \
	        -e 's/^ //' -e 's/ $//'`
	CXXFLAGS=`echo " $CXXFLAGS " | \
	    sed -e 's/ -O[0-9]* / /' -e 's/ -unroll2 / /' -e 's/ -ip / /' \
	        -e 's/^ //' -e 's/ $//'`
else
	OPT_COMMENT='--with-comment="%{ndbug_comment}"'
	OPT_DEBUG=''
fi
# The --enable-assembler simply does nothing on systems that does not
# support assembler speedups.
sh -c  "PATH=\"${MYSQL_BUILD_PATH:-$PATH}\" \
	CC=\"${MYSQL_BUILD_CC:-$CC}\" \
	CXX=\"${MYSQL_BUILD_CXX:-$CXX}\" \
	CFLAGS=\"$CFLAGS\" \
	CXXFLAGS=\"$CXXFLAGS\" \
	LDFLAGS=\"$LDFLAGS\" \
	./configure \
 	    $* \
	    --with-mysqld-ldflags='-static' \
	    --with-client-ldflags='-static' \
	    --enable-assembler \
	    --enable-local-infile \
	    --with-fast-mutexes \
	    --with-mysqld-user=%{mysqld_user} \
	    --with-unix-socket-path=/var/lib/mysql/mysql.sock \
	    --with-pic \
	    --prefix=/ \
%if %{CLUSTER_BUILD}
	    --with-extra-charsets=all \
%else
	    --with-extra-charsets=complex \
%endif
%if %{YASSL_BUILD}
	    --with-ssl \
%else
	    --without-ssl \
%endif
	    --exec-prefix=%{_exec_prefix} \
	    --libexecdir=%{_sbindir} \
	    --libdir=%{_libdir} \
	    --sysconfdir=%{_sysconfdir} \
	    --datadir=%{_datadir} \
	    --localstatedir=%{mysqldatadir} \
	    --infodir=%{_infodir} \
	    --includedir=%{_includedir} \
	    --mandir=%{_mandir} \
	    --enable-thread-safe-client \
	    $OPT_COMMENT \
	    $OPT_DEBUG \
	    --with-readline \
%if %{WITH_BUNDLED_ZLIB}
	    --with-zlib-dir=bundled \
%endif
%if %{CLUSTER_BUILD}
		--with-plugin-ndbcluster \
%else
		--without-plugin-ndbcluster \
%endif
%if %{INNODB_BUILD}
		--with-plugin-innobase \
%else
		--without-plugin-innobase \
%endif
%if %{PARTITION_BUILD}
		--with-plugin-partition \
%else
		--without-plugin-partition \
%endif
		--with-plugin-csv \
		--with-plugin-archive \
		--with-plugin-blackhole \
		--with-plugin-federated \
		--without-plugin-daemon_example \
		--without-plugin-ftexample \
%if %{EMBEDDED_BUILD}
		--with-embedded-server \
%else
		--without-embedded-server \
%endif
		--with-big-tables \
		--enable-shared \
		"
 make
}
# end of function definition "BuildMySQL"

# Use our own copy of glibc

OTHER_LIBC_DIR=/usr/local/mysql-glibc
USE_OTHER_LIBC_DIR=""
if test -d "$OTHER_LIBC_DIR"
then
  USE_OTHER_LIBC_DIR="--with-other-libc=$OTHER_LIBC_DIR"
fi

# Use the build root for temporary storage of the shared libraries.

RBR=$RPM_BUILD_ROOT

# Clean up the BuildRoot first
[ "$RBR" != "/" ] && [ -d $RBR ] && rm -rf $RBR;
mkdir -p $RBR%{_libdir}/mysql

#
# Use MYSQL_BUILD_PATH so that we can use a dedicated version of gcc
#
PATH=${MYSQL_BUILD_PATH:-/bin:/usr/bin}
export PATH

# Build the Debug binary.

# Use gcc for C and C++ code (to avoid a dependency on libstdc++ and
# including exceptions into the code
if [ -z "$CXX" -a -z "$CC" ] ; then
	export CC="gcc" CXX="gcc"
fi


##############################################################################
#
#  Build the debug version
#
##############################################################################

(
# We are in a subshell, so we can modify variables just for one run.

# Add -g and --with-debug.
DEBUG=1
cd mysql-debug-%{mysql_version} &&
CFLAGS="$CFLAGS" \
CXXFLAGS="$CXXFLAGS" \
BuildMySQL 
)

# We might want to save the config log file
if test -n "$MYSQL_DEBUGCONFLOG_DEST"
then
  cp -fp mysql-debug-%{mysql_version}/config.log "$MYSQL_DEBUGCONFLOG_DEST"
fi

(cd mysql-debug-%{mysql_version} ; make test-bt-debug)

##############################################################################
#
#  Build the release binary
#
##############################################################################

DEBUG=0
(cd mysql-release-%{mysql_version} &&
CFLAGS="$CFLAGS" \
CXXFLAGS="$CXXFLAGS" \
BuildMySQL 
)
# We might want to save the config log file
if test -n "$MYSQL_CONFLOG_DEST"
then
  cp -fp  mysql-release-%{mysql_version}/config.log "$MYSQL_CONFLOG_DEST"
fi

(cd mysql-release-%{mysql_version} ; make test-bt)

##############################################################################

# For gcc builds, include libgcc.a in the devel subpackage (BUG 4921)
# Some "icc" calls may have "gcc" in the argument string, so we should first
# check for "icc". (If we don't check, the "--print-libgcc-file" call will fail.)
if expr "$CC" : ".*icc.*" > /dev/null ;
then
    %define WITH_LIBGCC 0
    :
elif expr "$CC" : ".*gcc.*" > /dev/null ;
then
  libgcc=`$CC $CFLAGS --print-libgcc-file`
  if [ -f $libgcc ]
  then
    %define WITH_LIBGCC 1
    install -m 644 $libgcc $RBR%{_libdir}/mysql/libmygcc.a
  else
    %define WITH_LIBGCC 0
    :
  fi
else
    %define WITH_LIBGCC 0
    :
fi

##############################################################################

%install
RBR=$RPM_BUILD_ROOT
MBD=$RPM_BUILD_DIR/mysql-%{mysql_version}/mysql-release-%{mysql_version}

# Ensure that needed directories exists
install -d $RBR%{_sysconfdir}/{logrotate.d,init.d}
install -d $RBR%{mysqldatadir}/mysql
install -d $RBR%{_datadir}/mysql-test
install -d $RBR%{_includedir}
install -d $RBR%{_libdir}
install -d $RBR%{_mandir}
install -d $RBR%{_sbindir}

# Get the plugin files from the debug build
mkdir $RBR/tmp-debug-plugin $MBD/plugin/debug
( cd $RPM_BUILD_DIR/mysql-%{mysql_version}/mysql-debug-%{mysql_version}/plugin
  make install DESTDIR=$RBR/tmp-debug-plugin
  mv $RBR/tmp-debug-plugin/usr/local/mysql/lib/mysql/plugin/* $MBD/plugin/debug/
  # From here, the install hook in "plugin/Makefile.am" will do the rest.
)
rmdir -p $RBR/tmp-debug-plugin/usr/local/mysql/lib/mysql/plugin

# Install all binaries
(cd $MBD && make install DESTDIR=$RBR testroot=%{_datadir})
# Old packages put shared libs in %{_libdir}/ (not %{_libdir}/mysql), so do
# the same here.
mv $RBR/%{_libdir}/mysql/*.so* $RBR/%{_libdir}/

# install "mysqld-debug"
$MBD/libtool --mode=execute install -m 755 \
                 $RPM_BUILD_DIR/mysql-%{mysql_version}/mysql-debug-%{mysql_version}/sql/mysqld \
                 $RBR%{_sbindir}/mysqld-debug

# install saved perror binary with NDB support (BUG#13740)
install -m 755 $MBD/extra/perror $RBR%{_bindir}/perror

# Install logrotate and autostart
install -m 644 $MBD/support-files/mysql-log-rotate $RBR%{_sysconfdir}/logrotate.d/mysql
install -m 755 $MBD/support-files/mysql.server $RBR%{_sysconfdir}/init.d/mysql

%if %{EMBEDDED_BUILD}
# Install embedded server library in the build root
install -m 644 $MBD/libmysqld/libmysqld.a $RBR%{_libdir}/mysql/
%endif

# in RPMs, it is unlikely that anybody should use "sql-bench"
rm -fr $RBR%{_datadir}/sql-bench

# Create a symlink "rcmysql", pointing to the init.script. SuSE users
# will appreciate that, as all services usually offer this.
ln -s %{_sysconfdir}/init.d/mysql $RBR%{_sbindir}/rcmysql

# Touch the place where the my.cnf config file might be located
# Just to make sure it's in the file list and marked as a config file
touch $RBR%{_sysconfdir}/my.cnf

%if %{WITH_TCMALLOC}
# Even though this is a shared library, put it under /usr/lib/mysql, so it
# doesn't conflict with possible shared lib by the same name in /usr/lib.  See
# `mysql_config --variable=pkglibdir` and mysqld_safe for how this is used.
install -m 644 "%{malloc_lib_source}" "$RBR%{_libdir}/mysql/%{malloc_lib_target}"
%endif

##############################################################################
#  Post processing actions, i.e. when installed
##############################################################################

%pre server
# Check if we can safely upgrade.  An upgrade is only safe if it's from one
# of our RPMs in the same version family.

installed=`rpm -q --whatprovides mysql-server 2> /dev/null`
if [ $? -eq 0 -a -n "$installed" ]; then
  vendor=`rpm -q --queryformat='%{VENDOR}' "$installed" 2>&1`
  version=`rpm -q --queryformat='%{VERSION}' "$installed" 2>&1`
  myoldvendor='%{mysql_old_vendor}'
  myvendor_2='%{mysql_vendor_2}'
  myvendor='%{mysql_vendor}'
  myversion='%{mysql_version}'

  old_family=`echo $version   | sed -n -e 's,^\([1-9][0-9]*\.[0-9][0-9]*\)\..*$,\1,p'`
  new_family=`echo $myversion | sed -n -e 's,^\([1-9][0-9]*\.[0-9][0-9]*\)\..*$,\1,p'`

  [ -z "$vendor" ] && vendor='<unknown>'
  [ -z "$old_family" ] && old_family="<unrecognized version $version>"
  [ -z "$new_family" ] && new_family="<bad package specification: version $myversion>"

  error_text=
  if [ "$vendor" != "$myoldvendor" -a "$vendor" != "$myvendor_2" -a "$vendor" != "$myvendor" ]; then
    error_text="$error_text
The current MySQL server package is provided by a different
vendor ($vendor) than $myoldvendor, $myvendor_2, or $myvendor.
Some files may be installed to different locations, including log
files and the service startup script in %{_sysconfdir}/init.d/.
"
  fi

  if [ "$old_family" != "$new_family" ]; then
    error_text="$error_text
Upgrading directly from MySQL $old_family to MySQL $new_family may not
be safe in all cases.  A manual dump and restore using mysqldump is
recommended.  It is important to review the MySQL manual's Upgrading
section for version-specific incompatibilities.
"
  fi

  if [ -n "$error_text" ]; then
    cat <<HERE >&2

******************************************************************
A MySQL server package ($installed) is installed.
$error_text
A manual upgrade is required.

- Ensure that you have a complete, working backup of your data and my.cnf
  files
- Shut down the MySQL server cleanly
- Remove the existing MySQL packages.  Usually this command will
  list the packages you should remove:
  rpm -qa | grep -i '^mysql-'

  You may choose to use 'rpm --nodeps -ev <package-name>' to remove
  the package which contains the mysqlclient shared library.  The
  library will be reinstalled by the MySQL-shared-compat package.
- Install the new MySQL packages supplied by $myvendor
- Ensure that the MySQL server is started
- Run the 'mysql_upgrade' program

This is a brief description of the upgrade process.  Important details
can be found in the MySQL manual, in the Upgrading section.
******************************************************************
HERE
    exit 1
  fi
fi

# Shut down a previously installed server first
if [ -x %{_sysconfdir}/init.d/mysql ] ; then
	%{_sysconfdir}/init.d/mysql stop > /dev/null 2>&1
	echo "Giving mysqld 5 seconds to exit nicely"
	sleep 5
fi

%post server
mysql_datadir=%{mysqldatadir}

# ----------------------------------------------------------------------
# Create data directory if needed
# ----------------------------------------------------------------------
if [ ! -d $mysql_datadir ] ; then mkdir -m 755 $mysql_datadir; fi
if [ ! -d $mysql_datadir/mysql ] ; then mkdir $mysql_datadir/mysql; fi
if [ ! -d $mysql_datadir/test ] ; then mkdir $mysql_datadir/test; fi

# ----------------------------------------------------------------------
# Make MySQL start/shutdown automatically when the machine does it.
# ----------------------------------------------------------------------
# use insserv for older SuSE Linux versions
if [ -x /sbin/insserv ] ; then
	/sbin/insserv %{_sysconfdir}/init.d/mysql
# use chkconfig on Red Hat and newer SuSE releases
elif [ -x /sbin/chkconfig ] ; then
	/sbin/chkconfig --add mysql
fi

# ----------------------------------------------------------------------
# Create a MySQL user and group. Do not report any problems if it already
# exists.
# ----------------------------------------------------------------------
groupadd -r %{mysqld_group} 2> /dev/null || true
useradd -M -r -d $mysql_datadir -s /bin/bash -c "MySQL server" -g %{mysqld_group} %{mysqld_user} 2> /dev/null || true
# The user may already exist, make sure it has the proper group nevertheless (BUG#12823)
usermod -g %{mysqld_group} %{mysqld_user} 2> /dev/null || true

# ----------------------------------------------------------------------
# Change permissions so that the user that will run the MySQL daemon
# owns all database files.
# ----------------------------------------------------------------------
chown -R %{mysqld_user}:%{mysqld_group} $mysql_datadir

# ----------------------------------------------------------------------
# Initiate databases if needed
# ----------------------------------------------------------------------
%{_bindir}/mysql_install_db --rpm --user=%{mysqld_user}

# ----------------------------------------------------------------------
# Upgrade databases if needed would go here - but it cannot be automated yet
# ----------------------------------------------------------------------

# ----------------------------------------------------------------------
# Change permissions again to fix any new files.
# ----------------------------------------------------------------------
chown -R %{mysqld_user}:%{mysqld_group} $mysql_datadir

# ----------------------------------------------------------------------
# Fix permissions for the permission database so that only the user
# can read them.
# ----------------------------------------------------------------------
chmod -R og-rw $mysql_datadir/mysql

# Restart in the same way that mysqld will be started normally.
%{_sysconfdir}/init.d/mysql start

# Allow mysqld_safe to start mysqld and print a message before we exit
sleep 2

#echo "Thank you for installing the MySQL Community Server! For Production
#systems, we recommend MySQL Enterprise, which contains enterprise-ready
#software, intelligent advisory services, and full production support with
#scheduled service packs and more.  Visit www.mysql.com/enterprise for more
#information."

%if %{CLUSTER_BUILD}
%post ndb-storage
mysql_clusterdir=/var/lib/mysql-cluster

# Create cluster directory if needed
if test ! -d $mysql_clusterdir; then mkdir -m 755 $mysql_clusterdir; fi
%endif

%preun server
if [ $1 = 0 ] ; then
	# Stop MySQL before uninstalling it
	if [ -x %{_sysconfdir}/init.d/mysql ] ; then
		%{_sysconfdir}/init.d/mysql stop > /dev/null
		# Remove autostart of MySQL
		# For older SuSE Linux versions
		if [ -x /sbin/insserv ] ; then
			/sbin/insserv -r %{_sysconfdir}/init.d/mysql
		# use chkconfig on Red Hat and newer SuSE releases
		elif [ -x /sbin/chkconfig ] ; then
			/sbin/chkconfig --del mysql
		fi
	fi
fi

# We do not remove the mysql user since it may still own a lot of
# database files.

# ----------------------------------------------------------------------
# Clean up the BuildRoot after build is done
# ----------------------------------------------------------------------
%clean
[ "$RPM_BUILD_ROOT" != "/" ] && [ -d $RPM_BUILD_ROOT ] && rm -rf $RPM_BUILD_ROOT;

##############################################################################
#  Files section
##############################################################################

%files server
%defattr(-,root,root,0755)

%doc mysql-release-%{mysql_version}/COPYING mysql-release-%{mysql_version}/README
%doc mysql-release-%{mysql_version}/support-files/my-*.cnf
%if %{CLUSTER_BUILD}
%doc mysql-release-%{mysql_version}/support-files/ndb-*.ini
%endif

%doc %attr(644, root, root) %{_infodir}/mysql.info*

%if %{INNODB_BUILD}
%doc %attr(644, root, man) %{_mandir}/man1/innochecksum.1*
%endif
%doc %attr(644, root, man) %{_mandir}/man1/my_print_defaults.1*
%doc %attr(644, root, man) %{_mandir}/man1/myisam_ftdump.1*
%doc %attr(644, root, man) %{_mandir}/man1/myisamchk.1*
%doc %attr(644, root, man) %{_mandir}/man1/myisamlog.1*
%doc %attr(644, root, man) %{_mandir}/man1/myisampack.1*
%doc %attr(644, root, man) %{_mandir}/man1/mysql_convert_table_format.1*
%doc %attr(644, root, man) %{_mandir}/man1/mysql_fix_extensions.1*
%doc %attr(644, root, man) %{_mandir}/man8/mysqld.8*
%doc %attr(644, root, man) %{_mandir}/man1/mysqld_multi.1*
%doc %attr(644, root, man) %{_mandir}/man1/mysqld_safe.1*
<<<<<<< HEAD
%doc %attr(644, root, man) %{_mandir}/man1/mysqldumpslow.1*
=======
>>>>>>> 04e99c10
%doc %attr(644, root, man) %{_mandir}/man1/mysql_install_db.1*
%doc %attr(644, root, man) %{_mandir}/man1/mysql_secure_installation.1*
%doc %attr(644, root, man) %{_mandir}/man1/mysql_setpermission.1*
%doc %attr(644, root, man) %{_mandir}/man1/mysql_upgrade.1*
%doc %attr(644, root, man) %{_mandir}/man1/mysqlhotcopy.1*
%doc %attr(644, root, man) %{_mandir}/man1/mysqlman.1*
%doc %attr(644, root, man) %{_mandir}/man1/mysql.server.1*
%doc %attr(644, root, man) %{_mandir}/man1/mysqltest.1*
%doc %attr(644, root, man) %{_mandir}/man1/mysql_tzinfo_to_sql.1*
%doc %attr(644, root, man) %{_mandir}/man1/mysql_zap.1*
%doc %attr(644, root, man) %{_mandir}/man1/mysqlbug.1*
%doc %attr(644, root, man) %{_mandir}/man1/perror.1*
%doc %attr(644, root, man) %{_mandir}/man1/replace.1*
%doc %attr(644, root, man) %{_mandir}/man1/resolve_stack_dump.1*
%doc %attr(644, root, man) %{_mandir}/man1/resolveip.1*

%ghost %config(noreplace,missingok) %{_sysconfdir}/my.cnf

%if %{INNODB_BUILD}
%attr(755, root, root) %{_bindir}/innochecksum
%endif
%attr(755, root, root) %{_bindir}/my_print_defaults
%attr(755, root, root) %{_bindir}/myisam_ftdump
%attr(755, root, root) %{_bindir}/myisamchk
%attr(755, root, root) %{_bindir}/myisamlog
%attr(755, root, root) %{_bindir}/myisampack
%attr(755, root, root) %{_bindir}/mysql_convert_table_format
%attr(755, root, root) %{_bindir}/mysql_fix_extensions
%attr(755, root, root) %{_bindir}/mysql_install_db
%attr(755, root, root) %{_bindir}/mysql_secure_installation
%attr(755, root, root) %{_bindir}/mysql_setpermission
%attr(755, root, root) %{_bindir}/mysql_tzinfo_to_sql
%attr(755, root, root) %{_bindir}/mysql_upgrade
%attr(755, root, root) %{_bindir}/mysql_zap
%attr(755, root, root) %{_bindir}/mysqlbug
%attr(755, root, root) %{_bindir}/mysqld_multi
%attr(755, root, root) %{_bindir}/mysqld_safe
%attr(755, root, root) %{_bindir}/mysqldumpslow
%attr(755, root, root) %{_bindir}/mysqlhotcopy
%attr(755, root, root) %{_bindir}/mysqltest
%attr(755, root, root) %{_bindir}/perror
%attr(755, root, root) %{_bindir}/replace
%attr(755, root, root) %{_bindir}/resolve_stack_dump
%attr(755, root, root) %{_bindir}/resolveip

%if %{WITH_TCMALLOC}
%attr(755, root, root) %{_libdir}/mysql/%{malloc_lib_target}
%endif

%attr(755, root, root) %{_sbindir}/mysqld
%attr(755, root, root) %{_sbindir}/mysqld-debug
%attr(755, root, root) %{_sbindir}/rcmysql
%attr(755, root, root) %{_libdir}/mysql/plugin/ha_example.so*
%attr(755, root, root) %{_libdir}/mysql/plugin/semisync_master.so*
%attr(755, root, root) %{_libdir}/mysql/plugin/semisync_slave.so*
%attr(755, root, root) %{_libdir}/mysql/plugin/debug/ha_example.so*
%attr(755, root, root) %{_libdir}/mysql/plugin/debug/semisync_master.so*
%attr(755, root, root) %{_libdir}/mysql/plugin/debug/semisync_slave.so*

%if %{WITH_TCMALLOC}
%attr(755, root, root) %{_libdir}/mysql/%{malloc_lib_target}
%endif

%attr(644, root, root) %config(noreplace,missingok) %{_sysconfdir}/logrotate.d/mysql
%attr(755, root, root) %{_sysconfdir}/init.d/mysql

%attr(755, root, root) %{_datadir}/mysql/

%files client
%defattr(-, root, root, 0755)
%attr(755, root, root) %{_bindir}/msql2mysql
%attr(755, root, root) %{_bindir}/mysql
%attr(755, root, root) %{_bindir}/mysql_find_rows
%attr(755, root, root) %{_bindir}/mysql_waitpid
%attr(755, root, root) %{_bindir}/mysqlaccess
%attr(755, root, root) %{_bindir}/mysqladmin
%attr(755, root, root) %{_bindir}/mysqlbinlog
%attr(755, root, root) %{_bindir}/mysqlcheck
%attr(755, root, root) %{_bindir}/mysqldump
%attr(755, root, root) %{_bindir}/mysqlimport
%attr(755, root, root) %{_bindir}/mysqlshow
%attr(755, root, root) %{_bindir}/mysqlslap

%doc %attr(644, root, man) %{_mandir}/man1/msql2mysql.1*
%doc %attr(644, root, man) %{_mandir}/man1/mysql.1*
%doc %attr(644, root, man) %{_mandir}/man1/mysql_find_rows.1*
%doc %attr(644, root, man) %{_mandir}/man1/mysql_waitpid.1*
%doc %attr(644, root, man) %{_mandir}/man1/mysqlaccess.1*
%doc %attr(644, root, man) %{_mandir}/man1/mysqladmin.1*
%doc %attr(644, root, man) %{_mandir}/man1/mysqlbinlog.1*
%doc %attr(644, root, man) %{_mandir}/man1/mysqlcheck.1*
%doc %attr(644, root, man) %{_mandir}/man1/mysqldump.1*
%doc %attr(644, root, man) %{_mandir}/man1/mysqlimport.1*
%doc %attr(644, root, man) %{_mandir}/man1/mysqlshow.1*
%doc %attr(644, root, man) %{_mandir}/man1/mysqlslap.1*

%post shared
/sbin/ldconfig

%postun shared
/sbin/ldconfig

%if %{CLUSTER_BUILD}
%files ndb-storage
%defattr(-,root,root,0755)
%attr(755, root, root) %{_sbindir}/ndbd
%doc %attr(644, root, man) %{_mandir}/man8/ndbd.8*

%files ndb-management
%defattr(-,root,root,0755)
%attr(755, root, root) %{_sbindir}/ndb_mgmd
%doc %attr(644, root, man) %{_mandir}/man8/ndb_mgmd.8*

%files ndb-tools
%defattr(-,root,root,0755)
%attr(755, root, root) %{_bindir}/ndb_config
%attr(755, root, root) %{_bindir}/ndb_desc
%attr(755, root, root) %{_bindir}/ndb_error_reporter
%attr(755, root, root) %{_bindir}/ndb_mgm
%attr(755, root, root) %{_bindir}/ndb_print_backup_file
%attr(755, root, root) %{_bindir}/ndb_print_schema_file
%attr(755, root, root) %{_bindir}/ndb_print_sys_file
%attr(755, root, root) %{_bindir}/ndb_restore
%attr(755, root, root) %{_bindir}/ndb_select_all
%attr(755, root, root) %{_bindir}/ndb_select_count
%attr(755, root, root) %{_bindir}/ndb_show_tables
%attr(755, root, root) %{_bindir}/ndb_size.pl
%attr(755, root, root) %{_bindir}/ndb_test_platform
%attr(755, root, root) %{_bindir}/ndb_waiter
%doc %attr(644, root, man) %{_mandir}/man1/ndb_config.1*
%doc %attr(644, root, man) %{_mandir}/man1/ndb_desc.1*
%doc %attr(644, root, man) %{_mandir}/man1/ndb_error_reporter.1*
%doc %attr(644, root, man) %{_mandir}/man1/ndb_mgm.1*
%doc %attr(644, root, man) %{_mandir}/man1/ndb_restore.1*
%doc %attr(644, root, man) %{_mandir}/man1/ndb_print_backup_file.1*
%doc %attr(644, root, man) %{_mandir}/man1/ndb_print_schema_file.1*
%doc %attr(644, root, man) %{_mandir}/man1/ndb_print_sys_file.1*
%doc %attr(644, root, man) %{_mandir}/man1/ndb_select_all.1*
%doc %attr(644, root, man) %{_mandir}/man1/ndb_select_count.1*
%doc %attr(644, root, man) %{_mandir}/man1/ndb_show_tables.1*
%doc %attr(644, root, man) %{_mandir}/man1/ndb_size.pl.1*
%doc %attr(644, root, man) %{_mandir}/man1/ndb_waiter.1*

%files ndb-extra
%defattr(-,root,root,0755)
%attr(755, root, root) %{_bindir}/ndb_delete_all
%attr(755, root, root) %{_bindir}/ndb_drop_index
%attr(755, root, root) %{_bindir}/ndb_drop_table
%attr(755, root, root) %{_sbindir}/ndb_cpcd
%doc %attr(644, root, man) %{_mandir}/man1/ndb_delete_all.1*
%doc %attr(644, root, man) %{_mandir}/man1/ndb_drop_index.1*
%doc %attr(644, root, man) %{_mandir}/man1/ndb_drop_table.1*
%doc %attr(644, root, man) %{_mandir}/man1/ndb_cpcd.1*
%endif

%files devel
%defattr(-, root, root, 0755)
%doc mysql-release-%{mysql_version}/EXCEPTIONS-CLIENT
%doc %attr(644, root, man) %{_mandir}/man1/comp_err.1*
%doc %attr(644, root, man) %{_mandir}/man1/mysql_config.1*
%attr(755, root, root) %{_bindir}/mysql_config
%dir %attr(755, root, root) %{_includedir}/mysql
%dir %attr(755, root, root) %{_libdir}/mysql
%{_includedir}/mysql/*
%{_datadir}/aclocal/mysql.m4
%{_libdir}/mysql/libdbug.a
%{_libdir}/mysql/libheap.a
%if %{WITH_LIBGCC}
%{_libdir}/mysql/libmygcc.a
%endif
%{_libdir}/mysql/libmyisam.a
%{_libdir}/mysql/libmyisammrg.a
%{_libdir}/mysql/libmysqlclient.a
%{_libdir}/mysql/libmysqlclient.la
%{_libdir}/mysql/libmysqlclient_r.a
%{_libdir}/mysql/libmysqlclient_r.la
%{_libdir}/mysql/libmysqlservices.a
%{_libdir}/mysql/libmystrings.a
%{_libdir}/mysql/libmysys.a
%if %{CLUSTER_BUILD}
%{_libdir}/mysql/libndbclient.a
%{_libdir}/mysql/libndbclient.la
%endif
%{_libdir}/mysql/libvio.a
%{_libdir}/mysql/libz.a
%{_libdir}/mysql/libz.la
%{_libdir}/mysql/plugin/ha_example.a
%{_libdir}/mysql/plugin/ha_example.la
%{_libdir}/mysql/plugin/semisync_master.a
%{_libdir}/mysql/plugin/semisync_master.la
%{_libdir}/mysql/plugin/semisync_slave.a
%{_libdir}/mysql/plugin/semisync_slave.la
%{_libdir}/mysql/plugin/debug/ha_example.a
%{_libdir}/mysql/plugin/debug/ha_example.la
%{_libdir}/mysql/plugin/debug/semisync_master.a
%{_libdir}/mysql/plugin/debug/semisync_master.la
%{_libdir}/mysql/plugin/debug/semisync_slave.a
%{_libdir}/mysql/plugin/debug/semisync_slave.la

%files shared
%defattr(-, root, root, 0755)
# Shared libraries (omit for architectures that don't support them)
%{_libdir}/libmysql*.so*
%if %{CLUSTER_BUILD}
%{_libdir}/libndb*.so*
%endif

%files test
%defattr(-, root, root, 0755)
%attr(-, root, root) %{_datadir}/mysql-test
%attr(755, root, root) %{_bindir}/mysql_client_test
%doc %attr(644, root, man) %{_mandir}/man1/mysql_client_test.1*
%doc %attr(644, root, man) %{_mandir}/man1/mysql-stress-test.pl.1*
%doc %attr(644, root, man) %{_mandir}/man1/mysql-test-run.pl.1*
%if %{EMBEDDED_BUILD}
%attr(755, root, root) %{_bindir}/mysql_client_test_embedded
%attr(755, root, root) %{_bindir}/mysqltest_embedded
%doc %attr(644, root, man) %{_mandir}/man1/mysql_client_test_embedded.1*
%doc %attr(644, root, man) %{_mandir}/man1/mysqltest_embedded.1*
%endif

%if %{EMBEDDED_BUILD}
%files embedded
%defattr(-, root, root, 0755)
%attr(644, root, root) %{_libdir}/mysql/libmysqld.a
%endif

##############################################################################
# The spec file changelog only includes changes made to the spec file
# itself - note that they must be ordered by date (important when
# merging BK trees)
##############################################################################
%changelog
<<<<<<< HEAD
* Wed Mar 10 2010 Joerg Bruehe <joerg.bruehe@sun.com>

- Take the result of the debug plugin build and put it into the optimized tree,
  so that it becomes part of the final installation;
  include the files in the packlist. Part of the fixes for bug#49022.

* Mon Mar 01 2010 Joerg Bruehe <joerg.bruehe@sun.com>

- Set "Oracle and/or its affiliates" as the vendor and copyright owner,
  accept upgrading from packages showing MySQL or Sun as vendor.

* Fri Feb 12 2010 Joerg Bruehe <joerg.bruehe@sun.com>

- Formatting changes:
  Have a consistent structure of separator lines and of indentation
  (8 leading blanks => tab).
- Introduce the variable "src_dir".
- Give the environment variables "MYSQL_BUILD_CC(CXX)" precedence
  over "CC" ("CXX").
- Drop the old "with_static" argument analysis, this is not supported
  in 5.1 since ages.
- Introduce variables to control the handlers individually, as well
  as other options.
- Use the new "--with-plugin" notation for the table handlers.
- Drop handling "/etc/rc.d/init.d/mysql", the switch to "/etc/init.d/mysql"
  was done back in 2002 already.
- Make "--with-zlib-dir=bundled" the default, add an option to disable it.
- Add missing manual pages to the file list.
- Improve the runtime check for "libgcc.a", protect it against being tried
  with the Intel compiler "icc".

* Mon Jan 11 2010 Joerg Bruehe <joerg.bruehe@sun.com>

- Change RPM file naming:
  - Suffix like "-m2", "-rc" becomes part of version as "_m2", "_rc".
  - Release counts from 1, not 0.

* Wed Dec 23 2009 Joerg Bruehe <joerg.bruehe@sun.com>

- The "semisync" plugin file name has lost its introductory "lib",
  adapt the file lists for the subpackages.
  This is a part missing from the fix for bug#48351.
- Remove the "fix_privilege_tables" manual, it does not exist in 5.5
  (and likely, the whole script will go, too).

* Mon Nov 16 2009 Joerg Bruehe <joerg.bruehe@sun.com>

- Fix some problems with the directives around "tcmalloc" (experimental),
  remove erroneous traces of the InnoDB plugin (that is 5.1 only).

* Fri Oct 02 2009 Alexander Nozdrin <alexander.nozdrin@sun.com>

- "mysqlmanager" got removed from version 5.4, all references deleted.
=======
* Fri Oct 06 2009 Magnus Blaudd <mvensson@mysql.com>

- Removed mysql_fix_privilege_tables
>>>>>>> 04e99c10

* Fri Aug 28 2009 Joerg Bruehe <joerg.bruehe@sun.com>

- Merge up from 5.1 to 5.4: Remove handling for the InnoDB plugin.

* Thu Aug 27 2009 Joerg Bruehe <joerg.bruehe@sun.com>

- This version does not contain the "Instance manager", "mysqlmanager":
  Remove it from the spec file so that packaging succeeds.

* Mon Aug 24 2009 Jonathan Perkin <jperkin@sun.com>

- Add conditionals for bundled zlib and innodb plugin

* Fri Aug 21 2009 Jonathan Perkin <jperkin@sun.com>

- Install plugin libraries in appropriate packages.
- Disable libdaemon_example and ftexample plugins.

* Thu Aug 20 2009 Jonathan Perkin <jperkin@sun.com>

- Update variable used for mysql-test suite location to match source.

* Fri Nov 07 2008 Joerg Bruehe <joerg@mysql.com>

- Correct yesterday's fix, so that it also works for the last flag,
  and fix a wrong quoting: un-quoted quote marks must not be escaped.

* Thu Nov 06 2008 Kent Boortz <kent.boortz@sun.com>

- Removed "mysql_upgrade_shell"
- Removed some copy/paste between debug and normal build

* Thu Nov 06 2008 Joerg Bruehe <joerg@mysql.com>

- Modify CFLAGS and CXXFLAGS such that a debug build is not optimized.
  This should cover both gcc and icc flags.  Fixes bug#40546.

* Fri Aug 29 2008 Kent Boortz <kent@mysql.com>

- Removed the "Federated" storage engine option, and enabled in all

* Tue Aug 26 2008 Joerg Bruehe <joerg@mysql.com>

- Get rid of the "warning: Installed (but unpackaged) file(s) found:"
  Some generated files aren't needed in RPMs:
  - the "sql-bench/" subdirectory
  Some files were missing:
  - /usr/share/aclocal/mysql.m4  ("devel" subpackage)
  - Manual "mysqlbug" ("server" subpackage)
  - Program "innochecksum" and its manual ("server" subpackage)
  - Manual "mysql_find_rows" ("client" subpackage)
  - Script "mysql_upgrade_shell" ("client" subpackage)
  - Program "ndb_cpcd" and its manual ("ndb-extra" subpackage)
  - Manuals "ndb_mgm" + "ndb_restore" ("ndb-tools" subpackage)

* Mon Mar 31 2008 Kent Boortz <kent@mysql.com>

- Made the "Federated" storage engine an option
- Made the "Cluster" storage engine and sub packages an option

* Wed Mar 19 2008 Joerg Bruehe <joerg@mysql.com>

- Add the man pages for "ndbd" and "ndb_mgmd".

* Mon Feb 18 2008 Timothy Smith <tim@mysql.com>

- Require a manual upgrade if the alread-installed mysql-server is
  from another vendor, or is of a different major version.

* Wed May 02 2007 Joerg Bruehe <joerg@mysql.com>

- "ndb_size.tmpl" is not needed any more,
  "man1/mysql_install_db.1" lacked the trailing '*'.

* Sat Apr 07 2007 Kent Boortz <kent@mysql.com>

- Removed man page for "mysql_create_system_tables"

* Wed Mar 21 2007 Daniel Fischer <df@mysql.com>

- Add debug server.

* Mon Mar 19 2007 Daniel Fischer <df@mysql.com>

- Remove Max RPMs; the server RPMs contain a mysqld compiled with all
  features that previously only were built into Max.

* Fri Mar 02 2007 Joerg Bruehe <joerg@mysql.com>

- Add several man pages for NDB which are now created.

* Fri Jan 05 2007 Kent Boortz <kent@mysql.com>

- Put back "libmygcc.a", found no real reason it was removed.

- Add CFLAGS to gcc call with --print-libgcc-file, to make sure the
  correct "libgcc.a" path is returned for the 32/64 bit architecture.

* Mon Dec 18 2006 Joerg Bruehe <joerg@mysql.com>

- Fix the move of "mysqlmanager" to section 8: Directory name was wrong.

* Thu Dec 14 2006 Joerg Bruehe <joerg@mysql.com>

- Include the new man pages for "my_print_defaults" and "mysql_tzinfo_to_sql"
  in the server RPM.
- The "mysqlmanager" man page got moved from section 1 to 8.

* Thu Nov 30 2006 Joerg Bruehe <joerg@mysql.com>

- Call "make install" using "benchdir_root=%{_datadir}",
  because that is affecting the regression test suite as well.

* Thu Nov 16 2006 Joerg Bruehe <joerg@mysql.com>

- Explicitly note that the "MySQL-shared" RPMs (as built by MySQL AB)
  replace "mysql-shared" (as distributed by SuSE) to allow easy upgrading
  (bug#22081).

* Mon Nov 13 2006 Joerg Bruehe <joerg@mysql.com>

- Add "--with-partition" to all server builds.

- Use "--report-features" in one test run per server build.

* Tue Aug 15 2006 Joerg Bruehe <joerg@mysql.com>

- The "max" server is removed from packages, effective from 5.1.12-beta.
  Delete all steps to build, package, or install it.

* Mon Jul 10 2006 Joerg Bruehe <joerg@mysql.com>

- Fix a typing error in the "make" target for the Perl script to run the tests.

* Tue Jul 04 2006 Joerg Bruehe <joerg@mysql.com>

- Use the Perl script to run the tests, because it will automatically check
  whether the server is configured with SSL.

* Tue Jun 27 2006 Joerg Bruehe <joerg@mysql.com>

- move "mysqldumpslow" from the client RPM to the server RPM (bug#20216)

- Revert all previous attempts to call "mysql_upgrade" during RPM upgrade,
  there are some more aspects which need to be solved before this is possible.
  For now, just ensure the binary "mysql_upgrade" is delivered and installed.

* Thu Jun 22 2006 Joerg Bruehe <joerg@mysql.com>

- Close a gap of the previous version by explicitly using
  a newly created temporary directory for the socket to be used
  in the "mysql_upgrade" operation, overriding any local setting.

* Tue Jun 20 2006 Joerg Bruehe <joerg@mysql.com>

- To run "mysql_upgrade", we need a running server;
  start it in isolation and skip password checks.

* Sat May 20 2006 Kent Boortz <kent@mysql.com>

- Always compile for PIC, position independent code.

* Wed May 10 2006 Kent Boortz <kent@mysql.com>

- Use character set "all" when compiling with Cluster, to make Cluster
  nodes independent on the character set directory, and the problem
  that two RPM sub packages both wants to install this directory.

* Mon May 01 2006 Kent Boortz <kent@mysql.com>

- Use "./libtool --mode=execute" instead of searching for the
  executable in current directory and ".libs".

* Fri Apr 28 2006 Kent Boortz <kent@mysql.com>

- Install and run "mysql_upgrade"

* Wed Apr 12 2006 Jim Winstead <jimw@mysql.com>

- Remove sql-bench, and MySQL-bench RPM (will be built as an independent
  project from the mysql-bench repository)

* Tue Apr 11 2006 Jim Winstead <jimw@mysql.com>

- Remove old mysqltestmanager and related programs
* Sat Apr 01 2006 Kent Boortz <kent@mysql.com>

- Set $LDFLAGS from $MYSQL_BUILD_LDFLAGS

* Wed Mar 07 2006 Kent Boortz <kent@mysql.com>

- Changed product name from "Community Edition" to "Community Server"

* Mon Mar 06 2006 Kent Boortz <kent@mysql.com>

- Fast mutexes is now disabled by default, but should be
  used in Linux builds.

* Mon Feb 20 2006 Kent Boortz <kent@mysql.com>

- Reintroduced a max build
- Limited testing of 'debug' and 'max' servers
- Berkeley DB only in 'max'

* Mon Feb 13 2006 Joerg Bruehe <joerg@mysql.com>

- Use "-i" on "make test-force";
  this is essential for later evaluation of this log file.

* Thu Feb 09 2006 Kent Boortz <kent@mysql.com>

- Pass '-static' to libtool, link static with our own libraries, dynamic
  with system libraries.  Link with the bundled zlib.

* Wed Feb 08 2006 Kristian Nielsen <knielsen@mysql.com>

- Modified RPM spec to match new 5.1 debug+max combined community packaging.

* Sun Dec 18 2005 Kent Boortz <kent@mysql.com>

- Added "client/mysqlslap"

* Mon Dec 12 2005 Rodrigo Novo <rodrigo@mysql.com>

- Added zlib to the list of (static) libraries installed
- Added check against libtool wierdness (WRT: sql/mysqld || sql/.libs/mysqld)
- Compile MySQL with bundled zlib
- Fixed %packager name to "MySQL Production Engineering Team"

* Mon Dec 05 2005 Joerg Bruehe <joerg@mysql.com>

- Avoid using the "bundled" zlib on "shared" builds:
  As it is not installed (on the build system), this gives dependency
  problems with "libtool" causing the build to fail.
  (Change was done on Nov 11, but left uncommented.)

* Tue Nov 22 2005 Joerg Bruehe <joerg@mysql.com>

- Extend the file existence check for "init.d/mysql" on un-install
  to also guard the call to "insserv"/"chkconfig".

* Thu Oct 27 2005 Lenz Grimmer <lenz@grimmer.com>

- added more man pages

* Wed Oct 19 2005 Kent Boortz <kent@mysql.com>

- Made yaSSL support an option (off by default)

* Wed Oct 19 2005 Kent Boortz <kent@mysql.com>

- Enabled yaSSL support

* Sat Oct 15 2005 Kent Boortz <kent@mysql.com>

- Give mode arguments the same way in all places
- Moved copy of mysqld.a to "standard" build, but
  disabled it as we don't do embedded yet in 5.0

* Fri Oct 14 2005 Kent Boortz <kent@mysql.com>

- For 5.x, always compile with --with-big-tables
- Copy the config.log file to location outside
  the build tree

* Fri Oct 14 2005 Kent Boortz <kent@mysql.com>

- Removed unneeded/obsolete configure options
- Added archive engine to standard server
- Removed the embedded server from experimental server
- Changed suffix "-Max" => "-max"
- Changed comment string "Max" => "Experimental"

* Thu Oct 13 2005 Lenz Grimmer <lenz@mysql.com>

- added a usermod call to assign a potential existing mysql user to the
  correct user group (BUG#12823)
- Save the perror binary built during Max build so it supports the NDB
  error codes (BUG#13740)
- added a separate macro "mysqld_group" to be able to define the
  user group of the mysql user seperately, if desired.

* Thu Sep 29 2005 Lenz Grimmer <lenz@mysql.com>

- fixed the removing of the RPM_BUILD_ROOT in the %clean section (the
  $RBR variable did not get expanded, thus leaving old build roots behind)

* Thu Aug 04 2005 Lenz Grimmer <lenz@mysql.com>

- Fixed the creation of the mysql user group account in the postinstall
  section (BUG 12348)
- Fixed enabling the Archive storage engine in the Max binary

* Tue Aug 02 2005 Lenz Grimmer <lenz@mysql.com>

- Fixed the Requires: tag for the server RPM (BUG 12233)

* Fri Jul 15 2005 Lenz Grimmer <lenz@mysql.com>

- create a "mysql" user group and assign the mysql user account to that group
  in the server postinstall section. (BUG 10984)

* Tue Jun 14 2005 Lenz Grimmer <lenz@mysql.com>

- Do not build statically on i386 by default, only when adding either "--with
  static" or "--define '_with_static 1'" to the RPM build options. Static
  linking really only makes sense when linking against the specially patched
  glibc 2.2.5.

* Mon Jun 06 2005 Lenz Grimmer <lenz@mysql.com>

- added mysql_client_test to the "bench" subpackage (BUG 10676)
- added the libndbclient static and shared libraries (BUG 10676)

* Wed Jun 01 2005 Lenz Grimmer <lenz@mysql.com>

- use "mysqldatadir" variable instead of hard-coding the path multiple times
- use the "mysqld_user" variable on all occasions a user name is referenced
- removed (incomplete) Brazilian translations
- removed redundant release tags from the subpackage descriptions

* Wed May 25 2005 Joerg Bruehe <joerg@mysql.com>

- Added a "make clean" between separate calls to "BuildMySQL".

* Thu May 12 2005 Guilhem Bichot <guilhem@mysql.com>

- Removed the mysql_tableinfo script made obsolete by the information schema

* Wed Apr 20 2005 Lenz Grimmer <lenz@mysql.com>

- Enabled the "blackhole" storage engine for the Max RPM

* Wed Apr 13 2005 Lenz Grimmer <lenz@mysql.com>

- removed the MySQL manual files (html/ps/texi) - they have been removed
  from the MySQL sources and are now available seperately.

* Mon Apr 4 2005 Petr Chardin <petr@mysql.com>

- old mysqlmanager, mysqlmanagerc and mysqlmanager-pwger renamed into
  mysqltestmanager, mysqltestmanager and mysqltestmanager-pwgen respectively

* Fri Mar 18 2005 Lenz Grimmer <lenz@mysql.com>

- Disabled RAID in the Max binaries once and for all (it has finally been
  removed from the source tree)

* Sun Feb 20 2005 Petr Chardin <petr@mysql.com>

- Install MySQL Instance Manager together with mysqld, touch mysqlmanager
  password file

* Mon Feb 14 2005 Lenz Grimmer <lenz@mysql.com>

- Fixed the compilation comments and moved them into the separate build sections
  for Max and Standard

* Mon Feb 7 2005 Tomas Ulin <tomas@mysql.com>

- enabled the "Ndbcluster" storage engine for the max binary
- added extra make install in ndb subdir after Max build to get ndb binaries
- added packages for ndbcluster storage engine

* Fri Jan 14 2005 Lenz Grimmer <lenz@mysql.com>

- replaced obsoleted "BuildPrereq" with "BuildRequires" instead

* Thu Jan 13 2005 Lenz Grimmer <lenz@mysql.com>

- enabled the "Federated" storage engine for the max binary

* Tue Jan 04 2005 Petr Chardin <petr@mysql.com>

- ISAM and merge storage engines were purged. As well as appropriate
  tools and manpages (isamchk and isamlog)

* Thu Dec 31 2004 Lenz Grimmer <lenz@mysql.com>

- enabled the "Archive" storage engine for the max binary
- enabled the "CSV" storage engine for the max binary
- enabled the "Example" storage engine for the max binary

* Thu Aug 26 2004 Lenz Grimmer <lenz@mysql.com>

- MySQL-Max now requires MySQL-server instead of MySQL (BUG 3860)

* Fri Aug 20 2004 Lenz Grimmer <lenz@mysql.com>

- do not link statically on IA64/AMD64 as these systems do not have
  a patched glibc installed

* Tue Aug 10 2004 Lenz Grimmer <lenz@mysql.com>

- Added libmygcc.a to the devel subpackage (required to link applications
  against the the embedded server libmysqld.a) (BUG 4921)

* Mon Aug 09 2004 Lenz Grimmer <lenz@mysql.com>

- Added EXCEPTIONS-CLIENT to the "devel" package

* Thu Jul 29 2004 Lenz Grimmer <lenz@mysql.com>

- disabled OpenSSL in the Max binaries again (the RPM packages were the
  only exception to this anyway) (BUG 1043)

* Wed Jun 30 2004 Lenz Grimmer <lenz@mysql.com>

- fixed server postinstall (mysql_install_db was called with the wrong
  parameter)

* Thu Jun 24 2004 Lenz Grimmer <lenz@mysql.com>

- added mysql_tzinfo_to_sql to the server subpackage
- run "make clean" instead of "make distclean"

* Mon Apr 05 2004 Lenz Grimmer <lenz@mysql.com>

- added ncurses-devel to the build prerequisites (BUG 3377)

* Thu Feb 12 2004 Lenz Grimmer <lenz@mysql.com>

- when using gcc, _always_ use CXX=gcc
- replaced Copyright with License field (Copyright is obsolete)

* Tue Feb 03 2004 Lenz Grimmer <lenz@mysql.com>

- added myisam_ftdump to the Server package

* Tue Jan 13 2004 Lenz Grimmer <lenz@mysql.com>

- link the mysql client against libreadline instead of libedit (BUG 2289)

* Mon Dec 22 2003 Lenz Grimmer <lenz@mysql.com>

- marked /etc/logrotate.d/mysql as a config file (BUG 2156)

* Fri Dec 13 2003 Lenz Grimmer <lenz@mysql.com>

- fixed file permissions (BUG 1672)

* Thu Dec 11 2003 Lenz Grimmer <lenz@mysql.com>

- made testing for gcc3 a bit more robust

* Fri Dec 05 2003 Lenz Grimmer <lenz@mysql.com>

- added missing file mysql_create_system_tables to the server subpackage

* Fri Nov 21 2003 Lenz Grimmer <lenz@mysql.com>

- removed dependency on MySQL-client from the MySQL-devel subpackage
  as it is not really required. (BUG 1610)

* Fri Aug 29 2003 Lenz Grimmer <lenz@mysql.com>

- Fixed BUG 1162 (removed macro names from the changelog)
- Really fixed BUG 998 (disable the checking for installed but
  unpackaged files)

* Tue Aug 05 2003 Lenz Grimmer <lenz@mysql.com>

- Fixed BUG 959 (libmysqld not being compiled properly)
- Fixed BUG 998 (RPM build errors): added missing files to the
  distribution (mysql_fix_extensions, mysql_tableinfo, mysqldumpslow,
  mysql_fix_privilege_tables.1), removed "-n" from install section.

* Wed Jul 09 2003 Lenz Grimmer <lenz@mysql.com>

- removed the GIF Icon (file was not included in the sources anyway)
- removed unused variable shared_lib_version
- do not run automake before building the standard binary
  (should not be necessary)
- add server suffix '-standard' to standard binary (to be in line
  with the binary tarball distributions)
- Use more RPM macros (_exec_prefix, _sbindir, _libdir, _sysconfdir,
  _datadir, _includedir) throughout the spec file.
- allow overriding CC and CXX (required when building with other compilers)

* Fri May 16 2003 Lenz Grimmer <lenz@mysql.com>

- re-enabled RAID again

* Wed Apr 30 2003 Lenz Grimmer <lenz@mysql.com>

- disabled MyISAM RAID (--with-raid) - it throws an assertion which
  needs to be investigated first.

* Mon Mar 10 2003 Lenz Grimmer <lenz@mysql.com>

- added missing file mysql_secure_installation to server subpackage
  (BUG 141)

* Tue Feb 11 2003 Lenz Grimmer <lenz@mysql.com>

- re-added missing pre- and post(un)install scripts to server subpackage
- added config file /etc/my.cnf to the file list (just for completeness)
- make sure to create the datadir with 755 permissions

* Mon Jan 27 2003 Lenz Grimmer <lenz@mysql.com>

- removed unused CC and CXX variables
- CFLAGS and CXXFLAGS should honor RPM_OPT_FLAGS

* Fri Jan 24 2003 Lenz Grimmer <lenz@mysql.com>

- renamed package "MySQL" to "MySQL-server"
- fixed Copyright tag
- added mysql_waitpid to client subpackage (required for mysql-test-run)

* Wed Nov 27 2002 Lenz Grimmer <lenz@mysql.com>

- moved init script from /etc/rc.d/init.d to /etc/init.d (the majority of
  Linux distributions now support this scheme as proposed by the LSB either
  directly or via a compatibility symlink)
- Use new "restart" init script action instead of starting and stopping
  separately
- Be more flexible in activating the automatic bootup - use insserv (on
  older SuSE versions) or chkconfig (Red Hat, newer SuSE versions and
  others) to create the respective symlinks

* Wed Sep 25 2002 Lenz Grimmer <lenz@mysql.com>

- MySQL-Max now requires MySQL >= 4.0 to avoid version mismatches
  (mixing 3.23 and 4.0 packages)

* Fri Aug 09 2002 Lenz Grimmer <lenz@mysql.com>

- Turn off OpenSSL in MySQL-Max for now until it works properly again
- enable RAID for the Max binary instead
- added compatibility link: safe_mysqld -> mysqld_safe to ease the
  transition from 3.23

* Thu Jul 18 2002 Lenz Grimmer <lenz@mysql.com>

- Reworked the build steps a little bit: the Max binary is supposed
  to include OpenSSL, which cannot be linked statically, thus trying
	to statically link against a special glibc is futile anyway
- because of this, it is not required to make yet another build run
  just to compile the shared libs (saves a lot of time)
- updated package description of the Max subpackage
- clean up the BuildRoot directory afterwards

* Mon Jul 15 2002 Lenz Grimmer <lenz@mysql.com>

- Updated Packager information
- Fixed the build options: the regular package is supposed to
  include InnoDB and linked statically, while the Max package
	should include BDB and SSL support

* Fri May 03 2002 Lenz Grimmer <lenz@mysql.com>

- Use more RPM macros (e.g. infodir, mandir) to make the spec
  file more portable
- reorganized the installation of documentation files: let RPM
  take care of this
- reorganized the file list: actually install man pages along
  with the binaries of the respective subpackage
- do not include libmysqld.a in the devel subpackage as well, if we
  have a special "embedded" subpackage
- reworked the package descriptions

* Mon Oct  8 2001 Monty

- Added embedded server as a separate RPM

* Fri Apr 13 2001 Monty

- Added mysqld-max to the distribution

* Tue Jan 2  2001  Monty

- Added mysql-test to the bench package

* Fri Aug 18 2000 Tim Smith <tim@mysql.com>

- Added separate libmysql_r directory; now both a threaded
  and non-threaded library is shipped.

* Wed Sep 28 1999 David Axmark <davida@mysql.com>

- Added the support-files/my-example.cnf to the docs directory.

- Removed devel dependency on base since it is about client
  development.

* Wed Sep 8 1999 David Axmark <davida@mysql.com>

- Cleaned up some for 3.23.

* Thu Jul 1 1999 David Axmark <davida@mysql.com>

- Added support for shared libraries in a separate sub
  package. Original fix by David Fox (dsfox@cogsci.ucsd.edu)

- The --enable-assembler switch is now automatically disables on
  platforms there assembler code is unavailable. This should allow
  building this RPM on non i386 systems.

* Mon Feb 22 1999 David Axmark <david@detron.se>

- Removed unportable cc switches from the spec file. The defaults can
  now be overridden with environment variables. This feature is used
  to compile the official RPM with optimal (but compiler version
  specific) switches.

- Removed the repetitive description parts for the sub rpms. Maybe add
  again if RPM gets a multiline macro capability.

- Added support for a pt_BR translation. Translation contributed by
  Jorge Godoy <jorge@bestway.com.br>.

* Wed Nov 4 1998 David Axmark <david@detron.se>

- A lot of changes in all the rpm and install scripts. This may even
  be a working RPM :-)

* Sun Aug 16 1998 David Axmark <david@detron.se>

- A developers changelog for MySQL is available in the source RPM. And
  there is a history of major user visible changed in the Reference
  Manual.  Only RPM specific changes will be documented here.<|MERGE_RESOLUTION|>--- conflicted
+++ resolved
@@ -820,10 +820,7 @@
 %doc %attr(644, root, man) %{_mandir}/man8/mysqld.8*
 %doc %attr(644, root, man) %{_mandir}/man1/mysqld_multi.1*
 %doc %attr(644, root, man) %{_mandir}/man1/mysqld_safe.1*
-<<<<<<< HEAD
 %doc %attr(644, root, man) %{_mandir}/man1/mysqldumpslow.1*
-=======
->>>>>>> 04e99c10
 %doc %attr(644, root, man) %{_mandir}/man1/mysql_install_db.1*
 %doc %attr(644, root, man) %{_mandir}/man1/mysql_secure_installation.1*
 %doc %attr(644, root, man) %{_mandir}/man1/mysql_setpermission.1*
@@ -1057,7 +1054,6 @@
 # merging BK trees)
 ##############################################################################
 %changelog
-<<<<<<< HEAD
 * Wed Mar 10 2010 Joerg Bruehe <joerg.bruehe@sun.com>
 
 - Take the result of the debug plugin build and put it into the optimized tree,
@@ -1108,14 +1104,13 @@
 - Fix some problems with the directives around "tcmalloc" (experimental),
   remove erroneous traces of the InnoDB plugin (that is 5.1 only).
 
+* Fri Oct 06 2009 Magnus Blaudd <mvensson@mysql.com>
+
+- Removed mysql_fix_privilege_tables
+
 * Fri Oct 02 2009 Alexander Nozdrin <alexander.nozdrin@sun.com>
 
 - "mysqlmanager" got removed from version 5.4, all references deleted.
-=======
-* Fri Oct 06 2009 Magnus Blaudd <mvensson@mysql.com>
-
-- Removed mysql_fix_privilege_tables
->>>>>>> 04e99c10
 
 * Fri Aug 28 2009 Joerg Bruehe <joerg.bruehe@sun.com>
 
