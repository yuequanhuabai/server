/*
<<<<<<< HEAD
   Copyright (c) 2001, 2012, Oracle and/or its affiliates.
=======
   Copyright (c) 2001, 2016, Oracle and/or its affiliates. All rights reserved.
>>>>>>> e7061f7e

   This program is free software; you can redistribute it and/or modify
   it under the terms of the GNU General Public License as published by
   the Free Software Foundation; version 2 of the License.

   This program is distributed in the hope that it will be useful,
   but WITHOUT ANY WARRANTY; without even the implied warranty of
   MERCHANTABILITY or FITNESS FOR A PARTICULAR PURPOSE.  See the
   GNU General Public License for more details.

   You should have received a copy of the GNU General Public License
   along with this program; if not, write to the Free Software
   Foundation, Inc., 51 Franklin St, Fifth Floor, Boston, MA 02110-1301  USA
*/

/* Common defines for all clients */

#include <my_global.h>
#include <my_sys.h>
#include <m_string.h>
#include <mysql.h>
#include <errmsg.h>
#include <my_getopt.h>

#ifndef WEXITSTATUS
# ifdef __WIN__
#  define WEXITSTATUS(stat_val) (stat_val)
# else
#  define WEXITSTATUS(stat_val) ((unsigned)(stat_val) >> 8)
# endif
#endif

enum options_client
{
  OPT_CHARSETS_DIR=256, OPT_DEFAULT_CHARSET,
  OPT_PAGER, OPT_TEE,
  OPT_LOW_PRIORITY, OPT_AUTO_REPAIR, OPT_COMPRESS,
  OPT_DROP, OPT_LOCKS, OPT_KEYWORDS, OPT_DELAYED, OPT_OPTIMIZE,
  OPT_FTB, OPT_LTB, OPT_ENC, OPT_O_ENC, OPT_ESC, OPT_TABLES,
  OPT_MASTER_DATA, OPT_AUTOCOMMIT, OPT_AUTO_REHASH,
  OPT_LINE_NUMBERS, OPT_COLUMN_NAMES, OPT_CONNECT_TIMEOUT,
  OPT_MAX_ALLOWED_PACKET, OPT_NET_BUFFER_LENGTH,
  OPT_SELECT_LIMIT, OPT_MAX_JOIN_SIZE, OPT_SSL_SSL,
  OPT_SSL_KEY, OPT_SSL_CERT, OPT_SSL_CA, OPT_SSL_CAPATH,
  OPT_SSL_CIPHER, OPT_SHUTDOWN_TIMEOUT, OPT_LOCAL_INFILE,
  OPT_DELETE_MASTER_LOGS, OPT_COMPACT,
  OPT_PROMPT, OPT_IGN_LINES,OPT_TRANSACTION,OPT_MYSQL_PROTOCOL,
  OPT_SHARED_MEMORY_BASE_NAME, OPT_FRM, OPT_SKIP_OPTIMIZATION,
  OPT_COMPATIBLE, OPT_RECONNECT, OPT_DELIMITER, OPT_SECURE_AUTH,
  OPT_OPEN_FILES_LIMIT, OPT_SET_CHARSET, OPT_SERVER_ARG,
  OPT_STOP_POSITION, OPT_START_DATETIME, OPT_STOP_DATETIME,
  OPT_SIGINT_IGNORE, OPT_HEXBLOB, OPT_ORDER_BY_PRIMARY, OPT_COUNT,
  OPT_FLUSH_TABLES,
  OPT_TRIGGERS,
  OPT_MYSQL_ONLY_PRINT,
  OPT_MYSQL_LOCK_DIRECTORY,
  OPT_USE_THREADS,
  OPT_IMPORT_USE_THREADS,
  OPT_MYSQL_NUMBER_OF_QUERY,
  OPT_IGNORE_TABLE,OPT_INSERT_IGNORE,OPT_SHOW_WARNINGS,OPT_DROP_DATABASE,
  OPT_TZ_UTC, OPT_CREATE_SLAP_SCHEMA,
  OPT_MYSQLDUMP_SLAVE_APPLY,
  OPT_MYSQLDUMP_SLAVE_DATA,
  OPT_MYSQLDUMP_INCLUDE_MASTER_HOST_PORT,
  OPT_SLAP_CSV, OPT_SLAP_CREATE_STRING,
  OPT_SLAP_AUTO_GENERATE_SQL_LOAD_TYPE, OPT_SLAP_AUTO_GENERATE_WRITE_NUM,
  OPT_SLAP_AUTO_GENERATE_ADD_AUTO,
  OPT_SLAP_AUTO_GENERATE_GUID_PRIMARY,
  OPT_SLAP_AUTO_GENERATE_EXECUTE_QUERIES,
  OPT_SLAP_AUTO_GENERATE_SECONDARY_INDEXES,
  OPT_SLAP_AUTO_GENERATE_UNIQUE_WRITE_NUM,
  OPT_SLAP_AUTO_GENERATE_UNIQUE_QUERY_NUM,
  OPT_SLAP_PRE_QUERY,
  OPT_SLAP_POST_QUERY,
  OPT_SLAP_PRE_SYSTEM,
  OPT_SLAP_POST_SYSTEM,
  OPT_SLAP_COMMIT,
  OPT_SLAP_DETACH,
  OPT_SLAP_NO_DROP,
  OPT_MYSQL_REPLACE_INTO, OPT_BASE64_OUTPUT_MODE, OPT_SERVER_ID,
  OPT_FIX_TABLE_NAMES, OPT_FIX_DB_NAMES, OPT_SSL_VERIFY_SERVER_CERT,
  OPT_AUTO_VERTICAL_OUTPUT,
  OPT_DEBUG_INFO, OPT_DEBUG_CHECK, OPT_COLUMN_TYPES, OPT_ERROR_LOG_FILE,
  OPT_WRITE_BINLOG, OPT_DUMP_DATE,
  OPT_INIT_COMMAND,
  OPT_PLUGIN_DIR,
  OPT_DEFAULT_AUTH,
<<<<<<< HEAD
  OPT_ABORT_SOURCE_ON_ERROR,
  OPT_REWRITE_DB,
  OPT_REPORT_PROGRESS,
  OPT_SKIP_ANNOTATE_ROWS_EVENTS,
  OPT_MAX_CLIENT_OPTION /* should be always the last */
=======
  OPT_DEFAULT_PLUGIN,
  OPT_ENABLE_CLEARTEXT_PLUGIN,
  OPT_SSL_MODE,
  OPT_MAX_CLIENT_OPTION
>>>>>>> e7061f7e
};

/**
  First mysql version supporting the information schema.
*/
#define FIRST_INFORMATION_SCHEMA_VERSION 50003

/**
  Name of the information schema database.
*/
#define INFORMATION_SCHEMA_DB_NAME "information_schema"

/**
  First mysql version supporting the performance schema.
*/
#define FIRST_PERFORMANCE_SCHEMA_VERSION 50503

/**
  Name of the performance schema database.
*/
#define PERFORMANCE_SCHEMA_DB_NAME "performance_schema"

/**
  Wrapper for mysql_real_connect() that checks if SSL connection is establised.

  The function calls mysql_real_connect() first, then if given ssl_required==TRUE
  argument (i.e. --ssl-mode=REQUIRED option used) checks current SSL chiper to
  ensure that SSL is used for current connection.
  Otherwise it returns NULL and sets errno to CR_SSL_CONNECTION_ERROR.

  All clients (except mysqlbinlog which disregards SSL options) use this function
  instead of mysql_real_connect() to handle --ssl-mode=REQUIRED option.
*/
MYSQL *mysql_connect_ssl_check(MYSQL *mysql_arg, const char *host,
                               const char *user, const char *passwd,
                               const char *db, uint port,
                               const char *unix_socket, ulong client_flag,
                               my_bool ssl_required __attribute__((unused)))
{
  MYSQL *mysql= mysql_real_connect(mysql_arg, host, user, passwd, db, port,
                                   unix_socket, client_flag);
#if defined(HAVE_OPENSSL) && !defined(EMBEDDED_LIBRARY)
  if (mysql &&                                   /* connection established. */
      ssl_required &&                            /* --ssl-mode=REQUIRED. */
      !mysql_get_ssl_cipher(mysql))              /* non-SSL connection. */
  {
    NET *net= &mysql->net;
    net->last_errno= CR_SSL_CONNECTION_ERROR;
    strmov(net->last_error, "--ssl-mode=REQUIRED option forbids non SSL connections");
    strmov(net->sqlstate, "HY000");
    return NULL;
  }
#endif
  return mysql;
}<|MERGE_RESOLUTION|>--- conflicted
+++ resolved
@@ -1,9 +1,6 @@
 /*
-<<<<<<< HEAD
    Copyright (c) 2001, 2012, Oracle and/or its affiliates.
-=======
-   Copyright (c) 2001, 2016, Oracle and/or its affiliates. All rights reserved.
->>>>>>> e7061f7e
+   Copyright (c) 2009, 2016, MariaDB
 
    This program is free software; you can redistribute it and/or modify
    it under the terms of the GNU General Public License as published by
@@ -91,18 +88,11 @@
   OPT_INIT_COMMAND,
   OPT_PLUGIN_DIR,
   OPT_DEFAULT_AUTH,
-<<<<<<< HEAD
   OPT_ABORT_SOURCE_ON_ERROR,
   OPT_REWRITE_DB,
   OPT_REPORT_PROGRESS,
   OPT_SKIP_ANNOTATE_ROWS_EVENTS,
   OPT_MAX_CLIENT_OPTION /* should be always the last */
-=======
-  OPT_DEFAULT_PLUGIN,
-  OPT_ENABLE_CLEARTEXT_PLUGIN,
-  OPT_SSL_MODE,
-  OPT_MAX_CLIENT_OPTION
->>>>>>> e7061f7e
 };
 
 /**
@@ -124,37 +114,3 @@
   Name of the performance schema database.
 */
 #define PERFORMANCE_SCHEMA_DB_NAME "performance_schema"
-
-/**
-  Wrapper for mysql_real_connect() that checks if SSL connection is establised.
-
-  The function calls mysql_real_connect() first, then if given ssl_required==TRUE
-  argument (i.e. --ssl-mode=REQUIRED option used) checks current SSL chiper to
-  ensure that SSL is used for current connection.
-  Otherwise it returns NULL and sets errno to CR_SSL_CONNECTION_ERROR.
-
-  All clients (except mysqlbinlog which disregards SSL options) use this function
-  instead of mysql_real_connect() to handle --ssl-mode=REQUIRED option.
-*/
-MYSQL *mysql_connect_ssl_check(MYSQL *mysql_arg, const char *host,
-                               const char *user, const char *passwd,
-                               const char *db, uint port,
-                               const char *unix_socket, ulong client_flag,
-                               my_bool ssl_required __attribute__((unused)))
-{
-  MYSQL *mysql= mysql_real_connect(mysql_arg, host, user, passwd, db, port,
-                                   unix_socket, client_flag);
-#if defined(HAVE_OPENSSL) && !defined(EMBEDDED_LIBRARY)
-  if (mysql &&                                   /* connection established. */
-      ssl_required &&                            /* --ssl-mode=REQUIRED. */
-      !mysql_get_ssl_cipher(mysql))              /* non-SSL connection. */
-  {
-    NET *net= &mysql->net;
-    net->last_errno= CR_SSL_CONNECTION_ERROR;
-    strmov(net->last_error, "--ssl-mode=REQUIRED option forbids non SSL connections");
-    strmov(net->sqlstate, "HY000");
-    return NULL;
-  }
-#endif
-  return mysql;
-}