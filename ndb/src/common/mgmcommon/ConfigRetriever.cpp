/* Copyright (C) 2003 MySQL AB

   This program is free software; you can redistribute it and/or modify
   it under the terms of the GNU General Public License as published by
   the Free Software Foundation; either version 2 of the License, or
   (at your option) any later version.

   This program is distributed in the hope that it will be useful,
   but WITHOUT ANY WARRANTY; without even the implied warranty of
   MERCHANTABILITY or FITNESS FOR A PARTICULAR PURPOSE.  See the
   GNU General Public License for more details.

   You should have received a copy of the GNU General Public License
   along with this program; if not, write to the Free Software
   Foundation, Inc., 59 Temple Place, Suite 330, Boston, MA  02111-1307  USA */

#include <ndb_global.h>
#include <ndb_version.h>

#include <ConfigRetriever.hpp>
#include <SocketServer.hpp>

#include <NdbSleep.h>
#include <NdbOut.hpp>

#include <NdbTCP.h>
#include <NdbEnv.h>
#include "MgmtErrorReporter.hpp"

#include <uucode.h>
#include <Properties.hpp>

#include <socket_io.h>
#include <NdbConfig.h>

#include <NdbAutoPtr.hpp>
 
#include <mgmapi.h>
#include <mgmapi_config_parameters.h>
#include <mgmapi_configuration.hpp>
#include <ConfigValues.hpp>
#include <NdbHost.h>

//****************************************************************************
//****************************************************************************

ConfigRetriever::ConfigRetriever(const char * _connect_string,
				 Uint32 version, Uint32 node_type)
{
  m_version = version;
  m_node_type = node_type;
  _ownNodeId= 0;

  m_handle= ndb_mgm_create_handle();

  if (m_handle == 0) {
    setError(CR_ERROR, "Unable to allocate mgm handle");
    return;
  }

  if (ndb_mgm_set_connectstring(m_handle, _connect_string))
  {
    setError(CR_ERROR, ndb_mgm_get_latest_error_desc(m_handle));
    return;
  }
  resetError();
}

ConfigRetriever::~ConfigRetriever()
{
  if (m_handle) {
    ndb_mgm_disconnect(m_handle);
    ndb_mgm_destroy_handle(&m_handle);
  }
}

Uint32 
ConfigRetriever::get_configuration_nodeid() const
{
  return ndb_mgm_get_configuration_nodeid(m_handle);
}

Uint32 ConfigRetriever::get_mgmd_port() const
{
  return ndb_mgm_get_connected_port(m_handle);
}

const char *ConfigRetriever::get_mgmd_host() const
{
  return ndb_mgm_get_connected_host(m_handle);
}

const char *ConfigRetriever::get_connectstring(char *buf, int buf_sz) const
{
  return ndb_mgm_get_connectstring(m_handle, buf, buf_sz);
}

//****************************************************************************
//****************************************************************************
 
int
ConfigRetriever::do_connect(int no_retries,
			    int retry_delay_in_seconds, int verbose)
{
  return
    (ndb_mgm_connect(m_handle,no_retries,retry_delay_in_seconds,verbose)==0) ?
    0 : -1;
}

//****************************************************************************
//****************************************************************************
//****************************************************************************
//****************************************************************************
struct ndb_mgm_configuration*
ConfigRetriever::getConfig() {

  struct ndb_mgm_configuration * p = 0;

  if(m_handle != 0)
    p = getConfig(m_handle);

  if(p == 0)
    return 0;
  
  if(!verifyConfig(p, _ownNodeId)){
    free(p);
    p= 0;
  }
  
  return p;
}

ndb_mgm_configuration *
ConfigRetriever::getConfig(NdbMgmHandle m_handle){
  
  ndb_mgm_configuration * conf = ndb_mgm_get_configuration(m_handle,m_version);
  if(conf == 0){
    setError(CR_ERROR, ndb_mgm_get_latest_error_desc(m_handle));
    return 0;
  }

<<<<<<< HEAD
  ndb_mgm_disconnect(m_handle);

=======
>>>>>>> 7ea95e4e
  return conf;
}

ndb_mgm_configuration *
ConfigRetriever::getConfig(const char * filename){
#ifndef NDB_WIN32	

  struct stat sbuf;
  const int res = stat(filename, &sbuf);
  if(res != 0){
    char buf[255];
    BaseString::snprintf(buf, sizeof(buf), "Could not find file: \"%s\"", filename);
    setError(CR_ERROR, buf);
    return 0;
  }
  const Uint32 bytes = sbuf.st_size;
  
  Uint32 * buf2 = new Uint32[bytes/4+1];
  
  FILE * f = fopen(filename, "rb");
  if(f == 0){
    setError(CR_ERROR, "Failed to open file");
    delete []buf2;
    return 0;
  }
  Uint32 sz = fread(buf2, 1, bytes, f);
  fclose(f);
  if(sz != bytes){
    setError(CR_ERROR, "Failed to read file");
    delete []buf2;
    return 0;
  }
  
  ConfigValuesFactory cvf;
  if(!cvf.unpack(buf2, bytes)){
    char buf[255];
    BaseString::snprintf(buf, sizeof(buf), "Error while unpacking"); 
    setError(CR_ERROR, buf);
    delete []buf2;
    return 0;
  }
  delete [] buf2;
  return (ndb_mgm_configuration*)cvf.m_cfg;
#else
  return 0;
#endif
}			   

void
ConfigRetriever::setError(ErrorType et, const char * s){
  errorString.assign(s ? s : "");
  latestErrorType = et;
}

void
ConfigRetriever::resetError(){
  setError(CR_NO_ERROR,0);
}

int
ConfigRetriever::hasError()
{
  return latestErrorType != CR_NO_ERROR;
}

const char * 
ConfigRetriever::getErrorString(){
  return errorString.c_str();
}

bool
ConfigRetriever::verifyConfig(const struct ndb_mgm_configuration * conf, Uint32 nodeid){

  char buf[255];
  ndb_mgm_configuration_iterator * it;
  it = ndb_mgm_create_configuration_iterator((struct ndb_mgm_configuration *)conf,
					     CFG_SECTION_NODE);

  if(it == 0){
    BaseString::snprintf(buf, 255, "Unable to create config iterator");
    setError(CR_ERROR, buf);
    return false;
    
  }
  NdbAutoPtr<ndb_mgm_configuration_iterator> ptr(it);
  
  if(ndb_mgm_find(it, CFG_NODE_ID, nodeid) != 0){
    BaseString::snprintf(buf, 255, "Unable to find node with id: %d", nodeid);
    setError(CR_ERROR, buf);
    return false;
  }
     
  const char * hostname;
  if(ndb_mgm_get_string_parameter(it, CFG_NODE_HOST, &hostname)){
    BaseString::snprintf(buf, 255, "Unable to get hostname(%d) from config",CFG_NODE_HOST);
    setError(CR_ERROR, buf);
    return false;
  }

  const char * datadir;
  if(!ndb_mgm_get_string_parameter(it, CFG_NODE_DATADIR, &datadir)){
    NdbConfig_SetPath(datadir);
  }

  if (hostname && hostname[0] != 0 &&
      !SocketServer::tryBind(0,hostname)) {
    BaseString::snprintf(buf, 255, "Config hostname(%s) don't match a local interface,"
	     " tried to bind, error = %d - %s",
	     hostname, errno, strerror(errno));
    setError(CR_ERROR, buf);
    return false;
  }

  unsigned int _type;
  if(ndb_mgm_get_int_parameter(it, CFG_TYPE_OF_SECTION, &_type)){
    BaseString::snprintf(buf, 255, "Unable to get type of node(%d) from config",
	     CFG_TYPE_OF_SECTION);
    setError(CR_ERROR, buf);
    return false;
  }
  
  if(_type != m_node_type){
    const char *type_s, *alias_s, *type_s2, *alias_s2;
    alias_s= ndb_mgm_get_node_type_alias_string((enum ndb_mgm_node_type)m_node_type,
						&type_s);
    alias_s2= ndb_mgm_get_node_type_alias_string((enum ndb_mgm_node_type)_type,
						 &type_s2);
    BaseString::snprintf(buf, 255, "This node type %s(%s) and config "
			 "node type %s(%s) don't match for nodeid %d", 
			 alias_s, type_s, alias_s2, type_s2, nodeid);
    setError(CR_ERROR, buf);
    return false;
  }

  /**
   * Check hostnames
   */
  ndb_mgm_configuration_iterator iter(* conf, CFG_SECTION_CONNECTION);
  for(iter.first(); iter.valid(); iter.next()){

    Uint32 type = CONNECTION_TYPE_TCP + 1;
    if(iter.get(CFG_TYPE_OF_SECTION, &type)) continue;
    if(type != CONNECTION_TYPE_TCP) continue;
    
    Uint32 nodeId1, nodeId2, remoteNodeId;
    if(iter.get(CFG_CONNECTION_NODE_1, &nodeId1)) continue;
    if(iter.get(CFG_CONNECTION_NODE_2, &nodeId2)) continue;
    
    if(nodeId1 != nodeid && nodeId2 != nodeid) continue;
    remoteNodeId = (nodeid == nodeId1 ? nodeId2 : nodeId1);

    const char * name;
    struct in_addr addr;
    BaseString tmp;
    if(!iter.get(CFG_CONNECTION_HOSTNAME_1, &name) && strlen(name)){
      if(Ndb_getInAddr(&addr, name) != 0){
	tmp.assfmt("Unable to lookup/illegal hostname %s, "
		   "connection from node %d to node %d",
		   name, nodeid, remoteNodeId);
	setError(CR_ERROR, tmp.c_str());
	return false;
      }
    }

    if(!iter.get(CFG_CONNECTION_HOSTNAME_2, &name) && strlen(name)){
      if(Ndb_getInAddr(&addr, name) != 0){
	tmp.assfmt("Unable to lookup/illegal hostname %s, "
		   "connection from node %d to node %d",
		   name, nodeid, remoteNodeId);
	setError(CR_ERROR, tmp.c_str());
	return false;
      }
    }
  }
  return true;
}

int
ConfigRetriever::setNodeId(Uint32 nodeid)
{
  return ndb_mgm_set_configuration_nodeid(m_handle, nodeid);
}

Uint32
ConfigRetriever::allocNodeId(int no_retries, int retry_delay_in_seconds)
{
  _ownNodeId= 0;
  if(m_handle != 0)
  {
    while (1)
    {
      int res= ndb_mgm_alloc_nodeid(m_handle, m_version, m_node_type);
      if(res >= 0)
	return _ownNodeId= (Uint32)res;
      if (no_retries == 0)
	break;
      no_retries--;
      NdbSleep_SecSleep(retry_delay_in_seconds);
    }
    setError(CR_ERROR, ndb_mgm_get_latest_error_desc(m_handle));
  } else
    setError(CR_ERROR, "management server handle not initialized");    
  return 0;
}<|MERGE_RESOLUTION|>--- conflicted
+++ resolved
@@ -139,11 +139,6 @@
     return 0;
   }
 
-<<<<<<< HEAD
-  ndb_mgm_disconnect(m_handle);
-
-=======
->>>>>>> 7ea95e4e
   return conf;
 }
 
